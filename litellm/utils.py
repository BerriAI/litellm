# +-----------------------------------------------+
# |                                               |
# |           Give Feedback / Get Help            |
# | https://github.com/BerriAI/litellm/issues/new |
# |                                               |
# +-----------------------------------------------+
#
#  Thank you users! We ❤️ you! - Krrish & Ishaan

import ast
import asyncio
import base64
import binascii
import copy
import datetime
import hashlib
import inspect
import io
import itertools
import json
import logging
import os
import random  # type: ignore
import re
import struct
import subprocess

# What is this?
## Generic utils.py file. Problem-specific utils (e.g. 'cost calculation), should all be in `litellm_core_utils/`.
import sys
import textwrap
import threading
import time
import traceback
import uuid
from dataclasses import dataclass, field
from functools import lru_cache, wraps
from importlib import resources
from inspect import iscoroutine
from os.path import abspath, dirname, join

import aiohttp
import dotenv
import httpx
import openai
import requests
import tiktoken
from httpx import Proxy
from httpx._utils import get_environment_proxies
from openai.lib import _parsing, _pydantic
from openai.types.chat.completion_create_params import ResponseFormat
from pydantic import BaseModel
from tiktoken import Encoding
from tokenizers import Tokenizer

import litellm
import litellm._service_logger  # for storing API inputs, outputs, and metadata
import litellm.litellm_core_utils
import litellm.litellm_core_utils.audio_utils.utils
import litellm.litellm_core_utils.json_validation_rule
from litellm.caching.caching import DualCache
from litellm.caching.caching_handler import CachingHandlerResponse, LLMCachingHandler
from litellm.integrations.custom_logger import CustomLogger
from litellm.litellm_core_utils.core_helpers import (
    map_finish_reason,
    process_response_headers,
)
from litellm.litellm_core_utils.default_encoding import encoding
from litellm.litellm_core_utils.exception_mapping_utils import (
    _get_response_headers,
    exception_type,
    get_error_message,
)
from litellm.litellm_core_utils.get_llm_provider_logic import (
    _is_non_openai_azure_model,
    get_llm_provider,
)
from litellm.litellm_core_utils.get_supported_openai_params import (
    get_supported_openai_params,
)
from litellm.litellm_core_utils.llm_request_utils import _ensure_extra_body_is_safe
from litellm.litellm_core_utils.llm_response_utils.convert_dict_to_response import (
    LiteLLMResponseObjectHandler,
    _handle_invalid_parallel_tool_calls,
    convert_to_model_response_object,
    convert_to_streaming_response,
    convert_to_streaming_response_async,
)
from litellm.litellm_core_utils.llm_response_utils.get_headers import (
    get_response_headers,
)
from litellm.litellm_core_utils.redact_messages import (
    LiteLLMLoggingObject,
    redact_message_input_output_from_logging,
)
from litellm.litellm_core_utils.rules import Rules
from litellm.litellm_core_utils.streaming_handler import CustomStreamWrapper
from litellm.litellm_core_utils.token_counter import get_modified_max_tokens
from litellm.llms.custom_httpx.http_handler import AsyncHTTPHandler, HTTPHandler
from litellm.router_utils.get_retry_from_policy import (
    get_num_retries_from_retry_policy,
    reset_retry_policy,
)
from litellm.secret_managers.main import get_secret
from litellm.types.llms.openai import (
    AllMessageValues,
    ChatCompletionAssistantToolCall,
    ChatCompletionNamedToolChoiceParam,
    ChatCompletionToolParam,
    ChatCompletionToolParamFunctionChunk,
)
from litellm.types.rerank import RerankResponse
from litellm.types.utils import FileTypes  # type: ignore
from litellm.types.utils import (
    OPENAI_RESPONSE_HEADERS,
    CallTypes,
    ChatCompletionDeltaToolCall,
    ChatCompletionMessageToolCall,
    Choices,
    CostPerToken,
    Delta,
    Embedding,
    EmbeddingResponse,
    Function,
    ImageResponse,
    Message,
    ModelInfo,
    ModelResponse,
    ModelResponseStream,
    ProviderField,
    StreamingChoices,
    TextChoices,
    TextCompletionResponse,
    TranscriptionResponse,
    Usage,
)

with resources.open_text("litellm.llms.tokenizers", "anthropic_tokenizer.json") as f:
    json_data = json.load(f)
# Convert to str (if necessary)
claude_json_str = json.dumps(json_data)
import importlib.metadata
from concurrent.futures import ThreadPoolExecutor
from typing import (
    Any,
    Callable,
    Dict,
    Iterable,
    List,
    Literal,
    Optional,
    Tuple,
    Type,
    Union,
    cast,
    get_args,
)

from openai import OpenAIError as OriginalError

from ._logging import verbose_logger
from .caching.caching import (
    Cache,
    QdrantSemanticCache,
    RedisCache,
    RedisSemanticCache,
    S3Cache,
)
from .exceptions import (
    APIConnectionError,
    APIError,
    AuthenticationError,
    BadRequestError,
    BudgetExceededError,
    ContentPolicyViolationError,
    ContextWindowExceededError,
    NotFoundError,
    OpenAIError,
    PermissionDeniedError,
    RateLimitError,
    ServiceUnavailableError,
    Timeout,
    UnprocessableEntityError,
    UnsupportedParamsError,
)
from .proxy._types import AllowedModelRegion, KeyManagementSystem
from .types.llms.openai import (
    ChatCompletionDeltaToolCallChunk,
    ChatCompletionToolCallChunk,
    ChatCompletionToolCallFunctionChunk,
)
from .types.router import LiteLLM_Params

####### ENVIRONMENT VARIABLES ####################
# Adjust to your specific application needs / system capabilities.
MAX_THREADS = 100

# Create a ThreadPoolExecutor
executor = ThreadPoolExecutor(max_workers=MAX_THREADS)
sentry_sdk_instance = None
capture_exception = None
add_breadcrumb = None
posthog = None
slack_app = None
alerts_channel = None
heliconeLogger = None
athinaLogger = None
promptLayerLogger = None
langsmithLogger = None
logfireLogger = None
weightsBiasesLogger = None
customLogger = None
langFuseLogger = None
openMeterLogger = None
lagoLogger = None
dataDogLogger = None
prometheusLogger = None
dynamoLogger = None
s3Logger = None
genericAPILogger = None
greenscaleLogger = None
lunaryLogger = None
aispendLogger = None
supabaseClient = None
callback_list: Optional[List[str]] = []
user_logger_fn = None
additional_details: Optional[Dict[str, str]] = {}
local_cache: Optional[Dict[str, str]] = {}
last_fetched_at = None
last_fetched_at_keys = None
######## Model Response #########################


# All liteLLM Model responses will be in this format, Follows the OpenAI Format
# https://docs.litellm.ai/docs/completion/output
# {
#   'choices': [
#      {
#         'finish_reason': 'stop',
#         'index': 0,
#         'message': {
#            'role': 'assistant',
#             'content': " I'm doing well, thank you for asking. I am Claude, an AI assistant created by Anthropic."
#         }
#       }
#     ],
#  'created': 1691429984.3852863,
#  'model': 'claude-instant-1',
#  'usage': {'prompt_tokens': 18, 'completion_tokens': 23, 'total_tokens': 41}
# }


############################################################
def print_verbose(
    print_statement,
    logger_only: bool = False,
    log_level: Literal["DEBUG", "INFO", "ERROR"] = "DEBUG",
):
    try:
        if log_level == "DEBUG":
            verbose_logger.debug(print_statement)
        elif log_level == "INFO":
            verbose_logger.info(print_statement)
        elif log_level == "ERROR":
            verbose_logger.error(print_statement)
        if litellm.set_verbose is True and logger_only is False:
            print(print_statement)  # noqa
    except Exception:
        pass


####### CLIENT ###################
# make it easy to log if completion/embedding runs succeeded or failed + see what happened | Non-Blocking
def custom_llm_setup():
    """
    Add custom_llm provider to provider list
    """
    for custom_llm in litellm.custom_provider_map:
        if custom_llm["provider"] not in litellm.provider_list:
            litellm.provider_list.append(custom_llm["provider"])

        if custom_llm["provider"] not in litellm._custom_providers:
            litellm._custom_providers.append(custom_llm["provider"])


def function_setup(  # noqa: PLR0915
    original_function: str, rules_obj, start_time, *args, **kwargs
):  # just run once to check if user wants to send their data anywhere - PostHog/Sentry/Slack/etc.
    ### NOTICES ###
    from litellm import Logging as LiteLLMLogging
    from litellm.litellm_core_utils.litellm_logging import set_callbacks

    if litellm.set_verbose is True:
        verbose_logger.warning(
            "`litellm.set_verbose` is deprecated. Please set `os.environ['LITELLM_LOG'] = 'DEBUG'` for debug logs."
        )
    try:
        global callback_list, add_breadcrumb, user_logger_fn, Logging

        ## CUSTOM LLM SETUP ##
        custom_llm_setup()

        ## LOGGING SETUP
        function_id: Optional[str] = kwargs["id"] if "id" in kwargs else None

        if len(litellm.callbacks) > 0:
            for callback in litellm.callbacks:
                # check if callback is a string - e.g. "lago", "openmeter"
                if isinstance(callback, str):
                    callback = litellm.litellm_core_utils.litellm_logging._init_custom_logger_compatible_class(  # type: ignore
                        callback, internal_usage_cache=None, llm_router=None
                    )
                    if callback is None or any(
                        isinstance(cb, type(callback))
                        for cb in litellm._async_success_callback
                    ):  # don't double add a callback
                        continue
                if callback not in litellm.input_callback:
                    litellm.input_callback.append(callback)  # type: ignore
                if callback not in litellm.success_callback:
                    litellm.success_callback.append(callback)  # type: ignore
                if callback not in litellm.failure_callback:
                    litellm.failure_callback.append(callback)  # type: ignore
                if callback not in litellm._async_success_callback:
                    litellm._async_success_callback.append(callback)  # type: ignore
                if callback not in litellm._async_failure_callback:
                    litellm._async_failure_callback.append(callback)  # type: ignore
            print_verbose(
                f"Initialized litellm callbacks, Async Success Callbacks: {litellm._async_success_callback}"
            )

        if (
            len(litellm.input_callback) > 0
            or len(litellm.success_callback) > 0
            or len(litellm.failure_callback) > 0
        ) and len(
            callback_list  # type: ignore
        ) == 0:  # type: ignore
            callback_list = list(
                set(
                    litellm.input_callback  # type: ignore
                    + litellm.success_callback
                    + litellm.failure_callback
                )
            )
            set_callbacks(callback_list=callback_list, function_id=function_id)
        ## ASYNC CALLBACKS
        if len(litellm.input_callback) > 0:
            removed_async_items = []
            for index, callback in enumerate(litellm.input_callback):  # type: ignore
                if inspect.iscoroutinefunction(callback):
                    litellm._async_input_callback.append(callback)
                    removed_async_items.append(index)

            # Pop the async items from input_callback in reverse order to avoid index issues
            for index in reversed(removed_async_items):
                litellm.input_callback.pop(index)
        if len(litellm.success_callback) > 0:
            removed_async_items = []
            for index, callback in enumerate(litellm.success_callback):  # type: ignore
                if inspect.iscoroutinefunction(callback):
                    litellm._async_success_callback.append(callback)
                    removed_async_items.append(index)
                elif callback == "dynamodb" or callback == "openmeter":
                    # dynamo is an async callback, it's used for the proxy and needs to be async
                    # we only support async dynamo db logging for acompletion/aembedding since that's used on proxy
                    litellm._async_success_callback.append(callback)
                    removed_async_items.append(index)
                elif callback in litellm._known_custom_logger_compatible_callbacks:
                    callback_class = litellm.litellm_core_utils.litellm_logging._init_custom_logger_compatible_class(  # type: ignore
                        callback, internal_usage_cache=None, llm_router=None  # type: ignore
                    )

                    # don't double add a callback
                    if callback_class is not None and not any(
                        isinstance(cb, type(callback_class)) for cb in litellm.callbacks
                    ):
                        litellm.callbacks.append(callback_class)  # type: ignore
                        litellm.input_callback.append(callback_class)  # type: ignore
                        litellm.success_callback.append(callback_class)  # type: ignore
                        litellm.failure_callback.append(callback_class)  # type: ignore
                        litellm._async_success_callback.append(callback_class)  # type: ignore
                        litellm._async_failure_callback.append(callback_class)  # type: ignore

            # Pop the async items from success_callback in reverse order to avoid index issues
            for index in reversed(removed_async_items):
                litellm.success_callback.pop(index)

        if len(litellm.failure_callback) > 0:
            removed_async_items = []
            for index, callback in enumerate(litellm.failure_callback):  # type: ignore
                if inspect.iscoroutinefunction(callback):
                    litellm._async_failure_callback.append(callback)
                    removed_async_items.append(index)

            # Pop the async items from failure_callback in reverse order to avoid index issues
            for index in reversed(removed_async_items):
                litellm.failure_callback.pop(index)
        ### DYNAMIC CALLBACKS ###
        dynamic_success_callbacks: Optional[
            List[Union[str, Callable, CustomLogger]]
        ] = None
        dynamic_async_success_callbacks: Optional[
            List[Union[str, Callable, CustomLogger]]
        ] = None
        dynamic_failure_callbacks: Optional[
            List[Union[str, Callable, CustomLogger]]
        ] = None
        dynamic_async_failure_callbacks: Optional[
            List[Union[str, Callable, CustomLogger]]
        ] = None
        if kwargs.get("success_callback", None) is not None and isinstance(
            kwargs["success_callback"], list
        ):
            removed_async_items = []
            for index, callback in enumerate(kwargs["success_callback"]):
                if (
                    inspect.iscoroutinefunction(callback)
                    or callback == "dynamodb"
                    or callback == "s3"
                ):
                    if dynamic_async_success_callbacks is not None and isinstance(
                        dynamic_async_success_callbacks, list
                    ):
                        dynamic_async_success_callbacks.append(callback)
                    else:
                        dynamic_async_success_callbacks = [callback]
                    removed_async_items.append(index)
            # Pop the async items from success_callback in reverse order to avoid index issues
            for index in reversed(removed_async_items):
                kwargs["success_callback"].pop(index)
            dynamic_success_callbacks = kwargs.pop("success_callback")
        if kwargs.get("failure_callback", None) is not None and isinstance(
            kwargs["failure_callback"], list
        ):
            dynamic_failure_callbacks = kwargs.pop("failure_callback")

        if add_breadcrumb:
            try:
                details_to_log = copy.deepcopy(kwargs)
            except Exception:
                details_to_log = kwargs

            if litellm.turn_off_message_logging:
                # make a copy of the _model_Call_details and log it
                details_to_log.pop("messages", None)
                details_to_log.pop("input", None)
                details_to_log.pop("prompt", None)
            add_breadcrumb(
                category="litellm.llm_call",
                message=f"Positional Args: {args}, Keyword Args: {details_to_log}",
                level="info",
            )
        if "logger_fn" in kwargs:
            user_logger_fn = kwargs["logger_fn"]
        # INIT LOGGER - for user-specified integrations
        model = args[0] if len(args) > 0 else kwargs.get("model", None)
        call_type = original_function
        if (
            call_type == CallTypes.completion.value
            or call_type == CallTypes.acompletion.value
        ):
            messages = None
            if len(args) > 1:
                messages = args[1]
            elif kwargs.get("messages", None):
                messages = kwargs["messages"]
            ### PRE-CALL RULES ###
            if (
                isinstance(messages, list)
                and len(messages) > 0
                and isinstance(messages[0], dict)
                and "content" in messages[0]
            ):
                rules_obj.pre_call_rules(
                    input="".join(
                        m.get("content", "")
                        for m in messages
                        if "content" in m and isinstance(m["content"], str)
                    ),
                    model=model,
                )
        elif (
            call_type == CallTypes.embedding.value
            or call_type == CallTypes.aembedding.value
        ):
            messages = args[1] if len(args) > 1 else kwargs.get("input", None)
        elif (
            call_type == CallTypes.image_generation.value
            or call_type == CallTypes.aimage_generation.value
        ):
            messages = args[0] if len(args) > 0 else kwargs["prompt"]
        elif (
            call_type == CallTypes.moderation.value
            or call_type == CallTypes.amoderation.value
        ):
            messages = args[1] if len(args) > 1 else kwargs["input"]
        elif (
            call_type == CallTypes.atext_completion.value
            or call_type == CallTypes.text_completion.value
        ):
            messages = args[0] if len(args) > 0 else kwargs["prompt"]
        elif (
            call_type == CallTypes.rerank.value or call_type == CallTypes.arerank.value
        ):
            messages = kwargs.get("query")
        elif (
            call_type == CallTypes.atranscription.value
            or call_type == CallTypes.transcription.value
        ):
            _file_obj: FileTypes = args[1] if len(args) > 1 else kwargs["file"]
            file_checksum = (
                litellm.litellm_core_utils.audio_utils.utils.get_audio_file_name(
                    file_obj=_file_obj
                )
            )
            if "metadata" in kwargs:
                kwargs["metadata"]["file_checksum"] = file_checksum
            else:
                kwargs["metadata"] = {"file_checksum": file_checksum}
            messages = file_checksum
        elif (
            call_type == CallTypes.aspeech.value or call_type == CallTypes.speech.value
        ):
            messages = kwargs.get("input", "speech")
        else:
            messages = "default-message-value"
        stream = True if "stream" in kwargs and kwargs["stream"] is True else False
        logging_obj = LiteLLMLogging(
            model=model,
            messages=messages,
            stream=stream,
            litellm_call_id=kwargs["litellm_call_id"],
            litellm_trace_id=kwargs.get("litellm_trace_id"),
            function_id=function_id or "",
            call_type=call_type,
            start_time=start_time,
            dynamic_success_callbacks=dynamic_success_callbacks,
            dynamic_failure_callbacks=dynamic_failure_callbacks,
            dynamic_async_success_callbacks=dynamic_async_success_callbacks,
            dynamic_async_failure_callbacks=dynamic_async_failure_callbacks,
            kwargs=kwargs,
        )

        ## check if metadata is passed in
        litellm_params: Dict[str, Any] = {"api_base": ""}
        if "metadata" in kwargs:
            litellm_params["metadata"] = kwargs["metadata"]
        logging_obj.update_environment_variables(
            model=model,
            user="",
            optional_params={},
            litellm_params=litellm_params,
            stream_options=kwargs.get("stream_options", None),
        )
        return logging_obj, kwargs
    except Exception as e:
        verbose_logger.error(
            f"litellm.utils.py::function_setup() - [Non-Blocking] {traceback.format_exc()}; args - {args}; kwargs - {kwargs}"
        )
        raise e


def client(original_function):  # noqa: PLR0915
    rules_obj = Rules()

    def check_coroutine(value) -> bool:
        if inspect.iscoroutine(value):
            return True
        elif inspect.iscoroutinefunction(value):
            return True
        else:
            return False

    def post_call_processing(original_response, model, optional_params: Optional[dict]):
        try:
            if original_response is None:
                pass
            else:
                call_type = original_function.__name__
                if (
                    call_type == CallTypes.completion.value
                    or call_type == CallTypes.acompletion.value
                ):
                    is_coroutine = check_coroutine(original_response)
                    if is_coroutine is True:
                        pass
                    else:
                        if (
                            isinstance(original_response, ModelResponse)
                            and len(original_response.choices) > 0
                        ):
                            model_response: Optional[str] = original_response.choices[
                                0
                            ].message.content  # type: ignore
                            if model_response is not None:
                                ### POST-CALL RULES ###
                                rules_obj.post_call_rules(
                                    input=model_response, model=model
                                )
                                ### JSON SCHEMA VALIDATION ###
                                if litellm.enable_json_schema_validation is True:
                                    try:
                                        if (
                                            optional_params is not None
                                            and "response_format" in optional_params
                                            and optional_params["response_format"]
                                            is not None
                                        ):
                                            json_response_format: Optional[dict] = None
                                            if (
                                                isinstance(
                                                    optional_params["response_format"],
                                                    dict,
                                                )
                                                and optional_params[
                                                    "response_format"
                                                ].get("json_schema")
                                                is not None
                                            ):
                                                json_response_format = optional_params[
                                                    "response_format"
                                                ]
                                            elif _parsing._completions.is_basemodel_type(
                                                optional_params["response_format"]  # type: ignore
                                            ):
                                                json_response_format = (
                                                    type_to_response_format_param(
                                                        response_format=optional_params[
                                                            "response_format"
                                                        ]
                                                    )
                                                )
                                            if json_response_format is not None:
                                                litellm.litellm_core_utils.json_validation_rule.validate_schema(
                                                    schema=json_response_format[
                                                        "json_schema"
                                                    ]["schema"],
                                                    response=model_response,
                                                )
                                    except TypeError:
                                        pass
                                if (
                                    optional_params is not None
                                    and "response_format" in optional_params
                                    and isinstance(
                                        optional_params["response_format"], dict
                                    )
                                    and "type" in optional_params["response_format"]
                                    and optional_params["response_format"]["type"]
                                    == "json_object"
                                    and "response_schema"
                                    in optional_params["response_format"]
                                    and isinstance(
                                        optional_params["response_format"][
                                            "response_schema"
                                        ],
                                        dict,
                                    )
                                    and "enforce_validation"
                                    in optional_params["response_format"]
                                    and optional_params["response_format"][
                                        "enforce_validation"
                                    ]
                                    is True
                                ):
                                    # schema given, json response expected, and validation enforced
                                    litellm.litellm_core_utils.json_validation_rule.validate_schema(
                                        schema=optional_params["response_format"][
                                            "response_schema"
                                        ],
                                        response=model_response,
                                    )

        except Exception as e:
            raise e

    @wraps(original_function)
    def wrapper(*args, **kwargs):  # noqa: PLR0915
        # DO NOT MOVE THIS. It always needs to run first
        # Check if this is an async function. If so only execute the async function
        if (
            kwargs.get("acompletion", False) is True
            or kwargs.get("aembedding", False) is True
            or kwargs.get("aimg_generation", False) is True
            or kwargs.get("amoderation", False) is True
            or kwargs.get("atext_completion", False) is True
            or kwargs.get("atranscription", False) is True
            or kwargs.get("arerank", False) is True
            or kwargs.get("_arealtime", False) is True
        ):
            # [OPTIONAL] CHECK MAX RETRIES / REQUEST
            if litellm.num_retries_per_request is not None:
                # check if previous_models passed in as ['litellm_params']['metadata]['previous_models']
                previous_models = kwargs.get("metadata", {}).get(
                    "previous_models", None
                )
                if previous_models is not None:
                    if litellm.num_retries_per_request <= len(previous_models):
                        raise Exception("Max retries per request hit!")

            # MODEL CALL
            result = original_function(*args, **kwargs)
            if "stream" in kwargs and kwargs["stream"] is True:
                if (
                    "complete_response" in kwargs
                    and kwargs["complete_response"] is True
                ):
                    chunks = []
                    for idx, chunk in enumerate(result):
                        chunks.append(chunk)
                    return litellm.stream_chunk_builder(
                        chunks, messages=kwargs.get("messages", None)
                    )
                else:
                    return result

            return result

        # Prints Exactly what was passed to litellm function - don't execute any logic here - it should just print
        print_args_passed_to_litellm(original_function, args, kwargs)
        start_time = datetime.datetime.now()
        result = None
        logging_obj: Optional[LiteLLMLoggingObject] = kwargs.get(
            "litellm_logging_obj", None
        )

        # only set litellm_call_id if its not in kwargs
        call_type = original_function.__name__
        if "litellm_call_id" not in kwargs:
            kwargs["litellm_call_id"] = str(uuid.uuid4())

        model: Optional[str] = None
        try:
            model = args[0] if len(args) > 0 else kwargs["model"]
        except Exception:
            model = None
            if (
                call_type != CallTypes.image_generation.value
                and call_type != CallTypes.text_completion.value
            ):
                raise ValueError("model param not passed in.")

        try:
            if logging_obj is None:
                logging_obj, kwargs = function_setup(
                    original_function.__name__, rules_obj, start_time, *args, **kwargs
                )
            kwargs["litellm_logging_obj"] = logging_obj
            _llm_caching_handler: LLMCachingHandler = LLMCachingHandler(
                original_function=original_function,
                request_kwargs=kwargs,
                start_time=start_time,
            )
            logging_obj._llm_caching_handler = _llm_caching_handler

            # CHECK FOR 'os.environ/' in kwargs
            for k, v in kwargs.items():
                if v is not None and isinstance(v, str) and v.startswith("os.environ/"):
                    kwargs[k] = litellm.get_secret(v)
            # [OPTIONAL] CHECK BUDGET
            if litellm.max_budget:
                if litellm._current_cost > litellm.max_budget:
                    raise BudgetExceededError(
                        current_cost=litellm._current_cost,
                        max_budget=litellm.max_budget,
                    )

            # [OPTIONAL] CHECK MAX RETRIES / REQUEST
            if litellm.num_retries_per_request is not None:
                # check if previous_models passed in as ['litellm_params']['metadata]['previous_models']
                previous_models = kwargs.get("metadata", {}).get(
                    "previous_models", None
                )
                if previous_models is not None:
                    if litellm.num_retries_per_request <= len(previous_models):
                        raise Exception("Max retries per request hit!")

            # [OPTIONAL] CHECK CACHE
            print_verbose(
                f"SYNC kwargs[caching]: {kwargs.get('caching', False)}; litellm.cache: {litellm.cache}; kwargs.get('cache')['no-cache']: {kwargs.get('cache', {}).get('no-cache', False)}"
            )
            # if caching is false or cache["no-cache"]==True, don't run this
            if (
                (
                    (
                        (
                            kwargs.get("caching", None) is None
                            and litellm.cache is not None
                        )
                        or kwargs.get("caching", False) is True
                    )
                    and kwargs.get("cache", {}).get("no-cache", False) is not True
                )
                and kwargs.get("aembedding", False) is not True
                and kwargs.get("atext_completion", False) is not True
                and kwargs.get("acompletion", False) is not True
                and kwargs.get("aimg_generation", False) is not True
                and kwargs.get("atranscription", False) is not True
                and kwargs.get("arerank", False) is not True
                and kwargs.get("_arealtime", False) is not True
            ):  # allow users to control returning cached responses from the completion function
                # checking cache
                verbose_logger.debug("INSIDE CHECKING SYNC CACHE")
                caching_handler_response: CachingHandlerResponse = (
                    _llm_caching_handler._sync_get_cache(
                        model=model or "",
                        original_function=original_function,
                        logging_obj=logging_obj,
                        start_time=start_time,
                        call_type=call_type,
                        kwargs=kwargs,
                        args=args,
                    )
                )

                if caching_handler_response.cached_result is not None:
                    return caching_handler_response.cached_result

            # CHECK MAX TOKENS
            if (
                kwargs.get("max_tokens", None) is not None
                and model is not None
                and litellm.modify_params
                is True  # user is okay with params being modified
                and (
                    call_type == CallTypes.acompletion.value
                    or call_type == CallTypes.completion.value
                )
            ):
                try:
                    base_model = model
                    if kwargs.get("hf_model_name", None) is not None:
                        base_model = f"huggingface/{kwargs.get('hf_model_name')}"
                    messages = None
                    if len(args) > 1:
                        messages = args[1]
                    elif kwargs.get("messages", None):
                        messages = kwargs["messages"]
                    user_max_tokens = kwargs.get("max_tokens")
                    modified_max_tokens = get_modified_max_tokens(
                        model=model,
                        base_model=base_model,
                        messages=messages,
                        user_max_tokens=user_max_tokens,
                        buffer_num=None,
                        buffer_perc=None,
                    )
                    kwargs["max_tokens"] = modified_max_tokens
                except Exception as e:
                    print_verbose(f"Error while checking max token limit: {str(e)}")
            # MODEL CALL
            result = original_function(*args, **kwargs)
            end_time = datetime.datetime.now()
            if "stream" in kwargs and kwargs["stream"] is True:
                if (
                    "complete_response" in kwargs
                    and kwargs["complete_response"] is True
                ):
                    chunks = []
                    for idx, chunk in enumerate(result):
                        chunks.append(chunk)
                    return litellm.stream_chunk_builder(
                        chunks, messages=kwargs.get("messages", None)
                    )
                else:
                    return result
            elif "acompletion" in kwargs and kwargs["acompletion"] is True:
                return result
            elif "aembedding" in kwargs and kwargs["aembedding"] is True:
                return result
            elif "aimg_generation" in kwargs and kwargs["aimg_generation"] is True:
                return result
            elif "atranscription" in kwargs and kwargs["atranscription"] is True:
                return result
            elif "aspeech" in kwargs and kwargs["aspeech"] is True:
                return result

            ### POST-CALL RULES ###
            post_call_processing(
                original_response=result,
                model=model or None,
                optional_params=kwargs,
            )

            # [OPTIONAL] ADD TO CACHE
            _llm_caching_handler.sync_set_cache(
                result=result,
                args=args,
                kwargs=kwargs,
            )

            # LOG SUCCESS - handle streaming success logging in the _next_ object, remove `handle_success` once it's deprecated
            verbose_logger.info("Wrapper: Completed Call, calling success_handler")
            threading.Thread(
                target=logging_obj.success_handler, args=(result, start_time, end_time)
            ).start()
            # RETURN RESULT
            if hasattr(result, "_hidden_params"):
                result._hidden_params["model_id"] = kwargs.get("model_info", {}).get(
                    "id", None
                )
                result._hidden_params["api_base"] = get_api_base(
                    model=model or "",
                    optional_params=getattr(logging_obj, "optional_params", {}),
                )
                result._hidden_params["response_cost"] = (
                    logging_obj._response_cost_calculator(result=result)
                )

                result._hidden_params["additional_headers"] = process_response_headers(
                    result._hidden_params.get("additional_headers") or {}
                )  # GUARANTEE OPENAI HEADERS IN RESPONSE
            if result is not None:
                result._response_ms = (
                    end_time - start_time
                ).total_seconds() * 1000  # return response latency in ms like openai
            return result
        except Exception as e:
            call_type = original_function.__name__
            if call_type == CallTypes.completion.value:
                num_retries = (
                    kwargs.get("num_retries", None) or litellm.num_retries or None
                )
                if kwargs.get("retry_policy", None):
                    num_retries = get_num_retries_from_retry_policy(
                        exception=e,
                        retry_policy=kwargs.get("retry_policy"),
                    )
                    kwargs["retry_policy"] = (
                        reset_retry_policy()
                    )  # prevent infinite loops
                litellm.num_retries = (
                    None  # set retries to None to prevent infinite loops
                )
                context_window_fallback_dict = kwargs.get(
                    "context_window_fallback_dict", {}
                )

                _is_litellm_router_call = "model_group" in kwargs.get(
                    "metadata", {}
                )  # check if call from litellm.router/proxy
                if (
                    num_retries and not _is_litellm_router_call
                ):  # only enter this if call is not from litellm router/proxy. router has it's own logic for retrying
                    if (
                        isinstance(e, openai.APIError)
                        or isinstance(e, openai.Timeout)
                        or isinstance(e, openai.APIConnectionError)
                    ):
                        kwargs["num_retries"] = num_retries
                        return litellm.completion_with_retries(*args, **kwargs)
                elif (
                    isinstance(e, litellm.exceptions.ContextWindowExceededError)
                    and context_window_fallback_dict
                    and model in context_window_fallback_dict
                    and not _is_litellm_router_call
                ):
                    if len(args) > 0:
                        args[0] = context_window_fallback_dict[model]  # type: ignore
                    else:
                        kwargs["model"] = context_window_fallback_dict[model]
                    return original_function(*args, **kwargs)
            traceback_exception = traceback.format_exc()
            end_time = datetime.datetime.now()

            # LOG FAILURE - handle streaming failure logging in the _next_ object, remove `handle_failure` once it's deprecated
            if logging_obj:
                logging_obj.failure_handler(
                    e, traceback_exception, start_time, end_time
                )  # DO NOT MAKE THREADED - router retry fallback relies on this!
            raise e

    @wraps(original_function)
    async def wrapper_async(*args, **kwargs):  # noqa: PLR0915
        print_args_passed_to_litellm(original_function, args, kwargs)
        start_time = datetime.datetime.now()
        result = None
        logging_obj: Optional[LiteLLMLoggingObject] = kwargs.get(
            "litellm_logging_obj", None
        )
        _llm_caching_handler: LLMCachingHandler = LLMCachingHandler(
            original_function=original_function,
            request_kwargs=kwargs,
            start_time=start_time,
        )
        # only set litellm_call_id if its not in kwargs
        call_type = original_function.__name__
        if "litellm_call_id" not in kwargs:
            kwargs["litellm_call_id"] = str(uuid.uuid4())

        model = ""
        try:
            model = args[0] if len(args) > 0 else kwargs["model"]
        except Exception:
            if (
                call_type != CallTypes.aimage_generation.value  # model optional
                and call_type != CallTypes.atext_completion.value  # can also be engine
                and call_type != CallTypes.amoderation.value
            ):
                raise ValueError("model param not passed in.")

        try:
            if logging_obj is None:
                logging_obj, kwargs = function_setup(
                    original_function.__name__, rules_obj, start_time, *args, **kwargs
                )
            kwargs["litellm_logging_obj"] = logging_obj
            logging_obj._llm_caching_handler = _llm_caching_handler
            # [OPTIONAL] CHECK BUDGET
            if litellm.max_budget:
                if litellm._current_cost > litellm.max_budget:
                    raise BudgetExceededError(
                        current_cost=litellm._current_cost,
                        max_budget=litellm.max_budget,
                    )

            # [OPTIONAL] CHECK CACHE
            print_verbose(
                f"ASYNC kwargs[caching]: {kwargs.get('caching', False)}; litellm.cache: {litellm.cache}; kwargs.get('cache'): {kwargs.get('cache', None)}"
            )
            _caching_handler_response: CachingHandlerResponse = (
                await _llm_caching_handler._async_get_cache(
                    model=model,
                    original_function=original_function,
                    logging_obj=logging_obj,
                    start_time=start_time,
                    call_type=call_type,
                    kwargs=kwargs,
                    args=args,
                )
            )
            if (
                _caching_handler_response.cached_result is not None
                and _caching_handler_response.final_embedding_cached_response is None
            ):
                return _caching_handler_response.cached_result

            elif _caching_handler_response.embedding_all_elements_cache_hit is True:
                return _caching_handler_response.final_embedding_cached_response

            # MODEL CALL
            result = await original_function(*args, **kwargs)
            end_time = datetime.datetime.now()
            if "stream" in kwargs and kwargs["stream"] is True:
                if (
                    "complete_response" in kwargs
                    and kwargs["complete_response"] is True
                ):
                    chunks = []
                    for idx, chunk in enumerate(result):
                        chunks.append(chunk)
                    return litellm.stream_chunk_builder(
                        chunks, messages=kwargs.get("messages", None)
                    )
                else:
                    return result
            elif call_type == CallTypes.arealtime.value:
                return result

            # ADD HIDDEN PARAMS - additional call metadata
            if hasattr(result, "_hidden_params"):
                result._hidden_params["litellm_call_id"] = getattr(
                    logging_obj, "litellm_call_id", None
                )
                result._hidden_params["model_id"] = kwargs.get("model_info", {}).get(
                    "id", None
                )
                result._hidden_params["api_base"] = get_api_base(
                    model=model,
                    optional_params=kwargs,
                )
                result._hidden_params["response_cost"] = (
                    logging_obj._response_cost_calculator(result=result)
                )
                result._hidden_params["additional_headers"] = process_response_headers(
                    result._hidden_params.get("additional_headers") or {}
                )  # GUARANTEE OPENAI HEADERS IN RESPONSE
            if (
                isinstance(result, ModelResponse)
                or isinstance(result, EmbeddingResponse)
                or isinstance(result, TranscriptionResponse)
            ):
                setattr(
                    result,
                    "_response_ms",
                    (end_time - start_time).total_seconds() * 1000,
                )  # return response latency in ms like openai

            ### POST-CALL RULES ###
            post_call_processing(
                original_response=result, model=model, optional_params=kwargs
            )

            ## Add response to cache
            await _llm_caching_handler.async_set_cache(
                result=result,
                original_function=original_function,
                kwargs=kwargs,
                args=args,
            )

            # LOG SUCCESS - handle streaming success logging in the _next_ object
            print_verbose(
                f"Async Wrapper: Completed Call, calling async_success_handler: {logging_obj.async_success_handler}"
            )
            # check if user does not want this to be logged
            asyncio.create_task(
                logging_obj.async_success_handler(result, start_time, end_time)
            )
            threading.Thread(
                target=logging_obj.success_handler,
                args=(result, start_time, end_time),
            ).start()

            # REBUILD EMBEDDING CACHING
            if (
                isinstance(result, EmbeddingResponse)
                and _caching_handler_response.final_embedding_cached_response
                is not None
            ):
                return _llm_caching_handler._combine_cached_embedding_response_with_api_result(
                    _caching_handler_response=_caching_handler_response,
                    embedding_response=result,
                    start_time=start_time,
                    end_time=end_time,
                )

            return result
        except Exception as e:
            traceback_exception = traceback.format_exc()
            end_time = datetime.datetime.now()
            if logging_obj:
                try:
                    logging_obj.failure_handler(
                        e, traceback_exception, start_time, end_time
                    )  # DO NOT MAKE THREADED - router retry fallback relies on this!
                except Exception as e:
                    raise e
                try:
                    await logging_obj.async_failure_handler(
                        e, traceback_exception, start_time, end_time
                    )
                except Exception as e:
                    raise e

            call_type = original_function.__name__
            if call_type == CallTypes.acompletion.value:
                num_retries = (
                    kwargs.get("num_retries", None) or litellm.num_retries or None
                )
                if kwargs.get("retry_policy", None):
                    num_retries = get_num_retries_from_retry_policy(
                        exception=e,
                        retry_policy=kwargs.get("retry_policy"),
                    )
                    kwargs["retry_policy"] = reset_retry_policy()

                litellm.num_retries = (
                    None  # set retries to None to prevent infinite loops
                )
                context_window_fallback_dict = kwargs.get(
                    "context_window_fallback_dict", {}
                )

                _is_litellm_router_call = "model_group" in kwargs.get(
                    "metadata", {}
                )  # check if call from litellm.router/proxy
                if (
                    num_retries and not _is_litellm_router_call
                ):  # only enter this if call is not from litellm router/proxy. router has it's own logic for retrying
                    try:
                        kwargs["num_retries"] = num_retries
                        kwargs["original_function"] = original_function
                        if isinstance(
                            e, openai.RateLimitError
                        ):  # rate limiting specific error
                            kwargs["retry_strategy"] = "exponential_backoff_retry"
                        elif isinstance(e, openai.APIError):  # generic api error
                            kwargs["retry_strategy"] = "constant_retry"
                        return await litellm.acompletion_with_retries(*args, **kwargs)
                    except Exception:
                        pass
                elif (
                    isinstance(e, litellm.exceptions.ContextWindowExceededError)
                    and context_window_fallback_dict
                    and model in context_window_fallback_dict
                ):
                    if len(args) > 0:
                        args[0] = context_window_fallback_dict[model]  # type: ignore
                    else:
                        kwargs["model"] = context_window_fallback_dict[model]
                    return await original_function(*args, **kwargs)
            raise e

    is_coroutine = inspect.iscoroutinefunction(original_function)

    # Return the appropriate wrapper based on the original function type
    if is_coroutine:
        return wrapper_async
    else:
        return wrapper


@lru_cache(maxsize=128)
def _select_tokenizer(model: str):
    if model in litellm.cohere_models and "command-r" in model:
        # cohere
        cohere_tokenizer = Tokenizer.from_pretrained(
            "Xenova/c4ai-command-r-v01-tokenizer"
        )
        return {"type": "huggingface_tokenizer", "tokenizer": cohere_tokenizer}
    # anthropic
    elif model in litellm.anthropic_models and "claude-3" not in model:
        claude_tokenizer = Tokenizer.from_str(claude_json_str)
        return {"type": "huggingface_tokenizer", "tokenizer": claude_tokenizer}
    # llama2
    elif "llama-2" in model.lower() or "replicate" in model.lower():
        tokenizer = Tokenizer.from_pretrained("hf-internal-testing/llama-tokenizer")
        return {"type": "huggingface_tokenizer", "tokenizer": tokenizer}
    # llama3
    elif "llama-3" in model.lower():
        tokenizer = Tokenizer.from_pretrained("Xenova/llama-3-tokenizer")
        return {"type": "huggingface_tokenizer", "tokenizer": tokenizer}
    # default - tiktoken
    else:
        tokenizer = None
        if (
            model in litellm.open_ai_chat_completion_models
            or model in litellm.open_ai_text_completion_models
            or model in litellm.open_ai_embedding_models
        ):
            return {"type": "openai_tokenizer", "tokenizer": encoding}

        try:
            tokenizer = Tokenizer.from_pretrained(model)
            return {"type": "huggingface_tokenizer", "tokenizer": tokenizer}
        except Exception:
            return {"type": "openai_tokenizer", "tokenizer": encoding}


def encode(model="", text="", custom_tokenizer: Optional[dict] = None):
    """
    Encodes the given text using the specified model.

    Args:
        model (str): The name of the model to use for tokenization.
        custom_tokenizer (Optional[dict]): A custom tokenizer created with the `create_pretrained_tokenizer` or `create_tokenizer` method. Must be a dictionary with a string value for `type` and Tokenizer for `tokenizer`. Default is None.
        text (str): The text to be encoded.

    Returns:
        enc: The encoded text.
    """
    tokenizer_json = custom_tokenizer or _select_tokenizer(model=model)
    if isinstance(tokenizer_json["tokenizer"], Encoding):
        enc = tokenizer_json["tokenizer"].encode(text, disallowed_special=())
    else:
        enc = tokenizer_json["tokenizer"].encode(text)
    return enc


def decode(model="", tokens: List[int] = [], custom_tokenizer: Optional[dict] = None):
    tokenizer_json = custom_tokenizer or _select_tokenizer(model=model)
    dec = tokenizer_json["tokenizer"].decode(tokens)
    return dec


def openai_token_counter(  # noqa: PLR0915
    messages: Optional[list] = None,
    model="gpt-3.5-turbo-0613",
    text: Optional[str] = None,
    is_tool_call: Optional[bool] = False,
    tools: Optional[List[ChatCompletionToolParam]] = None,
    tool_choice: Optional[ChatCompletionNamedToolChoiceParam] = None,
    count_response_tokens: Optional[
        bool
    ] = False,  # Flag passed from litellm.stream_chunk_builder, to indicate counting tokens for LLM Response. We need this because for LLM input we add +3 tokens per message - based on OpenAI's token counter
):
    """
    Return the number of tokens used by a list of messages.

    Borrowed from https://github.com/openai/openai-cookbook/blob/main/examples/How_to_count_tokens_with_tiktoken.ipynb.
    """
    print_verbose(f"LiteLLM: Utils - Counting tokens for OpenAI model={model}")
    try:
        if "gpt-4o" in model:
            encoding = tiktoken.get_encoding("o200k_base")
        else:
            encoding = tiktoken.encoding_for_model(model)
    except KeyError:
        print_verbose("Warning: model not found. Using cl100k_base encoding.")
        encoding = tiktoken.get_encoding("cl100k_base")
    if model == "gpt-3.5-turbo-0301":
        tokens_per_message = (
            4  # every message follows <|start|>{role/name}\n{content}<|end|>\n
        )
        tokens_per_name = -1  # if there's a name, the role is omitted
    elif model in litellm.open_ai_chat_completion_models:
        tokens_per_message = 3
        tokens_per_name = 1
    elif model in litellm.azure_llms:
        tokens_per_message = 3
        tokens_per_name = 1
    else:
        raise NotImplementedError(
            f"""num_tokens_from_messages() is not implemented for model {model}. See https://github.com/openai/openai-python/blob/main/chatml.md for information on how messages are converted to tokens."""
        )
    num_tokens = 0
    includes_system_message = False

    if is_tool_call and text is not None:
        # if it's a tool call we assembled 'text' in token_counter()
        num_tokens = len(encoding.encode(text, disallowed_special=()))
    elif messages is not None:
        for message in messages:
            num_tokens += tokens_per_message
            if message.get("role", None) == "system":
                includes_system_message = True
            for key, value in message.items():
                if isinstance(value, str):
                    num_tokens += len(encoding.encode(value, disallowed_special=()))
                    if key == "name":
                        num_tokens += tokens_per_name
                elif isinstance(value, List):
                    for c in value:
                        if c["type"] == "text":
                            text += c["text"]
                            num_tokens += len(
                                encoding.encode(c["text"], disallowed_special=())
                            )
                        elif c["type"] == "image_url":
                            if isinstance(c["image_url"], dict):
                                image_url_dict = c["image_url"]
                                detail = image_url_dict.get("detail", "auto")
                                url = image_url_dict.get("url")
                                num_tokens += calculage_img_tokens(
                                    data=url, mode=detail
                                )
                            elif isinstance(c["image_url"], str):
                                image_url_str = c["image_url"]
                                num_tokens += calculage_img_tokens(
                                    data=image_url_str, mode="auto"
                                )
    elif text is not None and count_response_tokens is True:
        # This is the case where we need to count tokens for a streamed response. We should NOT add +3 tokens per message in this branch
        num_tokens = len(encoding.encode(text, disallowed_special=()))
        return num_tokens
    elif text is not None:
        num_tokens = len(encoding.encode(text, disallowed_special=()))
    num_tokens += 3  # every reply is primed with <|start|>assistant<|message|>

    if tools:
        num_tokens += len(encoding.encode(_format_function_definitions(tools)))
        num_tokens += 9  # Additional tokens for function definition of tools
    # If there's a system message and tools are present, subtract four tokens
    if tools and includes_system_message:
        num_tokens -= 4
    # If tool_choice is 'none', add one token.
    # If it's an object, add 4 + the number of tokens in the function name.
    # If it's undefined or 'auto', don't add anything.
    if tool_choice == "none":
        num_tokens += 1
    elif isinstance(tool_choice, dict):
        num_tokens += 7
        num_tokens += len(encoding.encode(tool_choice["function"]["name"]))

    return num_tokens


def resize_image_high_res(width, height):
    # Maximum dimensions for high res mode
    max_short_side = 768
    max_long_side = 2000

    # Return early if no resizing is needed
    if width <= 768 and height <= 768:
        return width, height

    # Determine the longer and shorter sides
    longer_side = max(width, height)
    shorter_side = min(width, height)

    # Calculate the aspect ratio
    aspect_ratio = longer_side / shorter_side

    # Resize based on the short side being 768px
    if width <= height:  # Portrait or square
        resized_width = max_short_side
        resized_height = int(resized_width * aspect_ratio)
        # if the long side exceeds the limit after resizing, adjust both sides accordingly
        if resized_height > max_long_side:
            resized_height = max_long_side
            resized_width = int(resized_height / aspect_ratio)
    else:  # Landscape
        resized_height = max_short_side
        resized_width = int(resized_height * aspect_ratio)
        # if the long side exceeds the limit after resizing, adjust both sides accordingly
        if resized_width > max_long_side:
            resized_width = max_long_side
            resized_height = int(resized_width / aspect_ratio)

    return resized_width, resized_height


# Test the function with the given example
def calculate_tiles_needed(
    resized_width, resized_height, tile_width=512, tile_height=512
):
    tiles_across = (resized_width + tile_width - 1) // tile_width
    tiles_down = (resized_height + tile_height - 1) // tile_height
    total_tiles = tiles_across * tiles_down
    return total_tiles


def get_image_type(image_data: bytes) -> Union[str, None]:
    """take an image (really only the first ~100 bytes max are needed)
    and return 'png' 'gif' 'jpeg' 'heic' or None. method added to
    allow deprecation of imghdr in 3.13"""

    if image_data[0:8] == b"\x89\x50\x4e\x47\x0d\x0a\x1a\x0a":
        return "png"

    if image_data[0:4] == b"GIF8" and image_data[5:6] == b"a":
        return "gif"

    if image_data[0:3] == b"\xff\xd8\xff":
        return "jpeg"

    if image_data[4:8] == b"ftyp":
        return "heic"

    return None


def get_image_dimensions(data):
    img_data = None

    try:
        # Try to open as URL
        # Try to open as URL
        client = HTTPHandler(concurrent_limit=1)
        response = client.get(data)
        img_data = response.read()
    except Exception:
        # If not URL, assume it's base64
        header, encoded = data.split(",", 1)
        img_data = base64.b64decode(encoded)

    img_type = get_image_type(img_data)

    if img_type == "png":
        w, h = struct.unpack(">LL", img_data[16:24])
        return w, h
    elif img_type == "gif":
        w, h = struct.unpack("<HH", img_data[6:10])
        return w, h
    elif img_type == "jpeg":
        with io.BytesIO(img_data) as fhandle:
            fhandle.seek(0)
            size = 2
            ftype = 0
            while not 0xC0 <= ftype <= 0xCF or ftype in (0xC4, 0xC8, 0xCC):
                fhandle.seek(size, 1)
                byte = fhandle.read(1)
                while ord(byte) == 0xFF:
                    byte = fhandle.read(1)
                ftype = ord(byte)
                size = struct.unpack(">H", fhandle.read(2))[0] - 2
            fhandle.seek(1, 1)
            h, w = struct.unpack(">HH", fhandle.read(4))
        return w, h
    else:
        return None, None


def calculage_img_tokens(
    data,
    mode: Literal["low", "high", "auto"] = "auto",
    base_tokens: int = 85,  # openai default - https://openai.com/pricing
):
    if mode == "low" or mode == "auto":
        return base_tokens
    elif mode == "high":
        width, height = get_image_dimensions(data=data)
        resized_width, resized_height = resize_image_high_res(
            width=width, height=height
        )
        tiles_needed_high_res = calculate_tiles_needed(resized_width, resized_height)
        tile_tokens = (base_tokens * 2) * tiles_needed_high_res
        total_tokens = base_tokens + tile_tokens
        return total_tokens


def create_pretrained_tokenizer(
    identifier: str, revision="main", auth_token: Optional[str] = None
):
    """
    Creates a tokenizer from an existing file on a HuggingFace repository to be used with `token_counter`.

    Args:
    identifier (str): The identifier of a Model on the Hugging Face Hub, that contains a tokenizer.json file
    revision (str, defaults to main): A branch or commit id
    auth_token (str, optional, defaults to None): An optional auth token used to access private repositories on the Hugging Face Hub

    Returns:
    dict: A dictionary with the tokenizer and its type.
    """

    try:
        tokenizer = Tokenizer.from_pretrained(
            identifier, revision=revision, auth_token=auth_token
        )
    except Exception as e:
        verbose_logger.error(
            f"Error creating pretrained tokenizer: {e}. Defaulting to version without 'auth_token'."
        )
        tokenizer = Tokenizer.from_pretrained(identifier, revision=revision)
    return {"type": "huggingface_tokenizer", "tokenizer": tokenizer}


def create_tokenizer(json: str):
    """
    Creates a tokenizer from a valid JSON string for use with `token_counter`.

    Args:
    json (str): A valid JSON string representing a previously serialized tokenizer

    Returns:
    dict: A dictionary with the tokenizer and its type.
    """

    tokenizer = Tokenizer.from_str(json)
    return {"type": "huggingface_tokenizer", "tokenizer": tokenizer}


def _format_function_definitions(tools):
    """Formats tool definitions in the format that OpenAI appears to use.
    Based on https://github.com/forestwanglin/openai-java/blob/main/jtokkit/src/main/java/xyz/felh/openai/jtokkit/utils/TikTokenUtils.java
    """
    lines = []
    lines.append("namespace functions {")
    lines.append("")
    for tool in tools:
        function = tool.get("function")
        if function_description := function.get("description"):
            lines.append(f"// {function_description}")
        function_name = function.get("name")
        parameters = function.get("parameters", {})
        properties = parameters.get("properties")
        if properties and properties.keys():
            lines.append(f"type {function_name} = (_: {{")
            lines.append(_format_object_parameters(parameters, 0))
            lines.append("}) => any;")
        else:
            lines.append(f"type {function_name} = () => any;")
        lines.append("")
    lines.append("} // namespace functions")
    return "\n".join(lines)


def _format_object_parameters(parameters, indent):
    properties = parameters.get("properties")
    if not properties:
        return ""
    required_params = parameters.get("required", [])
    lines = []
    for key, props in properties.items():
        description = props.get("description")
        if description:
            lines.append(f"// {description}")
        question = "?"
        if required_params and key in required_params:
            question = ""
        lines.append(f"{key}{question}: {_format_type(props, indent)},")
    return "\n".join([" " * max(0, indent) + line for line in lines])


def _format_type(props, indent):
    type = props.get("type")
    if type == "string":
        if "enum" in props:
            return " | ".join([f'"{item}"' for item in props["enum"]])
        return "string"
    elif type == "array":
        # items is required, OpenAI throws an error if it's missing
        return f"{_format_type(props['items'], indent)}[]"
    elif type == "object":
        return f"{{\n{_format_object_parameters(props, indent + 2)}\n}}"
    elif type in ["integer", "number"]:
        if "enum" in props:
            return " | ".join([f'"{item}"' for item in props["enum"]])
        return "number"
    elif type == "boolean":
        return "boolean"
    elif type == "null":
        return "null"
    else:
        # This is a guess, as an empty string doesn't yield the expected token count
        return "any"


def token_counter(
    model="",
    custom_tokenizer: Optional[dict] = None,
    text: Optional[Union[str, List[str]]] = None,
    messages: Optional[List] = None,
    count_response_tokens: Optional[bool] = False,
    tools: Optional[List[ChatCompletionToolParam]] = None,
    tool_choice: Optional[ChatCompletionNamedToolChoiceParam] = None,
) -> int:
    """
    Count the number of tokens in a given text using a specified model.

    Args:
    model (str): The name of the model to use for tokenization. Default is an empty string.
    custom_tokenizer (Optional[dict]): A custom tokenizer created with the `create_pretrained_tokenizer` or `create_tokenizer` method. Must be a dictionary with a string value for `type` and Tokenizer for `tokenizer`. Default is None.
    text (str): The raw text string to be passed to the model. Default is None.
    messages (Optional[List[Dict[str, str]]]): Alternative to passing in text. A list of dictionaries representing messages with "role" and "content" keys. Default is None.

    Returns:
    int: The number of tokens in the text.
    """
    # use tiktoken, anthropic, cohere, llama2, or llama3's tokenizer depending on the model
    is_tool_call = False
    num_tokens = 0
    if text is None:
        if messages is not None:
            print_verbose(f"token_counter messages received: {messages}")
            text = ""
            for message in messages:
                if message.get("content", None) is not None:
                    content = message.get("content")
                    if isinstance(content, str):
                        text += message["content"]
                    elif isinstance(content, List):
                        for c in content:
                            if c["type"] == "text":
                                text += c["text"]
                            elif c["type"] == "image_url":
                                if isinstance(c["image_url"], dict):
                                    image_url_dict = c["image_url"]
                                    detail = image_url_dict.get("detail", "auto")
                                    url = image_url_dict.get("url")
                                    num_tokens += calculage_img_tokens(
                                        data=url, mode=detail
                                    )
                                elif isinstance(c["image_url"], str):
                                    image_url_str = c["image_url"]
                                    num_tokens += calculage_img_tokens(
                                        data=image_url_str, mode="auto"
                                    )
                if message.get("tool_calls"):
                    is_tool_call = True
                    for tool_call in message["tool_calls"]:
                        if "function" in tool_call:
                            function_arguments = tool_call["function"]["arguments"]
                            text += function_arguments
        else:
            raise ValueError("text and messages cannot both be None")
    elif isinstance(text, List):
        text = "".join(t for t in text if isinstance(t, str))
    elif isinstance(text, str):
        count_response_tokens = True  # user just trying to count tokens for a text. don't add the chat_ml +3 tokens to this

    if model is not None or custom_tokenizer is not None:
        tokenizer_json = custom_tokenizer or _select_tokenizer(model=model)
        if tokenizer_json["type"] == "huggingface_tokenizer":
            enc = tokenizer_json["tokenizer"].encode(text)
            num_tokens = len(enc.ids)
        elif tokenizer_json["type"] == "openai_tokenizer":
            if (
                model in litellm.open_ai_chat_completion_models
                or model in litellm.azure_llms
            ):
                if model in litellm.azure_llms:
                    # azure llms use gpt-35-turbo instead of gpt-3.5-turbo 🙃
                    model = model.replace("-35", "-3.5")

                print_verbose(
                    f"Token Counter - using OpenAI token counter, for model={model}"
                )
                num_tokens = openai_token_counter(
                    text=text,  # type: ignore
                    model=model,
                    messages=messages,
                    is_tool_call=is_tool_call,
                    count_response_tokens=count_response_tokens,
                    tools=tools,
                    tool_choice=tool_choice,
                )
            else:
                print_verbose(
                    f"Token Counter - using generic token counter, for model={model}"
                )
                num_tokens = openai_token_counter(
                    text=text,  # type: ignore
                    model="gpt-3.5-turbo",
                    messages=messages,
                    is_tool_call=is_tool_call,
                    count_response_tokens=count_response_tokens,
                    tools=tools,
                    tool_choice=tool_choice,
                )
    else:
        num_tokens = len(encoding.encode(text, disallowed_special=()))  # type: ignore
    return num_tokens


def supports_httpx_timeout(custom_llm_provider: str) -> bool:
    """
    Helper function to know if a provider implementation supports httpx timeout
    """
    supported_providers = ["openai", "azure", "bedrock"]

    if custom_llm_provider in supported_providers:
        return True

    return False


def supports_system_messages(model: str, custom_llm_provider: Optional[str]) -> bool:
    """
    Check if the given model supports system messages and return a boolean value.

    Parameters:
    model (str): The model name to be checked.
    custom_llm_provider (str): The provider to be checked.

    Returns:
    bool: True if the model supports system messages, False otherwise.

    Raises:
    Exception: If the given model is not found in model_prices_and_context_window.json.
    """
    try:
        model_info = litellm.get_model_info(
            model=model, custom_llm_provider=custom_llm_provider
        )
        if model_info.get("supports_system_messages", False) is True:
            return True
        return False
    except Exception:
        raise Exception(
            f"Model not supports system messages. You passed model={model}, custom_llm_provider={custom_llm_provider}."
        )


def supports_response_schema(model: str, custom_llm_provider: Optional[str]) -> bool:
    """
    Check if the given model + provider supports 'response_schema' as a param.

    Parameters:
    model (str): The model name to be checked.
    custom_llm_provider (str): The provider to be checked.

    Returns:
    bool: True if the model supports response_schema, False otherwise.

    Does not raise error. Defaults to 'False'. Outputs logging.error.
    """
    ## GET LLM PROVIDER ##
    model, custom_llm_provider, _, _ = get_llm_provider(
        model=model, custom_llm_provider=custom_llm_provider
    )

    # providers that globally support response schema
    PROVIDERS_GLOBALLY_SUPPORT_RESPONSE_SCHEMA = [
        litellm.LlmProviders.PREDIBASE,
        litellm.LlmProviders.FIREWORKS_AI,
    ]

    if custom_llm_provider in PROVIDERS_GLOBALLY_SUPPORT_RESPONSE_SCHEMA:
        return True
    try:
        ## GET MODEL INFO
        model_info = litellm.get_model_info(
            model=model, custom_llm_provider=custom_llm_provider
        )

        if model_info.get("supports_response_schema", False) is True:
            return True
    except Exception:
        ## check if provider supports response schema globally
        supported_params = get_supported_openai_params(
            model=model,
            custom_llm_provider=custom_llm_provider,
            request_type="chat_completion",
        )
        if supported_params is not None and "response_schema" in supported_params:
            return True

    return False


def supports_function_calling(
    model: str, custom_llm_provider: Optional[str] = None
) -> bool:
    """
    Check if the given model supports function calling and return a boolean value.

    Parameters:
    model (str): The model name to be checked.
    custom_llm_provider (Optional[str]): The provider to be checked.

    Returns:
    bool: True if the model supports function calling, False otherwise.

    Raises:
    Exception: If the given model is not found or there's an error in retrieval.
    """
    try:
        model, custom_llm_provider, _, _ = litellm.get_llm_provider(
            model=model, custom_llm_provider=custom_llm_provider
        )

        ## CHECK IF MODEL SUPPORTS FUNCTION CALLING ##
        model_info = litellm.get_model_info(
            model=model, custom_llm_provider=custom_llm_provider
        )

        if model_info.get("supports_function_calling", False) is True:
            return True
        return False
    except Exception as e:
        raise Exception(
            f"Model not found or error in checking function calling support. You passed model={model}, custom_llm_provider={custom_llm_provider}. Error: {str(e)}"
        )


def _supports_factory(model: str, custom_llm_provider: Optional[str], key: str) -> bool:
    """
    Check if the given model supports function calling and return a boolean value.

    Parameters:
    model (str): The model name to be checked.
    custom_llm_provider (Optional[str]): The provider to be checked.

    Returns:
    bool: True if the model supports function calling, False otherwise.

    Raises:
    Exception: If the given model is not found or there's an error in retrieval.
    """
    try:
        model, custom_llm_provider, _, _ = litellm.get_llm_provider(
            model=model, custom_llm_provider=custom_llm_provider
        )

        model_info = litellm.get_model_info(
            model=model, custom_llm_provider=custom_llm_provider
        )

        if model_info.get(key, False) is True:
            return True
        return False
    except Exception as e:
        raise Exception(
            f"Model not found or error in checking {key} support. You passed model={model}, custom_llm_provider={custom_llm_provider}. Error: {str(e)}"
        )


def supports_audio_input(model: str, custom_llm_provider: Optional[str] = None) -> bool:
    """Check if a given model supports audio input in a chat completion call"""
    return _supports_factory(
        model=model, custom_llm_provider=custom_llm_provider, key="supports_audio_input"
    )


def supports_pdf_input(model: str, custom_llm_provider: Optional[str] = None) -> bool:
    """Check if a given model supports pdf input in a chat completion call"""
    return _supports_factory(
        model=model, custom_llm_provider=custom_llm_provider, key="supports_pdf_input"
    )


def supports_audio_output(
    model: str, custom_llm_provider: Optional[str] = None
) -> bool:
    """Check if a given model supports audio output in a chat completion call"""
    return _supports_factory(
        model=model, custom_llm_provider=custom_llm_provider, key="supports_audio_input"
    )


def supports_prompt_caching(
    model: str, custom_llm_provider: Optional[str] = None
) -> bool:
    """
    Check if the given model supports prompt caching and return a boolean value.

    Parameters:
    model (str): The model name to be checked.
    custom_llm_provider (Optional[str]): The provider to be checked.

    Returns:
    bool: True if the model supports prompt caching, False otherwise.

    Raises:
    Exception: If the given model is not found or there's an error in retrieval.
    """
    return _supports_factory(
        model=model,
        custom_llm_provider=custom_llm_provider,
        key="supports_prompt_caching",
    )


def supports_vision(model: str, custom_llm_provider: Optional[str] = None) -> bool:
    """
    Check if the given model supports vision and return a boolean value.

    Parameters:
    model (str): The model name to be checked.
    custom_llm_provider (Optional[str]): The provider to be checked.

    Returns:
    bool: True if the model supports vision, False otherwise.
    """
    try:
        model, custom_llm_provider, _, _ = litellm.get_llm_provider(
            model=model, custom_llm_provider=custom_llm_provider
        )

        model_info = litellm.get_model_info(
            model=model, custom_llm_provider=custom_llm_provider
        )

        if model_info.get("supports_vision", False) is True:
            return True
        return False
    except Exception as e:
        verbose_logger.error(
            f"Model not found or error in checking vision support. You passed model={model}, custom_llm_provider={custom_llm_provider}. Error: {str(e)}"
        )
        return False


def supports_parallel_function_calling(model: str):
    """
    Check if the given model supports parallel function calling and return True if it does, False otherwise.

    Parameters:
        model (str): The model to check for support of parallel function calling.

    Returns:
        bool: True if the model supports parallel function calling, False otherwise.

    Raises:
        Exception: If the model is not found in the model_cost dictionary.
    """
    if model in litellm.model_cost:
        model_info = litellm.model_cost[model]
        if model_info.get("supports_parallel_function_calling", False) is True:
            return True
        return False
    else:
        raise Exception(
            f"Model not supports parallel function calling. You passed model={model}."
        )


####### HELPER FUNCTIONS ################
def _update_dictionary(existing_dict: Dict, new_dict: dict) -> dict:
    for k, v in new_dict.items():
        existing_dict[k] = v

    return existing_dict


def register_model(model_cost: Union[str, dict]):  # noqa: PLR0915
    """
    Register new / Override existing models (and their pricing) to specific providers.
    Provide EITHER a model cost dictionary or a url to a hosted json blob
    Example usage:
    model_cost_dict = {
        "gpt-4": {
            "max_tokens": 8192,
            "input_cost_per_token": 0.00003,
            "output_cost_per_token": 0.00006,
            "litellm_provider": "openai",
            "mode": "chat"
        },
    }
    """

    loaded_model_cost = {}
    if isinstance(model_cost, dict):
        loaded_model_cost = model_cost
    elif isinstance(model_cost, str):
        loaded_model_cost = litellm.get_model_cost_map(url=model_cost)

    for key, value in loaded_model_cost.items():
        ## get model info ##
        try:
            existing_model: Union[ModelInfo, dict] = get_model_info(model=key)
            model_cost_key = existing_model["key"]
        except Exception:
            existing_model = {}
            model_cost_key = key
        ## override / add new keys to the existing model cost dictionary
        litellm.model_cost.setdefault(model_cost_key, {}).update(
            _update_dictionary(existing_model, value)  # type: ignore
        )
        verbose_logger.debug(f"{key} added to model cost map")
        # add new model names to provider lists
        if value.get("litellm_provider") == "openai":
            if key not in litellm.open_ai_chat_completion_models:
                litellm.open_ai_chat_completion_models.append(key)
        elif value.get("litellm_provider") == "text-completion-openai":
            if key not in litellm.open_ai_text_completion_models:
                litellm.open_ai_text_completion_models.append(key)
        elif value.get("litellm_provider") == "cohere":
            if key not in litellm.cohere_models:
                litellm.cohere_models.append(key)
        elif value.get("litellm_provider") == "anthropic":
            if key not in litellm.anthropic_models:
                litellm.anthropic_models.append(key)
        elif value.get("litellm_provider") == "openrouter":
            split_string = key.split("/", 1)
            if key not in litellm.openrouter_models:
                litellm.openrouter_models.append(split_string[1])
        elif value.get("litellm_provider") == "vertex_ai-text-models":
            if key not in litellm.vertex_text_models:
                litellm.vertex_text_models.append(key)
        elif value.get("litellm_provider") == "vertex_ai-code-text-models":
            if key not in litellm.vertex_code_text_models:
                litellm.vertex_code_text_models.append(key)
        elif value.get("litellm_provider") == "vertex_ai-chat-models":
            if key not in litellm.vertex_chat_models:
                litellm.vertex_chat_models.append(key)
        elif value.get("litellm_provider") == "vertex_ai-code-chat-models":
            if key not in litellm.vertex_code_chat_models:
                litellm.vertex_code_chat_models.append(key)
        elif value.get("litellm_provider") == "ai21":
            if key not in litellm.ai21_models:
                litellm.ai21_models.append(key)
        elif value.get("litellm_provider") == "nlp_cloud":
            if key not in litellm.nlp_cloud_models:
                litellm.nlp_cloud_models.append(key)
        elif value.get("litellm_provider") == "aleph_alpha":
            if key not in litellm.aleph_alpha_models:
                litellm.aleph_alpha_models.append(key)
        elif value.get("litellm_provider") == "bedrock":
            if key not in litellm.bedrock_models:
                litellm.bedrock_models.append(key)
    return model_cost


def get_litellm_params(
    api_key=None,
    force_timeout=600,
    azure=False,
    logger_fn=None,
    verbose=False,
    hugging_face=False,
    replicate=False,
    together_ai=False,
    custom_llm_provider=None,
    api_base=None,
    litellm_call_id=None,
    model_alias_map=None,
    completion_call_id=None,
    metadata=None,
    model_info=None,
    proxy_server_request=None,
    acompletion=None,
    preset_cache_key=None,
    no_log=None,
    input_cost_per_second=None,
    input_cost_per_token=None,
    output_cost_per_token=None,
    output_cost_per_second=None,
    cooldown_time=None,
    text_completion=None,
    azure_ad_token_provider=None,
    user_continue_message=None,
    base_model=None,
    litellm_trace_id=None,
    hf_model_name: Optional[str] = None,
    custom_prompt_dict: Optional[dict] = None,
):
    litellm_params = {
        "acompletion": acompletion,
        "api_key": api_key,
        "force_timeout": force_timeout,
        "logger_fn": logger_fn,
        "verbose": verbose,
        "custom_llm_provider": custom_llm_provider,
        "api_base": api_base,
        "litellm_call_id": litellm_call_id,
        "model_alias_map": model_alias_map,
        "completion_call_id": completion_call_id,
        "metadata": metadata,
        "model_info": model_info,
        "proxy_server_request": proxy_server_request,
        "preset_cache_key": preset_cache_key,
        "no-log": no_log,
        "stream_response": {},  # litellm_call_id: ModelResponse Dict
        "input_cost_per_token": input_cost_per_token,
        "input_cost_per_second": input_cost_per_second,
        "output_cost_per_token": output_cost_per_token,
        "output_cost_per_second": output_cost_per_second,
        "cooldown_time": cooldown_time,
        "text_completion": text_completion,
        "azure_ad_token_provider": azure_ad_token_provider,
        "user_continue_message": user_continue_message,
        "base_model": base_model
        or _get_base_model_from_litellm_call_metadata(metadata=metadata),
        "litellm_trace_id": litellm_trace_id,
        "hf_model_name": hf_model_name,
        "custom_prompt_dict": custom_prompt_dict,
    }

    return litellm_params


def _should_drop_param(k, additional_drop_params) -> bool:
    if (
        additional_drop_params is not None
        and isinstance(additional_drop_params, list)
        and k in additional_drop_params
    ):
        return True  # allow user to drop specific params for a model - e.g. vllm - logit bias

    return False


def _get_non_default_params(
    passed_params: dict, default_params: dict, additional_drop_params: Optional[bool]
) -> dict:
    non_default_params = {}
    for k, v in passed_params.items():
        if (
            k in default_params
            and v != default_params[k]
            and _should_drop_param(k=k, additional_drop_params=additional_drop_params)
            is False
        ):
            non_default_params[k] = v

    return non_default_params


def get_optional_params_transcription(
    model: str,
    language: Optional[str] = None,
    prompt: Optional[str] = None,
    response_format: Optional[str] = None,
    temperature: Optional[int] = None,
    timestamp_granularities: Optional[List[Literal["word", "segment"]]] = None,
    custom_llm_provider: Optional[str] = None,
    drop_params: Optional[bool] = None,
    **kwargs,
):
    # retrieve all parameters passed to the function
    passed_params = locals()
    custom_llm_provider = passed_params.pop("custom_llm_provider")
    drop_params = passed_params.pop("drop_params")
    special_params = passed_params.pop("kwargs")
    for k, v in special_params.items():
        passed_params[k] = v

    default_params = {
        "language": None,
        "prompt": None,
        "response_format": None,
        "temperature": None,  # openai defaults this to 0
    }

    non_default_params = {
        k: v
        for k, v in passed_params.items()
        if (k in default_params and v != default_params[k])
    }
    optional_params = {}

    ## raise exception if non-default value passed for non-openai/azure embedding calls
    def _check_valid_arg(supported_params):
        if len(non_default_params.keys()) > 0:
            keys = list(non_default_params.keys())
            for k in keys:
                if (
                    drop_params is True or litellm.drop_params is True
                ) and k not in supported_params:  # drop the unsupported non-default values
                    non_default_params.pop(k, None)
                elif k not in supported_params:
                    raise UnsupportedParamsError(
                        status_code=500,
                        message=f"Setting user/encoding format is not supported by {custom_llm_provider}. To drop it from the call, set `litellm.drop_params = True`.",
                    )
            return non_default_params

    if custom_llm_provider == "openai" or custom_llm_provider == "azure":
        optional_params = non_default_params
    elif custom_llm_provider == "groq":
        supported_params = litellm.GroqSTTConfig().get_supported_openai_params_stt()
        _check_valid_arg(supported_params=supported_params)
        optional_params = litellm.GroqSTTConfig().map_openai_params_stt(
            non_default_params=non_default_params,
            optional_params=optional_params,
            model=model,
            drop_params=drop_params if drop_params is not None else False,
        )
    for k in passed_params.keys():  # pass additional kwargs without modification
        if k not in default_params.keys():
            optional_params[k] = passed_params[k]
    return optional_params


def get_optional_params_image_gen(
    model: Optional[str] = None,
    n: Optional[int] = None,
    quality: Optional[str] = None,
    response_format: Optional[str] = None,
    size: Optional[str] = None,
    style: Optional[str] = None,
    user: Optional[str] = None,
    custom_llm_provider: Optional[str] = None,
    additional_drop_params: Optional[bool] = None,
    **kwargs,
):
    # retrieve all parameters passed to the function
    passed_params = locals()
    model = passed_params.pop("model", None)
    custom_llm_provider = passed_params.pop("custom_llm_provider")
    additional_drop_params = passed_params.pop("additional_drop_params", None)
    special_params = passed_params.pop("kwargs")
    for k, v in special_params.items():
        if k.startswith("aws_") and (
            custom_llm_provider != "bedrock" and custom_llm_provider != "sagemaker"
        ):  # allow dynamically setting boto3 init logic
            continue
        elif k == "hf_model_name" and custom_llm_provider != "sagemaker":
            continue
        elif (
            k.startswith("vertex_")
            and custom_llm_provider != "vertex_ai"
            and custom_llm_provider != "vertex_ai_beta"
        ):  # allow dynamically setting vertex ai init logic
            continue
        passed_params[k] = v

    default_params = {
        "n": None,
        "quality": None,
        "response_format": None,
        "size": None,
        "style": None,
        "user": None,
    }

    non_default_params = _get_non_default_params(
        passed_params=passed_params,
        default_params=default_params,
        additional_drop_params=additional_drop_params,
    )
    optional_params = {}

    ## raise exception if non-default value passed for non-openai/azure embedding calls
    def _check_valid_arg(supported_params):
        if len(non_default_params.keys()) > 0:
            keys = list(non_default_params.keys())
            for k in keys:
                if (
                    litellm.drop_params is True and k not in supported_params
                ):  # drop the unsupported non-default values
                    non_default_params.pop(k, None)
                elif k not in supported_params:
                    raise UnsupportedParamsError(
                        status_code=500,
                        message=f"Setting `{k}` is not supported by {custom_llm_provider}. To drop it from the call, set `litellm.drop_params = True`.",
                    )
            return non_default_params

    if (
        custom_llm_provider == "openai"
        or custom_llm_provider == "azure"
        or custom_llm_provider in litellm.openai_compatible_providers
    ):
        optional_params = non_default_params
    elif custom_llm_provider == "bedrock":
        # use stability3 config class if model is a stability3 model
        config_class = (
            litellm.AmazonStability3Config
            if litellm.AmazonStability3Config._is_stability_3_model(model=model)
            else litellm.AmazonStabilityConfig
        )
        supported_params = config_class.get_supported_openai_params(model=model)
        _check_valid_arg(supported_params=supported_params)
        optional_params = config_class.map_openai_params(
            non_default_params=non_default_params, optional_params={}
        )
    elif custom_llm_provider == "vertex_ai":
        supported_params = ["n"]
        """
        All params here: https://console.cloud.google.com/vertex-ai/publishers/google/model-garden/imagegeneration?project=adroit-crow-413218
        """
        _check_valid_arg(supported_params=supported_params)
        if n is not None:
            optional_params["sampleCount"] = int(n)

    for k in passed_params.keys():
        if k not in default_params.keys():
            optional_params[k] = passed_params[k]
    return optional_params


def get_optional_params_embeddings(  # noqa: PLR0915
    # 2 optional params
    model: str,
    user: Optional[str] = None,
    encoding_format: Optional[str] = None,
    dimensions: Optional[int] = None,
    custom_llm_provider="",
    drop_params: Optional[bool] = None,
    additional_drop_params: Optional[bool] = None,
    **kwargs,
):
    # retrieve all parameters passed to the function
    passed_params = locals()
    custom_llm_provider = passed_params.pop("custom_llm_provider", None)
    special_params = passed_params.pop("kwargs")
    for k, v in special_params.items():
        passed_params[k] = v

    drop_params = passed_params.pop("drop_params", None)
    additional_drop_params = passed_params.pop("additional_drop_params", None)

    default_params = {"user": None, "encoding_format": None, "dimensions": None}

    def _check_valid_arg(supported_params: Optional[list]):
        if supported_params is None:
            return
        unsupported_params = {}
        for k in non_default_params.keys():
            if k not in supported_params:
                unsupported_params[k] = non_default_params[k]
        if unsupported_params:
            if litellm.drop_params is True or (
                drop_params is not None and drop_params is True
            ):
                pass
            else:
                raise UnsupportedParamsError(
                    status_code=500,
                    message=f"{custom_llm_provider} does not support parameters: {unsupported_params}, for model={model}. To drop these, set `litellm.drop_params=True` or for proxy:\n\n`litellm_settings:\n drop_params: true`\n",
                )

    non_default_params = _get_non_default_params(
        passed_params=passed_params,
        default_params=default_params,
        additional_drop_params=additional_drop_params,
    )
    ## raise exception if non-default value passed for non-openai/azure embedding calls
    if custom_llm_provider == "openai":
        # 'dimensions` is only supported in `text-embedding-3` and later models

        if (
            model is not None
            and "text-embedding-3" not in model
            and "dimensions" in non_default_params.keys()
        ):
            raise UnsupportedParamsError(
                status_code=500,
                message="Setting dimensions is not supported for OpenAI `text-embedding-3` and later models. To drop it from the call, set `litellm.drop_params = True`.",
            )
    elif custom_llm_provider == "triton":
        keys = list(non_default_params.keys())
        for k in keys:
            non_default_params.pop(k, None)
        final_params = {**non_default_params, **kwargs}
        return final_params
    elif custom_llm_provider == "databricks":
        supported_params = get_supported_openai_params(
            model=model or "",
            custom_llm_provider="databricks",
            request_type="embeddings",
        )
        _check_valid_arg(supported_params=supported_params)
        optional_params = litellm.DatabricksEmbeddingConfig().map_openai_params(
            non_default_params=non_default_params, optional_params={}
        )
        final_params = {**optional_params, **kwargs}
        return final_params
    elif custom_llm_provider == "nvidia_nim":
        supported_params = get_supported_openai_params(
            model=model or "",
            custom_llm_provider="nvidia_nim",
            request_type="embeddings",
        )
        _check_valid_arg(supported_params=supported_params)
        optional_params = litellm.nvidiaNimEmbeddingConfig.map_openai_params(
            non_default_params=non_default_params, optional_params={}, kwargs=kwargs
        )
        return optional_params
    elif custom_llm_provider == "vertex_ai":
        supported_params = get_supported_openai_params(
            model=model,
            custom_llm_provider="vertex_ai",
            request_type="embeddings",
        )
        _check_valid_arg(supported_params=supported_params)
        (
            optional_params,
            kwargs,
        ) = litellm.VertexAITextEmbeddingConfig().map_openai_params(
            non_default_params=non_default_params, optional_params={}, kwargs=kwargs
        )
        final_params = {**optional_params, **kwargs}
        return final_params
    elif custom_llm_provider == "lm_studio":
        supported_params = (
            litellm.LmStudioEmbeddingConfig().get_supported_openai_params()
        )
        _check_valid_arg(supported_params=supported_params)
        optional_params = litellm.LmStudioEmbeddingConfig().map_openai_params(
            non_default_params=non_default_params, optional_params={}
        )
        final_params = {**optional_params, **kwargs}
        return final_params
    elif custom_llm_provider == "bedrock":
        # if dimensions is in non_default_params -> pass it for model=bedrock/amazon.titan-embed-text-v2
        if "amazon.titan-embed-text-v1" in model:
            object: Any = litellm.AmazonTitanG1Config()
        elif "amazon.titan-embed-image-v1" in model:
            object = litellm.AmazonTitanMultimodalEmbeddingG1Config()
        elif "amazon.titan-embed-text-v2:0" in model:
            object = litellm.AmazonTitanV2Config()
        elif "cohere.embed-multilingual-v3" in model:
            object = litellm.BedrockCohereEmbeddingConfig()
        else:  # unmapped model
            supported_params = []
            _check_valid_arg(supported_params=supported_params)
            final_params = {**kwargs}
            return final_params

        supported_params = object.get_supported_openai_params()
        _check_valid_arg(supported_params=supported_params)
        optional_params = object.map_openai_params(
            non_default_params=non_default_params, optional_params={}
        )
        final_params = {**optional_params, **kwargs}
        return final_params
    elif custom_llm_provider == "mistral":
        supported_params = get_supported_openai_params(
            model=model,
            custom_llm_provider="mistral",
            request_type="embeddings",
        )
        _check_valid_arg(supported_params=supported_params)
        optional_params = litellm.MistralEmbeddingConfig().map_openai_params(
            non_default_params=non_default_params, optional_params={}
        )
        final_params = {**optional_params, **kwargs}
        return final_params
    elif custom_llm_provider == "jina_ai":
        supported_params = get_supported_openai_params(
            model=model,
            custom_llm_provider="jina_ai",
            request_type="embeddings",
        )
        _check_valid_arg(supported_params=supported_params)
        optional_params = litellm.JinaAIEmbeddingConfig().map_openai_params(
            non_default_params=non_default_params, optional_params={}
        )
        final_params = {**optional_params, **kwargs}
        return final_params
    elif custom_llm_provider == "fireworks_ai":
        supported_params = get_supported_openai_params(
            model=model,
            custom_llm_provider="fireworks_ai",
            request_type="embeddings",
        )
        _check_valid_arg(supported_params=supported_params)
        optional_params = litellm.FireworksAIEmbeddingConfig().map_openai_params(
            non_default_params=non_default_params, optional_params={}, model=model
        )
        final_params = {**optional_params, **kwargs}
        return final_params

    elif (
        custom_llm_provider != "openai"
        and custom_llm_provider != "azure"
        and custom_llm_provider not in litellm.openai_compatible_providers
    ):
        if len(non_default_params.keys()) > 0:
            if (
                litellm.drop_params is True or drop_params is True
            ):  # drop the unsupported non-default values
                keys = list(non_default_params.keys())
                for k in keys:
                    non_default_params.pop(k, None)
            else:
                raise UnsupportedParamsError(
                    status_code=500,
                    message=f"Setting {non_default_params} is not supported by {custom_llm_provider}. To drop it from the call, set `litellm.drop_params = True`.",
                )
    final_params = {**non_default_params, **kwargs}
    return final_params


def _remove_additional_properties(schema):
    """
    clean out 'additionalProperties = False'. Causes vertexai/gemini OpenAI API Schema errors - https://github.com/langchain-ai/langchainjs/issues/5240

    Relevant Issues: https://github.com/BerriAI/litellm/issues/6136, https://github.com/BerriAI/litellm/issues/6088
    """
    if isinstance(schema, dict):
        # Remove the 'additionalProperties' key if it exists and is set to False
        if "additionalProperties" in schema and schema["additionalProperties"] is False:
            del schema["additionalProperties"]

        # Recursively process all dictionary values
        for key, value in schema.items():
            _remove_additional_properties(value)

    elif isinstance(schema, list):
        # Recursively process all items in the list
        for item in schema:
            _remove_additional_properties(item)

    return schema


def _remove_strict_from_schema(schema):
    """
    Relevant Issues: https://github.com/BerriAI/litellm/issues/6136, https://github.com/BerriAI/litellm/issues/6088
    """
    if isinstance(schema, dict):
        # Remove the 'additionalProperties' key if it exists and is set to False
        if "strict" in schema:
            del schema["strict"]

        # Recursively process all dictionary values
        for key, value in schema.items():
            _remove_strict_from_schema(value)

    elif isinstance(schema, list):
        # Recursively process all items in the list
        for item in schema:
            _remove_strict_from_schema(item)

    return schema


def get_optional_params(  # noqa: PLR0915
    # use the openai defaults
    # https://platform.openai.com/docs/api-reference/chat/create
    model: str,
    functions=None,
    function_call=None,
    temperature=None,
    top_p=None,
    n=None,
    stream=False,
    stream_options=None,
    stop=None,
    max_tokens=None,
    max_completion_tokens=None,
    modalities=None,
    prediction=None,
    audio=None,
    presence_penalty=None,
    frequency_penalty=None,
    logit_bias=None,
    user=None,
    custom_llm_provider="",
    response_format=None,
    seed=None,
    tools=None,
    tool_choice=None,
    max_retries=None,
    logprobs=None,
    top_logprobs=None,
    extra_headers=None,
    api_version=None,
    parallel_tool_calls=None,
    drop_params=None,
    additional_drop_params=None,
    messages: Optional[List[AllMessageValues]] = None,
    **kwargs,
):
    # retrieve all parameters passed to the function
    passed_params = locals().copy()
    special_params = passed_params.pop("kwargs")
    for k, v in special_params.items():
        if k.startswith("aws_") and (
            custom_llm_provider != "bedrock" and custom_llm_provider != "sagemaker"
        ):  # allow dynamically setting boto3 init logic
            continue
        elif k == "hf_model_name" and custom_llm_provider != "sagemaker":
            continue
        elif (
            k.startswith("vertex_")
            and custom_llm_provider != "vertex_ai"
            and custom_llm_provider != "vertex_ai_beta"
        ):  # allow dynamically setting vertex ai init logic
            continue
        passed_params[k] = v

    optional_params: Dict = {}

    common_auth_dict = litellm.common_cloud_provider_auth_params
    if custom_llm_provider in common_auth_dict["providers"]:
        """
        Check if params = ["project", "region_name", "token"]
        and correctly translate for = ["azure", "vertex_ai", "watsonx", "aws"]
        """
        if custom_llm_provider == "azure":
            optional_params = litellm.AzureOpenAIConfig().map_special_auth_params(
                non_default_params=passed_params, optional_params=optional_params
            )
        elif custom_llm_provider == "bedrock":
            optional_params = (
                litellm.AmazonBedrockGlobalConfig().map_special_auth_params(
                    non_default_params=passed_params, optional_params=optional_params
                )
            )
        elif (
            custom_llm_provider == "vertex_ai"
            or custom_llm_provider == "vertex_ai_beta"
        ):
            optional_params = litellm.VertexAIConfig().map_special_auth_params(
                non_default_params=passed_params, optional_params=optional_params
            )
        elif custom_llm_provider == "watsonx":
            optional_params = litellm.IBMWatsonXAIConfig().map_special_auth_params(
                non_default_params=passed_params, optional_params=optional_params
            )

    default_params = {
        "functions": None,
        "function_call": None,
        "temperature": None,
        "top_p": None,
        "n": None,
        "stream": None,
        "stream_options": None,
        "stop": None,
        "max_tokens": None,
        "max_completion_tokens": None,
        "modalities": None,
        "prediction": None,
        "audio": None,
        "presence_penalty": None,
        "frequency_penalty": None,
        "logit_bias": None,
        "user": None,
        "model": None,
        "custom_llm_provider": "",
        "response_format": None,
        "seed": None,
        "tools": None,
        "tool_choice": None,
        "max_retries": None,
        "logprobs": None,
        "top_logprobs": None,
        "extra_headers": None,
        "api_version": None,
        "parallel_tool_calls": None,
        "drop_params": None,
        "additional_drop_params": None,
        "messages": None,
    }

    # filter out those parameters that were passed with non-default values
    non_default_params = {
        k: v
        for k, v in passed_params.items()
        if (
            k != "model"
            and k != "custom_llm_provider"
            and k != "api_version"
            and k != "drop_params"
            and k != "additional_drop_params"
            and k != "messages"
            and k in default_params
            and v != default_params[k]
            and _should_drop_param(k=k, additional_drop_params=additional_drop_params)
            is False
        )
    }

    ## raise exception if function calling passed in for a provider that doesn't support it
    if (
        "functions" in non_default_params
        or "function_call" in non_default_params
        or "tools" in non_default_params
    ):
        if (
            custom_llm_provider == "ollama"
            and custom_llm_provider != "text-completion-openai"
            and custom_llm_provider != "azure"
            and custom_llm_provider != "vertex_ai"
            and custom_llm_provider != "anyscale"
            and custom_llm_provider != "together_ai"
            and custom_llm_provider != "groq"
            and custom_llm_provider != "nvidia_nim"
            and custom_llm_provider != "cerebras"
            and custom_llm_provider != "xai"
            and custom_llm_provider != "ai21_chat"
            and custom_llm_provider != "volcengine"
            and custom_llm_provider != "deepseek"
            and custom_llm_provider != "codestral"
            and custom_llm_provider != "mistral"
            and custom_llm_provider != "anthropic"
            and custom_llm_provider != "cohere_chat"
            and custom_llm_provider != "cohere"
            and custom_llm_provider != "bedrock"
            and custom_llm_provider != "ollama_chat"
            and custom_llm_provider != "openrouter"
            and custom_llm_provider not in litellm.openai_compatible_providers
        ):
            if custom_llm_provider == "ollama":
                # ollama actually supports json output
                optional_params["format"] = "json"
                litellm.add_function_to_prompt = (
                    True  # so that main.py adds the function call to the prompt
                )
                if "tools" in non_default_params:
                    optional_params["functions_unsupported_model"] = (
                        non_default_params.pop("tools")
                    )
                    non_default_params.pop(
                        "tool_choice", None
                    )  # causes ollama requests to hang
                elif "functions" in non_default_params:
                    optional_params["functions_unsupported_model"] = (
                        non_default_params.pop("functions")
                    )
            elif (
                litellm.add_function_to_prompt
            ):  # if user opts to add it to prompt instead
                optional_params["functions_unsupported_model"] = non_default_params.pop(
                    "tools", non_default_params.pop("functions", None)
                )
            else:
                raise UnsupportedParamsError(
                    status_code=500,
                    message=f"Function calling is not supported by {custom_llm_provider}.",
                )

    if "response_format" in non_default_params:
        non_default_params["response_format"] = type_to_response_format_param(
            response_format=non_default_params["response_format"]
        )

    if "tools" in non_default_params and isinstance(
        non_default_params, list
    ):  # fixes https://github.com/BerriAI/litellm/issues/4933
        tools = non_default_params["tools"]
        for (
            tool
        ) in (
            tools
        ):  # clean out 'additionalProperties = False'. Causes vertexai/gemini OpenAI API Schema errors - https://github.com/langchain-ai/langchainjs/issues/5240
            tool_function = tool.get("function", {})
            parameters = tool_function.get("parameters", None)
            if parameters is not None:
                new_parameters = copy.deepcopy(parameters)
                if (
                    "additionalProperties" in new_parameters
                    and new_parameters["additionalProperties"] is False
                ):
                    new_parameters.pop("additionalProperties", None)
                tool_function["parameters"] = new_parameters

    def _check_valid_arg(supported_params):
        verbose_logger.info(
            f"\nLiteLLM completion() model= {model}; provider = {custom_llm_provider}"
        )
        verbose_logger.debug(
            f"\nLiteLLM: Params passed to completion() {passed_params}"
        )
        verbose_logger.debug(
            f"\nLiteLLM: Non-Default params passed to completion() {non_default_params}"
        )
        unsupported_params = {}
        for k in non_default_params.keys():
            if k not in supported_params:
                if k == "user" or k == "stream_options" or k == "stream":
                    continue
                if k == "n" and n == 1:  # langchain sends n=1 as a default value
                    continue  # skip this param
                if (
                    k == "max_retries"
                ):  # TODO: This is a patch. We support max retries for OpenAI, Azure. For non OpenAI LLMs we need to add support for max retries
                    continue  # skip this param
                # Always keeps this in elif code blocks
                else:
                    unsupported_params[k] = non_default_params[k]
        if unsupported_params:
            if litellm.drop_params is True or (
                drop_params is not None and drop_params is True
            ):
                pass
            else:
                raise UnsupportedParamsError(
                    status_code=500,
                    message=f"{custom_llm_provider} does not support parameters: {unsupported_params}, for model={model}. To drop these, set `litellm.drop_params=True` or for proxy:\n\n`litellm_settings:\n drop_params: true`\n",
                )

    def _map_and_modify_arg(supported_params: dict, provider: str, model: str):
        """
        filter params to fit the required provider format, drop those that don't fit if user sets `litellm.drop_params = True`.
        """
        filtered_stop = None
        if "stop" in supported_params and litellm.drop_params:
            if provider == "bedrock" and "amazon" in model:
                filtered_stop = []
                if isinstance(stop, list):
                    for s in stop:
                        if re.match(r"^(\|+|User:)$", s):
                            filtered_stop.append(s)
        if filtered_stop is not None:
            supported_params["stop"] = filtered_stop

        return supported_params

    ## raise exception if provider doesn't support passed in param
    if custom_llm_provider == "anthropic":
        ## check if unsupported param passed in
        supported_params = get_supported_openai_params(
            model=model, custom_llm_provider=custom_llm_provider
        )
        _check_valid_arg(supported_params=supported_params)
        optional_params = litellm.AnthropicConfig().map_openai_params(
            model=model,
            non_default_params=non_default_params,
            optional_params=optional_params,
            drop_params=(
                drop_params
                if drop_params is not None and isinstance(drop_params, bool)
                else False
            ),
        )
    elif custom_llm_provider == "anthropic_text":
        supported_params = get_supported_openai_params(
            model=model, custom_llm_provider=custom_llm_provider
        )
        optional_params = litellm.AnthropicTextConfig().map_openai_params(
            model=model,
            non_default_params=non_default_params,
            optional_params=optional_params,
            drop_params=(
                drop_params
                if drop_params is not None and isinstance(drop_params, bool)
                else False
            ),
        )
        _check_valid_arg(supported_params=supported_params)
        optional_params = litellm.AnthropicTextConfig().map_openai_params(
            model=model,
            non_default_params=non_default_params,
            optional_params=optional_params,
            drop_params=(
                drop_params
                if drop_params is not None and isinstance(drop_params, bool)
                else False
            ),
        )

    elif custom_llm_provider == "cohere":
        ## check if unsupported param passed in
        supported_params = get_supported_openai_params(
            model=model, custom_llm_provider=custom_llm_provider
        )
        _check_valid_arg(supported_params=supported_params)
        # handle cohere params
        optional_params = litellm.CohereConfig().map_openai_params(
            non_default_params=non_default_params,
            optional_params=optional_params,
            model=model,
            drop_params=(
                drop_params
                if drop_params is not None and isinstance(drop_params, bool)
                else False
            ),
        )
    elif custom_llm_provider == "cohere_chat":
        ## check if unsupported param passed in
        supported_params = get_supported_openai_params(
            model=model, custom_llm_provider=custom_llm_provider
        )
        _check_valid_arg(supported_params=supported_params)
        # handle cohere params
        optional_params = litellm.CohereChatConfig().map_openai_params(
            non_default_params=non_default_params,
            optional_params=optional_params,
            model=model,
            drop_params=(
                drop_params
                if drop_params is not None and isinstance(drop_params, bool)
                else False
            ),
        )

    elif custom_llm_provider == "maritalk":
        ## check if unsupported param passed in
        supported_params = get_supported_openai_params(
            model=model, custom_llm_provider=custom_llm_provider
        )
        _check_valid_arg(supported_params=supported_params)
        # handle cohere params
        if stream:
            optional_params["stream"] = stream
        if temperature is not None:
            optional_params["temperature"] = temperature
        if max_tokens is not None:
            optional_params["max_tokens"] = max_tokens
        if logit_bias is not None:
            optional_params["logit_bias"] = logit_bias
        if top_p is not None:
            optional_params["p"] = top_p
        if presence_penalty is not None:
            optional_params["repetition_penalty"] = presence_penalty
        if stop is not None:
            optional_params["stopping_tokens"] = stop
    elif custom_llm_provider == "replicate":
        ## check if unsupported param passed in
        supported_params = get_supported_openai_params(
            model=model, custom_llm_provider=custom_llm_provider
        )
        _check_valid_arg(supported_params=supported_params)

        optional_params = litellm.ReplicateConfig().map_openai_params(
            non_default_params=non_default_params,
            optional_params=optional_params,
            model=model,
            drop_params=(
                drop_params
                if drop_params is not None and isinstance(drop_params, bool)
                else False
            ),
        )
    elif custom_llm_provider == "predibase":
        supported_params = get_supported_openai_params(
            model=model, custom_llm_provider=custom_llm_provider
        )
        _check_valid_arg(supported_params=supported_params)
        optional_params = litellm.PredibaseConfig().map_openai_params(
            non_default_params=non_default_params, optional_params=optional_params
        )
    elif custom_llm_provider == "huggingface":
        ## check if unsupported param passed in
        supported_params = get_supported_openai_params(
            model=model, custom_llm_provider=custom_llm_provider
        )
        _check_valid_arg(supported_params=supported_params)
        optional_params = litellm.HuggingfaceConfig().map_openai_params(
            non_default_params=non_default_params,
            optional_params=optional_params,
            model=model,
            drop_params=(
                drop_params
                if drop_params is not None and isinstance(drop_params, bool)
                else False
            ),
        )
    elif custom_llm_provider == "together_ai":
        ## check if unsupported param passed in
        supported_params = get_supported_openai_params(
            model=model, custom_llm_provider=custom_llm_provider
        )
        _check_valid_arg(supported_params=supported_params)

        optional_params = litellm.TogetherAIConfig().map_openai_params(
            non_default_params=non_default_params,
            optional_params=optional_params,
            model=model,
            drop_params=(
                drop_params
                if drop_params is not None and isinstance(drop_params, bool)
                else False
            ),
        )
    elif custom_llm_provider == "vertex_ai" and (
        model in litellm.vertex_chat_models
        or model in litellm.vertex_code_chat_models
        or model in litellm.vertex_text_models
        or model in litellm.vertex_code_text_models
        or model in litellm.vertex_language_models
        or model in litellm.vertex_vision_models
    ):
        ## check if unsupported param passed in
        supported_params = get_supported_openai_params(
            model=model, custom_llm_provider=custom_llm_provider
        )
        _check_valid_arg(supported_params=supported_params)

        optional_params = litellm.VertexGeminiConfig().map_openai_params(
            non_default_params=non_default_params,
            optional_params=optional_params,
            model=model,
            drop_params=(
                drop_params
                if drop_params is not None and isinstance(drop_params, bool)
                else False
            ),
        )

        if litellm.vertex_ai_safety_settings is not None:
            optional_params["safety_settings"] = litellm.vertex_ai_safety_settings
    elif custom_llm_provider == "gemini":
        supported_params = get_supported_openai_params(
            model=model, custom_llm_provider=custom_llm_provider
        )
        _check_valid_arg(supported_params=supported_params)
        optional_params = litellm.GoogleAIStudioGeminiConfig().map_openai_params(
            non_default_params=non_default_params,
            optional_params=optional_params,
            model=model,
            drop_params=(
                drop_params
                if drop_params is not None and isinstance(drop_params, bool)
                else False
            ),
        )
    elif custom_llm_provider == "vertex_ai_beta" or (
        custom_llm_provider == "vertex_ai" and "gemini" in model
    ):
        supported_params = get_supported_openai_params(
            model=model, custom_llm_provider=custom_llm_provider
        )
        _check_valid_arg(supported_params=supported_params)
        optional_params = litellm.VertexGeminiConfig().map_openai_params(
            non_default_params=non_default_params,
            optional_params=optional_params,
            model=model,
            drop_params=(
                drop_params
                if drop_params is not None and isinstance(drop_params, bool)
                else False
            ),
        )
        if litellm.vertex_ai_safety_settings is not None:
            optional_params["safety_settings"] = litellm.vertex_ai_safety_settings
    elif litellm.VertexAIAnthropicConfig.is_supported_model(
        model=model, custom_llm_provider=custom_llm_provider
    ):
        supported_params = get_supported_openai_params(
            model=model, custom_llm_provider=custom_llm_provider
        )
        _check_valid_arg(supported_params=supported_params)
        optional_params = litellm.VertexAIAnthropicConfig().map_openai_params(
            model=model,
            non_default_params=non_default_params,
            optional_params=optional_params,
            drop_params=(
                drop_params
                if drop_params is not None and isinstance(drop_params, bool)
                else False
            ),
        )
    elif custom_llm_provider == "vertex_ai" and model in litellm.vertex_llama3_models:
        supported_params = get_supported_openai_params(
            model=model, custom_llm_provider=custom_llm_provider
        )
        _check_valid_arg(supported_params=supported_params)
        optional_params = litellm.VertexAILlama3Config().map_openai_params(
            non_default_params=non_default_params,
            optional_params=optional_params,
            model=model,
            drop_params=(
                drop_params
                if drop_params is not None and isinstance(drop_params, bool)
                else False
            ),
        )
    elif custom_llm_provider == "vertex_ai" and model in litellm.vertex_mistral_models:
        supported_params = get_supported_openai_params(
            model=model, custom_llm_provider=custom_llm_provider
        )
        _check_valid_arg(supported_params=supported_params)
        if "codestral" in model:
            optional_params = litellm.MistralTextCompletionConfig().map_openai_params(
                model=model,
                non_default_params=non_default_params,
                optional_params=optional_params,
                drop_params=(
                    drop_params
                    if drop_params is not None and isinstance(drop_params, bool)
                    else False
                ),
            )
        else:
            optional_params = litellm.MistralConfig().map_openai_params(
                model=model,
                non_default_params=non_default_params,
                optional_params=optional_params,
                drop_params=(
                    drop_params
                    if drop_params is not None and isinstance(drop_params, bool)
                    else False
                ),
            )
    elif custom_llm_provider == "vertex_ai" and model in litellm.vertex_ai_ai21_models:
        supported_params = get_supported_openai_params(
            model=model, custom_llm_provider=custom_llm_provider
        )
        _check_valid_arg(supported_params=supported_params)
        optional_params = litellm.VertexAIAi21Config().map_openai_params(
            non_default_params=non_default_params,
            optional_params=optional_params,
            model=model,
            drop_params=(
                drop_params
                if drop_params is not None and isinstance(drop_params, bool)
                else False
            ),
        )
    elif custom_llm_provider == "sagemaker":
        ## check if unsupported param passed in
        supported_params = get_supported_openai_params(
            model=model, custom_llm_provider=custom_llm_provider
        )
        _check_valid_arg(supported_params=supported_params)
        # temperature, top_p, n, stream, stop, max_tokens, n, presence_penalty default to None
        optional_params = litellm.SagemakerConfig().map_openai_params(
            non_default_params=non_default_params,
            optional_params=optional_params,
            model=model,
            drop_params=(
                drop_params
                if drop_params is not None and isinstance(drop_params, bool)
                else False
            ),
        )
    elif custom_llm_provider == "bedrock":
        supported_params = get_supported_openai_params(
            model=model, custom_llm_provider=custom_llm_provider
        )
        base_model = litellm.AmazonConverseConfig()._get_base_model(model)
        if base_model in litellm.bedrock_converse_models:
            _check_valid_arg(supported_params=supported_params)
            optional_params = litellm.AmazonConverseConfig().map_openai_params(
                model=model,
                non_default_params=non_default_params,
                optional_params=optional_params,
                drop_params=(
                    drop_params
                    if drop_params is not None and isinstance(drop_params, bool)
                    else False
                ),
                messages=messages,
            )
        elif "ai21" in model:
            _check_valid_arg(supported_params=supported_params)
            # params "maxTokens":200,"temperature":0,"topP":250,"stop_sequences":[],
            # https://us-west-2.console.aws.amazon.com/bedrock/home?region=us-west-2#/providers?model=j2-ultra
            if max_tokens is not None:
                optional_params["maxTokens"] = max_tokens
            if temperature is not None:
                optional_params["temperature"] = temperature
            if top_p is not None:
                optional_params["topP"] = top_p
            if stream:
                optional_params["stream"] = stream
        elif "anthropic" in model:
            _check_valid_arg(supported_params=supported_params)
            if "aws_bedrock_client" in passed_params:  # deprecated boto3.invoke route.
                if model.startswith("anthropic.claude-3"):
                    optional_params = (
                        litellm.AmazonAnthropicClaude3Config().map_openai_params(
                            non_default_params=non_default_params,
                            optional_params=optional_params,
                        )
                    )
            else:
                optional_params = litellm.AmazonAnthropicConfig().map_openai_params(
                    non_default_params=non_default_params,
                    optional_params=optional_params,
                )
        elif "amazon" in model:  # amazon titan llms
            _check_valid_arg(supported_params=supported_params)
            # see https://us-west-2.console.aws.amazon.com/bedrock/home?region=us-west-2#/providers?model=titan-large
            if max_tokens is not None:
                optional_params["maxTokenCount"] = max_tokens
            if temperature is not None:
                optional_params["temperature"] = temperature
            if stop is not None:
                filtered_stop = _map_and_modify_arg(
                    {"stop": stop}, provider="bedrock", model=model
                )
                optional_params["stopSequences"] = filtered_stop["stop"]
            if top_p is not None:
                optional_params["topP"] = top_p
            if stream:
                optional_params["stream"] = stream
        elif "meta" in model:  # amazon / meta llms
            _check_valid_arg(supported_params=supported_params)
            # see https://us-west-2.console.aws.amazon.com/bedrock/home?region=us-west-2#/providers?model=titan-large
            if max_tokens is not None:
                optional_params["max_gen_len"] = max_tokens
            if temperature is not None:
                optional_params["temperature"] = temperature
            if top_p is not None:
                optional_params["top_p"] = top_p
            if stream:
                optional_params["stream"] = stream
        elif "cohere" in model:  # cohere models on bedrock
            _check_valid_arg(supported_params=supported_params)
            # handle cohere params
            if stream:
                optional_params["stream"] = stream
            if temperature is not None:
                optional_params["temperature"] = temperature
            if max_tokens is not None:
                optional_params["max_tokens"] = max_tokens
        elif "mistral" in model:
            _check_valid_arg(supported_params=supported_params)
            # mistral params on bedrock
            # \"max_tokens\":400,\"temperature\":0.7,\"top_p\":0.7,\"stop\":[\"\\\\n\\\\nHuman:\"]}"
            if max_tokens is not None:
                optional_params["max_tokens"] = max_tokens
            if temperature is not None:
                optional_params["temperature"] = temperature
            if top_p is not None:
                optional_params["top_p"] = top_p
            if stop is not None:
                optional_params["stop"] = stop
            if stream is not None:
                optional_params["stream"] = stream
    elif custom_llm_provider == "aleph_alpha":
        supported_params = [
            "max_tokens",
            "stream",
            "top_p",
            "temperature",
            "presence_penalty",
            "frequency_penalty",
            "n",
            "stop",
        ]
        _check_valid_arg(supported_params=supported_params)
        if max_tokens is not None:
            optional_params["maximum_tokens"] = max_tokens
        if stream:
            optional_params["stream"] = stream
        if temperature is not None:
            optional_params["temperature"] = temperature
        if top_p is not None:
            optional_params["top_p"] = top_p
        if presence_penalty is not None:
            optional_params["presence_penalty"] = presence_penalty
        if frequency_penalty is not None:
            optional_params["frequency_penalty"] = frequency_penalty
        if n is not None:
            optional_params["n"] = n
        if stop is not None:
            optional_params["stop_sequences"] = stop
    elif custom_llm_provider == "cloudflare":
        # https://developers.cloudflare.com/workers-ai/models/text-generation/#input
        supported_params = get_supported_openai_params(
            model=model, custom_llm_provider=custom_llm_provider
        )
        _check_valid_arg(supported_params=supported_params)

        optional_params = litellm.CloudflareChatConfig().map_openai_params(
            model=model,
            non_default_params=non_default_params,
            optional_params=optional_params,
            drop_params=(
                drop_params
                if drop_params is not None and isinstance(drop_params, bool)
                else False
            ),
        )
    elif custom_llm_provider == "ollama":
        supported_params = get_supported_openai_params(
            model=model, custom_llm_provider=custom_llm_provider
        )
        _check_valid_arg(supported_params=supported_params)

        optional_params = litellm.OllamaConfig().map_openai_params(
            non_default_params=non_default_params,
            optional_params=optional_params,
            model=model,
            drop_params=(
                drop_params
                if drop_params is not None and isinstance(drop_params, bool)
                else False
            ),
        )
    elif custom_llm_provider == "ollama_chat":
        supported_params = get_supported_openai_params(
            model=model, custom_llm_provider=custom_llm_provider
        )

        _check_valid_arg(supported_params=supported_params)

        optional_params = litellm.OllamaChatConfig().map_openai_params(
            model=model,
            non_default_params=non_default_params,
            optional_params=optional_params,
            drop_params=(
                drop_params
                if drop_params is not None and isinstance(drop_params, bool)
                else False
            ),
        )
    elif custom_llm_provider == "nlp_cloud":
        supported_params = get_supported_openai_params(
            model=model, custom_llm_provider=custom_llm_provider
        )
        _check_valid_arg(supported_params=supported_params)
        optional_params = litellm.NLPCloudConfig().map_openai_params(
            non_default_params=non_default_params,
            optional_params=optional_params,
            model=model,
            drop_params=(
                drop_params
                if drop_params is not None and isinstance(drop_params, bool)
                else False
            ),
        )

    elif custom_llm_provider == "petals":
        supported_params = get_supported_openai_params(
            model=model, custom_llm_provider=custom_llm_provider
        )
        _check_valid_arg(supported_params=supported_params)
        # max_new_tokens=1,temperature=0.9, top_p=0.6
        if max_tokens is not None:
            optional_params["max_new_tokens"] = max_tokens
        if temperature is not None:
            optional_params["temperature"] = temperature
        if top_p is not None:
            optional_params["top_p"] = top_p
        if stream:
            optional_params["stream"] = stream
    elif custom_llm_provider == "deepinfra":
        supported_params = get_supported_openai_params(
            model=model, custom_llm_provider=custom_llm_provider
        )
        _check_valid_arg(supported_params=supported_params)
        optional_params = litellm.DeepInfraConfig().map_openai_params(
            non_default_params=non_default_params,
            optional_params=optional_params,
            model=model,
            drop_params=(
                drop_params
                if drop_params is not None and isinstance(drop_params, bool)
                else False
            ),
        )
    elif custom_llm_provider == "perplexity":
        supported_params = get_supported_openai_params(
            model=model, custom_llm_provider=custom_llm_provider
        )
        _check_valid_arg(supported_params=supported_params)
        if temperature is not None:
            if (
                temperature == 0 and model == "mistral-7b-instruct"
            ):  # this model does no support temperature == 0
                temperature = 0.0001  # close to 0
            optional_params["temperature"] = temperature
        if top_p:
            optional_params["top_p"] = top_p
        if stream:
            optional_params["stream"] = stream
        if max_tokens:
            optional_params["max_tokens"] = max_tokens
        if presence_penalty:
            optional_params["presence_penalty"] = presence_penalty
        if frequency_penalty:
            optional_params["frequency_penalty"] = frequency_penalty
    elif custom_llm_provider == "anyscale":
        supported_params = get_supported_openai_params(
            model=model, custom_llm_provider=custom_llm_provider
        )
        if model in [
            "mistralai/Mistral-7B-Instruct-v0.1",
            "mistralai/Mixtral-8x7B-Instruct-v0.1",
        ]:
            supported_params += [  # type: ignore
                "functions",
                "function_call",
                "tools",
                "tool_choice",
                "response_format",
            ]
        _check_valid_arg(supported_params=supported_params)
        optional_params = non_default_params
        if temperature is not None:
            if temperature == 0 and model in [
                "mistralai/Mistral-7B-Instruct-v0.1",
                "mistralai/Mixtral-8x7B-Instruct-v0.1",
            ]:  # this model does no support temperature == 0
                temperature = 0.0001  # close to 0
            optional_params["temperature"] = temperature
        if top_p:
            optional_params["top_p"] = top_p
        if stream:
            optional_params["stream"] = stream
        if max_tokens:
            optional_params["max_tokens"] = max_tokens
    elif custom_llm_provider == "mistral" or custom_llm_provider == "codestral":
        supported_params = get_supported_openai_params(
            model=model, custom_llm_provider=custom_llm_provider
        )
        _check_valid_arg(supported_params=supported_params)
        optional_params = litellm.MistralConfig().map_openai_params(
            non_default_params=non_default_params,
            optional_params=optional_params,
            model=model,
            drop_params=(
                drop_params
                if drop_params is not None and isinstance(drop_params, bool)
                else False
            ),
        )
    elif custom_llm_provider == "text-completion-codestral":
        supported_params = get_supported_openai_params(
            model=model, custom_llm_provider=custom_llm_provider
        )
        _check_valid_arg(supported_params=supported_params)
        optional_params = litellm.MistralTextCompletionConfig().map_openai_params(
            non_default_params=non_default_params,
            optional_params=optional_params,
            model=model,
            drop_params=(
                drop_params
                if drop_params is not None and isinstance(drop_params, bool)
                else False
            ),
        )

    elif custom_llm_provider == "databricks":
        supported_params = get_supported_openai_params(
            model=model, custom_llm_provider=custom_llm_provider
        )
        _check_valid_arg(supported_params=supported_params)
        optional_params = litellm.DatabricksConfig().map_openai_params(
            non_default_params=non_default_params,
            optional_params=optional_params,
            model=model,
            drop_params=(
                drop_params
                if drop_params is not None and isinstance(drop_params, bool)
                else False
            ),
        )
    elif custom_llm_provider == "nvidia_nim":
        supported_params = get_supported_openai_params(
            model=model, custom_llm_provider=custom_llm_provider
        )
        _check_valid_arg(supported_params=supported_params)
        optional_params = litellm.NvidiaNimConfig().map_openai_params(
            model=model,
            non_default_params=non_default_params,
            optional_params=optional_params,
            drop_params=(
                drop_params
                if drop_params is not None and isinstance(drop_params, bool)
                else False
            ),
        )
    elif custom_llm_provider == "cerebras":
        supported_params = get_supported_openai_params(
            model=model, custom_llm_provider=custom_llm_provider
        )
        _check_valid_arg(supported_params=supported_params)
        optional_params = litellm.CerebrasConfig().map_openai_params(
            non_default_params=non_default_params,
            optional_params=optional_params,
            model=model,
            drop_params=(
                drop_params
                if drop_params is not None and isinstance(drop_params, bool)
                else False
            ),
        )
    elif custom_llm_provider == "xai":
        supported_params = get_supported_openai_params(
            model=model, custom_llm_provider=custom_llm_provider
        )
        _check_valid_arg(supported_params=supported_params)
        optional_params = litellm.XAIChatConfig().map_openai_params(
            model=model,
            non_default_params=non_default_params,
            optional_params=optional_params,
        )
    elif custom_llm_provider == "ai21_chat" or custom_llm_provider == "ai21":
        supported_params = get_supported_openai_params(
            model=model, custom_llm_provider=custom_llm_provider
        )
        _check_valid_arg(supported_params=supported_params)
        optional_params = litellm.AI21ChatConfig().map_openai_params(
            non_default_params=non_default_params,
            optional_params=optional_params,
            model=model,
            drop_params=(
                drop_params
                if drop_params is not None and isinstance(drop_params, bool)
                else False
            ),
        )
    elif custom_llm_provider == "fireworks_ai":
        supported_params = get_supported_openai_params(
            model=model, custom_llm_provider=custom_llm_provider
        )
        _check_valid_arg(supported_params=supported_params)
        optional_params = litellm.FireworksAIConfig().map_openai_params(
            non_default_params=non_default_params,
            optional_params=optional_params,
            model=model,
            drop_params=(
                drop_params
                if drop_params is not None and isinstance(drop_params, bool)
                else False
            ),
        )
    elif custom_llm_provider == "volcengine":
        supported_params = get_supported_openai_params(
            model=model, custom_llm_provider=custom_llm_provider
        )
        _check_valid_arg(supported_params=supported_params)
        optional_params = litellm.VolcEngineConfig().map_openai_params(
            non_default_params=non_default_params,
            optional_params=optional_params,
            model=model,
            drop_params=(
                drop_params
                if drop_params is not None and isinstance(drop_params, bool)
                else False
            ),
        )
    elif custom_llm_provider == "hosted_vllm":
        supported_params = get_supported_openai_params(
            model=model, custom_llm_provider=custom_llm_provider
        )
        _check_valid_arg(supported_params=supported_params)
        optional_params = litellm.HostedVLLMChatConfig().map_openai_params(
            non_default_params=non_default_params,
            optional_params=optional_params,
            model=model,
            drop_params=(
                drop_params
                if drop_params is not None and isinstance(drop_params, bool)
                else False
            ),
        )
    elif custom_llm_provider == "vllm":
        supported_params = get_supported_openai_params(
            model=model, custom_llm_provider=custom_llm_provider
        )
        _check_valid_arg(supported_params=supported_params)
        optional_params = litellm.VLLMConfig().map_openai_params(
            non_default_params=non_default_params,
            optional_params=optional_params,
            model=model,
            drop_params=(
                drop_params
                if drop_params is not None and isinstance(drop_params, bool)
                else False
            ),
        )
    elif custom_llm_provider == "groq":
        supported_params = get_supported_openai_params(
            model=model, custom_llm_provider=custom_llm_provider
        )
        _check_valid_arg(supported_params=supported_params)

        optional_params = litellm.GroqChatConfig().map_openai_params(
            non_default_params=non_default_params,
            optional_params=optional_params,
            model=model,
            drop_params=(
                drop_params
                if drop_params is not None and isinstance(drop_params, bool)
                else False
            ),
        )
    elif custom_llm_provider == "deepseek":
        supported_params = get_supported_openai_params(
            model=model, custom_llm_provider=custom_llm_provider
        )
        _check_valid_arg(supported_params=supported_params)

        optional_params = litellm.OpenAIConfig().map_openai_params(
            non_default_params=non_default_params,
            optional_params=optional_params,
            model=model,
            drop_params=(
                drop_params
                if drop_params is not None and isinstance(drop_params, bool)
                else False
            ),
        )
    elif custom_llm_provider == "openrouter":
        supported_params = get_supported_openai_params(
            model=model, custom_llm_provider=custom_llm_provider
        )
        _check_valid_arg(supported_params=supported_params)

        optional_params = litellm.OpenrouterConfig().map_openai_params(
            non_default_params=non_default_params,
            optional_params=optional_params,
            model=model,
            drop_params=(
                drop_params
                if drop_params is not None and isinstance(drop_params, bool)
                else False
            ),
        )

    elif custom_llm_provider == "watsonx":
        supported_params = get_supported_openai_params(
            model=model, custom_llm_provider=custom_llm_provider
        )
        _check_valid_arg(supported_params=supported_params)
        optional_params = litellm.IBMWatsonXChatConfig().map_openai_params(
            non_default_params=non_default_params,
            optional_params=optional_params,
            model=model,
            drop_params=(
                drop_params
                if drop_params is not None and isinstance(drop_params, bool)
                else False
            ),
        )
        # WatsonX-text param check
        for param in passed_params.keys():
            if litellm.IBMWatsonXAIConfig().is_watsonx_text_param(param):
                raise ValueError(
                    f"LiteLLM now defaults to Watsonx's `/text/chat` endpoint. Please use the `watsonx_text` provider instead, to call the `/text/generation` endpoint. Param: {param}"
                )
    elif custom_llm_provider == "watsonx_text":
        supported_params = get_supported_openai_params(
            model=model, custom_llm_provider=custom_llm_provider
        )
        _check_valid_arg(supported_params=supported_params)
        optional_params = litellm.IBMWatsonXAIConfig().map_openai_params(
            non_default_params=non_default_params,
            optional_params=optional_params,
            model=model,
            drop_params=(
                drop_params
                if drop_params is not None and isinstance(drop_params, bool)
                else False
            ),
        )
    elif custom_llm_provider == "openai":
        supported_params = get_supported_openai_params(
            model=model, custom_llm_provider="openai"
        )
        _check_valid_arg(supported_params=supported_params)
        optional_params = litellm.OpenAIConfig().map_openai_params(
            non_default_params=non_default_params,
            optional_params=optional_params,
            model=model,
            drop_params=(
                drop_params
                if drop_params is not None and isinstance(drop_params, bool)
                else False
            ),
        )
    elif custom_llm_provider == "azure":
        supported_params = get_supported_openai_params(
            model=model, custom_llm_provider="azure"
        )
        _check_valid_arg(supported_params=supported_params)
        if litellm.AzureOpenAIO1Config().is_o1_model(model=model):
            optional_params = litellm.AzureOpenAIO1Config().map_openai_params(
                non_default_params=non_default_params,
                optional_params=optional_params,
                model=model,
                drop_params=(
                    drop_params
                    if drop_params is not None and isinstance(drop_params, bool)
                    else False
                ),
            )
        else:
            verbose_logger.debug(
                "Azure optional params - api_version: api_version={}, litellm.api_version={}, os.environ['AZURE_API_VERSION']={}".format(
                    api_version, litellm.api_version, get_secret("AZURE_API_VERSION")
                )
            )
            api_version = (
                api_version
                or litellm.api_version
                or get_secret("AZURE_API_VERSION")
                or litellm.AZURE_DEFAULT_API_VERSION
            )
            optional_params = litellm.AzureOpenAIConfig().map_openai_params(
                non_default_params=non_default_params,
                optional_params=optional_params,
                model=model,
                api_version=api_version,  # type: ignore
                drop_params=(
                    drop_params
                    if drop_params is not None and isinstance(drop_params, bool)
                    else False
                ),
            )
    else:  # assume passing in params for text-completion openai
        supported_params = get_supported_openai_params(
            model=model, custom_llm_provider="custom_openai"
        )
        _check_valid_arg(supported_params=supported_params)
        if functions is not None:
            optional_params["functions"] = functions
        if function_call is not None:
            optional_params["function_call"] = function_call
        if temperature is not None:
            optional_params["temperature"] = temperature
        if top_p is not None:
            optional_params["top_p"] = top_p
        if n is not None:
            optional_params["n"] = n
        if stream is not None:
            optional_params["stream"] = stream
        if stream_options is not None:
            optional_params["stream_options"] = stream_options
        if stop is not None:
            optional_params["stop"] = stop
        if max_tokens is not None:
            optional_params["max_tokens"] = max_tokens
        if presence_penalty is not None:
            optional_params["presence_penalty"] = presence_penalty
        if frequency_penalty is not None:
            optional_params["frequency_penalty"] = frequency_penalty
        if logit_bias is not None:
            optional_params["logit_bias"] = logit_bias
        if user is not None:
            optional_params["user"] = user
        if response_format is not None:
            optional_params["response_format"] = response_format
        if seed is not None:
            optional_params["seed"] = seed
        if tools is not None:
            optional_params["tools"] = tools
        if tool_choice is not None:
            optional_params["tool_choice"] = tool_choice
        if max_retries is not None:
            optional_params["max_retries"] = max_retries
        if logprobs is not None:
            optional_params["logprobs"] = logprobs
        if top_logprobs is not None:
            optional_params["top_logprobs"] = top_logprobs
        if extra_headers is not None:
            optional_params["extra_headers"] = extra_headers
    if (
        custom_llm_provider
        in ["openai", "azure", "text-completion-openai"]
        + litellm.openai_compatible_providers
    ):
        # for openai, azure we should pass the extra/passed params within `extra_body` https://github.com/openai/openai-python/blob/ac33853ba10d13ac149b1fa3ca6dba7d613065c9/src/openai/resources/models.py#L46
        if (
            _should_drop_param(
                k="extra_body", additional_drop_params=additional_drop_params
            )
            is False
        ):
            extra_body = passed_params.pop("extra_body", {})
            for k in passed_params.keys():
                if k not in default_params.keys():
                    extra_body[k] = passed_params[k]
            optional_params.setdefault("extra_body", {})
            optional_params["extra_body"] = {
                **optional_params["extra_body"],
                **extra_body,
            }

            optional_params["extra_body"] = _ensure_extra_body_is_safe(
                extra_body=optional_params["extra_body"]
            )
    else:
        # if user passed in non-default kwargs for specific providers/models, pass them along
        for k in passed_params.keys():
            if k not in default_params.keys():
                optional_params[k] = passed_params[k]
    print_verbose(f"Final returned optional params: {optional_params}")
    return optional_params


def get_non_default_params(passed_params: dict) -> dict:
    default_params = {
        "functions": None,
        "function_call": None,
        "temperature": None,
        "top_p": None,
        "n": None,
        "stream": None,
        "stream_options": None,
        "stop": None,
        "max_tokens": None,
        "presence_penalty": None,
        "frequency_penalty": None,
        "logit_bias": None,
        "user": None,
        "model": None,
        "custom_llm_provider": "",
        "response_format": None,
        "seed": None,
        "tools": None,
        "tool_choice": None,
        "max_retries": None,
        "logprobs": None,
        "top_logprobs": None,
        "extra_headers": None,
    }
    # filter out those parameters that were passed with non-default values
    non_default_params = {
        k: v
        for k, v in passed_params.items()
        if (
            k != "model"
            and k != "custom_llm_provider"
            and k in default_params
            and v != default_params[k]
        )
    }

    return non_default_params


def calculate_max_parallel_requests(
    max_parallel_requests: Optional[int],
    rpm: Optional[int],
    tpm: Optional[int],
    default_max_parallel_requests: Optional[int],
) -> Optional[int]:
    """
    Returns the max parallel requests to send to a deployment.

    Used in semaphore for async requests on router.

    Parameters:
    - max_parallel_requests - Optional[int] - max_parallel_requests allowed for that deployment
    - rpm - Optional[int] - requests per minute allowed for that deployment
    - tpm - Optional[int] - tokens per minute allowed for that deployment
    - default_max_parallel_requests - Optional[int] - default_max_parallel_requests allowed for any deployment

    Returns:
    - int or None (if all params are None)

    Order:
    max_parallel_requests > rpm > tpm / 6 (azure formula) > default max_parallel_requests

    Azure RPM formula:
    6 rpm per 1000 TPM
    https://learn.microsoft.com/en-us/azure/ai-services/openai/quotas-limits


    """
    if max_parallel_requests is not None:
        return max_parallel_requests
    elif rpm is not None:
        return rpm
    elif tpm is not None:
        calculated_rpm = int(tpm / 1000 / 6)
        if calculated_rpm == 0:
            calculated_rpm = 1
        return calculated_rpm
    elif default_max_parallel_requests is not None:
        return default_max_parallel_requests
    return None


def _get_order_filtered_deployments(healthy_deployments: List[Dict]) -> List:
    min_order = min(
        (
            deployment["litellm_params"]["order"]
            for deployment in healthy_deployments
            if "order" in deployment["litellm_params"]
        ),
        default=None,
    )

    if min_order is not None:
        filtered_deployments = [
            deployment
            for deployment in healthy_deployments
            if deployment["litellm_params"].get("order") == min_order
        ]

        return filtered_deployments
    return healthy_deployments


def _get_model_region(
    custom_llm_provider: str, litellm_params: LiteLLM_Params
) -> Optional[str]:
    """
    Return the region for a model, for a given provider
    """
    if custom_llm_provider == "vertex_ai":
        # check 'vertex_location'
        vertex_ai_location = (
            litellm_params.vertex_location
            or litellm.vertex_location
            or get_secret("VERTEXAI_LOCATION")
            or get_secret("VERTEX_LOCATION")
        )
        if vertex_ai_location is not None and isinstance(vertex_ai_location, str):
            return vertex_ai_location
    elif custom_llm_provider == "bedrock":
        aws_region_name = litellm_params.aws_region_name
        if aws_region_name is not None:
            return aws_region_name
    elif custom_llm_provider == "watsonx":
        watsonx_region_name = litellm_params.watsonx_region_name
        if watsonx_region_name is not None:
            return watsonx_region_name
    return litellm_params.region_name


def _infer_model_region(litellm_params: LiteLLM_Params) -> Optional[AllowedModelRegion]:
    """
    Infer if a model is in the EU or US region

    Returns:
    - str (region) - "eu" or "us"
    - None (if region not found)
    """
    model, custom_llm_provider, _, _ = litellm.get_llm_provider(
        model=litellm_params.model, litellm_params=litellm_params
    )

    model_region = _get_model_region(
        custom_llm_provider=custom_llm_provider, litellm_params=litellm_params
    )

    if model_region is None:
        verbose_logger.debug(
            "Cannot infer model region for model: {}".format(litellm_params.model)
        )
        return None

    if custom_llm_provider == "azure":
        eu_regions = litellm.AzureOpenAIConfig().get_eu_regions()
        us_regions = litellm.AzureOpenAIConfig().get_us_regions()
    elif custom_llm_provider == "vertex_ai":
        eu_regions = litellm.VertexAIConfig().get_eu_regions()
        us_regions = litellm.VertexAIConfig().get_us_regions()
    elif custom_llm_provider == "bedrock":
        eu_regions = litellm.AmazonBedrockGlobalConfig().get_eu_regions()
        us_regions = litellm.AmazonBedrockGlobalConfig().get_us_regions()
    elif custom_llm_provider == "watsonx":
        eu_regions = litellm.IBMWatsonXAIConfig().get_eu_regions()
        us_regions = litellm.IBMWatsonXAIConfig().get_us_regions()
    else:
        eu_regions = []
        us_regions = []

    for region in eu_regions:
        if region in model_region.lower():
            return "eu"
    for region in us_regions:
        if region in model_region.lower():
            return "us"
    return None


def _is_region_eu(litellm_params: LiteLLM_Params) -> bool:
    """
    Return true/false if a deployment is in the EU
    """
    if litellm_params.region_name == "eu":
        return True

    ## Else - try and infer from model region
    model_region = _infer_model_region(litellm_params=litellm_params)
    if model_region is not None and model_region == "eu":
        return True
    return False


def _is_region_us(litellm_params: LiteLLM_Params) -> bool:
    """
    Return true/false if a deployment is in the US
    """
    if litellm_params.region_name == "us":
        return True

    ## Else - try and infer from model region
    model_region = _infer_model_region(litellm_params=litellm_params)
    if model_region is not None and model_region == "us":
        return True
    return False


def is_region_allowed(
    litellm_params: LiteLLM_Params, allowed_model_region: str
) -> bool:
    """
    Return true/false if a deployment is in the EU
    """
    if litellm_params.region_name == allowed_model_region:
        return True
    return False


def get_model_region(
    litellm_params: LiteLLM_Params, mode: Optional[str]
) -> Optional[str]:
    """
    Pass the litellm params for an azure model, and get back the region
    """
    if (
        "azure" in litellm_params.model
        and isinstance(litellm_params.api_key, str)
        and isinstance(litellm_params.api_base, str)
    ):
        _model = litellm_params.model.replace("azure/", "")
        response: dict = litellm.AzureChatCompletion().get_headers(
            model=_model,
            api_key=litellm_params.api_key,
            api_base=litellm_params.api_base,
            api_version=litellm_params.api_version or litellm.AZURE_DEFAULT_API_VERSION,
            timeout=10,
            mode=mode or "chat",
        )

        region: Optional[str] = response.get("x-ms-region", None)
        return region
    return None


def get_api_base(
    model: str, optional_params: Union[dict, LiteLLM_Params]
) -> Optional[str]:
    """
    Returns the api base used for calling the model.

    Parameters:
    - model: str - the model passed to litellm.completion()
    - optional_params - the 'litellm_params' in router.completion *OR* additional params passed to litellm.completion - eg. api_base, api_key, etc. See `LiteLLM_Params` - https://github.com/BerriAI/litellm/blob/f09e6ba98d65e035a79f73bc069145002ceafd36/litellm/router.py#L67

    Returns:
    - string (api_base) or None

    Example:
    ```
    from litellm import get_api_base

    get_api_base(model="gemini/gemini-pro")
    ```
    """

    try:
        if isinstance(optional_params, LiteLLM_Params):
            _optional_params = optional_params
        elif "model" in optional_params:
            _optional_params = LiteLLM_Params(**optional_params)
        else:  # prevent needing to copy and pop the dict
            _optional_params = LiteLLM_Params(
                model=model, **optional_params
            )  # convert to pydantic object
    except Exception as e:
        verbose_logger.debug("Error occurred in getting api base - {}".format(str(e)))
        return None
    # get llm provider

    if _optional_params.api_base is not None:
        return _optional_params.api_base

    if litellm.model_alias_map and model in litellm.model_alias_map:
        model = litellm.model_alias_map[model]
    try:
        (
            model,
            custom_llm_provider,
            dynamic_api_key,
            dynamic_api_base,
        ) = get_llm_provider(
            model=model,
            custom_llm_provider=_optional_params.custom_llm_provider,
            api_base=_optional_params.api_base,
            api_key=_optional_params.api_key,
        )
    except Exception as e:
        verbose_logger.debug("Error occurred in getting api base - {}".format(str(e)))
        custom_llm_provider = None
        dynamic_api_base = None

    if dynamic_api_base is not None:
        return dynamic_api_base

    stream: bool = getattr(optional_params, "stream", False)

    if (
        _optional_params.vertex_location is not None
        and _optional_params.vertex_project is not None
    ):
        from litellm.llms.vertex_ai_and_google_ai_studio.vertex_ai_partner_models.main import (
            VertexPartnerProvider,
            create_vertex_url,
        )

        if "claude" in model:
            _api_base = create_vertex_url(
                vertex_location=_optional_params.vertex_location,
                vertex_project=_optional_params.vertex_project,
                model=model,
                stream=stream,
                partner=VertexPartnerProvider.claude,
            )
        else:

            if stream:
                _api_base = "{}-aiplatform.googleapis.com/v1/projects/{}/locations/{}/publishers/google/models/{}:streamGenerateContent".format(
                    _optional_params.vertex_location,
                    _optional_params.vertex_project,
                    _optional_params.vertex_location,
                    model,
                )
            else:
                _api_base = "{}-aiplatform.googleapis.com/v1/projects/{}/locations/{}/publishers/google/models/{}:generateContent".format(
                    _optional_params.vertex_location,
                    _optional_params.vertex_project,
                    _optional_params.vertex_location,
                    model,
                )
        return _api_base

    if custom_llm_provider is None:
        return None

    if custom_llm_provider == "gemini":
        if stream:
            _api_base = "https://generativelanguage.googleapis.com/v1beta/models/{}:streamGenerateContent".format(
                model
            )
        else:
            _api_base = "https://generativelanguage.googleapis.com/v1beta/models/{}:generateContent".format(
                model
            )
        return _api_base
    elif custom_llm_provider == "openai":
        _api_base = "https://api.openai.com"
        return _api_base
    return None


def get_first_chars_messages(kwargs: dict) -> str:
    try:
        _messages = kwargs.get("messages")
        _messages = str(_messages)[:100]
        return _messages
    except Exception:
        return ""


def _count_characters(text: str) -> int:
    # Remove white spaces and count characters
    filtered_text = "".join(char for char in text if not char.isspace())
    return len(filtered_text)


def get_formatted_prompt(
    data: dict,
    call_type: Literal[
        "completion",
        "embedding",
        "image_generation",
        "audio_transcription",
        "moderation",
        "text_completion",
    ],
) -> str:
    """
    Extracts the prompt from the input data based on the call type.

    Returns a string.
    """
    prompt = ""
    if call_type == "completion":
        for message in data["messages"]:
            if message.get("content", None) is not None:
                content = message.get("content")
                if isinstance(content, str):
                    prompt += message["content"]
                elif isinstance(content, List):
                    for c in content:
                        if c["type"] == "text":
                            prompt += c["text"]
            if "tool_calls" in message:
                for tool_call in message["tool_calls"]:
                    if "function" in tool_call:
                        function_arguments = tool_call["function"]["arguments"]
                        prompt += function_arguments
    elif call_type == "text_completion":
        prompt = data["prompt"]
    elif call_type == "embedding" or call_type == "moderation":
        if isinstance(data["input"], str):
            prompt = data["input"]
        elif isinstance(data["input"], list):
            for m in data["input"]:
                prompt += m
    elif call_type == "image_generation":
        prompt = data["prompt"]
    elif call_type == "audio_transcription":
        if "prompt" in data:
            prompt = data["prompt"]
    return prompt


def get_response_string(response_obj: ModelResponse) -> str:
    _choices: List[Union[Choices, StreamingChoices]] = response_obj.choices

    response_str = ""
    for choice in _choices:
        if isinstance(choice, Choices):
            if choice.message.content is not None:
                response_str += choice.message.content
        elif isinstance(choice, StreamingChoices):
            if choice.delta.content is not None:
                response_str += choice.delta.content

    return response_str


def get_api_key(llm_provider: str, dynamic_api_key: Optional[str]):
    api_key = dynamic_api_key or litellm.api_key
    # openai
    if llm_provider == "openai" or llm_provider == "text-completion-openai":
        api_key = api_key or litellm.openai_key or get_secret("OPENAI_API_KEY")
    # anthropic
    elif llm_provider == "anthropic" or llm_provider == "anthropic_text":
        api_key = api_key or litellm.anthropic_key or get_secret("ANTHROPIC_API_KEY")
    # ai21
    elif llm_provider == "ai21":
        api_key = api_key or litellm.ai21_key or get_secret("AI211_API_KEY")
    # aleph_alpha
    elif llm_provider == "aleph_alpha":
        api_key = (
            api_key or litellm.aleph_alpha_key or get_secret("ALEPH_ALPHA_API_KEY")
        )
    # baseten
    elif llm_provider == "baseten":
        api_key = api_key or litellm.baseten_key or get_secret("BASETEN_API_KEY")
    # cohere
    elif llm_provider == "cohere" or llm_provider == "cohere_chat":
        api_key = api_key or litellm.cohere_key or get_secret("COHERE_API_KEY")
    # huggingface
    elif llm_provider == "huggingface":
        api_key = (
            api_key or litellm.huggingface_key or get_secret("HUGGINGFACE_API_KEY")
        )
    # nlp_cloud
    elif llm_provider == "nlp_cloud":
        api_key = api_key or litellm.nlp_cloud_key or get_secret("NLP_CLOUD_API_KEY")
    # replicate
    elif llm_provider == "replicate":
        api_key = api_key or litellm.replicate_key or get_secret("REPLICATE_API_KEY")
    # together_ai
    elif llm_provider == "together_ai":
        api_key = (
            api_key
            or litellm.togetherai_api_key
            or get_secret("TOGETHERAI_API_KEY")
            or get_secret("TOGETHER_AI_TOKEN")
        )
    return api_key


def get_utc_datetime():
    import datetime as dt
    from datetime import datetime

    if hasattr(dt, "UTC"):
        return datetime.now(dt.UTC)  # type: ignore
    else:
        return datetime.utcnow()  # type: ignore


def get_max_tokens(model: str) -> Optional[int]:
    """
    Get the maximum number of output tokens allowed for a given model.

    Parameters:
    model (str): The name of the model.

    Returns:
        int: The maximum number of tokens allowed for the given model.

    Raises:
        Exception: If the model is not mapped yet.

    Example:
        >>> get_max_tokens("gpt-4")
        8192
    """

    def _get_max_position_embeddings(model_name):
        # Construct the URL for the config.json file
        config_url = f"https://huggingface.co/{model_name}/raw/main/config.json"
        try:
            # Make the HTTP request to get the raw JSON file
            response = requests.get(config_url)
            response.raise_for_status()  # Raise an exception for bad responses (4xx or 5xx)

            # Parse the JSON response
            config_json = response.json()
            # Extract and return the max_position_embeddings
            max_position_embeddings = config_json.get("max_position_embeddings")
            if max_position_embeddings is not None:
                return max_position_embeddings
            else:
                return None
        except requests.exceptions.RequestException:
            return None

    try:
        if model in litellm.model_cost:
            if "max_output_tokens" in litellm.model_cost[model]:
                return litellm.model_cost[model]["max_output_tokens"]
            elif "max_tokens" in litellm.model_cost[model]:
                return litellm.model_cost[model]["max_tokens"]
        model, custom_llm_provider, _, _ = get_llm_provider(model=model)
        if custom_llm_provider == "huggingface":
            max_tokens = _get_max_position_embeddings(model_name=model)
            return max_tokens
        if model in litellm.model_cost:  # check if extracted model is in model_list
            if "max_output_tokens" in litellm.model_cost[model]:
                return litellm.model_cost[model]["max_output_tokens"]
            elif "max_tokens" in litellm.model_cost[model]:
                return litellm.model_cost[model]["max_tokens"]
        else:
            raise Exception()
        return None
    except Exception:
        raise Exception(
            f"Model {model} isn't mapped yet. Add it here - https://github.com/BerriAI/litellm/blob/main/model_prices_and_context_window.json"
        )


def _strip_stable_vertex_version(model_name) -> str:
    return re.sub(r"-\d+$", "", model_name)


def _strip_bedrock_region(model_name) -> str:
    return litellm.AmazonConverseConfig()._get_base_model(model_name)


def _strip_openai_finetune_model_name(model_name: str) -> str:
    """
    Strips the organization, custom suffix, and ID from an OpenAI fine-tuned model name.

    input: ft:gpt-3.5-turbo:my-org:custom_suffix:id
    output: ft:gpt-3.5-turbo

    Args:
    model_name (str): The full model name

    Returns:
    str: The stripped model name
    """
    return re.sub(r"(:[^:]+){3}$", "", model_name)


def _strip_model_name(model: str, custom_llm_provider: Optional[str]) -> str:
    if custom_llm_provider and custom_llm_provider == "bedrock":
        strip_bedrock_region = _strip_bedrock_region(model_name=model)
        return strip_bedrock_region
    elif custom_llm_provider and (
        custom_llm_provider == "vertex_ai" or custom_llm_provider == "gemini"
    ):
        strip_version = _strip_stable_vertex_version(model_name=model)
        return strip_version
    else:
        strip_finetune = _strip_openai_finetune_model_name(model_name=model)
        return strip_finetune


def _get_model_info_from_model_cost(key: str) -> dict:
    return litellm.model_cost[key]


def _check_provider_match(model_info: dict, custom_llm_provider: Optional[str]) -> bool:
    """
    Check if the model info provider matches the custom provider.
    """
    if custom_llm_provider and (
        "litellm_provider" in model_info
        and model_info["litellm_provider"] != custom_llm_provider
    ):
        if custom_llm_provider == "vertex_ai" and model_info[
            "litellm_provider"
        ].startswith("vertex_ai"):
            return True
        elif custom_llm_provider == "fireworks_ai" and model_info[
            "litellm_provider"
        ].startswith("fireworks_ai"):
            return True
        elif custom_llm_provider == "bedrock" and model_info[
            "litellm_provider"
        ].startswith("bedrock"):
            return True
        else:
            return False

    return True


def get_model_info(  # noqa: PLR0915
    model: str, custom_llm_provider: Optional[str] = None
) -> ModelInfo:
    """
    Get a dict for the maximum tokens (context window), input_cost_per_token, output_cost_per_token  for a given model.

    Parameters:
    - model (str): The name of the model.
    - custom_llm_provider (str | null): the provider used for the model. If provided, used to check if the litellm model info is for that provider.

    Returns:
        dict: A dictionary containing the following information:
            key: Required[str] # the key in litellm.model_cost which is returned
            max_tokens: Required[Optional[int]]
            max_input_tokens: Required[Optional[int]]
            max_output_tokens: Required[Optional[int]]
            input_cost_per_token: Required[float]
            input_cost_per_character: Optional[float]  # only for vertex ai models
            input_cost_per_token_above_128k_tokens: Optional[float]  # only for vertex ai models
            input_cost_per_character_above_128k_tokens: Optional[
                float
            ]  # only for vertex ai models
            input_cost_per_query: Optional[float] # only for rerank models
            input_cost_per_image: Optional[float]  # only for vertex ai models
            input_cost_per_audio_token: Optional[float]
            input_cost_per_audio_per_second: Optional[float]  # only for vertex ai models
            input_cost_per_video_per_second: Optional[float]  # only for vertex ai models
            output_cost_per_token: Required[float]
            output_cost_per_audio_token: Optional[float]
            output_cost_per_character: Optional[float]  # only for vertex ai models
            output_cost_per_token_above_128k_tokens: Optional[
                float
            ]  # only for vertex ai models
            output_cost_per_character_above_128k_tokens: Optional[
                float
            ]  # only for vertex ai models
            output_cost_per_image: Optional[float]
            output_vector_size: Optional[int]
            output_cost_per_video_per_second: Optional[float]  # only for vertex ai models
            output_cost_per_audio_per_second: Optional[float]  # only for vertex ai models
            litellm_provider: Required[str]
            mode: Required[
                Literal[
                    "completion", "embedding", "image_generation", "chat", "audio_transcription"
                ]
            ]
            supported_openai_params: Required[Optional[List[str]]]
            supports_system_messages: Optional[bool]
            supports_response_schema: Optional[bool]
            supports_vision: Optional[bool]
            supports_function_calling: Optional[bool]
            supports_prompt_caching: Optional[bool]
            supports_audio_input: Optional[bool]
            supports_audio_output: Optional[bool]
            supports_pdf_input: Optional[bool]
    Raises:
        Exception: If the model is not mapped yet.

    Example:
        >>> get_model_info("gpt-4")
        {
            "max_tokens": 8192,
            "input_cost_per_token": 0.00003,
            "output_cost_per_token": 0.00006,
            "litellm_provider": "openai",
            "mode": "chat",
            "supported_openai_params": ["temperature", "max_tokens", "top_p", "frequency_penalty", "presence_penalty"]
        }
    """
    supported_openai_params: Union[List[str], None] = []

    def _get_max_position_embeddings(model_name):
        # Construct the URL for the config.json file
        config_url = f"https://huggingface.co/{model_name}/raw/main/config.json"

        try:
            # Make the HTTP request to get the raw JSON file
            response = requests.get(config_url)
            response.raise_for_status()  # Raise an exception for bad responses (4xx or 5xx)

            # Parse the JSON response
            config_json = response.json()

            # Extract and return the max_position_embeddings
            max_position_embeddings = config_json.get("max_position_embeddings")

            if max_position_embeddings is not None:
                return max_position_embeddings
            else:
                return None
        except requests.exceptions.RequestException:
            return None

    try:
        azure_llms = {**litellm.azure_llms, **litellm.azure_embedding_models}
        if model in azure_llms:
            model = azure_llms[model]
        if custom_llm_provider is not None and custom_llm_provider == "vertex_ai_beta":
            custom_llm_provider = "vertex_ai"
        if custom_llm_provider is not None and custom_llm_provider == "vertex_ai":
            if "meta/" + model in litellm.vertex_llama3_models:
                model = "meta/" + model
            elif model + "@latest" in litellm.vertex_mistral_models:
                model = model + "@latest"
            elif model + "@latest" in litellm.vertex_ai_ai21_models:
                model = model + "@latest"
        ##########################
        if custom_llm_provider is None:
            # Get custom_llm_provider
            try:
                split_model, custom_llm_provider, _, _ = get_llm_provider(model=model)
            except Exception:
                split_model = model
            combined_model_name = model
            stripped_model_name = _strip_model_name(
                model=model, custom_llm_provider=custom_llm_provider
            )
            combined_stripped_model_name = stripped_model_name
        else:
            split_model = model
            combined_model_name = "{}/{}".format(custom_llm_provider, model)
            stripped_model_name = _strip_model_name(
                model=model, custom_llm_provider=custom_llm_provider
            )
            combined_stripped_model_name = "{}/{}".format(
                custom_llm_provider,
                _strip_model_name(model=model, custom_llm_provider=custom_llm_provider),
            )

        #########################

        supported_openai_params = litellm.get_supported_openai_params(
            model=model, custom_llm_provider=custom_llm_provider
        )
        if custom_llm_provider == "huggingface":
            max_tokens = _get_max_position_embeddings(model_name=model)
            return ModelInfo(
                key=model,
                max_tokens=max_tokens,  # type: ignore
                max_input_tokens=None,
                max_output_tokens=None,
                input_cost_per_token=0,
                output_cost_per_token=0,
                litellm_provider="huggingface",
                mode="chat",
                supported_openai_params=supported_openai_params,
                supports_system_messages=None,
                supports_response_schema=None,
                supports_function_calling=None,
                supports_assistant_prefill=None,
                supports_prompt_caching=None,
                supports_pdf_input=None,
            )
        elif custom_llm_provider == "ollama" or custom_llm_provider == "ollama_chat":
            return litellm.OllamaConfig().get_model_info(model)
        else:
            """
            Check if: (in order of specificity)
            1. 'custom_llm_provider/model' in litellm.model_cost. Checks "groq/llama3-8b-8192" if model="llama3-8b-8192" and custom_llm_provider="groq"
            2. 'model' in litellm.model_cost. Checks "gemini-1.5-pro-002" in  litellm.model_cost if model="gemini-1.5-pro-002" and custom_llm_provider=None
            3. 'combined_stripped_model_name' in litellm.model_cost. Checks if 'gemini/gemini-1.5-flash' in model map, if 'gemini/gemini-1.5-flash-001' given.
            4. 'stripped_model_name' in litellm.model_cost. Checks if 'ft:gpt-3.5-turbo' in model map, if 'ft:gpt-3.5-turbo:my-org:custom_suffix:id' given.
            5. 'split_model' in litellm.model_cost. Checks "llama3-8b-8192" in litellm.model_cost if model="groq/llama3-8b-8192"
            """

            _model_info: Optional[Dict[str, Any]] = None
            key: Optional[str] = None
            if combined_model_name in litellm.model_cost:
                key = combined_model_name
                _model_info = _get_model_info_from_model_cost(key=key)
                _model_info["supported_openai_params"] = supported_openai_params
                if not _check_provider_match(
                    model_info=_model_info, custom_llm_provider=custom_llm_provider
                ):
                    _model_info = None
            if _model_info is None and model in litellm.model_cost:
                key = model
                _model_info = _get_model_info_from_model_cost(key=key)
                _model_info["supported_openai_params"] = supported_openai_params
                if not _check_provider_match(
                    model_info=_model_info, custom_llm_provider=custom_llm_provider
                ):
                    _model_info = None
            if (
                _model_info is None
                and combined_stripped_model_name in litellm.model_cost
            ):
                key = combined_stripped_model_name
                _model_info = _get_model_info_from_model_cost(key=key)
                _model_info["supported_openai_params"] = supported_openai_params
                if not _check_provider_match(
                    model_info=_model_info, custom_llm_provider=custom_llm_provider
                ):
                    _model_info = None
            if _model_info is None and stripped_model_name in litellm.model_cost:
                key = stripped_model_name
                _model_info = _get_model_info_from_model_cost(key=key)
                _model_info["supported_openai_params"] = supported_openai_params
                if not _check_provider_match(
                    model_info=_model_info, custom_llm_provider=custom_llm_provider
                ):
                    _model_info = None
            if _model_info is None and split_model in litellm.model_cost:
                key = split_model
                _model_info = _get_model_info_from_model_cost(key=key)
                _model_info["supported_openai_params"] = supported_openai_params
                if not _check_provider_match(
                    model_info=_model_info, custom_llm_provider=custom_llm_provider
                ):
                    _model_info = None
            if _model_info is None or key is None:
                raise ValueError(
                    "This model isn't mapped yet. Add it here - https://github.com/BerriAI/litellm/blob/main/model_prices_and_context_window.json"
                )

            ## PROVIDER-SPECIFIC INFORMATION
            if custom_llm_provider == "predibase":
                _model_info["supports_response_schema"] = True

            _input_cost_per_token: Optional[float] = _model_info.get(
                "input_cost_per_token"
            )
            if _input_cost_per_token is None:
                # default value to 0, be noisy about this
                verbose_logger.debug(
                    "model={}, custom_llm_provider={} has no input_cost_per_token in model_cost_map. Defaulting to 0.".format(
                        model, custom_llm_provider
                    )
                )
                _input_cost_per_token = 0

            _output_cost_per_token: Optional[float] = _model_info.get(
                "output_cost_per_token"
            )
            if _output_cost_per_token is None:
                # default value to 0, be noisy about this
                verbose_logger.debug(
                    "model={}, custom_llm_provider={} has no output_cost_per_token in model_cost_map. Defaulting to 0.".format(
                        model, custom_llm_provider
                    )
                )
                _output_cost_per_token = 0

            return ModelInfo(
                key=key,
                max_tokens=_model_info.get("max_tokens", None),
                max_input_tokens=_model_info.get("max_input_tokens", None),
                max_output_tokens=_model_info.get("max_output_tokens", None),
                input_cost_per_token=_input_cost_per_token,
                cache_creation_input_token_cost=_model_info.get(
                    "cache_creation_input_token_cost", None
                ),
                cache_read_input_token_cost=_model_info.get(
                    "cache_read_input_token_cost", None
                ),
                input_cost_per_character=_model_info.get(
                    "input_cost_per_character", None
                ),
                input_cost_per_token_above_128k_tokens=_model_info.get(
                    "input_cost_per_token_above_128k_tokens", None
                ),
                input_cost_per_query=_model_info.get("input_cost_per_query", None),
                input_cost_per_second=_model_info.get("input_cost_per_second", None),
                input_cost_per_audio_token=_model_info.get(
                    "input_cost_per_audio_token", None
                ),
                output_cost_per_token=_output_cost_per_token,
                output_cost_per_audio_token=_model_info.get(
                    "output_cost_per_audio_token", None
                ),
                output_cost_per_character=_model_info.get(
                    "output_cost_per_character", None
                ),
                output_cost_per_token_above_128k_tokens=_model_info.get(
                    "output_cost_per_token_above_128k_tokens", None
                ),
                output_cost_per_character_above_128k_tokens=_model_info.get(
                    "output_cost_per_character_above_128k_tokens", None
                ),
                output_cost_per_second=_model_info.get("output_cost_per_second", None),
                output_cost_per_image=_model_info.get("output_cost_per_image", None),
                output_vector_size=_model_info.get("output_vector_size", None),
                litellm_provider=_model_info.get(
                    "litellm_provider", custom_llm_provider
                ),
                mode=_model_info.get("mode"),  # type: ignore
                supported_openai_params=supported_openai_params,
                supports_system_messages=_model_info.get(
                    "supports_system_messages", None
                ),
                supports_response_schema=_model_info.get(
                    "supports_response_schema", None
                ),
                supports_vision=_model_info.get("supports_vision", False),
                supports_function_calling=_model_info.get(
                    "supports_function_calling", False
                ),
                supports_assistant_prefill=_model_info.get(
                    "supports_assistant_prefill", False
                ),
                supports_prompt_caching=_model_info.get(
                    "supports_prompt_caching", False
                ),
                supports_audio_input=_model_info.get("supports_audio_input", False),
                supports_audio_output=_model_info.get("supports_audio_output", False),
                supports_pdf_input=_model_info.get("supports_pdf_input", False),
                tpm=_model_info.get("tpm", None),
                rpm=_model_info.get("rpm", None),
            )
    except Exception as e:
        if "OllamaError" in str(e):
            raise e
        raise Exception(
            "This model isn't mapped yet. model={}, custom_llm_provider={}. Add it here - https://github.com/BerriAI/litellm/blob/main/model_prices_and_context_window.json.".format(
                model, custom_llm_provider
            )
        )


def json_schema_type(python_type_name: str):
    """Converts standard python types to json schema types

    Parameters
    ----------
    python_type_name : str
        __name__ of type

    Returns
    -------
    str
        a standard JSON schema type, "string" if not recognized.
    """
    python_to_json_schema_types = {
        str.__name__: "string",
        int.__name__: "integer",
        float.__name__: "number",
        bool.__name__: "boolean",
        list.__name__: "array",
        dict.__name__: "object",
        "NoneType": "null",
    }

    return python_to_json_schema_types.get(python_type_name, "string")


def function_to_dict(input_function):  # noqa: C901
    """Using type hints and numpy-styled docstring,
    produce a dictionnary usable for OpenAI function calling

    Parameters
    ----------
    input_function : function
        A function with a numpy-style docstring

    Returns
    -------
    dictionnary
        A dictionnary to add to the list passed to `functions` parameter of `litellm.completion`
    """
    # Get function name and docstring
    try:
        import inspect
        from ast import literal_eval

        from numpydoc.docscrape import NumpyDocString
    except Exception as e:
        raise e

    name = input_function.__name__
    docstring = inspect.getdoc(input_function)
    numpydoc = NumpyDocString(docstring)
    description = "\n".join([s.strip() for s in numpydoc["Summary"]])

    # Get function parameters and their types from annotations and docstring
    parameters = {}
    required_params = []
    param_info = inspect.signature(input_function).parameters

    for param_name, param in param_info.items():
        if hasattr(param, "annotation"):
            param_type = json_schema_type(param.annotation.__name__)
        else:
            param_type = None
        param_description = None
        param_enum = None

        # Try to extract param description from docstring using numpydoc
        for param_data in numpydoc["Parameters"]:
            if param_data.name == param_name:
                if hasattr(param_data, "type"):
                    # replace type from docstring rather than annotation
                    param_type = param_data.type
                    if "optional" in param_type:
                        param_type = param_type.split(",")[0]
                    elif "{" in param_type:
                        # may represent a set of acceptable values
                        # translating as enum for function calling
                        try:
                            param_enum = str(list(literal_eval(param_type)))
                            param_type = "string"
                        except Exception:
                            pass
                    param_type = json_schema_type(param_type)
                param_description = "\n".join([s.strip() for s in param_data.desc])

        param_dict = {
            "type": param_type,
            "description": param_description,
            "enum": param_enum,
        }

        parameters[param_name] = dict(
            [(k, v) for k, v in param_dict.items() if isinstance(v, str)]
        )

        # Check if the parameter has no default value (i.e., it's required)
        if param.default == param.empty:
            required_params.append(param_name)

    # Create the dictionary
    result = {
        "name": name,
        "description": description,
        "parameters": {
            "type": "object",
            "properties": parameters,
        },
    }

    # Add "required" key if there are required parameters
    if required_params:
        result["parameters"]["required"] = required_params

    return result


def modify_url(original_url, new_path):
    url = httpx.URL(original_url)
    modified_url = url.copy_with(path=new_path)
    return str(modified_url)


def load_test_model(
    model: str,
    custom_llm_provider: str = "",
    api_base: str = "",
    prompt: str = "",
    num_calls: int = 0,
    force_timeout: int = 0,
):
    test_prompt = "Hey, how's it going"
    test_calls = 100
    if prompt:
        test_prompt = prompt
    if num_calls:
        test_calls = num_calls
    messages = [[{"role": "user", "content": test_prompt}] for _ in range(test_calls)]
    start_time = time.time()
    try:
        litellm.batch_completion(
            model=model,
            messages=messages,
            custom_llm_provider=custom_llm_provider,
            api_base=api_base,
            force_timeout=force_timeout,
        )
        end_time = time.time()
        response_time = end_time - start_time
        return {
            "total_response_time": response_time,
            "calls_made": 100,
            "status": "success",
            "exception": None,
        }
    except Exception as e:
        end_time = time.time()
        response_time = end_time - start_time
        return {
            "total_response_time": response_time,
            "calls_made": 100,
            "status": "failed",
            "exception": e,
        }


def get_provider_fields(custom_llm_provider: str) -> List[ProviderField]:
    """Return the fields required for each provider"""

    if custom_llm_provider == "databricks":
        return litellm.DatabricksConfig().get_required_params()

    elif custom_llm_provider == "ollama":
        return litellm.OllamaConfig().get_required_params()

    elif custom_llm_provider == "azure_ai":
        return litellm.AzureAIStudioConfig().get_required_params()

    else:
        return []


def create_proxy_transport_and_mounts():
    proxies = {
        key: None if url is None else Proxy(url=url)
        for key, url in get_environment_proxies().items()
    }

    sync_proxy_mounts = {}
    async_proxy_mounts = {}

    # Retrieve NO_PROXY environment variable
    no_proxy = os.getenv("NO_PROXY", None)
    no_proxy_urls = no_proxy.split(",") if no_proxy else []

    for key, proxy in proxies.items():
        if proxy is None:
            sync_proxy_mounts[key] = httpx.HTTPTransport()
            async_proxy_mounts[key] = httpx.AsyncHTTPTransport()
        else:
            sync_proxy_mounts[key] = httpx.HTTPTransport(proxy=proxy)
            async_proxy_mounts[key] = httpx.AsyncHTTPTransport(proxy=proxy)

    for url in no_proxy_urls:
        sync_proxy_mounts[url] = httpx.HTTPTransport()
        async_proxy_mounts[url] = httpx.AsyncHTTPTransport()

    return sync_proxy_mounts, async_proxy_mounts


def validate_environment(  # noqa: PLR0915
    model: Optional[str] = None,
    api_key: Optional[str] = None,
    api_base: Optional[str] = None,
) -> dict:
    """
    Checks if the environment variables are valid for the given model.

    Args:
        model (Optional[str]): The name of the model. Defaults to None.
        api_key (Optional[str]): If the user passed in an api key, of their own.

    Returns:
        dict: A dictionary containing the following keys:
            - keys_in_environment (bool): True if all the required keys are present in the environment, False otherwise.
            - missing_keys (List[str]): A list of missing keys in the environment.
    """
    keys_in_environment = False
    missing_keys: List[str] = []

    if model is None:
        return {
            "keys_in_environment": keys_in_environment,
            "missing_keys": missing_keys,
        }
    ## EXTRACT LLM PROVIDER - if model name provided
    try:
        _, custom_llm_provider, _, _ = get_llm_provider(model=model)
    except Exception:
        custom_llm_provider = None

    if custom_llm_provider:
        if custom_llm_provider == "openai":
            if "OPENAI_API_KEY" in os.environ:
                keys_in_environment = True
            else:
                missing_keys.append("OPENAI_API_KEY")
        elif custom_llm_provider == "azure":
            if (
                "AZURE_API_BASE" in os.environ
                and "AZURE_API_VERSION" in os.environ
                and "AZURE_API_KEY" in os.environ
            ):
                keys_in_environment = True
            else:
                missing_keys.extend(
                    ["AZURE_API_BASE", "AZURE_API_VERSION", "AZURE_API_KEY"]
                )
        elif custom_llm_provider == "anthropic":
            if "ANTHROPIC_API_KEY" in os.environ:
                keys_in_environment = True
            else:
                missing_keys.append("ANTHROPIC_API_KEY")
        elif custom_llm_provider == "cohere":
            if "COHERE_API_KEY" in os.environ:
                keys_in_environment = True
            else:
                missing_keys.append("COHERE_API_KEY")
        elif custom_llm_provider == "replicate":
            if "REPLICATE_API_KEY" in os.environ:
                keys_in_environment = True
            else:
                missing_keys.append("REPLICATE_API_KEY")
        elif custom_llm_provider == "openrouter":
            if "OPENROUTER_API_KEY" in os.environ:
                keys_in_environment = True
            else:
                missing_keys.append("OPENROUTER_API_KEY")
        elif custom_llm_provider == "vertex_ai":
            if "VERTEXAI_PROJECT" in os.environ and "VERTEXAI_LOCATION" in os.environ:
                keys_in_environment = True
            else:
                missing_keys.extend(["VERTEXAI_PROJECT", "VERTEXAI_LOCATION"])
        elif custom_llm_provider == "huggingface":
            if "HUGGINGFACE_API_KEY" in os.environ:
                keys_in_environment = True
            else:
                missing_keys.append("HUGGINGFACE_API_KEY")
        elif custom_llm_provider == "ai21":
            if "AI21_API_KEY" in os.environ:
                keys_in_environment = True
            else:
                missing_keys.append("AI21_API_KEY")
        elif custom_llm_provider == "together_ai":
            if "TOGETHERAI_API_KEY" in os.environ:
                keys_in_environment = True
            else:
                missing_keys.append("TOGETHERAI_API_KEY")
        elif custom_llm_provider == "aleph_alpha":
            if "ALEPH_ALPHA_API_KEY" in os.environ:
                keys_in_environment = True
            else:
                missing_keys.append("ALEPH_ALPHA_API_KEY")
        elif custom_llm_provider == "baseten":
            if "BASETEN_API_KEY" in os.environ:
                keys_in_environment = True
            else:
                missing_keys.append("BASETEN_API_KEY")
        elif custom_llm_provider == "nlp_cloud":
            if "NLP_CLOUD_API_KEY" in os.environ:
                keys_in_environment = True
            else:
                missing_keys.append("NLP_CLOUD_API_KEY")
        elif custom_llm_provider == "bedrock" or custom_llm_provider == "sagemaker":
            if (
                "AWS_ACCESS_KEY_ID" in os.environ
                and "AWS_SECRET_ACCESS_KEY" in os.environ
            ):
                keys_in_environment = True
            else:
                missing_keys.append("AWS_ACCESS_KEY_ID")
                missing_keys.append("AWS_SECRET_ACCESS_KEY")
        elif custom_llm_provider in ["ollama", "ollama_chat"]:
            if "OLLAMA_API_BASE" in os.environ:
                keys_in_environment = True
            else:
                missing_keys.append("OLLAMA_API_BASE")
        elif custom_llm_provider == "anyscale":
            if "ANYSCALE_API_KEY" in os.environ:
                keys_in_environment = True
            else:
                missing_keys.append("ANYSCALE_API_KEY")
        elif custom_llm_provider == "deepinfra":
            if "DEEPINFRA_API_KEY" in os.environ:
                keys_in_environment = True
            else:
                missing_keys.append("DEEPINFRA_API_KEY")
        elif custom_llm_provider == "gemini":
            if "GEMINI_API_KEY" in os.environ:
                keys_in_environment = True
            else:
                missing_keys.append("GEMINI_API_KEY")
        elif custom_llm_provider == "groq":
            if "GROQ_API_KEY" in os.environ:
                keys_in_environment = True
            else:
                missing_keys.append("GROQ_API_KEY")
        elif custom_llm_provider == "nvidia_nim":
            if "NVIDIA_NIM_API_KEY" in os.environ:
                keys_in_environment = True
            else:
                missing_keys.append("NVIDIA_NIM_API_KEY")
        elif custom_llm_provider == "cerebras":
            if "CEREBRAS_API_KEY" in os.environ:
                keys_in_environment = True
            else:
                missing_keys.append("CEREBRAS_API_KEY")
        elif custom_llm_provider == "xai":
            if "XAI_API_KEY" in os.environ:
                keys_in_environment = True
            else:
                missing_keys.append("XAI_API_KEY")
        elif custom_llm_provider == "ai21_chat":
            if "AI21_API_KEY" in os.environ:
                keys_in_environment = True
            else:
                missing_keys.append("AI21_API_KEY")
        elif custom_llm_provider == "volcengine":
            if "VOLCENGINE_API_KEY" in os.environ:
                keys_in_environment = True
            else:
                missing_keys.append("VOLCENGINE_API_KEY")
        elif (
            custom_llm_provider == "codestral"
            or custom_llm_provider == "text-completion-codestral"
        ):
            if "CODESTRAL_API_KEY" in os.environ:
                keys_in_environment = True
            else:
                missing_keys.append("CODESTRAL_API_KEY")
        elif custom_llm_provider == "deepseek":
            if "DEEPSEEK_API_KEY" in os.environ:
                keys_in_environment = True
            else:
                missing_keys.append("DEEPSEEK_API_KEY")
        elif custom_llm_provider == "mistral":
            if "MISTRAL_API_KEY" in os.environ:
                keys_in_environment = True
            else:
                missing_keys.append("MISTRAL_API_KEY")
        elif custom_llm_provider == "palm":
            if "PALM_API_KEY" in os.environ:
                keys_in_environment = True
            else:
                missing_keys.append("PALM_API_KEY")
        elif custom_llm_provider == "perplexity":
            if "PERPLEXITYAI_API_KEY" in os.environ:
                keys_in_environment = True
            else:
                missing_keys.append("PERPLEXITYAI_API_KEY")
        elif custom_llm_provider == "voyage":
            if "VOYAGE_API_KEY" in os.environ:
                keys_in_environment = True
            else:
                missing_keys.append("VOYAGE_API_KEY")
        elif custom_llm_provider == "fireworks_ai":
            if (
                "FIREWORKS_AI_API_KEY" in os.environ
                or "FIREWORKS_API_KEY" in os.environ
                or "FIREWORKSAI_API_KEY" in os.environ
                or "FIREWORKS_AI_TOKEN" in os.environ
            ):
                keys_in_environment = True
            else:
                missing_keys.append("FIREWORKS_AI_API_KEY")
        elif custom_llm_provider == "cloudflare":
            if "CLOUDFLARE_API_KEY" in os.environ and (
                "CLOUDFLARE_ACCOUNT_ID" in os.environ
                or "CLOUDFLARE_API_BASE" in os.environ
            ):
                keys_in_environment = True
            else:
                missing_keys.append("CLOUDFLARE_API_KEY")
                missing_keys.append("CLOUDFLARE_API_BASE")
    else:
        ## openai - chatcompletion + text completion
        if (
            model in litellm.open_ai_chat_completion_models
            or model in litellm.open_ai_text_completion_models
            or model in litellm.open_ai_embedding_models
            or model in litellm.openai_image_generation_models
        ):
            if "OPENAI_API_KEY" in os.environ:
                keys_in_environment = True
            else:
                missing_keys.append("OPENAI_API_KEY")
        ## anthropic
        elif model in litellm.anthropic_models:
            if "ANTHROPIC_API_KEY" in os.environ:
                keys_in_environment = True
            else:
                missing_keys.append("ANTHROPIC_API_KEY")
        ## cohere
        elif model in litellm.cohere_models:
            if "COHERE_API_KEY" in os.environ:
                keys_in_environment = True
            else:
                missing_keys.append("COHERE_API_KEY")
        ## replicate
        elif model in litellm.replicate_models:
            if "REPLICATE_API_KEY" in os.environ:
                keys_in_environment = True
            else:
                missing_keys.append("REPLICATE_API_KEY")
        ## openrouter
        elif model in litellm.openrouter_models:
            if "OPENROUTER_API_KEY" in os.environ:
                keys_in_environment = True
            else:
                missing_keys.append("OPENROUTER_API_KEY")
        ## vertex - text + chat models
        elif (
            model in litellm.vertex_chat_models
            or model in litellm.vertex_text_models
            or model in litellm.models_by_provider["vertex_ai"]
        ):
            if "VERTEXAI_PROJECT" in os.environ and "VERTEXAI_LOCATION" in os.environ:
                keys_in_environment = True
            else:
                missing_keys.extend(["VERTEXAI_PROJECT", "VERTEXAI_LOCATION"])
        ## huggingface
        elif model in litellm.huggingface_models:
            if "HUGGINGFACE_API_KEY" in os.environ:
                keys_in_environment = True
            else:
                missing_keys.append("HUGGINGFACE_API_KEY")
        ## ai21
        elif model in litellm.ai21_models:
            if "AI21_API_KEY" in os.environ:
                keys_in_environment = True
            else:
                missing_keys.append("AI21_API_KEY")
        ## together_ai
        elif model in litellm.together_ai_models:
            if "TOGETHERAI_API_KEY" in os.environ:
                keys_in_environment = True
            else:
                missing_keys.append("TOGETHERAI_API_KEY")
        ## aleph_alpha
        elif model in litellm.aleph_alpha_models:
            if "ALEPH_ALPHA_API_KEY" in os.environ:
                keys_in_environment = True
            else:
                missing_keys.append("ALEPH_ALPHA_API_KEY")
        ## baseten
        elif model in litellm.baseten_models:
            if "BASETEN_API_KEY" in os.environ:
                keys_in_environment = True
            else:
                missing_keys.append("BASETEN_API_KEY")
        ## nlp_cloud
        elif model in litellm.nlp_cloud_models:
            if "NLP_CLOUD_API_KEY" in os.environ:
                keys_in_environment = True
            else:
                missing_keys.append("NLP_CLOUD_API_KEY")

    if api_key is not None:
        new_missing_keys = []
        for key in missing_keys:
            if "api_key" not in key.lower():
                new_missing_keys.append(key)
        missing_keys = new_missing_keys

    if api_base is not None:
        new_missing_keys = []
        for key in missing_keys:
            if "api_base" not in key.lower():
                new_missing_keys.append(key)
        missing_keys = new_missing_keys

    if len(missing_keys) == 0:  # no missing keys
        keys_in_environment = True

    return {"keys_in_environment": keys_in_environment, "missing_keys": missing_keys}


def acreate(*args, **kwargs):  ## Thin client to handle the acreate langchain call
    return litellm.acompletion(*args, **kwargs)


def prompt_token_calculator(model, messages):
    # use tiktoken or anthropic's tokenizer depending on the model
    text = " ".join(message["content"] for message in messages)
    num_tokens = 0
    if "claude" in model:
        try:
            import anthropic
        except Exception:
            Exception("Anthropic import failed please run `pip install anthropic`")
        from anthropic import AI_PROMPT, HUMAN_PROMPT, Anthropic

        anthropic_obj = Anthropic()
        num_tokens = anthropic_obj.count_tokens(text)
    else:
        num_tokens = len(encoding.encode(text))
    return num_tokens


def valid_model(model):
    try:
        # for a given model name, check if the user has the right permissions to access the model
        if (
            model in litellm.open_ai_chat_completion_models
            or model in litellm.open_ai_text_completion_models
        ):
            openai.models.retrieve(model)
        else:
            messages = [{"role": "user", "content": "Hello World"}]
            litellm.completion(model=model, messages=messages)
    except Exception:
        raise BadRequestError(message="", model=model, llm_provider="")


def check_valid_key(model: str, api_key: str):
    """
    Checks if a given API key is valid for a specific model by making a litellm.completion call with max_tokens=10

    Args:
        model (str): The name of the model to check the API key against.
        api_key (str): The API key to be checked.

    Returns:
        bool: True if the API key is valid for the model, False otherwise.
    """
    messages = [{"role": "user", "content": "Hey, how's it going?"}]
    try:
        litellm.completion(
            model=model, messages=messages, api_key=api_key, max_tokens=10
        )
        return True
    except AuthenticationError:
        return False
    except Exception:
        return False


def _should_retry(status_code: int):
    """
    Retries on 408, 409, 429 and 500 errors.

    Any client error in the 400-499 range that isn't explicitly handled (such as 400 Bad Request, 401 Unauthorized, 403 Forbidden, 404 Not Found, etc.) would not trigger a retry.

    Reimplementation of openai's should retry logic, since that one can't be imported.
    https://github.com/openai/openai-python/blob/af67cfab4210d8e497c05390ce14f39105c77519/src/openai/_base_client.py#L639
    """
    # If the server explicitly says whether or not to retry, obey.
    # Retry on request timeouts.
    if status_code == 408:
        return True

    # Retry on lock timeouts.
    if status_code == 409:
        return True

    # Retry on rate limits.
    if status_code == 429:
        return True

    # Retry internal errors.
    if status_code >= 500:
        return True

    return False


def type_to_response_format_param(
    response_format: Optional[Union[Type[BaseModel], dict]],
) -> Optional[dict]:
    """
    Re-implementation of openai's 'type_to_response_format_param' function

    Used for converting pydantic object to api schema.
    """
    if response_format is None:
        return None

    if isinstance(response_format, dict):
        return response_format

    # type checkers don't narrow the negation of a `TypeGuard` as it isn't
    # a safe default behaviour but we know that at this point the `response_format`
    # can only be a `type`
    if not _parsing._completions.is_basemodel_type(response_format):
        raise TypeError(f"Unsupported response_format type - {response_format}")

    return {
        "type": "json_schema",
        "json_schema": {
            "schema": _pydantic.to_strict_json_schema(response_format),
            "name": response_format.__name__,
            "strict": True,
        },
    }


def _get_retry_after_from_exception_header(
    response_headers: Optional[httpx.Headers] = None,
):
    """
    Reimplementation of openai's calculate retry after, since that one can't be imported.
    https://github.com/openai/openai-python/blob/af67cfab4210d8e497c05390ce14f39105c77519/src/openai/_base_client.py#L631
    """
    try:
        import email  # openai import

        # About the Retry-After header: https://developer.mozilla.org/en-US/docs/Web/HTTP/Headers/Retry-After
        #
        # <http-date>". See https://developer.mozilla.org/en-US/docs/Web/HTTP/Headers/Retry-After#syntax for
        # details.
        if response_headers is not None:
            retry_header = response_headers.get("retry-after")
            try:
                retry_after = int(retry_header)
            except Exception:
                retry_date_tuple = email.utils.parsedate_tz(retry_header)  # type: ignore
                if retry_date_tuple is None:
                    retry_after = -1
                else:
                    retry_date = email.utils.mktime_tz(retry_date_tuple)  # type: ignore
                    retry_after = int(retry_date - time.time())
        else:
            retry_after = -1

        return retry_after

    except Exception:
        retry_after = -1


def _calculate_retry_after(
    remaining_retries: int,
    max_retries: int,
    response_headers: Optional[httpx.Headers] = None,
    min_timeout: int = 0,
) -> Union[float, int]:
    retry_after = _get_retry_after_from_exception_header(response_headers)

    # If the API asks us to wait a certain amount of time (and it's a reasonable amount), just do what it says.
    if retry_after is not None and 0 < retry_after <= 60:
        return retry_after

    initial_retry_delay = 0.5
    max_retry_delay = 8.0
    nb_retries = max_retries - remaining_retries

    # Apply exponential backoff, but not more than the max.
    sleep_seconds = min(initial_retry_delay * pow(2.0, nb_retries), max_retry_delay)

    # Apply some jitter, plus-or-minus half a second.
    jitter = 1 - 0.25 * random.random()
    timeout = sleep_seconds * jitter
    return timeout if timeout >= min_timeout else min_timeout


# custom prompt helper function
def register_prompt_template(
    model: str,
    roles: dict,
    initial_prompt_value: str = "",
    final_prompt_value: str = "",
):
    """
    Register a prompt template to follow your custom format for a given model

    Args:
        model (str): The name of the model.
        roles (dict): A dictionary mapping roles to their respective prompt values.
        initial_prompt_value (str, optional): The initial prompt value. Defaults to "".
        final_prompt_value (str, optional): The final prompt value. Defaults to "".

    Returns:
        dict: The updated custom prompt dictionary.
    Example usage:
    ```
    import litellm
    litellm.register_prompt_template(
            model="llama-2",
        initial_prompt_value="You are a good assistant" # [OPTIONAL]
            roles={
            "system": {
                "pre_message": "[INST] <<SYS>>\n", # [OPTIONAL]
                "post_message": "\n<</SYS>>\n [/INST]\n" # [OPTIONAL]
            },
            "user": {
                "pre_message": "[INST] ", # [OPTIONAL]
                "post_message": " [/INST]" # [OPTIONAL]
            },
            "assistant": {
                "pre_message": "\n" # [OPTIONAL]
                "post_message": "\n" # [OPTIONAL]
            }
        }
        final_prompt_value="Now answer as best you can:" # [OPTIONAL]
    )
    ```
    """
    model = get_llm_provider(model=model)[0]
    litellm.custom_prompt_dict[model] = {
        "roles": roles,
        "initial_prompt_value": initial_prompt_value,
        "final_prompt_value": final_prompt_value,
    }
    return litellm.custom_prompt_dict


class TextCompletionStreamWrapper:
    def __init__(
        self,
        completion_stream,
        model,
        stream_options: Optional[dict] = None,
        custom_llm_provider: Optional[str] = None,
    ):
        self.completion_stream = completion_stream
        self.model = model
        self.stream_options = stream_options
        self.custom_llm_provider = custom_llm_provider

    def __iter__(self):
        return self

    def __aiter__(self):
        return self

    def convert_to_text_completion_object(self, chunk: ModelResponse):
        try:
            response = TextCompletionResponse()
            response["id"] = chunk.get("id", None)
            response["object"] = "text_completion"
            response["created"] = chunk.get("created", None)
            response["model"] = chunk.get("model", None)
            text_choices = TextChoices()
            if isinstance(
                chunk, Choices
            ):  # chunk should always be of type StreamingChoices
                raise Exception
            text_choices["text"] = chunk["choices"][0]["delta"]["content"]
            text_choices["index"] = chunk["choices"][0]["index"]
            text_choices["finish_reason"] = chunk["choices"][0]["finish_reason"]
            response["choices"] = [text_choices]

            # only pass usage when stream_options["include_usage"] is True
            if (
                self.stream_options
                and self.stream_options.get("include_usage", False) is True
            ):
                response["usage"] = chunk.get("usage", None)

            return response
        except Exception as e:
            raise Exception(
                f"Error occurred converting to text completion object - chunk: {chunk}; Error: {str(e)}"
            )

    def __next__(self):
        # model_response = ModelResponse(stream=True, model=self.model)
        TextCompletionResponse()
        try:
            for chunk in self.completion_stream:
                if chunk == "None" or chunk is None:
                    raise Exception
                processed_chunk = self.convert_to_text_completion_object(chunk=chunk)
                return processed_chunk
            raise StopIteration
        except StopIteration:
            raise StopIteration
        except Exception as e:
            raise exception_type(
                model=self.model,
                custom_llm_provider=self.custom_llm_provider or "",
                original_exception=e,
                completion_kwargs={},
                extra_kwargs={},
            )

    async def __anext__(self):
        try:
            async for chunk in self.completion_stream:
                if chunk == "None" or chunk is None:
                    raise Exception
                processed_chunk = self.convert_to_text_completion_object(chunk=chunk)
                return processed_chunk
            raise StopIteration
        except StopIteration:
            raise StopAsyncIteration


def mock_completion_streaming_obj(
    model_response, mock_response, model, n: Optional[int] = None
):
    if isinstance(mock_response, litellm.MockException):
        raise mock_response
    for i in range(0, len(mock_response), 3):
        completion_obj = Delta(role="assistant", content=mock_response[i : i + 3])
        if n is None:
            model_response.choices[0].delta = completion_obj
        else:
            _all_choices = []
            for j in range(n):
                _streaming_choice = litellm.utils.StreamingChoices(
                    index=j,
                    delta=litellm.utils.Delta(
                        role="assistant", content=mock_response[i : i + 3]
                    ),
                )
                _all_choices.append(_streaming_choice)
            model_response.choices = _all_choices
        yield model_response


async def async_mock_completion_streaming_obj(
    model_response, mock_response, model, n: Optional[int] = None
):
    if isinstance(mock_response, litellm.MockException):
        raise mock_response
    for i in range(0, len(mock_response), 3):
        completion_obj = Delta(role="assistant", content=mock_response[i : i + 3])
        if n is None:
            model_response.choices[0].delta = completion_obj
        else:
            _all_choices = []
            for j in range(n):
                _streaming_choice = litellm.utils.StreamingChoices(
                    index=j,
                    delta=litellm.utils.Delta(
                        role="assistant", content=mock_response[i : i + 3]
                    ),
                )
                _all_choices.append(_streaming_choice)
            model_response.choices = _all_choices
        yield model_response


########## Reading Config File ############################
def read_config_args(config_path) -> dict:
    try:
        import os

        os.getcwd()
        with open(config_path, "r") as config_file:
            config = json.load(config_file)

        # read keys/ values from config file and return them
        return config
    except Exception as e:
        raise e


########## experimental completion variants ############################


def completion_with_fallbacks(**kwargs):
    nested_kwargs = kwargs.pop("kwargs", {})
    response = None
    rate_limited_models = set()
    model_expiration_times = {}
    start_time = time.time()
    original_model = kwargs["model"]
    fallbacks = [kwargs["model"]] + nested_kwargs.get("fallbacks", [])
    if "fallbacks" in nested_kwargs:
        del nested_kwargs["fallbacks"]  # remove fallbacks so it's not recursive
    litellm_call_id = str(uuid.uuid4())

    # max time to process a request with fallbacks: default 45s
    while response is None and time.time() - start_time < 45:
        for model in fallbacks:
            # loop thru all models
            try:
                # check if it's dict or new model string
                if isinstance(
                    model, dict
                ):  # completion(model="gpt-4", fallbacks=[{"api_key": "", "api_base": ""}, {"api_key": "", "api_base": ""}])
                    kwargs["api_key"] = model.get("api_key", None)
                    kwargs["api_base"] = model.get("api_base", None)
                    model = model.get("model", original_model)
                elif (
                    model in rate_limited_models
                ):  # check if model is currently cooling down
                    if (
                        model_expiration_times.get(model)
                        and time.time() >= model_expiration_times[model]
                    ):
                        rate_limited_models.remove(
                            model
                        )  # check if it's been 60s of cool down and remove model
                    else:
                        continue  # skip model

                # delete model from kwargs if it exists
                if kwargs.get("model"):
                    del kwargs["model"]

                print_verbose(f"trying to make completion call with model: {model}")
                kwargs["litellm_call_id"] = litellm_call_id
                kwargs = {
                    **kwargs,
                    **nested_kwargs,
                }  # combine the openai + litellm params at the same level
                response = litellm.completion(**kwargs, model=model)
                print_verbose(f"response: {response}")
                if response is not None:
                    return response

            except Exception as e:
                print_verbose(e)
                rate_limited_models.add(model)
                model_expiration_times[model] = (
                    time.time() + 60
                )  # cool down this selected model
                pass
    return response


def process_system_message(system_message, max_tokens, model):
    system_message_event = {"role": "system", "content": system_message}
    system_message_tokens = get_token_count([system_message_event], model)

    if system_message_tokens > max_tokens:
        print_verbose(
            "`tokentrimmer`: Warning, system message exceeds token limit. Trimming..."
        )
        # shorten system message to fit within max_tokens
        new_system_message = shorten_message_to_fit_limit(
            system_message_event, max_tokens, model
        )
        system_message_tokens = get_token_count([new_system_message], model)

    return system_message_event, max_tokens - system_message_tokens


def process_messages(messages, max_tokens, model):
    # Process messages from older to more recent
    messages = messages[::-1]
    final_messages = []

    for message in messages:
        used_tokens = get_token_count(final_messages, model)
        available_tokens = max_tokens - used_tokens
        if available_tokens <= 3:
            break
        final_messages = attempt_message_addition(
            final_messages=final_messages,
            message=message,
            available_tokens=available_tokens,
            max_tokens=max_tokens,
            model=model,
        )

    return final_messages


def attempt_message_addition(
    final_messages, message, available_tokens, max_tokens, model
):
    temp_messages = [message] + final_messages
    temp_message_tokens = get_token_count(messages=temp_messages, model=model)

    if temp_message_tokens <= max_tokens:
        return temp_messages

    # if temp_message_tokens > max_tokens, try shortening temp_messages
    elif "function_call" not in message:
        # fit updated_message to be within temp_message_tokens - max_tokens (aka the amount temp_message_tokens is greate than max_tokens)
        updated_message = shorten_message_to_fit_limit(message, available_tokens, model)
        if can_add_message(updated_message, final_messages, max_tokens, model):
            return [updated_message] + final_messages

    return final_messages


def can_add_message(message, messages, max_tokens, model):
    if get_token_count(messages + [message], model) <= max_tokens:
        return True
    return False


def get_token_count(messages, model):
    return token_counter(model=model, messages=messages)


def shorten_message_to_fit_limit(message, tokens_needed, model: Optional[str]):
    """
    Shorten a message to fit within a token limit by removing characters from the middle.
    """

    # For OpenAI models, even blank messages cost 7 token,
    # and if the buffer is less than 3, the while loop will never end,
    # hence the value 10.
    if model is not None and "gpt" in model and tokens_needed <= 10:
        return message

    content = message["content"]

    while True:
        total_tokens = get_token_count([message], model)

        if total_tokens <= tokens_needed:
            break

        ratio = (tokens_needed) / total_tokens

        new_length = int(len(content) * ratio) - 1
        new_length = max(0, new_length)

        half_length = new_length // 2
        left_half = content[:half_length]
        right_half = content[-half_length:]

        trimmed_content = left_half + ".." + right_half
        message["content"] = trimmed_content
        content = trimmed_content

    return message


# LiteLLM token trimmer
# this code is borrowed from https://github.com/KillianLucas/tokentrim/blob/main/tokentrim/tokentrim.py
# Credits for this code go to Killian Lucas
def trim_messages(
    messages,
    model: Optional[str] = None,
    trim_ratio: float = 0.75,
    return_response_tokens: bool = False,
    max_tokens=None,
):
    """
    Trim a list of messages to fit within a model's token limit.

    Args:
        messages: Input messages to be trimmed. Each message is a dictionary with 'role' and 'content'.
        model: The LiteLLM model being used (determines the token limit).
        trim_ratio: Target ratio of tokens to use after trimming. Default is 0.75, meaning it will trim messages so they use about 75% of the model's token limit.
        return_response_tokens: If True, also return the number of tokens left available for the response after trimming.
        max_tokens: Instead of specifying a model or trim_ratio, you can specify this directly.

    Returns:
        Trimmed messages and optionally the number of tokens available for response.
    """
    # Initialize max_tokens
    # if users pass in max tokens, trim to this amount
    messages = copy.deepcopy(messages)
    try:
        if max_tokens is None:
            # Check if model is valid
            if model in litellm.model_cost:
                max_tokens_for_model = litellm.model_cost[model].get(
                    "max_input_tokens", litellm.model_cost[model]["max_tokens"]
                )
                max_tokens = int(max_tokens_for_model * trim_ratio)
            else:
                # if user did not specify max (input) tokens
                # or passed an llm litellm does not know
                # do nothing, just return messages
                return messages

        system_message = ""
        for message in messages:
            if message["role"] == "system":
                system_message += "\n" if system_message else ""
                system_message += message["content"]

        ## Handle Tool Call ## - check if last message is a tool response, return as is - https://github.com/BerriAI/litellm/issues/4931
        tool_messages = []

        for message in reversed(messages):
            if message["role"] != "tool":
                break
            tool_messages.append(message)
        # # Remove the collected tool messages from the original list
        if len(tool_messages):
            messages = messages[: -len(tool_messages)]

        current_tokens = token_counter(model=model or "", messages=messages)
        print_verbose(f"Current tokens: {current_tokens}, max tokens: {max_tokens}")

        # Do nothing if current tokens under messages
        if current_tokens < max_tokens:
            return messages

        #### Trimming messages if current_tokens > max_tokens
        print_verbose(
            f"Need to trim input messages: {messages}, current_tokens{current_tokens}, max_tokens: {max_tokens}"
        )
        system_message_event: Optional[dict] = None
        if system_message:
            system_message_event, max_tokens = process_system_message(
                system_message=system_message, max_tokens=max_tokens, model=model
            )

            if max_tokens == 0:  # the system messages are too long
                return [system_message_event]

            # Since all system messages are combined and trimmed to fit the max_tokens,
            # we remove all system messages from the messages list
            messages = [message for message in messages if message["role"] != "system"]

        final_messages = process_messages(
            messages=messages, max_tokens=max_tokens, model=model
        )

        # Add system message to the beginning of the final messages
        if system_message_event:
            final_messages = [system_message_event] + final_messages

        if len(tool_messages) > 0:
            final_messages.extend(tool_messages)

        if (
            return_response_tokens
        ):  # if user wants token count with new trimmed messages
            response_tokens = max_tokens - get_token_count(final_messages, model)
            return final_messages, response_tokens
        return final_messages
    except Exception as e:  # [NON-Blocking, if error occurs just return final_messages
        verbose_logger.exception(
            "Got exception while token trimming - {}".format(str(e))
        )
        return messages


def get_valid_models() -> List[str]:
    """
    Returns a list of valid LLMs based on the set environment variables

    Args:
        None

    Returns:
        A list of valid LLMs
    """
    try:
        # get keys set in .env
        environ_keys = os.environ.keys()
        valid_providers = []
        # for all valid providers, make a list of supported llms
        valid_models = []

        for provider in litellm.provider_list:
            # edge case litellm has together_ai as a provider, it should be togetherai
            provider = provider.replace("_", "")

            # litellm standardizes expected provider keys to
            # PROVIDER_API_KEY. Example: OPENAI_API_KEY, COHERE_API_KEY
            expected_provider_key = f"{provider.upper()}_API_KEY"
            if expected_provider_key in environ_keys:
                # key is set
                valid_providers.append(provider)
        for provider in valid_providers:
            if provider == "azure":
                valid_models.append("Azure-LLM")
            else:
                models_for_provider = litellm.models_by_provider.get(provider, [])
                valid_models.extend(models_for_provider)
        return valid_models
    except Exception:
        return []  # NON-Blocking


def print_args_passed_to_litellm(original_function, args, kwargs):
    try:
        # we've already printed this for acompletion, don't print for completion
        if (
            "acompletion" in kwargs
            and kwargs["acompletion"] is True
            and original_function.__name__ == "completion"
        ):
            return
        elif (
            "aembedding" in kwargs
            and kwargs["aembedding"] is True
            and original_function.__name__ == "embedding"
        ):
            return
        elif (
            "aimg_generation" in kwargs
            and kwargs["aimg_generation"] is True
            and original_function.__name__ == "img_generation"
        ):
            return

        args_str = ", ".join(map(repr, args))
        kwargs_str = ", ".join(f"{key}={repr(value)}" for key, value in kwargs.items())
        print_verbose(
            "\n",
        )  # new line before
        print_verbose(
            "\033[92mRequest to litellm:\033[0m",
        )
        if args and kwargs:
            print_verbose(
                f"\033[92mlitellm.{original_function.__name__}({args_str}, {kwargs_str})\033[0m"
            )
        elif args:
            print_verbose(
                f"\033[92mlitellm.{original_function.__name__}({args_str})\033[0m"
            )
        elif kwargs:
            print_verbose(
                f"\033[92mlitellm.{original_function.__name__}({kwargs_str})\033[0m"
            )
        else:
            print_verbose(f"\033[92mlitellm.{original_function.__name__}()\033[0m")
        print_verbose("\n")  # new line after
    except Exception:
        # This should always be non blocking
        pass


def get_logging_id(start_time, response_obj):
    try:
        response_id = (
            "time-" + start_time.strftime("%H-%M-%S-%f") + "_" + response_obj.get("id")
        )
        return response_id
    except Exception:
        return None


def _get_base_model_from_litellm_call_metadata(
    metadata: Optional[dict],
) -> Optional[str]:
    if metadata is None:
        return None

    if metadata is not None:
        model_info = metadata.get("model_info", {})

        if model_info is not None:
            base_model = model_info.get("base_model", None)
            if base_model is not None:
                return base_model
    return None


def _get_base_model_from_metadata(model_call_details=None):
    if model_call_details is None:
        return None
    litellm_params = model_call_details.get("litellm_params", {})

    if litellm_params is not None:
        metadata = litellm_params.get("metadata", {})

        return _get_base_model_from_litellm_call_metadata(metadata=metadata)
    return None


class ModelResponseIterator:
    def __init__(self, model_response: ModelResponse, convert_to_delta: bool = False):
        if convert_to_delta is True:
            self.model_response = ModelResponse(stream=True)
            _delta = self.model_response.choices[0].delta  # type: ignore
            _delta.content = model_response.choices[0].message.content  # type: ignore
        else:
            self.model_response = model_response
        self.is_done = False

    # Sync iterator
    def __iter__(self):
        return self

    def __next__(self):
        if self.is_done:
            raise StopIteration
        self.is_done = True
        return self.model_response

    # Async iterator
    def __aiter__(self):
        return self

    async def __anext__(self):
        if self.is_done:
            raise StopAsyncIteration
        self.is_done = True
        return self.model_response


class ModelResponseListIterator:
    def __init__(self, model_responses):
        self.model_responses = model_responses
        self.index = 0

    # Sync iterator
    def __iter__(self):
        return self

    def __next__(self):
        if self.index >= len(self.model_responses):
            raise StopIteration
        model_response = self.model_responses[self.index]
        self.index += 1
        return model_response

    # Async iterator
    def __aiter__(self):
        return self

    async def __anext__(self):
        if self.index >= len(self.model_responses):
            raise StopAsyncIteration
        model_response = self.model_responses[self.index]
        self.index += 1
        return model_response


class CustomModelResponseIterator(Iterable):
    def __init__(self) -> None:
        super().__init__()


def is_cached_message(message: AllMessageValues) -> bool:
    """
    Returns true, if message is marked as needing to be cached.

    Used for anthropic/gemini context caching.

    Follows the anthropic format {"cache_control": {"type": "ephemeral"}}
    """
    if "content" not in message:
        return False
    if message["content"] is None or isinstance(message["content"], str):
        return False

    for content in message["content"]:
        if (
            content["type"] == "text"
            and content.get("cache_control") is not None
            and content["cache_control"]["type"] == "ephemeral"  # type: ignore
        ):
            return True

    return False


def is_base64_encoded(s: str) -> bool:
    try:
        # Strip out the prefix if it exists
        if not s.startswith(
            "data:"
        ):  # require `data:` for base64 str, like openai. Prevents false positives like s='Dog'
            return False

        s = s.split(",")[1]

        # Try to decode the string
        decoded_bytes = base64.b64decode(s, validate=True)

        # Check if the original string can be re-encoded to the same string
        return base64.b64encode(decoded_bytes).decode("utf-8") == s
    except Exception:
        return False


def has_tool_call_blocks(messages: List[AllMessageValues]) -> bool:
    """
    Returns true, if messages has tool call blocks.

    Used for anthropic/bedrock message validation.
    """
    for message in messages:
        if message.get("tool_calls") is not None:
            return True
    return False


def add_dummy_tool(custom_llm_provider: str) -> List[ChatCompletionToolParam]:
    """
    Prevent Anthropic from raising error when tool_use block exists but no tools are provided.

    Relevent Issues: https://github.com/BerriAI/litellm/issues/5388, https://github.com/BerriAI/litellm/issues/5747
    """
    return [
        ChatCompletionToolParam(
            type="function",
            function=ChatCompletionToolParamFunctionChunk(
                name="dummy_tool",
                description="This is a dummy tool call",  # provided to satisfy bedrock constraint.
                parameters={
                    "type": "object",
                    "properties": {},
                },
            ),
        )
    ]


from litellm.types.llms.openai import (
    ChatCompletionAudioObject,
    ChatCompletionImageObject,
    ChatCompletionTextObject,
    ChatCompletionUserMessage,
    OpenAIMessageContent,
    ValidUserMessageContentTypes,
)


def convert_to_dict(message: Union[BaseModel, dict]) -> dict:
    """
    Converts a message to a dictionary if it's a Pydantic model.

    Args:
        message: The message, which may be a Pydantic model or a dictionary.

    Returns:
        dict: The converted message.
    """
    if isinstance(message, BaseModel):
        return message.model_dump(exclude_none=True)
    elif isinstance(message, dict):
        return message
    else:
        raise TypeError(
            f"Invalid message type: {type(message)}. Expected dict or Pydantic model."
        )


def validate_chat_completion_messages(messages: List[AllMessageValues]):
    """
    Ensures all messages are valid OpenAI chat completion messages.
    """
    # 1. convert all messages to dict
    messages = [
        cast(AllMessageValues, convert_to_dict(cast(dict, m))) for m in messages
    ]
    # 2. validate user messages
    return validate_chat_completion_user_messages(messages=messages)


def validate_chat_completion_user_messages(messages: List[AllMessageValues]):
    """
    Ensures all user messages are valid OpenAI chat completion messages.

    Args:
        messages: List of message dictionaries
        message_content_type: Type to validate content against

    Returns:
        List[dict]: The validated messages

    Raises:
        ValueError: If any message is invalid
    """
    for idx, m in enumerate(messages):
        try:
            if m["role"] == "user":
                user_content = m.get("content")
                if user_content is not None:
                    if isinstance(user_content, str):
                        continue
                    elif isinstance(user_content, list):
                        for item in user_content:
                            if isinstance(item, dict):
                                if item.get("type") not in ValidUserMessageContentTypes:
                                    raise Exception("invalid content type")
        except Exception as e:
            if "invalid content type" in str(e):
                raise Exception(
                    f"Invalid user message={m} at index {idx}. Please ensure all user messages are valid OpenAI chat completion messages."
                )
            else:
                raise e

    return messages


from litellm.llms.base_llm.transformation import BaseConfig


class ProviderConfigManager:
    @staticmethod
    def get_provider_chat_config( # noqa: PLR0915
        model: str, provider: litellm.LlmProviders
    ) -> BaseConfig:
        """
        Returns the provider config for a given provider.
        """
        if litellm.openAIO1Config.is_model_o1_reasoning_model(model=model):
            return litellm.OpenAIO1Config()
        elif litellm.LlmProviders.DEEPSEEK == provider:
            return litellm.DeepSeekChatConfig()
        elif litellm.LlmProviders.GROQ == provider:
            return litellm.GroqChatConfig()
        elif litellm.LlmProviders.DATABRICKS == provider:
            return litellm.DatabricksConfig()
        elif litellm.LlmProviders.XAI == provider:
            return litellm.XAIChatConfig()
        elif litellm.LlmProviders.TEXT_COMPLETION_OPENAI == provider:
            return litellm.OpenAITextCompletionConfig()
        elif litellm.LlmProviders.COHERE_CHAT == provider:
            return litellm.CohereChatConfig()
        elif litellm.LlmProviders.COHERE == provider:
            return litellm.CohereConfig()
        elif litellm.LlmProviders.CLARIFAI == provider:
            return litellm.ClarifaiConfig()
        elif litellm.LlmProviders.ANTHROPIC == provider:
            return litellm.AnthropicConfig()
        elif litellm.LlmProviders.ANTHROPIC_TEXT == provider:
            return litellm.AnthropicTextConfig()
        elif litellm.LlmProviders.VERTEX_AI == provider:
            if "claude" in model:
                return litellm.VertexAIAnthropicConfig()
        elif litellm.LlmProviders.CLOUDFLARE == provider:
            return litellm.CloudflareChatConfig()
        elif litellm.LlmProviders.SAGEMAKER_CHAT == provider:
            return litellm.SagemakerChatConfig()
        elif litellm.LlmProviders.SAGEMAKER == provider:
            return litellm.SagemakerConfig()
        elif litellm.LlmProviders.FIREWORKS_AI == provider:
            return litellm.FireworksAIConfig()
        elif litellm.LlmProviders.FRIENDLIAI == provider:
            return litellm.FriendliaiChatConfig()
        elif litellm.LlmProviders.WATSONX == provider:
            return litellm.IBMWatsonXChatConfig()
        elif litellm.LlmProviders.WATSONX_TEXT == provider:
            return litellm.IBMWatsonXAIConfig()
        elif litellm.LlmProviders.EMPOWER == provider:
            return litellm.EmpowerChatConfig()
        elif litellm.LlmProviders.GITHUB == provider:
            return litellm.GithubChatConfig()
        elif (
            litellm.LlmProviders.CUSTOM == provider
            or litellm.LlmProviders.CUSTOM_OPENAI == provider
            or litellm.LlmProviders.OPENAI_LIKE == provider
            or litellm.LlmProviders.LITELLM_PROXY == provider
        ):
            return litellm.OpenAILikeChatConfig()
        elif litellm.LlmProviders.HOSTED_VLLM == provider:
            return litellm.HostedVLLMChatConfig()
        elif litellm.LlmProviders.LM_STUDIO == provider:
            return litellm.LMStudioChatConfig()
        elif litellm.LlmProviders.GALADRIEL == provider:
            return litellm.GaladrielChatConfig()
<<<<<<< HEAD
        elif litellm.LlmProviders.REPLICATE == provider:
            return litellm.ReplicateConfig()
        elif litellm.LlmProviders.HUGGINGFACE == provider:
            return litellm.HuggingfaceConfig()
        elif litellm.LlmProviders.TOGETHER_AI == provider:
            return litellm.TogetherAIConfig()
        elif litellm.LlmProviders.OPENROUTER == provider:
            return litellm.OpenrouterConfig()
        elif litellm.LlmProviders.GEMINI == provider:
            return litellm.GoogleAIStudioGeminiConfig()
        elif (
            litellm.LlmProviders.AI21 == provider
            or litellm.LlmProviders.AI21_CHAT == provider
        ):
            return litellm.AI21ChatConfig()
        elif litellm.LlmProviders.AZURE == provider:
            return litellm.AzureOpenAIConfig()
        elif litellm.LlmProviders.AZURE_AI == provider:
            return litellm.AzureAIStudioConfig()
        elif litellm.LlmProviders.AZURE_TEXT == provider:
            return litellm.AzureOpenAITextConfig()
        elif litellm.LlmProviders.HOSTED_VLLM == provider:
            return litellm.HostedVLLMChatConfig()
        elif litellm.LlmProviders.NLP_CLOUD == provider:
            return litellm.NLPCloudConfig()
        elif litellm.LlmProviders.OOBABOOGA == provider:
            return litellm.OobaboogaConfig()
        elif litellm.LlmProviders.OLLAMA_CHAT == provider:
            return litellm.OllamaChatConfig()
        elif litellm.LlmProviders.DEEPINFRA == provider:
            return litellm.DeepInfraConfig()
        elif litellm.LlmProviders.PERPLEXITY == provider:
            return litellm.PerplexityChatConfig()
        elif (
            litellm.LlmProviders.MISTRAL == provider
            or litellm.LlmProviders.CODESTRAL == provider
        ):
            return litellm.MistralConfig()
        elif litellm.LlmProviders.NVIDIA_NIM == provider:
            return litellm.NvidiaNimConfig()
        elif litellm.LlmProviders.CEREBRAS == provider:
            return litellm.CerebrasConfig()
        elif litellm.LlmProviders.VOLCENGINE == provider:
            return litellm.VolcEngineConfig()
        elif litellm.LlmProviders.TEXT_COMPLETION_CODESTRAL == provider:
            return litellm.MistralTextCompletionConfig()
        elif litellm.LlmProviders.SAMBANOVA == provider:
            return litellm.SambanovaConfig()
        elif litellm.LlmProviders.MARITALK == provider:
            return litellm.MaritalkConfig()
        elif litellm.LlmProviders.CLOUDFLARE == provider:
            return litellm.CloudflareChatConfig()
        elif litellm.LlmProviders.ANTHROPIC_TEXT == provider:
            return litellm.AnthropicTextConfig()
=======
        elif litellm.LlmProviders.VLLM == provider:
            return litellm.VLLMConfig()
        elif litellm.LlmProviders.OLLAMA == provider:
            return litellm.OllamaConfig()
>>>>>>> d5aae81c
        return litellm.OpenAIGPTConfig()


def get_end_user_id_for_cost_tracking(
    litellm_params: dict,
    service_type: Literal["litellm_logging", "prometheus"] = "litellm_logging",
) -> Optional[str]:
    """
    Used for enforcing `disable_end_user_cost_tracking` param.

    service_type: "litellm_logging" or "prometheus" - used to allow prometheus only disable cost tracking.
    """
    proxy_server_request = litellm_params.get("proxy_server_request") or {}
    if litellm.disable_end_user_cost_tracking:
        return None
    if (
        service_type == "prometheus"
        and litellm.disable_end_user_cost_tracking_prometheus_only
    ):
        return None
    return proxy_server_request.get("body", {}).get("user", None)


def is_prompt_caching_valid_prompt(
    model: str,
    messages: Optional[List[AllMessageValues]],
    tools: Optional[List[ChatCompletionToolParam]] = None,
    custom_llm_provider: Optional[str] = None,
) -> bool:
    """
    Returns true if the prompt is valid for prompt caching.

    OpenAI + Anthropic providers have a minimum token count of 1024 for prompt caching.
    """
    if messages is None and tools is None:
        return False
    if custom_llm_provider is not None and not model.startswith(custom_llm_provider):
        model = custom_llm_provider + "/" + model
    token_count = token_counter(messages=messages, tools=tools, model=model)
    return token_count >= 1024<|MERGE_RESOLUTION|>--- conflicted
+++ resolved
@@ -6299,7 +6299,6 @@
             return litellm.LMStudioChatConfig()
         elif litellm.LlmProviders.GALADRIEL == provider:
             return litellm.GaladrielChatConfig()
-<<<<<<< HEAD
         elif litellm.LlmProviders.REPLICATE == provider:
             return litellm.ReplicateConfig()
         elif litellm.LlmProviders.HUGGINGFACE == provider:
@@ -6354,12 +6353,10 @@
             return litellm.CloudflareChatConfig()
         elif litellm.LlmProviders.ANTHROPIC_TEXT == provider:
             return litellm.AnthropicTextConfig()
-=======
         elif litellm.LlmProviders.VLLM == provider:
             return litellm.VLLMConfig()
         elif litellm.LlmProviders.OLLAMA == provider:
             return litellm.OllamaConfig()
->>>>>>> d5aae81c
         return litellm.OpenAIGPTConfig()
 
 
