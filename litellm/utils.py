# +-----------------------------------------------+
# |                                               |
# |           Give Feedback / Get Help            |
# | https://github.com/BerriAI/litellm/issues/new |
# |                                               |
# +-----------------------------------------------+
#
#  Thank you users! We ❤️ you! - Krrish & Ishaan

import ast
import asyncio
import base64
import binascii
import copy
import datetime
import hashlib
import inspect
import io
import itertools
import json
import logging
import os
import random  # type: ignore
import re
import struct
import subprocess

# What is this?
## Generic utils.py file. Problem-specific utils (e.g. 'cost calculation), should all be in `litellm_core_utils/`.
import sys
import textwrap
import threading
import time
import traceback
import uuid
from dataclasses import dataclass, field
from functools import lru_cache, wraps
from importlib import resources
from inspect import iscoroutine
from os.path import abspath, dirname, join

import aiohttp
import dotenv
import httpx
import openai
import tiktoken
from httpx import Proxy
from httpx._utils import get_environment_proxies
from openai.lib import _parsing, _pydantic
from openai.types.chat.completion_create_params import ResponseFormat
from pydantic import BaseModel
from tiktoken import Encoding
from tokenizers import Tokenizer

import litellm
import litellm._service_logger  # for storing API inputs, outputs, and metadata
import litellm.litellm_core_utils
import litellm.litellm_core_utils.audio_utils.utils
import litellm.litellm_core_utils.json_validation_rule
import litellm.llms
import litellm.llms.gemini
from litellm.caching._internal_lru_cache import lru_cache_wrapper
from litellm.caching.caching import DualCache
from litellm.caching.caching_handler import CachingHandlerResponse, LLMCachingHandler
from litellm.constants import (
    DEFAULT_CHAT_COMPLETION_PARAM_VALUES,
    DEFAULT_MAX_LRU_CACHE_SIZE,
    DEFAULT_TRIM_RATIO,
    FUNCTION_DEFINITION_TOKEN_COUNT,
    INITIAL_RETRY_DELAY,
    JITTER,
    MAX_RETRY_DELAY,
    MAX_TOKEN_TRIMMING_ATTEMPTS,
    MINIMUM_PROMPT_CACHE_TOKEN_COUNT,
    TOOL_CHOICE_OBJECT_TOKEN_COUNT,
)
from litellm.integrations.custom_guardrail import CustomGuardrail
from litellm.integrations.custom_logger import CustomLogger
from litellm.integrations.vector_stores.base_vector_store import BaseVectorStore
from litellm.litellm_core_utils.core_helpers import (
    map_finish_reason,
    process_response_headers,
)
from litellm.litellm_core_utils.credential_accessor import CredentialAccessor
from litellm.litellm_core_utils.default_encoding import encoding
from litellm.litellm_core_utils.exception_mapping_utils import (
    _get_response_headers,
    exception_type,
    get_error_message,
)
from litellm.litellm_core_utils.get_litellm_params import (
    _get_base_model_from_litellm_call_metadata,
    get_litellm_params,
)
from litellm.litellm_core_utils.get_llm_provider_logic import (
    _is_non_openai_azure_model,
    get_llm_provider,
)
from litellm.litellm_core_utils.get_supported_openai_params import (
    get_supported_openai_params,
)
from litellm.litellm_core_utils.llm_request_utils import _ensure_extra_body_is_safe
from litellm.litellm_core_utils.llm_response_utils.convert_dict_to_response import (
    LiteLLMResponseObjectHandler,
    _handle_invalid_parallel_tool_calls,
    _parse_content_for_reasoning,
    convert_to_model_response_object,
    convert_to_streaming_response,
    convert_to_streaming_response_async,
)
from litellm.litellm_core_utils.llm_response_utils.get_api_base import get_api_base
from litellm.litellm_core_utils.llm_response_utils.get_formatted_prompt import (
    get_formatted_prompt,
)
from litellm.litellm_core_utils.llm_response_utils.get_headers import (
    get_response_headers,
)
from litellm.litellm_core_utils.llm_response_utils.response_metadata import (
    ResponseMetadata,
)
from litellm.litellm_core_utils.redact_messages import (
    LiteLLMLoggingObject,
    redact_message_input_output_from_logging,
)
from litellm.litellm_core_utils.rules import Rules
from litellm.litellm_core_utils.streaming_handler import CustomStreamWrapper
from litellm.litellm_core_utils.token_counter import get_modified_max_tokens
from litellm.llms.bedrock.common_utils import BedrockModelInfo
from litellm.llms.custom_httpx.http_handler import AsyncHTTPHandler, HTTPHandler
from litellm.router_utils.get_retry_from_policy import (
    get_num_retries_from_retry_policy,
    reset_retry_policy,
)
from litellm.secret_managers.main import get_secret
from litellm.types.llms.anthropic import (
    ANTHROPIC_API_ONLY_HEADERS,
    AnthropicThinkingParam,
)
from litellm.types.llms.openai import (
    AllMessageValues,
    AllPromptValues,
    ChatCompletionAssistantToolCall,
    ChatCompletionNamedToolChoiceParam,
    ChatCompletionToolParam,
    ChatCompletionToolParamFunctionChunk,
    OpenAITextCompletionUserMessage,
    OpenAIWebSearchOptions,
)
from litellm.types.rerank import RerankResponse
from litellm.types.utils import FileTypes  # type: ignore
from litellm.types.utils import (
    OPENAI_RESPONSE_HEADERS,
    CallTypes,
    ChatCompletionDeltaToolCall,
    ChatCompletionMessageToolCall,
    Choices,
    CostPerToken,
    CredentialItem,
    CustomHuggingfaceTokenizer,
    Delta,
    Embedding,
    EmbeddingResponse,
    Function,
    ImageResponse,
    LlmProviders,
    LlmProvidersSet,
    Message,
    ModelInfo,
    ModelInfoBase,
    ModelResponse,
    ModelResponseStream,
    ProviderField,
    ProviderSpecificModelInfo,
    RawRequestTypedDict,
    SelectTokenizerResponse,
    StreamingChoices,
    TextChoices,
    TextCompletionResponse,
    TranscriptionResponse,
    Usage,
    all_litellm_params,
)

try:
    # Python 3.9+
    with resources.files("litellm.litellm_core_utils.tokenizers").joinpath(
        "anthropic_tokenizer.json"
    ).open("r", encoding="utf-8") as f:
        json_data = json.load(f)
except (ImportError, AttributeError, TypeError):
    with resources.open_text(
        "litellm.litellm_core_utils.tokenizers", "anthropic_tokenizer.json"
    ) as f:
        json_data = json.load(f)

# Convert to str (if necessary)
claude_json_str = json.dumps(json_data)
import importlib.metadata
from typing import (
    TYPE_CHECKING,
    Any,
    Callable,
    Dict,
    Iterable,
    List,
    Literal,
    Optional,
    Tuple,
    Type,
    Union,
    cast,
    get_args,
)

from openai import OpenAIError as OriginalError

from litellm.litellm_core_utils.thread_pool_executor import executor
from litellm.litellm_core_utils.token_counter import token_counter as token_counter_new
from litellm.llms.base_llm.anthropic_messages.transformation import (
    BaseAnthropicMessagesConfig,
)
from litellm.llms.base_llm.audio_transcription.transformation import (
    BaseAudioTranscriptionConfig,
)
from litellm.llms.base_llm.base_utils import (
    BaseLLMModelInfo,
    type_to_response_format_param,
)
from litellm.llms.base_llm.chat.transformation import BaseConfig
from litellm.llms.base_llm.completion.transformation import BaseTextCompletionConfig
from litellm.llms.base_llm.embedding.transformation import BaseEmbeddingConfig
from litellm.llms.base_llm.files.transformation import BaseFilesConfig
from litellm.llms.base_llm.image_edit.transformation import BaseImageEditConfig
from litellm.llms.base_llm.image_generation.transformation import (
    BaseImageGenerationConfig,
)
from litellm.llms.base_llm.image_variations.transformation import (
    BaseImageVariationConfig,
)
from litellm.llms.base_llm.realtime.transformation import BaseRealtimeConfig
from litellm.llms.base_llm.rerank.transformation import BaseRerankConfig
from litellm.llms.base_llm.responses.transformation import BaseResponsesAPIConfig

from ._logging import _is_debugging_on, verbose_logger
from .caching.caching import (
    Cache,
    QdrantSemanticCache,
    RedisCache,
    RedisSemanticCache,
    S3Cache,
)
from .exceptions import (
    APIConnectionError,
    APIError,
    AuthenticationError,
    BadRequestError,
    BudgetExceededError,
    ContentPolicyViolationError,
    ContextWindowExceededError,
    NotFoundError,
    OpenAIError,
    PermissionDeniedError,
    RateLimitError,
    ServiceUnavailableError,
    Timeout,
    UnprocessableEntityError,
    UnsupportedParamsError,
)
from .proxy._types import AllowedModelRegion, KeyManagementSystem
from .types.llms.openai import (
    ChatCompletionDeltaToolCallChunk,
    ChatCompletionToolCallChunk,
    ChatCompletionToolCallFunctionChunk,
)
from .types.router import LiteLLM_Params

####### ENVIRONMENT VARIABLES ####################
# Adjust to your specific application needs / system capabilities.
sentry_sdk_instance = None
capture_exception = None
add_breadcrumb = None
posthog = None
slack_app = None
alerts_channel = None
heliconeLogger = None
athinaLogger = None
promptLayerLogger = None
langsmithLogger = None
logfireLogger = None
weightsBiasesLogger = None
customLogger = None
langFuseLogger = None
openMeterLogger = None
lagoLogger = None
dataDogLogger = None
prometheusLogger = None
dynamoLogger = None
s3Logger = None
greenscaleLogger = None
lunaryLogger = None
aispendLogger = None
supabaseClient = None
callback_list: Optional[List[str]] = []
user_logger_fn = None
additional_details: Optional[Dict[str, str]] = {}
local_cache: Optional[Dict[str, str]] = {}
last_fetched_at = None
last_fetched_at_keys = None
######## Model Response #########################

# All liteLLM Model responses will be in this format, Follows the OpenAI Format
# https://docs.litellm.ai/docs/completion/output
# {
#   'choices': [
#      {
#         'finish_reason': 'stop',
#         'index': 0,
#         'message': {
#            'role': 'assistant',
#             'content': " I'm doing well, thank you for asking. I am Claude, an AI assistant created by Anthropic."
#         }
#       }
#     ],
#  'created': 1691429984.3852863,
#  'model': 'claude-instant-1',
#  'usage': {'prompt_tokens': 18, 'completion_tokens': 23, 'total_tokens': 41}
# }


############################################################
def print_verbose(
    print_statement,
    logger_only: bool = False,
    log_level: Literal["DEBUG", "INFO", "ERROR"] = "DEBUG",
):
    try:
        if log_level == "DEBUG":
            verbose_logger.debug(print_statement)
        elif log_level == "INFO":
            verbose_logger.info(print_statement)
        elif log_level == "ERROR":
            verbose_logger.error(print_statement)
        if litellm.set_verbose is True and logger_only is False:
            print(print_statement)  # noqa
    except Exception:
        pass


####### CLIENT ###################
# make it easy to log if completion/embedding runs succeeded or failed + see what happened | Non-Blocking
def custom_llm_setup():
    """
    Add custom_llm provider to provider list
    """
    for custom_llm in litellm.custom_provider_map:
        if custom_llm["provider"] not in litellm.provider_list:
            litellm.provider_list.append(custom_llm["provider"])

        if custom_llm["provider"] not in litellm._custom_providers:
            litellm._custom_providers.append(custom_llm["provider"])


def _add_custom_logger_callback_to_specific_event(
    callback: str, logging_event: Literal["success", "failure"]
) -> None:
    """
    Add a custom logger callback to the specific event
    """
    from litellm import _custom_logger_compatible_callbacks_literal
    from litellm.litellm_core_utils.litellm_logging import (
        _init_custom_logger_compatible_class,
    )

    if callback not in litellm._known_custom_logger_compatible_callbacks:
        verbose_logger.debug(
            f"Callback {callback} is not a valid custom logger compatible callback. Known list - {litellm._known_custom_logger_compatible_callbacks}"
        )
        return

    callback_class = _init_custom_logger_compatible_class(
        cast(_custom_logger_compatible_callbacks_literal, callback),
        internal_usage_cache=None,
        llm_router=None,
    )

    if callback_class:
        if (
            logging_event == "success"
            and _custom_logger_class_exists_in_success_callbacks(callback_class)
            is False
        ):
            litellm.logging_callback_manager.add_litellm_success_callback(
                callback_class
            )
            litellm.logging_callback_manager.add_litellm_async_success_callback(
                callback_class
            )
            if callback in litellm.success_callback:
                litellm.success_callback.remove(
                    callback
                )  # remove the string from the callback list
            if callback in litellm._async_success_callback:
                litellm._async_success_callback.remove(
                    callback
                )  # remove the string from the callback list
        elif (
            logging_event == "failure"
            and _custom_logger_class_exists_in_failure_callbacks(callback_class)
            is False
        ):
            litellm.logging_callback_manager.add_litellm_failure_callback(
                callback_class
            )
            litellm.logging_callback_manager.add_litellm_async_failure_callback(
                callback_class
            )
            if callback in litellm.failure_callback:
                litellm.failure_callback.remove(
                    callback
                )  # remove the string from the callback list
            if callback in litellm._async_failure_callback:
                litellm._async_failure_callback.remove(
                    callback
                )  # remove the string from the callback list


def _custom_logger_class_exists_in_success_callbacks(
    callback_class: CustomLogger,
) -> bool:
    """
    Returns True if an instance of the custom logger exists in litellm.success_callback or litellm._async_success_callback

    e.g if `LangfusePromptManagement` is passed in, it will return True if an instance of `LangfusePromptManagement` exists in litellm.success_callback or litellm._async_success_callback

    Prevents double adding a custom logger callback to the litellm callbacks
    """
    return any(
        isinstance(cb, type(callback_class))
        for cb in litellm.success_callback + litellm._async_success_callback
    )


def _custom_logger_class_exists_in_failure_callbacks(
    callback_class: CustomLogger,
) -> bool:
    """
    Returns True if an instance of the custom logger exists in litellm.failure_callback or litellm._async_failure_callback

    e.g if `LangfusePromptManagement` is passed in, it will return True if an instance of `LangfusePromptManagement` exists in litellm.failure_callback or litellm._async_failure_callback

    Prevents double adding a custom logger callback to the litellm callbacks
    """
    return any(
        isinstance(cb, type(callback_class))
        for cb in litellm.failure_callback + litellm._async_failure_callback
    )


def get_request_guardrails(kwargs: Dict[str, Any]) -> List[str]:
    """
    Get the request guardrails from the kwargs
    """
    metadata = kwargs.get("metadata") or {}
    requester_metadata = metadata.get("requester_metadata") or {}
    applied_guardrails = requester_metadata.get("guardrails") or []
    return applied_guardrails


def get_applied_guardrails(kwargs: Dict[str, Any]) -> List[str]:
    """
    - Add 'default_on' guardrails to the list
    - Add request guardrails to the list
    """

    request_guardrails = get_request_guardrails(kwargs)
    applied_guardrails = []
    for callback in litellm.callbacks:
        if callback is not None and isinstance(callback, CustomGuardrail):
            if callback.guardrail_name is not None:
                if callback.default_on is True:
                    applied_guardrails.append(callback.guardrail_name)
                elif callback.guardrail_name in request_guardrails:
                    applied_guardrails.append(callback.guardrail_name)

    return applied_guardrails


def load_credentials_from_list(kwargs: dict):
    """
    Updates kwargs with the credentials if credential_name in kwarg
    """
    credential_name = kwargs.get("litellm_credential_name")
    if credential_name and litellm.credential_list:
        credential_accessor = CredentialAccessor.get_credential_values(credential_name)
        for key, value in credential_accessor.items():
            if key not in kwargs:
                kwargs[key] = value


def get_dynamic_callbacks(
    dynamic_callbacks: Optional[List[Union[str, Callable, CustomLogger]]],
) -> List:
    returned_callbacks = litellm.callbacks.copy()
    if dynamic_callbacks:
        returned_callbacks.extend(dynamic_callbacks)  # type: ignore
    return returned_callbacks


def function_setup(  # noqa: PLR0915
    original_function: str, rules_obj, start_time, *args, **kwargs
):  # just run once to check if user wants to send their data anywhere - PostHog/Sentry/Slack/etc.
    ### NOTICES ###
    from litellm import Logging as LiteLLMLogging
    from litellm.litellm_core_utils.litellm_logging import set_callbacks

    if litellm.set_verbose is True:
        verbose_logger.warning(
            "`litellm.set_verbose` is deprecated. Please set `os.environ['LITELLM_LOG'] = 'DEBUG'` for debug logs."
        )
    try:
        global callback_list, add_breadcrumb, user_logger_fn, Logging

        ## CUSTOM LLM SETUP ##
        custom_llm_setup()

        ## GET APPLIED GUARDRAILS
        applied_guardrails = get_applied_guardrails(kwargs)

        ## LOGGING SETUP
        function_id: Optional[str] = kwargs["id"] if "id" in kwargs else None

        ## DYNAMIC CALLBACKS ##
        dynamic_callbacks: Optional[
            List[Union[str, Callable, CustomLogger]]
        ] = kwargs.pop("callbacks", None)
        all_callbacks = get_dynamic_callbacks(dynamic_callbacks=dynamic_callbacks)

        if len(all_callbacks) > 0:
            for callback in all_callbacks:
                # check if callback is a string - e.g. "lago", "openmeter"
                if isinstance(callback, str):
                    callback = litellm.litellm_core_utils.litellm_logging._init_custom_logger_compatible_class(  # type: ignore
                        callback, internal_usage_cache=None, llm_router=None  # type: ignore
                    )
                    if callback is None or any(
                        isinstance(cb, type(callback))
                        for cb in litellm._async_success_callback
                    ):  # don't double add a callback
                        continue
                if callback not in litellm.input_callback:
                    litellm.input_callback.append(callback)  # type: ignore
                if callback not in litellm.success_callback:
                    litellm.logging_callback_manager.add_litellm_success_callback(callback)  # type: ignore
                if callback not in litellm.failure_callback:
                    litellm.logging_callback_manager.add_litellm_failure_callback(callback)  # type: ignore
                if callback not in litellm._async_success_callback:
                    litellm.logging_callback_manager.add_litellm_async_success_callback(callback)  # type: ignore
                if callback not in litellm._async_failure_callback:
                    litellm.logging_callback_manager.add_litellm_async_failure_callback(callback)  # type: ignore
            print_verbose(
                f"Initialized litellm callbacks, Async Success Callbacks: {litellm._async_success_callback}"
            )

        if (
            len(litellm.input_callback) > 0
            or len(litellm.success_callback) > 0
            or len(litellm.failure_callback) > 0
        ) and len(
            callback_list  # type: ignore
        ) == 0:  # type: ignore
            callback_list = list(
                set(
                    litellm.input_callback  # type: ignore
                    + litellm.success_callback
                    + litellm.failure_callback
                )
            )
            set_callbacks(callback_list=callback_list, function_id=function_id)
        ## ASYNC CALLBACKS
        if len(litellm.input_callback) > 0:
            removed_async_items = []
            for index, callback in enumerate(litellm.input_callback):  # type: ignore
                if inspect.iscoroutinefunction(callback):
                    litellm._async_input_callback.append(callback)
                    removed_async_items.append(index)

            # Pop the async items from input_callback in reverse order to avoid index issues
            for index in reversed(removed_async_items):
                litellm.input_callback.pop(index)
        if len(litellm.success_callback) > 0:
            removed_async_items = []
            for index, callback in enumerate(litellm.success_callback):  # type: ignore
                if inspect.iscoroutinefunction(callback):
                    litellm.logging_callback_manager.add_litellm_async_success_callback(
                        callback
                    )
                    removed_async_items.append(index)
                elif callback == "dynamodb" or callback == "openmeter":
                    # dynamo is an async callback, it's used for the proxy and needs to be async
                    # we only support async dynamo db logging for acompletion/aembedding since that's used on proxy
                    litellm.logging_callback_manager.add_litellm_async_success_callback(
                        callback
                    )
                    removed_async_items.append(index)
                elif (
                    callback in litellm._known_custom_logger_compatible_callbacks
                    and isinstance(callback, str)
                ):
                    _add_custom_logger_callback_to_specific_event(callback, "success")

            # Pop the async items from success_callback in reverse order to avoid index issues
            for index in reversed(removed_async_items):
                litellm.success_callback.pop(index)

        if len(litellm.failure_callback) > 0:
            removed_async_items = []
            for index, callback in enumerate(litellm.failure_callback):  # type: ignore
                if inspect.iscoroutinefunction(callback):
                    litellm.logging_callback_manager.add_litellm_async_failure_callback(
                        callback
                    )
                    removed_async_items.append(index)
                elif (
                    callback in litellm._known_custom_logger_compatible_callbacks
                    and isinstance(callback, str)
                ):
                    _add_custom_logger_callback_to_specific_event(callback, "failure")

            # Pop the async items from failure_callback in reverse order to avoid index issues
            for index in reversed(removed_async_items):
                litellm.failure_callback.pop(index)
        ### DYNAMIC CALLBACKS ###
        dynamic_success_callbacks: Optional[
            List[Union[str, Callable, CustomLogger]]
        ] = None
        dynamic_async_success_callbacks: Optional[
            List[Union[str, Callable, CustomLogger]]
        ] = None
        dynamic_failure_callbacks: Optional[
            List[Union[str, Callable, CustomLogger]]
        ] = None
        dynamic_async_failure_callbacks: Optional[
            List[Union[str, Callable, CustomLogger]]
        ] = None
        if kwargs.get("success_callback", None) is not None and isinstance(
            kwargs["success_callback"], list
        ):
            removed_async_items = []
            for index, callback in enumerate(kwargs["success_callback"]):
                if (
                    inspect.iscoroutinefunction(callback)
                    or callback == "dynamodb"
                    or callback == "s3"
                ):
                    if dynamic_async_success_callbacks is not None and isinstance(
                        dynamic_async_success_callbacks, list
                    ):
                        dynamic_async_success_callbacks.append(callback)
                    else:
                        dynamic_async_success_callbacks = [callback]
                    removed_async_items.append(index)
            # Pop the async items from success_callback in reverse order to avoid index issues
            for index in reversed(removed_async_items):
                kwargs["success_callback"].pop(index)
            dynamic_success_callbacks = kwargs.pop("success_callback")
        if kwargs.get("failure_callback", None) is not None and isinstance(
            kwargs["failure_callback"], list
        ):
            dynamic_failure_callbacks = kwargs.pop("failure_callback")

        if add_breadcrumb:
            try:
                details_to_log = copy.deepcopy(kwargs)
            except Exception:
                details_to_log = kwargs

            if litellm.turn_off_message_logging:
                # make a copy of the _model_Call_details and log it
                details_to_log.pop("messages", None)
                details_to_log.pop("input", None)
                details_to_log.pop("prompt", None)
            add_breadcrumb(
                category="litellm.llm_call",
                message=f"Keyword Args: {details_to_log}",
                level="info",
            )
        if "logger_fn" in kwargs:
            user_logger_fn = kwargs["logger_fn"]
        # INIT LOGGER - for user-specified integrations
        model = args[0] if len(args) > 0 else kwargs.get("model", None)
        call_type = original_function
        if (
            call_type == CallTypes.completion.value
            or call_type == CallTypes.acompletion.value
        ):
            messages = None
            if len(args) > 1:
                messages = args[1]
            elif kwargs.get("messages", None):
                messages = kwargs["messages"]
            ### PRE-CALL RULES ###
            if (
                isinstance(messages, list)
                and len(messages) > 0
                and isinstance(messages[0], dict)
                and "content" in messages[0]
            ):
                rules_obj.pre_call_rules(
                    input="".join(
                        m.get("content", "")
                        for m in messages
                        if "content" in m and isinstance(m["content"], str)
                    ),
                    model=model,
                )
        elif (
            call_type == CallTypes.embedding.value
            or call_type == CallTypes.aembedding.value
        ):
            messages = args[1] if len(args) > 1 else kwargs.get("input", None)
        elif (
            call_type == CallTypes.image_generation.value
            or call_type == CallTypes.aimage_generation.value
        ):
            messages = args[0] if len(args) > 0 else kwargs["prompt"]
        elif (
            call_type == CallTypes.moderation.value
            or call_type == CallTypes.amoderation.value
        ):
            messages = args[1] if len(args) > 1 else kwargs["input"]
        elif (
            call_type == CallTypes.atext_completion.value
            or call_type == CallTypes.text_completion.value
        ):
            messages = args[0] if len(args) > 0 else kwargs["prompt"]
        elif (
            call_type == CallTypes.rerank.value or call_type == CallTypes.arerank.value
        ):
            messages = kwargs.get("query")
        elif (
            call_type == CallTypes.atranscription.value
            or call_type == CallTypes.transcription.value
        ):
            _file_obj: FileTypes = args[1] if len(args) > 1 else kwargs["file"]
            file_checksum = (
                litellm.litellm_core_utils.audio_utils.utils.get_audio_file_name(
                    file_obj=_file_obj
                )
            )
            if "metadata" in kwargs:
                kwargs["metadata"]["file_checksum"] = file_checksum
            else:
                kwargs["metadata"] = {"file_checksum": file_checksum}
            messages = file_checksum
        elif (
            call_type == CallTypes.aspeech.value or call_type == CallTypes.speech.value
        ):
            messages = kwargs.get("input", "speech")
        elif (
            call_type == CallTypes.aresponses.value
            or call_type == CallTypes.responses.value
        ):
            messages = args[0] if len(args) > 0 else kwargs["input"]
        else:
            messages = "default-message-value"
        stream = True if "stream" in kwargs and kwargs["stream"] is True else False
        logging_obj = LiteLLMLogging(
            model=model,  # type: ignore
            messages=messages,
            stream=stream,
            litellm_call_id=kwargs["litellm_call_id"],
            litellm_trace_id=kwargs.get("litellm_trace_id"),
            function_id=function_id or "",
            call_type=call_type,
            start_time=start_time,
            dynamic_success_callbacks=dynamic_success_callbacks,
            dynamic_failure_callbacks=dynamic_failure_callbacks,
            dynamic_async_success_callbacks=dynamic_async_success_callbacks,
            dynamic_async_failure_callbacks=dynamic_async_failure_callbacks,
            kwargs=kwargs,
            applied_guardrails=applied_guardrails,
        )

        ## check if metadata is passed in
        litellm_params: Dict[str, Any] = {"api_base": ""}
        if "metadata" in kwargs:
            litellm_params["metadata"] = kwargs["metadata"]
        logging_obj.update_environment_variables(
            model=model,
            user="",
            optional_params={},
            litellm_params=litellm_params,
            stream_options=kwargs.get("stream_options", None),
        )
        return logging_obj, kwargs
    except Exception as e:
        verbose_logger.exception(
            "litellm.utils.py::function_setup() - [Non-Blocking] Error in function_setup"
        )
        raise e


async def _client_async_logging_helper(
    logging_obj: LiteLLMLoggingObject,
    result,
    start_time,
    end_time,
    is_completion_with_fallbacks: bool,
):
    if (
        is_completion_with_fallbacks is False
    ):  # don't log the parent event litellm.completion_with_fallbacks as a 'log_success_event', this will lead to double logging the same call - https://github.com/BerriAI/litellm/issues/7477
        print_verbose(
            f"Async Wrapper: Completed Call, calling async_success_handler: {logging_obj.async_success_handler}"
        )
        # check if user does not want this to be logged
        asyncio.create_task(
            logging_obj.async_success_handler(result, start_time, end_time)
        )
        logging_obj.handle_sync_success_callbacks_for_async_calls(
            result=result,
            start_time=start_time,
            end_time=end_time,
        )


def _get_wrapper_num_retries(
    kwargs: Dict[str, Any], exception: Exception
) -> Tuple[Optional[int], Dict[str, Any]]:
    """
    Get the number of retries from the kwargs and the retry policy.
    Used for the wrapper functions.
    """

    num_retries = kwargs.get("num_retries", None)
    if num_retries is None:
        num_retries = litellm.num_retries
    if kwargs.get("retry_policy", None):
        retry_policy_num_retries = get_num_retries_from_retry_policy(
            exception=exception,
            retry_policy=kwargs.get("retry_policy"),
        )
        kwargs["retry_policy"] = reset_retry_policy()
        if retry_policy_num_retries is not None:
            num_retries = retry_policy_num_retries

    return num_retries, kwargs


def _get_wrapper_timeout(
    kwargs: Dict[str, Any], exception: Exception
) -> Optional[Union[float, int, httpx.Timeout]]:
    """
    Get the timeout from the kwargs
    Used for the wrapper functions.
    """

    timeout = cast(
        Optional[Union[float, int, httpx.Timeout]], kwargs.get("timeout", None)
    )

    return timeout


def client(original_function):  # noqa: PLR0915
    rules_obj = Rules()

    def check_coroutine(value) -> bool:
        if inspect.iscoroutine(value):
            return True
        elif inspect.iscoroutinefunction(value):
            return True
        else:
            return False

    async def async_pre_call_deployment_hook(kwargs: Dict[str, Any], call_type: str):
        """
        Allow modifying the request just before it's sent to the deployment.

        Use this instead of 'async_pre_call_hook' when you need to modify the request AFTER a deployment is selected, but BEFORE the request is sent.
        """
        try:
            typed_call_type = CallTypes(call_type)
        except ValueError:
            typed_call_type = None  # unknown call type

        modified_kwargs = kwargs.copy()
        for callback in litellm.callbacks:
            if isinstance(callback, CustomLogger):
                result = await callback.async_pre_call_deployment_hook(
                    modified_kwargs, typed_call_type
                )
                if result is not None:
                    modified_kwargs = result

        return modified_kwargs

    def post_call_processing(original_response, model, optional_params: Optional[dict]):
        try:
            if original_response is None:
                pass
            else:
                call_type = original_function.__name__
                if (
                    call_type == CallTypes.completion.value
                    or call_type == CallTypes.acompletion.value
                ):
                    is_coroutine = check_coroutine(original_response)
                    if is_coroutine is True:
                        pass
                    else:
                        if (
                            isinstance(original_response, ModelResponse)
                            and len(original_response.choices) > 0
                        ):
                            model_response: Optional[str] = original_response.choices[
                                0
                            ].message.content  # type: ignore
                            if model_response is not None:
                                ### POST-CALL RULES ###
                                rules_obj.post_call_rules(
                                    input=model_response, model=model
                                )
                                ### JSON SCHEMA VALIDATION ###
                                if litellm.enable_json_schema_validation is True:
                                    try:
                                        if (
                                            optional_params is not None
                                            and "response_format" in optional_params
                                            and optional_params["response_format"]
                                            is not None
                                        ):
                                            json_response_format: Optional[dict] = None
                                            if (
                                                isinstance(
                                                    optional_params["response_format"],
                                                    dict,
                                                )
                                                and optional_params[
                                                    "response_format"
                                                ].get("json_schema")
                                                is not None
                                            ):
                                                json_response_format = optional_params[
                                                    "response_format"
                                                ]
                                            elif _parsing._completions.is_basemodel_type(
                                                optional_params["response_format"]  # type: ignore
                                            ):
                                                json_response_format = (
                                                    type_to_response_format_param(
                                                        response_format=optional_params[
                                                            "response_format"
                                                        ]
                                                    )
                                                )
                                            if json_response_format is not None:
                                                litellm.litellm_core_utils.json_validation_rule.validate_schema(
                                                    schema=json_response_format[
                                                        "json_schema"
                                                    ]["schema"],
                                                    response=model_response,
                                                )
                                    except TypeError:
                                        pass
                                if (
                                    optional_params is not None
                                    and "response_format" in optional_params
                                    and isinstance(
                                        optional_params["response_format"], dict
                                    )
                                    and "type" in optional_params["response_format"]
                                    and optional_params["response_format"]["type"]
                                    == "json_object"
                                    and "response_schema"
                                    in optional_params["response_format"]
                                    and isinstance(
                                        optional_params["response_format"][
                                            "response_schema"
                                        ],
                                        dict,
                                    )
                                    and "enforce_validation"
                                    in optional_params["response_format"]
                                    and optional_params["response_format"][
                                        "enforce_validation"
                                    ]
                                    is True
                                ):
                                    # schema given, json response expected, and validation enforced
                                    litellm.litellm_core_utils.json_validation_rule.validate_schema(
                                        schema=optional_params["response_format"][
                                            "response_schema"
                                        ],
                                        response=model_response,
                                    )

        except Exception as e:
            raise e

    @wraps(original_function)
    def wrapper(*args, **kwargs):  # noqa: PLR0915
        # DO NOT MOVE THIS. It always needs to run first
        # Check if this is an async function. If so only execute the async function
        call_type = original_function.__name__
        if _is_async_request(kwargs):
            # [OPTIONAL] CHECK MAX RETRIES / REQUEST
            if litellm.num_retries_per_request is not None:
                # check if previous_models passed in as ['litellm_params']['metadata]['previous_models']
                previous_models = kwargs.get("metadata", {}).get(
                    "previous_models", None
                )
                if previous_models is not None:
                    if litellm.num_retries_per_request <= len(previous_models):
                        raise Exception("Max retries per request hit!")

            # MODEL CALL
            result = original_function(*args, **kwargs)
            if "stream" in kwargs and kwargs["stream"] is True:
                if (
                    "complete_response" in kwargs
                    and kwargs["complete_response"] is True
                ):
                    chunks = []
                    for idx, chunk in enumerate(result):
                        chunks.append(chunk)
                    return litellm.stream_chunk_builder(
                        chunks, messages=kwargs.get("messages", None)
                    )
                else:
                    return result

            return result

        # Prints Exactly what was passed to litellm function - don't execute any logic here - it should just print
        print_args_passed_to_litellm(original_function, args, kwargs)
        start_time = datetime.datetime.now()
        result = None
        logging_obj: Optional[LiteLLMLoggingObject] = kwargs.get(
            "litellm_logging_obj", None
        )

        # only set litellm_call_id if its not in kwargs
        if "litellm_call_id" not in kwargs:
            kwargs["litellm_call_id"] = str(uuid.uuid4())

        model: Optional[str] = args[0] if len(args) > 0 else kwargs.get("model", None)

        try:
            if logging_obj is None:
                logging_obj, kwargs = function_setup(
                    original_function.__name__, rules_obj, start_time, *args, **kwargs
                )
            ## LOAD CREDENTIALS
            load_credentials_from_list(kwargs)
            kwargs["litellm_logging_obj"] = logging_obj
            _llm_caching_handler: LLMCachingHandler = LLMCachingHandler(
                original_function=original_function,
                request_kwargs=kwargs,
                start_time=start_time,
            )
            logging_obj._llm_caching_handler = _llm_caching_handler

            # CHECK FOR 'os.environ/' in kwargs
            for k, v in kwargs.items():
                if v is not None and isinstance(v, str) and v.startswith("os.environ/"):
                    kwargs[k] = litellm.get_secret(v)
            # [OPTIONAL] CHECK BUDGET
            if litellm.max_budget:
                if litellm._current_cost > litellm.max_budget:
                    raise BudgetExceededError(
                        current_cost=litellm._current_cost,
                        max_budget=litellm.max_budget,
                    )

            # [OPTIONAL] CHECK MAX RETRIES / REQUEST
            if litellm.num_retries_per_request is not None:
                # check if previous_models passed in as ['litellm_params']['metadata]['previous_models']
                previous_models = kwargs.get("metadata", {}).get(
                    "previous_models", None
                )
                if previous_models is not None:
                    if litellm.num_retries_per_request <= len(previous_models):
                        raise Exception("Max retries per request hit!")

            # [OPTIONAL] CHECK CACHE
            print_verbose(
                f"SYNC kwargs[caching]: {kwargs.get('caching', False)}; litellm.cache: {litellm.cache}; kwargs.get('cache')['no-cache']: {kwargs.get('cache', {}).get('no-cache', False)}"
            )
            # if caching is false or cache["no-cache"]==True, don't run this
            if (
                (
                    (
                        (
                            kwargs.get("caching", None) is None
                            and litellm.cache is not None
                        )
                        or kwargs.get("caching", False) is True
                    )
                    and kwargs.get("cache", {}).get("no-cache", False) is not True
                )
                and kwargs.get("aembedding", False) is not True
                and kwargs.get("atext_completion", False) is not True
                and kwargs.get("acompletion", False) is not True
                and kwargs.get("aimg_generation", False) is not True
                and kwargs.get("atranscription", False) is not True
                and kwargs.get("arerank", False) is not True
                and kwargs.get("_arealtime", False) is not True
            ):  # allow users to control returning cached responses from the completion function
                # checking cache
                verbose_logger.debug("INSIDE CHECKING SYNC CACHE")
                caching_handler_response: CachingHandlerResponse = (
                    _llm_caching_handler._sync_get_cache(
                        model=model or "",
                        original_function=original_function,
                        logging_obj=logging_obj,
                        start_time=start_time,
                        call_type=call_type,
                        kwargs=kwargs,
                        args=args,
                    )
                )

                if caching_handler_response.cached_result is not None:
                    verbose_logger.debug("Cache hit!")
                    return caching_handler_response.cached_result

            # CHECK MAX TOKENS
            if (
                kwargs.get("max_tokens", None) is not None
                and model is not None
                and litellm.modify_params
                is True  # user is okay with params being modified
                and (
                    call_type == CallTypes.acompletion.value
                    or call_type == CallTypes.completion.value
                )
            ):
                try:
                    base_model = model
                    if kwargs.get("hf_model_name", None) is not None:
                        base_model = f"huggingface/{kwargs.get('hf_model_name')}"
                    messages = None
                    if len(args) > 1:
                        messages = args[1]
                    elif kwargs.get("messages", None):
                        messages = kwargs["messages"]
                    user_max_tokens = kwargs.get("max_tokens")
                    modified_max_tokens = get_modified_max_tokens(
                        model=model,
                        base_model=base_model,
                        messages=messages,
                        user_max_tokens=user_max_tokens,
                        buffer_num=None,
                        buffer_perc=None,
                    )
                    kwargs["max_tokens"] = modified_max_tokens
                except Exception as e:
                    print_verbose(f"Error while checking max token limit: {str(e)}")
            # MODEL CALL
            result = original_function(*args, **kwargs)
            end_time = datetime.datetime.now()
            if "stream" in kwargs and kwargs["stream"] is True:
                if (
                    "complete_response" in kwargs
                    and kwargs["complete_response"] is True
                ):
                    chunks = []
                    for idx, chunk in enumerate(result):
                        chunks.append(chunk)
                    return litellm.stream_chunk_builder(
                        chunks, messages=kwargs.get("messages", None)
                    )
                else:
                    # RETURN RESULT
                    update_response_metadata(
                        result=result,
                        logging_obj=logging_obj,
                        model=model,
                        kwargs=kwargs,
                        start_time=start_time,
                        end_time=end_time,
                    )
                    return result
            elif "acompletion" in kwargs and kwargs["acompletion"] is True:
                return result
            elif "aembedding" in kwargs and kwargs["aembedding"] is True:
                return result
            elif "aimg_generation" in kwargs and kwargs["aimg_generation"] is True:
                return result
            elif "atranscription" in kwargs and kwargs["atranscription"] is True:
                return result
            elif "aspeech" in kwargs and kwargs["aspeech"] is True:
                return result
            elif asyncio.iscoroutine(result):  # bubble up to relevant async function
                return result

            ### POST-CALL RULES ###
            post_call_processing(
                original_response=result,
                model=model or None,
                optional_params=kwargs,
            )

            # [OPTIONAL] ADD TO CACHE
            _llm_caching_handler.sync_set_cache(
                result=result,
                args=args,
                kwargs=kwargs,
            )

            # LOG SUCCESS - handle streaming success logging in the _next_ object, remove `handle_success` once it's deprecated
            verbose_logger.info("Wrapper: Completed Call, calling success_handler")
            executor.submit(
                logging_obj.success_handler,
                result,
                start_time,
                end_time,
            )
            # RETURN RESULT
            update_response_metadata(
                result=result,
                logging_obj=logging_obj,
                model=model,
                kwargs=kwargs,
                start_time=start_time,
                end_time=end_time,
            )
            return result
        except Exception as e:
            call_type = original_function.__name__
            if call_type == CallTypes.completion.value:
                num_retries = (
                    kwargs.get("num_retries", None) or litellm.num_retries or None
                )
                if kwargs.get("retry_policy", None):
                    num_retries = get_num_retries_from_retry_policy(
                        exception=e,
                        retry_policy=kwargs.get("retry_policy"),
                    )
                    kwargs[
                        "retry_policy"
                    ] = reset_retry_policy()  # prevent infinite loops
                litellm.num_retries = (
                    None  # set retries to None to prevent infinite loops
                )
                context_window_fallback_dict = kwargs.get(
                    "context_window_fallback_dict", {}
                )

                _is_litellm_router_call = "model_group" in kwargs.get(
                    "metadata", {}
                )  # check if call from litellm.router/proxy
                if (
                    num_retries and not _is_litellm_router_call
                ):  # only enter this if call is not from litellm router/proxy. router has it's own logic for retrying
                    if (
                        isinstance(e, openai.APIError)
                        or isinstance(e, openai.Timeout)
                        or isinstance(e, openai.APIConnectionError)
                    ):
                        kwargs["num_retries"] = num_retries
                        return litellm.completion_with_retries(*args, **kwargs)
                elif (
                    isinstance(e, litellm.exceptions.ContextWindowExceededError)
                    and context_window_fallback_dict
                    and model in context_window_fallback_dict
                    and not _is_litellm_router_call
                ):
                    if len(args) > 0:
                        args[0] = context_window_fallback_dict[model]  # type: ignore
                    else:
                        kwargs["model"] = context_window_fallback_dict[model]
                    return original_function(*args, **kwargs)
            traceback_exception = traceback.format_exc()
            end_time = datetime.datetime.now()

            # LOG FAILURE - handle streaming failure logging in the _next_ object, remove `handle_failure` once it's deprecated
            if logging_obj:
                logging_obj.failure_handler(
                    e, traceback_exception, start_time, end_time
                )  # DO NOT MAKE THREADED - router retry fallback relies on this!
            raise e

    @wraps(original_function)
    async def wrapper_async(*args, **kwargs):  # noqa: PLR0915
        print_args_passed_to_litellm(original_function, args, kwargs)
        start_time = datetime.datetime.now()
        result = None
        logging_obj: Optional[LiteLLMLoggingObject] = kwargs.get(
            "litellm_logging_obj", None
        )
        _llm_caching_handler: LLMCachingHandler = LLMCachingHandler(
            original_function=original_function,
            request_kwargs=kwargs,
            start_time=start_time,
        )
        # only set litellm_call_id if its not in kwargs
        call_type = original_function.__name__
        if "litellm_call_id" not in kwargs:
            kwargs["litellm_call_id"] = str(uuid.uuid4())

        model: Optional[str] = args[0] if len(args) > 0 else kwargs.get("model", None)
        is_completion_with_fallbacks = kwargs.get("fallbacks") is not None

        try:
            if logging_obj is None:
                logging_obj, kwargs = function_setup(
                    original_function.__name__, rules_obj, start_time, *args, **kwargs
                )
            modified_kwargs = await async_pre_call_deployment_hook(kwargs, call_type)
            if modified_kwargs is not None:
                kwargs = modified_kwargs

            kwargs["litellm_logging_obj"] = logging_obj
            ## LOAD CREDENTIALS
            load_credentials_from_list(kwargs)
            logging_obj._llm_caching_handler = _llm_caching_handler
            # [OPTIONAL] CHECK BUDGET
            if litellm.max_budget:
                if litellm._current_cost > litellm.max_budget:
                    raise BudgetExceededError(
                        current_cost=litellm._current_cost,
                        max_budget=litellm.max_budget,
                    )

            # [OPTIONAL] CHECK CACHE
            print_verbose(
                f"ASYNC kwargs[caching]: {kwargs.get('caching', False)}; litellm.cache: {litellm.cache}; kwargs.get('cache'): {kwargs.get('cache', None)}"
            )
            _caching_handler_response: CachingHandlerResponse = (
                await _llm_caching_handler._async_get_cache(
                    model=model or "",
                    original_function=original_function,
                    logging_obj=logging_obj,
                    start_time=start_time,
                    call_type=call_type,
                    kwargs=kwargs,
                    args=args,
                )
            )

            if (
                _caching_handler_response.cached_result is not None
                and _caching_handler_response.final_embedding_cached_response is None
            ):
                return _caching_handler_response.cached_result

            elif _caching_handler_response.embedding_all_elements_cache_hit is True:
                return _caching_handler_response.final_embedding_cached_response

            # MODEL CALL
            result = await original_function(*args, **kwargs)
            end_time = datetime.datetime.now()
            if "stream" in kwargs and kwargs["stream"] is True:
                if (
                    "complete_response" in kwargs
                    and kwargs["complete_response"] is True
                ):
                    chunks = []
                    for idx, chunk in enumerate(result):
                        chunks.append(chunk)
                    return litellm.stream_chunk_builder(
                        chunks, messages=kwargs.get("messages", None)
                    )
                else:
                    update_response_metadata(
                        result=result,
                        logging_obj=logging_obj,
                        model=model,
                        kwargs=kwargs,
                        start_time=start_time,
                        end_time=end_time,
                    )
                    return result
            elif call_type == CallTypes.arealtime.value:
                return result
            ### POST-CALL RULES ###
            post_call_processing(
                original_response=result, model=model, optional_params=kwargs
            )

            ## Add response to cache
            await _llm_caching_handler.async_set_cache(
                result=result,
                original_function=original_function,
                kwargs=kwargs,
                args=args,
            )

            # LOG SUCCESS - handle streaming success logging in the _next_ object
            asyncio.create_task(
                _client_async_logging_helper(
                    logging_obj=logging_obj,
                    result=result,
                    start_time=start_time,
                    end_time=end_time,
                    is_completion_with_fallbacks=is_completion_with_fallbacks,
                )
            )
            logging_obj.handle_sync_success_callbacks_for_async_calls(
                result=result,
                start_time=start_time,
                end_time=end_time,
            )
            # REBUILD EMBEDDING CACHING
            if (
                isinstance(result, EmbeddingResponse)
                and _caching_handler_response.final_embedding_cached_response
                is not None
            ):
                return _llm_caching_handler._combine_cached_embedding_response_with_api_result(
                    _caching_handler_response=_caching_handler_response,
                    embedding_response=result,
                    start_time=start_time,
                    end_time=end_time,
                )

            update_response_metadata(
                result=result,
                logging_obj=logging_obj,
                model=model,
                kwargs=kwargs,
                start_time=start_time,
                end_time=end_time,
            )

            return result
        except Exception as e:
            traceback_exception = traceback.format_exc()
            end_time = datetime.datetime.now()
            if logging_obj:
                try:
                    logging_obj.failure_handler(
                        e, traceback_exception, start_time, end_time
                    )  # DO NOT MAKE THREADED - router retry fallback relies on this!
                except Exception as e:
                    raise e
                try:
                    await logging_obj.async_failure_handler(
                        e, traceback_exception, start_time, end_time
                    )
                except Exception as e:
                    raise e

            call_type = original_function.__name__
            num_retries, kwargs = _get_wrapper_num_retries(kwargs=kwargs, exception=e)
            if call_type == CallTypes.acompletion.value:
                context_window_fallback_dict = kwargs.get(
                    "context_window_fallback_dict", {}
                )

                _is_litellm_router_call = "model_group" in kwargs.get(
                    "metadata", {}
                )  # check if call from litellm.router/proxy

                if (
                    num_retries and not _is_litellm_router_call
                ):  # only enter this if call is not from litellm router/proxy. router has it's own logic for retrying
                    try:
                        litellm.num_retries = (
                            None  # set retries to None to prevent infinite loops
                        )
                        kwargs["num_retries"] = num_retries
                        kwargs["original_function"] = original_function
                        if isinstance(
                            e, openai.RateLimitError
                        ):  # rate limiting specific error
                            kwargs["retry_strategy"] = "exponential_backoff_retry"
                        elif isinstance(e, openai.APIError):  # generic api error
                            kwargs["retry_strategy"] = "constant_retry"
                        return await litellm.acompletion_with_retries(*args, **kwargs)
                    except Exception:
                        pass
                elif (
                    isinstance(e, litellm.exceptions.ContextWindowExceededError)
                    and context_window_fallback_dict
                    and model in context_window_fallback_dict
                ):
                    if len(args) > 0:
                        args[0] = context_window_fallback_dict[model]  # type: ignore
                    else:
                        kwargs["model"] = context_window_fallback_dict[model]
                    return await original_function(*args, **kwargs)

            setattr(
                e, "num_retries", num_retries
            )  ## IMPORTANT: returns the deployment's num_retries to the router

            timeout = _get_wrapper_timeout(kwargs=kwargs, exception=e)
            setattr(e, "timeout", timeout)
            raise e

    is_coroutine = inspect.iscoroutinefunction(original_function)

    # Return the appropriate wrapper based on the original function type
    if is_coroutine:
        return wrapper_async
    else:
        return wrapper


def _is_async_request(
    kwargs: Optional[dict],
    is_pass_through: bool = False,
) -> bool:
    """
    Returns True if the call type is an internal async request.

    eg. litellm.acompletion, litellm.aimage_generation, litellm.acreate_batch, litellm._arealtime

    Args:
        kwargs (dict): The kwargs passed to the litellm function
        is_pass_through (bool): Whether the call is a pass-through call. By default all pass through calls are async.
    """
    if kwargs is None:
        return False
    if (
        kwargs.get("acompletion", False) is True
        or kwargs.get("aembedding", False) is True
        or kwargs.get("aimg_generation", False) is True
        or kwargs.get("amoderation", False) is True
        or kwargs.get("atext_completion", False) is True
        or kwargs.get("atranscription", False) is True
        or kwargs.get("arerank", False) is True
        or kwargs.get("_arealtime", False) is True
        or kwargs.get("acreate_batch", False) is True
        or kwargs.get("acreate_fine_tuning_job", False) is True
        or is_pass_through is True
    ):
        return True
    return False


def update_response_metadata(
    result: Any,
    logging_obj: LiteLLMLoggingObject,
    model: Optional[str],
    kwargs: dict,
    start_time: datetime.datetime,
    end_time: datetime.datetime,
) -> None:
    """
    Updates response metadata, adds the following:
        - response._hidden_params
        - response._hidden_params["litellm_overhead_time_ms"]
        - response.response_time_ms
    """
    if result is None:
        return

    metadata = ResponseMetadata(result)
    metadata.set_hidden_params(logging_obj=logging_obj, model=model, kwargs=kwargs)
    metadata.set_timing_metrics(
        start_time=start_time, end_time=end_time, logging_obj=logging_obj
    )
    metadata.apply()


def _select_tokenizer(
    model: str, custom_tokenizer: Optional[CustomHuggingfaceTokenizer] = None
):
    if custom_tokenizer is not None:
        _tokenizer = create_pretrained_tokenizer(
            identifier=custom_tokenizer["identifier"],
            revision=custom_tokenizer["revision"],
            auth_token=custom_tokenizer["auth_token"],
        )
        return _tokenizer
    return _select_tokenizer_helper(model=model)


@lru_cache(maxsize=DEFAULT_MAX_LRU_CACHE_SIZE)
def _select_tokenizer_helper(model: str) -> SelectTokenizerResponse:
    if litellm.disable_hf_tokenizer_download is True:
        return _return_openai_tokenizer(model)

    try:
        result = _return_huggingface_tokenizer(model)
        if result is not None:
            return result
    except Exception as e:
        verbose_logger.debug(f"Error selecting tokenizer: {e}")

    # default - tiktoken
    return _return_openai_tokenizer(model)


def _return_openai_tokenizer(model: str) -> SelectTokenizerResponse:
    return {"type": "openai_tokenizer", "tokenizer": encoding}


def _return_huggingface_tokenizer(model: str) -> Optional[SelectTokenizerResponse]:
    if model in litellm.cohere_models and "command-r" in model:
        # cohere
        cohere_tokenizer = Tokenizer.from_pretrained(
            "Xenova/c4ai-command-r-v01-tokenizer"
        )
        return {"type": "huggingface_tokenizer", "tokenizer": cohere_tokenizer}
    # anthropic
    elif model in litellm.anthropic_models and "claude-3" not in model:
        claude_tokenizer = Tokenizer.from_str(claude_json_str)
        return {"type": "huggingface_tokenizer", "tokenizer": claude_tokenizer}
    # llama2
    elif "llama-2" in model.lower() or "replicate" in model.lower():
        tokenizer = Tokenizer.from_pretrained("hf-internal-testing/llama-tokenizer")
        return {"type": "huggingface_tokenizer", "tokenizer": tokenizer}
    # llama3
    elif "llama-3" in model.lower():
        tokenizer = Tokenizer.from_pretrained("Xenova/llama-3-tokenizer")
        return {"type": "huggingface_tokenizer", "tokenizer": tokenizer}
    else:
        return None


def encode(model="", text="", custom_tokenizer: Optional[dict] = None):
    """
    Encodes the given text using the specified model.

    Args:
        model (str): The name of the model to use for tokenization.
        custom_tokenizer (Optional[dict]): A custom tokenizer created with the `create_pretrained_tokenizer` or `create_tokenizer` method. Must be a dictionary with a string value for `type` and Tokenizer for `tokenizer`. Default is None.
        text (str): The text to be encoded.

    Returns:
        enc: The encoded text.
    """
    tokenizer_json = custom_tokenizer or _select_tokenizer(model=model)
    if isinstance(tokenizer_json["tokenizer"], Encoding):
        enc = tokenizer_json["tokenizer"].encode(text, disallowed_special=())
    else:
        enc = tokenizer_json["tokenizer"].encode(text)
    return enc


def decode(model="", tokens: List[int] = [], custom_tokenizer: Optional[dict] = None):
    tokenizer_json = custom_tokenizer or _select_tokenizer(model=model)
    dec = tokenizer_json["tokenizer"].decode(tokens)
    return dec


def create_pretrained_tokenizer(
    identifier: str, revision="main", auth_token: Optional[str] = None
):
    """
    Creates a tokenizer from an existing file on a HuggingFace repository to be used with `token_counter`.

    Args:
    identifier (str): The identifier of a Model on the Hugging Face Hub, that contains a tokenizer.json file
    revision (str, defaults to main): A branch or commit id
    auth_token (str, optional, defaults to None): An optional auth token used to access private repositories on the Hugging Face Hub

    Returns:
    dict: A dictionary with the tokenizer and its type.
    """

    try:
        tokenizer = Tokenizer.from_pretrained(
            identifier, revision=revision, auth_token=auth_token  # type: ignore
        )
    except Exception as e:
        verbose_logger.error(
            f"Error creating pretrained tokenizer: {e}. Defaulting to version without 'auth_token'."
        )
        tokenizer = Tokenizer.from_pretrained(identifier, revision=revision)
    return {"type": "huggingface_tokenizer", "tokenizer": tokenizer}


def create_tokenizer(json: str):
    """
    Creates a tokenizer from a valid JSON string for use with `token_counter`.

    Args:
    json (str): A valid JSON string representing a previously serialized tokenizer

    Returns:
    dict: A dictionary with the tokenizer and its type.
    """

    tokenizer = Tokenizer.from_str(json)
    return {"type": "huggingface_tokenizer", "tokenizer": tokenizer}


def token_counter(
    model="",
    custom_tokenizer: Optional[Union[dict, SelectTokenizerResponse]] = None,
    text: Optional[Union[str, List[str]]] = None,
    messages: Optional[List] = None,
    count_response_tokens: Optional[bool] = False,
    tools: Optional[List[ChatCompletionToolParam]] = None,
    tool_choice: Optional[ChatCompletionNamedToolChoiceParam] = None,
    use_default_image_token_count: Optional[bool] = False,
    default_token_count: Optional[int] = None,
) -> int:
    """
    The same as `litellm.litellm_core_utils.token_counter`.

    Kept for backwards compatibility.
    """
    return token_counter_new(
        model,
        custom_tokenizer,
        text,
        messages,
        count_response_tokens,
        tools,
        tool_choice,
        use_default_image_token_count,
        default_token_count,
    )


def supports_httpx_timeout(custom_llm_provider: str) -> bool:
    """
    Helper function to know if a provider implementation supports httpx timeout
    """
    supported_providers = ["openai", "azure", "bedrock"]

    if custom_llm_provider in supported_providers:
        return True

    return False


def supports_system_messages(model: str, custom_llm_provider: Optional[str]) -> bool:
    """
    Check if the given model supports system messages and return a boolean value.

    Parameters:
    model (str): The model name to be checked.
    custom_llm_provider (str): The provider to be checked.

    Returns:
    bool: True if the model supports system messages, False otherwise.

    Raises:
    Exception: If the given model is not found in model_prices_and_context_window.json.
    """
    return _supports_factory(
        model=model,
        custom_llm_provider=custom_llm_provider,
        key="supports_system_messages",
    )


def supports_web_search(model: str, custom_llm_provider: Optional[str] = None) -> bool:
    """
    Check if the given model supports web search and return a boolean value.

    Parameters:
    model (str): The model name to be checked.
    custom_llm_provider (str): The provider to be checked.

    Returns:
    bool: True if the model supports web search, False otherwise.

    Raises:
    Exception: If the given model is not found in model_prices_and_context_window.json.
    """
    return _supports_factory(
        model=model,
        custom_llm_provider=custom_llm_provider,
        key="supports_web_search",
    )


def supports_native_streaming(model: str, custom_llm_provider: Optional[str]) -> bool:
    """
    Check if the given model supports native streaming and return a boolean value.

    Parameters:
    model (str): The model name to be checked.
    custom_llm_provider (str): The provider to be checked.

    Returns:
    bool: True if the model supports native streaming, False otherwise.

    Raises:
    Exception: If the given model is not found in model_prices_and_context_window.json.
    """
    try:
        model, custom_llm_provider, _, _ = litellm.get_llm_provider(
            model=model, custom_llm_provider=custom_llm_provider
        )

        model_info = _get_model_info_helper(
            model=model, custom_llm_provider=custom_llm_provider
        )
        supports_native_streaming = model_info.get("supports_native_streaming", True)
        if supports_native_streaming is None:
            supports_native_streaming = True
        return supports_native_streaming
    except Exception as e:
        verbose_logger.debug(
            f"Model not found or error in checking supports_native_streaming support. You passed model={model}, custom_llm_provider={custom_llm_provider}. Error: {str(e)}"
        )
        return False


def supports_response_schema(
    model: str, custom_llm_provider: Optional[str] = None
) -> bool:
    """
    Check if the given model + provider supports 'response_schema' as a param.

    Parameters:
    model (str): The model name to be checked.
    custom_llm_provider (str): The provider to be checked.

    Returns:
    bool: True if the model supports response_schema, False otherwise.

    Does not raise error. Defaults to 'False'. Outputs logging.error.
    """
    ## GET LLM PROVIDER ##
    try:
        model, custom_llm_provider, _, _ = get_llm_provider(
            model=model, custom_llm_provider=custom_llm_provider
        )
    except Exception as e:
        verbose_logger.debug(
            f"Model not found or error in checking response schema support. You passed model={model}, custom_llm_provider={custom_llm_provider}. Error: {str(e)}"
        )
        return False

    # providers that globally support response schema
    PROVIDERS_GLOBALLY_SUPPORT_RESPONSE_SCHEMA = [
        litellm.LlmProviders.PREDIBASE,
        litellm.LlmProviders.FIREWORKS_AI,
        litellm.LlmProviders.LM_STUDIO,
        litellm.LlmProviders.NEBIUS,
    ]

    if custom_llm_provider in PROVIDERS_GLOBALLY_SUPPORT_RESPONSE_SCHEMA:
        return True
    return _supports_factory(
        model=model,
        custom_llm_provider=custom_llm_provider,
        key="supports_response_schema",
    )


def supports_parallel_function_calling(
    model: str, custom_llm_provider: Optional[str] = None
) -> bool:
    """
    Check if the given model supports parallel tool calls and return a boolean value.
    """
    return _supports_factory(
        model=model,
        custom_llm_provider=custom_llm_provider,
        key="supports_parallel_function_calling",
    )


def supports_function_calling(
    model: str, custom_llm_provider: Optional[str] = None
) -> bool:
    """
    Check if the given model supports function calling and return a boolean value.

    Parameters:
    model (str): The model name to be checked.
    custom_llm_provider (Optional[str]): The provider to be checked.

    Returns:
    bool: True if the model supports function calling, False otherwise.

    Raises:
    Exception: If the given model is not found or there's an error in retrieval.
    """
    return _supports_factory(
        model=model,
        custom_llm_provider=custom_llm_provider,
        key="supports_function_calling",
    )


def supports_tool_choice(model: str, custom_llm_provider: Optional[str] = None) -> bool:
    """
    Check if the given model supports `tool_choice` and return a boolean value.
    """
    return _supports_factory(
        model=model, custom_llm_provider=custom_llm_provider, key="supports_tool_choice"
    )


def _supports_factory(model: str, custom_llm_provider: Optional[str], key: str) -> bool:
    """
    Check if the given model supports function calling and return a boolean value.

    Parameters:
    model (str): The model name to be checked.
    custom_llm_provider (Optional[str]): The provider to be checked.

    Returns:
    bool: True if the model supports function calling, False otherwise.

    Raises:
    Exception: If the given model is not found or there's an error in retrieval.
    """
    try:
        model, custom_llm_provider, _, _ = litellm.get_llm_provider(
            model=model, custom_llm_provider=custom_llm_provider
        )

        model_info = _get_model_info_helper(
            model=model, custom_llm_provider=custom_llm_provider
        )

        if model_info.get(key, False) is True:
            return True
        return False
    except Exception as e:
        verbose_logger.debug(
            f"Model not found or error in checking {key} support. You passed model={model}, custom_llm_provider={custom_llm_provider}. Error: {str(e)}"
        )

        provider_info = get_provider_info(
            model=model, custom_llm_provider=custom_llm_provider
        )

        if provider_info is not None and provider_info.get(key, False) is True:
            return True
        return False


def supports_audio_input(model: str, custom_llm_provider: Optional[str] = None) -> bool:
    """Check if a given model supports audio input in a chat completion call"""
    return _supports_factory(
        model=model, custom_llm_provider=custom_llm_provider, key="supports_audio_input"
    )


def supports_pdf_input(model: str, custom_llm_provider: Optional[str] = None) -> bool:
    """Check if a given model supports pdf input in a chat completion call"""
    return _supports_factory(
        model=model, custom_llm_provider=custom_llm_provider, key="supports_pdf_input"
    )


def supports_audio_output(
    model: str, custom_llm_provider: Optional[str] = None
) -> bool:
    """Check if a given model supports audio output in a chat completion call"""
    return _supports_factory(
        model=model, custom_llm_provider=custom_llm_provider, key="supports_audio_input"
    )


def supports_prompt_caching(
    model: str, custom_llm_provider: Optional[str] = None
) -> bool:
    """
    Check if the given model supports prompt caching and return a boolean value.

    Parameters:
    model (str): The model name to be checked.
    custom_llm_provider (Optional[str]): The provider to be checked.

    Returns:
    bool: True if the model supports prompt caching, False otherwise.

    Raises:
    Exception: If the given model is not found or there's an error in retrieval.
    """
    return _supports_factory(
        model=model,
        custom_llm_provider=custom_llm_provider,
        key="supports_prompt_caching",
    )


def supports_computer_use(
    model: str, custom_llm_provider: Optional[str] = None
) -> bool:
    """
    Check if the given model supports computer use and return a boolean value.

    Parameters:
    model (str): The model name to be checked.
    custom_llm_provider (Optional[str]): The provider to be checked.

    Returns:
    bool: True if the model supports computer use, False otherwise.

    Raises:
    Exception: If the given model is not found or there's an error in retrieval.
    """
    return _supports_factory(
        model=model,
        custom_llm_provider=custom_llm_provider,
        key="supports_computer_use",
    )


def supports_vision(model: str, custom_llm_provider: Optional[str] = None) -> bool:
    """
    Check if the given model supports vision and return a boolean value.

    Parameters:
    model (str): The model name to be checked.
    custom_llm_provider (Optional[str]): The provider to be checked.

    Returns:
    bool: True if the model supports vision, False otherwise.
    """
    return _supports_factory(
        model=model,
        custom_llm_provider=custom_llm_provider,
        key="supports_vision",
    )


def supports_reasoning(model: str, custom_llm_provider: Optional[str] = None) -> bool:
    """
    Check if the given model supports reasoning and return a boolean value.
    """
    return _supports_factory(
        model=model, custom_llm_provider=custom_llm_provider, key="supports_reasoning"
    )


def supports_embedding_image_input(
    model: str, custom_llm_provider: Optional[str] = None
) -> bool:
    """
    Check if the given model supports embedding image input and return a boolean value.
    """
    return _supports_factory(
        model=model,
        custom_llm_provider=custom_llm_provider,
        key="supports_embedding_image_input",
    )


####### HELPER FUNCTIONS ################
def _update_dictionary(existing_dict: Dict, new_dict: dict) -> dict:
    for k, v in new_dict.items():
        if v is not None:
            existing_dict[k] = v

    return existing_dict


def register_model(model_cost: Union[str, dict]):  # noqa: PLR0915
    """
    Register new / Override existing models (and their pricing) to specific providers.
    Provide EITHER a model cost dictionary or a url to a hosted json blob
    Example usage:
    model_cost_dict = {
        "gpt-4": {
            "max_tokens": 8192,
            "input_cost_per_token": 0.00003,
            "output_cost_per_token": 0.00006,
            "litellm_provider": "openai",
            "mode": "chat"
        },
    }
    """

    loaded_model_cost = {}
    if isinstance(model_cost, dict):
        loaded_model_cost = model_cost
    elif isinstance(model_cost, str):
        loaded_model_cost = litellm.get_model_cost_map(url=model_cost)

    for key, value in loaded_model_cost.items():
        ## get model info ##
        try:
            existing_model: dict = cast(dict, get_model_info(model=key))
            model_cost_key = existing_model["key"]
        except Exception:
            existing_model = {}
            model_cost_key = key
        ## override / add new keys to the existing model cost dictionary
        updated_dictionary = _update_dictionary(existing_model, value)
        litellm.model_cost.setdefault(model_cost_key, {}).update(updated_dictionary)
        verbose_logger.debug(
            f"added/updated model={model_cost_key} in litellm.model_cost: {model_cost_key}"
        )
        # add new model names to provider lists
        if value.get("litellm_provider") == "openai":
            if key not in litellm.open_ai_chat_completion_models:
                litellm.open_ai_chat_completion_models.append(key)
        elif value.get("litellm_provider") == "text-completion-openai":
            if key not in litellm.open_ai_text_completion_models:
                litellm.open_ai_text_completion_models.append(key)
        elif value.get("litellm_provider") == "cohere":
            if key not in litellm.cohere_models:
                litellm.cohere_models.append(key)
        elif value.get("litellm_provider") == "anthropic":
            if key not in litellm.anthropic_models:
                litellm.anthropic_models.append(key)
        elif value.get("litellm_provider") == "openrouter":
            split_string = key.split("/", 1)
            if key not in litellm.openrouter_models:
                litellm.openrouter_models.append(split_string[1])
        elif value.get("litellm_provider") == "vertex_ai-text-models":
            if key not in litellm.vertex_text_models:
                litellm.vertex_text_models.append(key)
        elif value.get("litellm_provider") == "vertex_ai-code-text-models":
            if key not in litellm.vertex_code_text_models:
                litellm.vertex_code_text_models.append(key)
        elif value.get("litellm_provider") == "vertex_ai-chat-models":
            if key not in litellm.vertex_chat_models:
                litellm.vertex_chat_models.append(key)
        elif value.get("litellm_provider") == "vertex_ai-code-chat-models":
            if key not in litellm.vertex_code_chat_models:
                litellm.vertex_code_chat_models.append(key)
        elif value.get("litellm_provider") == "ai21":
            if key not in litellm.ai21_models:
                litellm.ai21_models.append(key)
        elif value.get("litellm_provider") == "nlp_cloud":
            if key not in litellm.nlp_cloud_models:
                litellm.nlp_cloud_models.append(key)
        elif value.get("litellm_provider") == "aleph_alpha":
            if key not in litellm.aleph_alpha_models:
                litellm.aleph_alpha_models.append(key)
        elif value.get("litellm_provider") == "bedrock":
            if key not in litellm.bedrock_models:
                litellm.bedrock_models.append(key)
        elif value.get("litellm_provider") == "novita":
            if key not in litellm.novita_models:
                litellm.novita_models.append(key)
    return model_cost


def _should_drop_param(k, additional_drop_params) -> bool:
    if (
        additional_drop_params is not None
        and isinstance(additional_drop_params, list)
        and k in additional_drop_params
    ):
        return True  # allow user to drop specific params for a model - e.g. vllm - logit bias

    return False


def _get_non_default_params(
    passed_params: dict, default_params: dict, additional_drop_params: Optional[bool]
) -> dict:
    non_default_params = {}
    for k, v in passed_params.items():
        if (
            k in default_params
            and v != default_params[k]
            and _should_drop_param(k=k, additional_drop_params=additional_drop_params)
            is False
        ):
            non_default_params[k] = v

    return non_default_params


def get_optional_params_transcription(
    model: str,
    language: Optional[str] = None,
    prompt: Optional[str] = None,
    response_format: Optional[str] = None,
    temperature: Optional[int] = None,
    timestamp_granularities: Optional[List[Literal["word", "segment"]]] = None,
    custom_llm_provider: Optional[str] = None,
    drop_params: Optional[bool] = None,
    **kwargs,
):
    # retrieve all parameters passed to the function
    passed_params = locals()
    custom_llm_provider = passed_params.pop("custom_llm_provider")
    drop_params = passed_params.pop("drop_params")
    special_params = passed_params.pop("kwargs")
    for k, v in special_params.items():
        passed_params[k] = v

    default_params = {
        "language": None,
        "prompt": None,
        "response_format": None,
        "temperature": None,  # openai defaults this to 0
    }

    non_default_params = {
        k: v
        for k, v in passed_params.items()
        if (k in default_params and v != default_params[k])
    }
    optional_params = {}

    ## raise exception if non-default value passed for non-openai/azure embedding calls
    def _check_valid_arg(supported_params):
        if len(non_default_params.keys()) > 0:
            keys = list(non_default_params.keys())
            for k in keys:
                if (
                    drop_params is True or litellm.drop_params is True
                ) and k not in supported_params:  # drop the unsupported non-default values
                    non_default_params.pop(k, None)
                elif k not in supported_params:
                    raise UnsupportedParamsError(
                        status_code=500,
                        message=f"Setting user/encoding format is not supported by {custom_llm_provider}. To drop it from the call, set `litellm.drop_params = True`.",
                    )
            return non_default_params

    provider_config: Optional[BaseAudioTranscriptionConfig] = None
    if custom_llm_provider is not None:
        provider_config = ProviderConfigManager.get_provider_audio_transcription_config(
            model=model,
            provider=LlmProviders(custom_llm_provider),
        )

    if custom_llm_provider == "openai" or custom_llm_provider == "azure":
        optional_params = non_default_params
    elif custom_llm_provider == "groq":
        supported_params = litellm.GroqSTTConfig().get_supported_openai_params_stt()
        _check_valid_arg(supported_params=supported_params)
        optional_params = litellm.GroqSTTConfig().map_openai_params_stt(
            non_default_params=non_default_params,
            optional_params=optional_params,
            model=model,
            drop_params=drop_params if drop_params is not None else False,
        )
    elif provider_config is not None:  # handles fireworks ai, and any future providers
        supported_params = provider_config.get_supported_openai_params(model=model)
        _check_valid_arg(supported_params=supported_params)
        optional_params = provider_config.map_openai_params(
            non_default_params=non_default_params,
            optional_params=optional_params,
            model=model,
            drop_params=drop_params if drop_params is not None else False,
        )
    for k in passed_params.keys():  # pass additional kwargs without modification
        if k not in default_params.keys():
            optional_params[k] = passed_params[k]
    return optional_params


def get_optional_params_image_gen(
    model: Optional[str] = None,
    n: Optional[int] = None,
    quality: Optional[str] = None,
    response_format: Optional[str] = None,
    size: Optional[str] = None,
    style: Optional[str] = None,
    user: Optional[str] = None,
    custom_llm_provider: Optional[str] = None,
    additional_drop_params: Optional[bool] = None,
    provider_config: Optional[BaseImageGenerationConfig] = None,
    drop_params: Optional[bool] = None,
    **kwargs,
):
    # retrieve all parameters passed to the function
    passed_params = locals()
    model = passed_params.pop("model", None)
    custom_llm_provider = passed_params.pop("custom_llm_provider")
    provider_config = passed_params.pop("provider_config", None)
    drop_params = passed_params.pop("drop_params", None)
    additional_drop_params = passed_params.pop("additional_drop_params", None)
    special_params = passed_params.pop("kwargs")
    for k, v in special_params.items():
        if k.startswith("aws_") and (
            custom_llm_provider != "bedrock" and custom_llm_provider != "sagemaker"
        ):  # allow dynamically setting boto3 init logic
            continue
        elif k == "hf_model_name" and custom_llm_provider != "sagemaker":
            continue
        elif (
            k.startswith("vertex_")
            and custom_llm_provider != "vertex_ai"
            and custom_llm_provider != "vertex_ai_beta"
        ):  # allow dynamically setting vertex ai init logic
            continue
        passed_params[k] = v

    default_params = {
        "n": None,
        "quality": None,
        "response_format": None,
        "size": None,
        "style": None,
        "user": None,
    }

    non_default_params = _get_non_default_params(
        passed_params=passed_params,
        default_params=default_params,
        additional_drop_params=additional_drop_params,
    )
    optional_params: Dict[str, Any] = {}

    ## raise exception if non-default value passed for non-openai/azure embedding calls
    def _check_valid_arg(supported_params):
        if len(non_default_params.keys()) > 0:
            keys = list(non_default_params.keys())
            for k in keys:
                if (
                    litellm.drop_params is True or drop_params is True
                ) and k not in supported_params:  # drop the unsupported non-default values
                    non_default_params.pop(k, None)
                elif k not in supported_params:
                    raise UnsupportedParamsError(
                        status_code=500,
                        message=f"Setting `{k}` is not supported by {custom_llm_provider}, {model}. To drop it from the call, set `litellm.drop_params = True`.",
                    )
            return non_default_params

    if provider_config is not None:
        supported_params = provider_config.get_supported_openai_params(
            model=model or ""
        )
        _check_valid_arg(supported_params=supported_params)
        optional_params = provider_config.map_openai_params(
            non_default_params=non_default_params,
            optional_params=optional_params,
            model=model or "",
            drop_params=drop_params if drop_params is not None else False,
        )
    elif (
        custom_llm_provider == "openai"
        or custom_llm_provider == "azure"
        or custom_llm_provider in litellm.openai_compatible_providers
    ):
        optional_params = non_default_params
    elif custom_llm_provider == "bedrock":
        # use stability3 config class if model is a stability3 model
        config_class = (
            litellm.AmazonStability3Config
            if litellm.AmazonStability3Config._is_stability_3_model(model=model)
            else (
                litellm.AmazonNovaCanvasConfig
                if litellm.AmazonNovaCanvasConfig._is_nova_model(model=model)
                else litellm.AmazonStabilityConfig
            )
        )
        supported_params = config_class.get_supported_openai_params(model=model)
        _check_valid_arg(supported_params=supported_params)
        optional_params = config_class.map_openai_params(
            non_default_params=non_default_params, optional_params={}
        )
    elif custom_llm_provider == "vertex_ai":
        supported_params = ["n"]
        """
        All params here: https://console.cloud.google.com/vertex-ai/publishers/google/model-garden/imagegeneration?project=adroit-crow-413218
        """
        _check_valid_arg(supported_params=supported_params)
        if n is not None:
            optional_params["sampleCount"] = int(n)

    for k in passed_params.keys():
        if k not in default_params.keys():
            optional_params[k] = passed_params[k]
    return optional_params


def get_optional_params_embeddings(  # noqa: PLR0915
    # 2 optional params
    model: str,
    user: Optional[str] = None,
    encoding_format: Optional[str] = None,
    dimensions: Optional[int] = None,
    custom_llm_provider="",
    drop_params: Optional[bool] = None,
    additional_drop_params: Optional[bool] = None,
    **kwargs,
):
    # retrieve all parameters passed to the function
    passed_params = locals()
    custom_llm_provider = passed_params.pop("custom_llm_provider", None)
    special_params = passed_params.pop("kwargs")
    for k, v in special_params.items():
        passed_params[k] = v

    drop_params = passed_params.pop("drop_params", None)
    additional_drop_params = passed_params.pop("additional_drop_params", None)

    default_params = {"user": None, "encoding_format": None, "dimensions": None}

    def _check_valid_arg(supported_params: Optional[list]):
        if supported_params is None:
            return
        unsupported_params = {}
        for k in non_default_params.keys():
            if k not in supported_params:
                unsupported_params[k] = non_default_params[k]
        if unsupported_params:
            if litellm.drop_params is True or (
                drop_params is not None and drop_params is True
            ):
                pass
            else:
                raise UnsupportedParamsError(
                    status_code=500,
                    message=f"{custom_llm_provider} does not support parameters: {unsupported_params}, for model={model}. To drop these, set `litellm.drop_params=True` or for proxy:\n\n`litellm_settings:\n drop_params: true`\n",
                )

    non_default_params = _get_non_default_params(
        passed_params=passed_params,
        default_params=default_params,
        additional_drop_params=additional_drop_params,
    )

    provider_config: Optional[BaseEmbeddingConfig] = None

    if (
        custom_llm_provider is not None
        and custom_llm_provider in LlmProviders._member_map_.values()
    ):
        provider_config = ProviderConfigManager.get_provider_embedding_config(
            model=model,
            provider=LlmProviders(custom_llm_provider),
        )

    if provider_config is not None:
        supported_params: Optional[list] = provider_config.get_supported_openai_params(
            model=model
        )
        _check_valid_arg(supported_params=supported_params)
        optional_params = provider_config.map_openai_params(
            non_default_params=non_default_params,
            optional_params={},
            model=model,
            drop_params=drop_params if drop_params is not None else False,
        )
        final_params = {**optional_params, **kwargs}
        return final_params
    ## raise exception if non-default value passed for non-openai/azure embedding calls
    elif custom_llm_provider == "openai":
        # 'dimensions` is only supported in `text-embedding-3` and later models

        if (
            model is not None
            and "text-embedding-3" not in model
            and "dimensions" in non_default_params.keys()
        ):
            raise UnsupportedParamsError(
                status_code=500,
                message="Setting dimensions is not supported for OpenAI `text-embedding-3` and later models. To drop it from the call, set `litellm.drop_params = True`.",
            )
    elif custom_llm_provider == "triton":
        supported_params = get_supported_openai_params(
            model=model,
            custom_llm_provider=custom_llm_provider,
            request_type="embeddings",
        )
        _check_valid_arg(supported_params=supported_params)
        optional_params = litellm.TritonEmbeddingConfig().map_openai_params(
            non_default_params=non_default_params,
            optional_params={},
            model=model,
            drop_params=drop_params if drop_params is not None else False,
        )
        final_params = {**optional_params, **kwargs}
        return final_params
    elif custom_llm_provider == "databricks":
        supported_params = get_supported_openai_params(
            model=model or "",
            custom_llm_provider="databricks",
            request_type="embeddings",
        )
        _check_valid_arg(supported_params=supported_params)
        optional_params = litellm.DatabricksEmbeddingConfig().map_openai_params(
            non_default_params=non_default_params, optional_params={}
        )
        final_params = {**optional_params, **kwargs}
        return final_params
    elif custom_llm_provider == "nvidia_nim":
        supported_params = get_supported_openai_params(
            model=model or "",
            custom_llm_provider="nvidia_nim",
            request_type="embeddings",
        )
        _check_valid_arg(supported_params=supported_params)
        optional_params = litellm.nvidiaNimEmbeddingConfig.map_openai_params(
            non_default_params=non_default_params, optional_params={}, kwargs=kwargs
        )
        return optional_params
    elif custom_llm_provider == "vertex_ai" or custom_llm_provider == "gemini":
        supported_params = get_supported_openai_params(
            model=model,
            custom_llm_provider="vertex_ai",
            request_type="embeddings",
        )
        _check_valid_arg(supported_params=supported_params)
        (
            optional_params,
            kwargs,
        ) = litellm.VertexAITextEmbeddingConfig().map_openai_params(
            non_default_params=non_default_params, optional_params={}, kwargs=kwargs
        )
        final_params = {**optional_params, **kwargs}
        return final_params
    elif custom_llm_provider == "lm_studio":
        supported_params = (
            litellm.LmStudioEmbeddingConfig().get_supported_openai_params()
        )
        _check_valid_arg(supported_params=supported_params)
        optional_params = litellm.LmStudioEmbeddingConfig().map_openai_params(
            non_default_params=non_default_params, optional_params={}
        )
        final_params = {**optional_params, **kwargs}
        return final_params
    elif custom_llm_provider == "bedrock":
        # if dimensions is in non_default_params -> pass it for model=bedrock/amazon.titan-embed-text-v2
        if "amazon.titan-embed-text-v1" in model:
            object: Any = litellm.AmazonTitanG1Config()
        elif "amazon.titan-embed-image-v1" in model:
            object = litellm.AmazonTitanMultimodalEmbeddingG1Config()
        elif "amazon.titan-embed-text-v2:0" in model:
            object = litellm.AmazonTitanV2Config()
        elif "cohere.embed-multilingual-v3" in model:
            object = litellm.BedrockCohereEmbeddingConfig()
        else:  # unmapped model
            supported_params = []
            _check_valid_arg(supported_params=supported_params)
            final_params = {**kwargs}
            return final_params

        supported_params = object.get_supported_openai_params()
        _check_valid_arg(supported_params=supported_params)
        optional_params = object.map_openai_params(
            non_default_params=non_default_params, optional_params={}
        )
        final_params = {**optional_params, **kwargs}
        return final_params
    elif custom_llm_provider == "mistral":
        supported_params = get_supported_openai_params(
            model=model,
            custom_llm_provider="mistral",
            request_type="embeddings",
        )
        _check_valid_arg(supported_params=supported_params)
        optional_params = litellm.MistralEmbeddingConfig().map_openai_params(
            non_default_params=non_default_params, optional_params={}
        )
        final_params = {**optional_params, **kwargs}
        return final_params
    elif custom_llm_provider == "jina_ai":
        supported_params = get_supported_openai_params(
            model=model,
            custom_llm_provider="jina_ai",
            request_type="embeddings",
        )
        _check_valid_arg(supported_params=supported_params)
        optional_params = litellm.JinaAIEmbeddingConfig().map_openai_params(
            non_default_params=non_default_params, optional_params={}
        )
        final_params = {**optional_params, **kwargs}
        return final_params
    elif custom_llm_provider == "voyage":
        supported_params = get_supported_openai_params(
            model=model,
            custom_llm_provider="voyage",
            request_type="embeddings",
        )
        _check_valid_arg(supported_params=supported_params)
        optional_params = litellm.VoyageEmbeddingConfig().map_openai_params(
            non_default_params=non_default_params,
            optional_params={},
            model=model,
            drop_params=drop_params if drop_params is not None else False,
        )
        final_params = {**optional_params, **kwargs}
        return final_params
    elif custom_llm_provider == "infinity":
        supported_params = get_supported_openai_params(
            model=model,
            custom_llm_provider="infinity",
            request_type="embeddings",
        )
        _check_valid_arg(supported_params=supported_params)
        optional_params = litellm.InfinityEmbeddingConfig().map_openai_params(
            non_default_params=non_default_params,
            optional_params={},
            model=model,
            drop_params=drop_params if drop_params is not None else False,
        )
        final_params = {**optional_params, **kwargs}
        return final_params
    elif custom_llm_provider == "fireworks_ai":
        supported_params = get_supported_openai_params(
            model=model,
            custom_llm_provider="fireworks_ai",
            request_type="embeddings",
        )
        _check_valid_arg(supported_params=supported_params)
        optional_params = litellm.FireworksAIEmbeddingConfig().map_openai_params(
            non_default_params=non_default_params, optional_params={}, model=model
        )
        final_params = {**optional_params, **kwargs}
        return final_params

    elif (
        custom_llm_provider != "openai"
        and custom_llm_provider != "azure"
        and custom_llm_provider not in litellm.openai_compatible_providers
    ):
        if len(non_default_params.keys()) > 0:
            if (
                litellm.drop_params is True or drop_params is True
            ):  # drop the unsupported non-default values
                keys = list(non_default_params.keys())
                for k in keys:
                    non_default_params.pop(k, None)
            else:
                raise UnsupportedParamsError(
                    status_code=500,
                    message=f"Setting {non_default_params} is not supported by {custom_llm_provider}. To drop it from the call, set `litellm.drop_params = True`.",
                )

    final_params = {**non_default_params, **kwargs}

    return final_params


def _remove_additional_properties(schema):
    """
    clean out 'additionalProperties = False'. Causes vertexai/gemini OpenAI API Schema errors - https://github.com/langchain-ai/langchainjs/issues/5240

    Relevant Issues: https://github.com/BerriAI/litellm/issues/6136, https://github.com/BerriAI/litellm/issues/6088
    """
    if isinstance(schema, dict):
        # Remove the 'additionalProperties' key if it exists and is set to False
        if "additionalProperties" in schema and schema["additionalProperties"] is False:
            del schema["additionalProperties"]

        # Recursively process all dictionary values
        for key, value in schema.items():
            _remove_additional_properties(value)

    elif isinstance(schema, list):
        # Recursively process all items in the list
        for item in schema:
            _remove_additional_properties(item)

    return schema


def _remove_strict_from_schema(schema):
    """
    Relevant Issues: https://github.com/BerriAI/litellm/issues/6136, https://github.com/BerriAI/litellm/issues/6088
    """
    if isinstance(schema, dict):
        # Remove the 'additionalProperties' key if it exists and is set to False
        if "strict" in schema:
            del schema["strict"]

        # Recursively process all dictionary values
        for key, value in schema.items():
            _remove_strict_from_schema(value)

    elif isinstance(schema, list):
        # Recursively process all items in the list
        for item in schema:
            _remove_strict_from_schema(item)

    return schema


def _remove_unsupported_params(
    non_default_params: dict, supported_openai_params: Optional[List[str]]
) -> dict:
    """
    Remove unsupported params from non_default_params
    """
    remove_keys = []
    if supported_openai_params is None:
        return {}  # no supported params, so no optional openai params to send
    for param in non_default_params.keys():
        if param not in supported_openai_params:
            remove_keys.append(param)
    for key in remove_keys:
        non_default_params.pop(key, None)
    return non_default_params


def pre_process_non_default_params(
    passed_params: dict,
    special_params: dict,
    custom_llm_provider: str,
    additional_drop_params: Optional[List[str]],
    model: str,
    remove_sensitive_keys: bool = False,
    add_provider_specific_params: bool = False,
) -> dict:
    """
    Pre-process non-default params to a standardized format
    """
    # retrieve all parameters passed to the function

    for k, v in special_params.items():
        if k.startswith("aws_") and (
            custom_llm_provider != "bedrock"
            and not custom_llm_provider.startswith("sagemaker")
        ):  # allow dynamically setting boto3 init logic
            continue
        elif k == "hf_model_name" and custom_llm_provider != "sagemaker":
            continue
        elif (
            k.startswith("vertex_")
            and custom_llm_provider != "vertex_ai"
            and custom_llm_provider != "vertex_ai_beta"
        ):  # allow dynamically setting vertex ai init logic
            continue
        passed_params[k] = v

    # filter out those parameters that were passed with non-default values

    non_default_params = {
        k: v
        for k, v in passed_params.items()
        if (
            k != "model"
            and k != "custom_llm_provider"
            and k != "api_version"
            and k != "drop_params"
            and k != "allowed_openai_params"
            and k != "additional_drop_params"
            and k != "messages"
            and k in DEFAULT_CHAT_COMPLETION_PARAM_VALUES
            and v != DEFAULT_CHAT_COMPLETION_PARAM_VALUES[k]
            and _should_drop_param(k=k, additional_drop_params=additional_drop_params)
            is False
        )
    }

    provider_config: Optional[BaseConfig] = None
    if custom_llm_provider is not None and custom_llm_provider in [
        provider.value for provider in LlmProviders
    ]:
        provider_config = ProviderConfigManager.get_provider_chat_config(
            model=model, provider=LlmProviders(custom_llm_provider)
        )

    if "response_format" in non_default_params:
        if provider_config is not None:
            non_default_params[
                "response_format"
            ] = provider_config.get_json_schema_from_pydantic_object(
                response_format=non_default_params["response_format"]
            )
        else:
            non_default_params["response_format"] = type_to_response_format_param(
                response_format=non_default_params["response_format"]
            )

    if "tools" in non_default_params and isinstance(
        non_default_params, list
    ):  # fixes https://github.com/BerriAI/litellm/issues/4933
        tools = non_default_params["tools"]
        for (
            tool
        ) in (
            tools
        ):  # clean out 'additionalProperties = False'. Causes vertexai/gemini OpenAI API Schema errors - https://github.com/langchain-ai/langchainjs/issues/5240
            tool_function = tool.get("function", {})
            parameters = tool_function.get("parameters", None)
            if parameters is not None:
                new_parameters = copy.deepcopy(parameters)
                if (
                    "additionalProperties" in new_parameters
                    and new_parameters["additionalProperties"] is False
                ):
                    new_parameters.pop("additionalProperties", None)
                tool_function["parameters"] = new_parameters

    if add_provider_specific_params:
        non_default_params = add_provider_specific_params_to_optional_params(
            optional_params=non_default_params,
            passed_params=passed_params,
        )

    if remove_sensitive_keys:
        non_default_params = remove_sensitive_keys_from_dict(non_default_params)
    return non_default_params


def remove_sensitive_keys_from_dict(d: dict) -> dict:
    """
    Remove sensitive keys from a dictionary
    """
    sensitive_key_phrases = ["key", "secret", "access", "credential"]
    remove_keys = []
    for key in d.keys():
        if any(phrase in key.lower() for phrase in sensitive_key_phrases):
            remove_keys.append(key)
    for key in remove_keys:
        d.pop(key)
    return d


def pre_process_optional_params(
    passed_params: dict, non_default_params: dict, custom_llm_provider: str
) -> dict:
    """For .completion(), preprocess optional params"""
    optional_params: Dict = {}

    common_auth_dict = litellm.common_cloud_provider_auth_params
    if custom_llm_provider in common_auth_dict["providers"]:
        """
        Check if params = ["project", "region_name", "token"]
        and correctly translate for = ["azure", "vertex_ai", "watsonx", "aws"]
        """
        if custom_llm_provider == "azure":
            optional_params = litellm.AzureOpenAIConfig().map_special_auth_params(
                non_default_params=passed_params, optional_params=optional_params
            )
        elif custom_llm_provider == "bedrock":
            optional_params = (
                litellm.AmazonBedrockGlobalConfig().map_special_auth_params(
                    non_default_params=passed_params, optional_params=optional_params
                )
            )
        elif (
            custom_llm_provider == "vertex_ai"
            or custom_llm_provider == "vertex_ai_beta"
        ):
            optional_params = litellm.VertexAIConfig().map_special_auth_params(
                non_default_params=passed_params, optional_params=optional_params
            )
        elif custom_llm_provider == "watsonx":
            optional_params = litellm.IBMWatsonXAIConfig().map_special_auth_params(
                non_default_params=passed_params, optional_params=optional_params
            )

    ## raise exception if function calling passed in for a provider that doesn't support it
    if (
        "functions" in non_default_params
        or "function_call" in non_default_params
        or "tools" in non_default_params
    ):
        if (
            custom_llm_provider == "ollama"
            and custom_llm_provider != "text-completion-openai"
            and custom_llm_provider != "azure"
            and custom_llm_provider != "vertex_ai"
            and custom_llm_provider != "anyscale"
            and custom_llm_provider != "together_ai"
            and custom_llm_provider != "groq"
            and custom_llm_provider != "nvidia_nim"
            and custom_llm_provider != "cerebras"
            and custom_llm_provider != "xai"
            and custom_llm_provider != "ai21_chat"
            and custom_llm_provider != "volcengine"
            and custom_llm_provider != "deepseek"
            and custom_llm_provider != "codestral"
            and custom_llm_provider != "mistral"
            and custom_llm_provider != "anthropic"
            and custom_llm_provider != "cohere_chat"
            and custom_llm_provider != "cohere"
            and custom_llm_provider != "bedrock"
            and custom_llm_provider != "ollama_chat"
            and custom_llm_provider != "openrouter"
            and custom_llm_provider != "nebius"
            and custom_llm_provider not in litellm.openai_compatible_providers
        ):
            if custom_llm_provider == "ollama":
                # ollama actually supports json output
                optional_params["format"] = "json"
                litellm.add_function_to_prompt = (
                    True  # so that main.py adds the function call to the prompt
                )
                if "tools" in non_default_params:
                    optional_params[
                        "functions_unsupported_model"
                    ] = non_default_params.pop("tools")
                    non_default_params.pop(
                        "tool_choice", None
                    )  # causes ollama requests to hang
                elif "functions" in non_default_params:
                    optional_params[
                        "functions_unsupported_model"
                    ] = non_default_params.pop("functions")
            elif (
                litellm.add_function_to_prompt
            ):  # if user opts to add it to prompt instead
                optional_params["functions_unsupported_model"] = non_default_params.pop(
                    "tools", non_default_params.pop("functions", None)
                )
            else:
                raise UnsupportedParamsError(
                    status_code=500,
                    message=f"Function calling is not supported by {custom_llm_provider}.",
                )

    return optional_params


def get_optional_params(  # noqa: PLR0915
    # use the openai defaults
    # https://platform.openai.com/docs/api-reference/chat/create
    model: str,
    functions=None,
    function_call=None,
    temperature=None,
    top_p=None,
    n=None,
    stream=False,
    stream_options=None,
    stop=None,
    max_tokens=None,
    max_completion_tokens=None,
    modalities=None,
    prediction=None,
    audio=None,
    presence_penalty=None,
    frequency_penalty=None,
    logit_bias=None,
    user=None,
    custom_llm_provider="",
    response_format=None,
    seed=None,
    tools=None,
    tool_choice=None,
    max_retries=None,
    logprobs=None,
    top_logprobs=None,
    extra_headers=None,
    api_version=None,
    parallel_tool_calls=None,
    drop_params=None,
    allowed_openai_params: Optional[List[str]] = None,
    reasoning_effort=None,
    additional_drop_params=None,
    messages: Optional[List[AllMessageValues]] = None,
    thinking: Optional[AnthropicThinkingParam] = None,
    web_search_options: Optional[OpenAIWebSearchOptions] = None,
    **kwargs,
):
    passed_params = locals().copy()
    special_params = passed_params.pop("kwargs")
    non_default_params = pre_process_non_default_params(
        passed_params=passed_params,
        special_params=special_params,
        custom_llm_provider=custom_llm_provider,
        additional_drop_params=additional_drop_params,
        model=model,
    )
    optional_params = pre_process_optional_params(
        passed_params=passed_params,
        non_default_params=non_default_params,
        custom_llm_provider=custom_llm_provider,
    )
    provider_config: Optional[BaseConfig] = None
    if custom_llm_provider is not None and custom_llm_provider in [
        provider.value for provider in LlmProviders
    ]:
        provider_config = ProviderConfigManager.get_provider_chat_config(
            model=model, provider=LlmProviders(custom_llm_provider)
        )

    def _check_valid_arg(supported_params: List[str]):
        """
        Check if the params passed to completion() are supported by the provider

        Args:
            supported_params: List[str] - supported params from the litellm config
        """
        verbose_logger.info(
            f"\nLiteLLM completion() model= {model}; provider = {custom_llm_provider}"
        )
        verbose_logger.debug(
            f"\nLiteLLM: Params passed to completion() {passed_params}"
        )
        verbose_logger.debug(
            f"\nLiteLLM: Non-Default params passed to completion() {non_default_params}"
        )
        unsupported_params = {}
        for k in non_default_params.keys():
            if k not in supported_params:
                if k == "user" or k == "stream_options" or k == "stream":
                    continue
                if k == "n" and n == 1:  # langchain sends n=1 as a default value
                    continue  # skip this param
                if (
                    k == "max_retries"
                ):  # TODO: This is a patch. We support max retries for OpenAI, Azure. For non OpenAI LLMs we need to add support for max retries
                    continue  # skip this param
                # Always keeps this in elif code blocks
                else:
                    unsupported_params[k] = non_default_params[k]

        if unsupported_params:
            if litellm.drop_params is True or (
                drop_params is not None and drop_params is True
            ):
                for k in unsupported_params.keys():
                    non_default_params.pop(k, None)
            else:
                raise UnsupportedParamsError(
                    status_code=500,
                    message=f"{custom_llm_provider} does not support parameters: {list(unsupported_params.keys())}, for model={model}. To drop these, set `litellm.drop_params=True` or for proxy:\n\n`litellm_settings:\n drop_params: true`\n. \n If you want to use these params dynamically send allowed_openai_params={list(unsupported_params.keys())} in your request.",
                )

    supported_params = get_supported_openai_params(
        model=model, custom_llm_provider=custom_llm_provider
    )
    if supported_params is None:
        supported_params = get_supported_openai_params(
            model=model, custom_llm_provider="openai"
        )

    supported_params = supported_params or []
    allowed_openai_params = allowed_openai_params or []
    supported_params.extend(allowed_openai_params)

    _check_valid_arg(
        supported_params=supported_params or [],
    )
    ## raise exception if provider doesn't support passed in param
    if custom_llm_provider == "anthropic":
        ## check if unsupported param passed in
        optional_params = litellm.AnthropicConfig().map_openai_params(
            model=model,
            non_default_params=non_default_params,
            optional_params=optional_params,
            drop_params=(
                drop_params
                if drop_params is not None and isinstance(drop_params, bool)
                else False
            ),
        )
    elif custom_llm_provider == "anthropic_text":
        optional_params = litellm.AnthropicTextConfig().map_openai_params(
            model=model,
            non_default_params=non_default_params,
            optional_params=optional_params,
            drop_params=(
                drop_params
                if drop_params is not None and isinstance(drop_params, bool)
                else False
            ),
        )
        optional_params = litellm.AnthropicTextConfig().map_openai_params(
            model=model,
            non_default_params=non_default_params,
            optional_params=optional_params,
            drop_params=(
                drop_params
                if drop_params is not None and isinstance(drop_params, bool)
                else False
            ),
        )

    elif custom_llm_provider == "cohere":
        ## check if unsupported param passed in
        # handle cohere params
        optional_params = litellm.CohereConfig().map_openai_params(
            non_default_params=non_default_params,
            optional_params=optional_params,
            model=model,
            drop_params=(
                drop_params
                if drop_params is not None and isinstance(drop_params, bool)
                else False
            ),
        )
    elif custom_llm_provider == "cohere_chat":
        # handle cohere params
        optional_params = litellm.CohereChatConfig().map_openai_params(
            non_default_params=non_default_params,
            optional_params=optional_params,
            model=model,
            drop_params=(
                drop_params
                if drop_params is not None and isinstance(drop_params, bool)
                else False
            ),
        )
    elif custom_llm_provider == "triton":
        optional_params = litellm.TritonConfig().map_openai_params(
            non_default_params=non_default_params,
            optional_params=optional_params,
            model=model,
            drop_params=drop_params if drop_params is not None else False,
        )

    elif custom_llm_provider == "maritalk":
        optional_params = litellm.MaritalkConfig().map_openai_params(
            non_default_params=non_default_params,
            optional_params=optional_params,
            model=model,
            drop_params=(
                drop_params
                if drop_params is not None and isinstance(drop_params, bool)
                else False
            ),
        )
    elif custom_llm_provider == "replicate":
        optional_params = litellm.ReplicateConfig().map_openai_params(
            non_default_params=non_default_params,
            optional_params=optional_params,
            model=model,
            drop_params=(
                drop_params
                if drop_params is not None and isinstance(drop_params, bool)
                else False
            ),
        )
    elif custom_llm_provider == "predibase":
        optional_params = litellm.PredibaseConfig().map_openai_params(
            non_default_params=non_default_params,
            optional_params=optional_params,
            model=model,
            drop_params=(
                drop_params
                if drop_params is not None and isinstance(drop_params, bool)
                else False
            ),
        )
    elif custom_llm_provider == "huggingface":
        optional_params = litellm.HuggingFaceChatConfig().map_openai_params(
            non_default_params=non_default_params,
            optional_params=optional_params,
            model=model,
            drop_params=(
                drop_params
                if drop_params is not None and isinstance(drop_params, bool)
                else False
            ),
        )
    elif custom_llm_provider == "together_ai":
        optional_params = litellm.TogetherAIConfig().map_openai_params(
            non_default_params=non_default_params,
            optional_params=optional_params,
            model=model,
            drop_params=(
                drop_params
                if drop_params is not None and isinstance(drop_params, bool)
                else False
            ),
        )
    elif custom_llm_provider == "vertex_ai" and (
        model in litellm.vertex_chat_models
        or model in litellm.vertex_code_chat_models
        or model in litellm.vertex_text_models
        or model in litellm.vertex_code_text_models
        or model in litellm.vertex_language_models
        or model in litellm.vertex_vision_models
    ):
        optional_params = litellm.VertexGeminiConfig().map_openai_params(
            non_default_params=non_default_params,
            optional_params=optional_params,
            model=model,
            drop_params=(
                drop_params
                if drop_params is not None and isinstance(drop_params, bool)
                else False
            ),
        )

    elif custom_llm_provider == "gemini":
        optional_params = litellm.GoogleAIStudioGeminiConfig().map_openai_params(
            non_default_params=non_default_params,
            optional_params=optional_params,
            model=model,
            drop_params=(
                drop_params
                if drop_params is not None and isinstance(drop_params, bool)
                else False
            ),
        )
    elif custom_llm_provider == "vertex_ai_beta" or (
        custom_llm_provider == "vertex_ai" and "gemini" in model
    ):
        optional_params = litellm.VertexGeminiConfig().map_openai_params(
            non_default_params=non_default_params,
            optional_params=optional_params,
            model=model,
            drop_params=(
                drop_params
                if drop_params is not None and isinstance(drop_params, bool)
                else False
            ),
        )
    elif litellm.VertexAIAnthropicConfig.is_supported_model(
        model=model, custom_llm_provider=custom_llm_provider
    ):
        optional_params = litellm.VertexAIAnthropicConfig().map_openai_params(
            model=model,
            non_default_params=non_default_params,
            optional_params=optional_params,
            drop_params=(
                drop_params
                if drop_params is not None and isinstance(drop_params, bool)
                else False
            ),
        )
    elif custom_llm_provider == "vertex_ai":
        if model in litellm.vertex_mistral_models:
            if "codestral" in model:
                optional_params = (
                    litellm.CodestralTextCompletionConfig().map_openai_params(
                        model=model,
                        non_default_params=non_default_params,
                        optional_params=optional_params,
                        drop_params=(
                            drop_params
                            if drop_params is not None and isinstance(drop_params, bool)
                            else False
                        ),
                    )
                )
            else:
                optional_params = litellm.MistralConfig().map_openai_params(
                    model=model,
                    non_default_params=non_default_params,
                    optional_params=optional_params,
                    drop_params=(
                        drop_params
                        if drop_params is not None and isinstance(drop_params, bool)
                        else False
                    ),
                )
        elif model in litellm.vertex_ai_ai21_models:
            optional_params = litellm.VertexAIAi21Config().map_openai_params(
                non_default_params=non_default_params,
                optional_params=optional_params,
                model=model,
                drop_params=(
                    drop_params
                    if drop_params is not None and isinstance(drop_params, bool)
                    else False
                ),
            )
        else:  # use generic openai-like param mapping
            optional_params = litellm.VertexAILlama3Config().map_openai_params(
                non_default_params=non_default_params,
                optional_params=optional_params,
                model=model,
                drop_params=(
                    drop_params
                    if drop_params is not None and isinstance(drop_params, bool)
                    else False
                ),
            )

    elif custom_llm_provider == "sagemaker":
        # temperature, top_p, n, stream, stop, max_tokens, n, presence_penalty default to None
        optional_params = litellm.SagemakerConfig().map_openai_params(
            non_default_params=non_default_params,
            optional_params=optional_params,
            model=model,
            drop_params=(
                drop_params
                if drop_params is not None and isinstance(drop_params, bool)
                else False
            ),
        )
    elif custom_llm_provider == "bedrock":
        bedrock_route = BedrockModelInfo.get_bedrock_route(model)
        bedrock_base_model = BedrockModelInfo.get_base_model(model)
        if bedrock_route == "converse" or bedrock_route == "converse_like":
            optional_params = litellm.AmazonConverseConfig().map_openai_params(
                model=model,
                non_default_params=non_default_params,
                optional_params=optional_params,
                drop_params=(
                    drop_params
                    if drop_params is not None and isinstance(drop_params, bool)
                    else False
                ),
            )

        elif "anthropic" in bedrock_base_model and bedrock_route == "invoke":
            if bedrock_base_model.startswith("anthropic.claude-3"):
                optional_params = (
                    litellm.AmazonAnthropicClaude3Config().map_openai_params(
                        non_default_params=non_default_params,
                        optional_params=optional_params,
                        model=model,
                        drop_params=(
                            drop_params
                            if drop_params is not None and isinstance(drop_params, bool)
                            else False
                        ),
                    )
                )

            else:
                optional_params = litellm.AmazonAnthropicConfig().map_openai_params(
                    non_default_params=non_default_params,
                    optional_params=optional_params,
                    model=model,
                    drop_params=(
                        drop_params
                        if drop_params is not None and isinstance(drop_params, bool)
                        else False
                    ),
                )
        elif provider_config is not None:
            optional_params = provider_config.map_openai_params(
                non_default_params=non_default_params,
                optional_params=optional_params,
                model=model,
                drop_params=(
                    drop_params
                    if drop_params is not None and isinstance(drop_params, bool)
                    else False
                ),
            )
    elif custom_llm_provider == "cloudflare":
        optional_params = litellm.CloudflareChatConfig().map_openai_params(
            model=model,
            non_default_params=non_default_params,
            optional_params=optional_params,
            drop_params=(
                drop_params
                if drop_params is not None and isinstance(drop_params, bool)
                else False
            ),
        )
    elif custom_llm_provider == "ollama":
        optional_params = litellm.OllamaConfig().map_openai_params(
            non_default_params=non_default_params,
            optional_params=optional_params,
            model=model,
            drop_params=(
                drop_params
                if drop_params is not None and isinstance(drop_params, bool)
                else False
            ),
        )
    elif custom_llm_provider == "ollama_chat":
        optional_params = litellm.OllamaChatConfig().map_openai_params(
            model=model,
            non_default_params=non_default_params,
            optional_params=optional_params,
            drop_params=(
                drop_params
                if drop_params is not None and isinstance(drop_params, bool)
                else False
            ),
        )
    elif custom_llm_provider == "nlp_cloud":
        optional_params = litellm.NLPCloudConfig().map_openai_params(
            non_default_params=non_default_params,
            optional_params=optional_params,
            model=model,
            drop_params=(
                drop_params
                if drop_params is not None and isinstance(drop_params, bool)
                else False
            ),
        )

    elif custom_llm_provider == "petals":
        optional_params = litellm.PetalsConfig().map_openai_params(
            non_default_params=non_default_params,
            optional_params=optional_params,
            model=model,
            drop_params=(
                drop_params
                if drop_params is not None and isinstance(drop_params, bool)
                else False
            ),
        )
    elif custom_llm_provider == "deepinfra":
        optional_params = litellm.DeepInfraConfig().map_openai_params(
            non_default_params=non_default_params,
            optional_params=optional_params,
            model=model,
            drop_params=(
                drop_params
                if drop_params is not None and isinstance(drop_params, bool)
                else False
            ),
        )
    elif custom_llm_provider == "perplexity" and provider_config is not None:
        optional_params = provider_config.map_openai_params(
            non_default_params=non_default_params,
            optional_params=optional_params,
            model=model,
            drop_params=(
                drop_params
                if drop_params is not None and isinstance(drop_params, bool)
                else False
            ),
        )
    elif custom_llm_provider == "mistral" or custom_llm_provider == "codestral":
        optional_params = litellm.MistralConfig().map_openai_params(
            non_default_params=non_default_params,
            optional_params=optional_params,
            model=model,
            drop_params=(
                drop_params
                if drop_params is not None and isinstance(drop_params, bool)
                else False
            ),
        )
    elif custom_llm_provider == "text-completion-codestral":
        optional_params = litellm.CodestralTextCompletionConfig().map_openai_params(
            non_default_params=non_default_params,
            optional_params=optional_params,
            model=model,
            drop_params=(
                drop_params
                if drop_params is not None and isinstance(drop_params, bool)
                else False
            ),
        )

    elif custom_llm_provider == "databricks":
        optional_params = litellm.DatabricksConfig().map_openai_params(
            non_default_params=non_default_params,
            optional_params=optional_params,
            model=model,
            drop_params=(
                drop_params
                if drop_params is not None and isinstance(drop_params, bool)
                else False
            ),
        )
    elif custom_llm_provider == "nvidia_nim":
        optional_params = litellm.NvidiaNimConfig().map_openai_params(
            model=model,
            non_default_params=non_default_params,
            optional_params=optional_params,
            drop_params=(
                drop_params
                if drop_params is not None and isinstance(drop_params, bool)
                else False
            ),
        )
    elif custom_llm_provider == "cerebras":
        optional_params = litellm.CerebrasConfig().map_openai_params(
            non_default_params=non_default_params,
            optional_params=optional_params,
            model=model,
            drop_params=(
                drop_params
                if drop_params is not None and isinstance(drop_params, bool)
                else False
            ),
        )
    elif custom_llm_provider == "xai":
        optional_params = litellm.XAIChatConfig().map_openai_params(
            model=model,
            non_default_params=non_default_params,
            optional_params=optional_params,
        )
    elif custom_llm_provider == "ai21_chat" or custom_llm_provider == "ai21":
        optional_params = litellm.AI21ChatConfig().map_openai_params(
            non_default_params=non_default_params,
            optional_params=optional_params,
            model=model,
            drop_params=(
                drop_params
                if drop_params is not None and isinstance(drop_params, bool)
                else False
            ),
        )
    elif custom_llm_provider == "fireworks_ai":
        optional_params = litellm.FireworksAIConfig().map_openai_params(
            non_default_params=non_default_params,
            optional_params=optional_params,
            model=model,
            drop_params=(
                drop_params
                if drop_params is not None and isinstance(drop_params, bool)
                else False
            ),
        )
    elif custom_llm_provider == "volcengine":
        optional_params = litellm.VolcEngineConfig().map_openai_params(
            non_default_params=non_default_params,
            optional_params=optional_params,
            model=model,
            drop_params=(
                drop_params
                if drop_params is not None and isinstance(drop_params, bool)
                else False
            ),
        )
    elif custom_llm_provider == "hosted_vllm":
        optional_params = litellm.HostedVLLMChatConfig().map_openai_params(
            non_default_params=non_default_params,
            optional_params=optional_params,
            model=model,
            drop_params=(
                drop_params
                if drop_params is not None and isinstance(drop_params, bool)
                else False
            ),
        )
    elif custom_llm_provider == "vllm":
        optional_params = litellm.VLLMConfig().map_openai_params(
            non_default_params=non_default_params,
            optional_params=optional_params,
            model=model,
            drop_params=(
                drop_params
                if drop_params is not None and isinstance(drop_params, bool)
                else False
            ),
        )
    elif custom_llm_provider == "groq":
        optional_params = litellm.GroqChatConfig().map_openai_params(
            non_default_params=non_default_params,
            optional_params=optional_params,
            model=model,
            drop_params=(
                drop_params
                if drop_params is not None and isinstance(drop_params, bool)
                else False
            ),
        )
    elif custom_llm_provider == "deepseek":
        optional_params = litellm.OpenAIConfig().map_openai_params(
            non_default_params=non_default_params,
            optional_params=optional_params,
            model=model,
            drop_params=(
                drop_params
                if drop_params is not None and isinstance(drop_params, bool)
                else False
            ),
        )
    elif custom_llm_provider == "openrouter":
        optional_params = litellm.OpenrouterConfig().map_openai_params(
            non_default_params=non_default_params,
            optional_params=optional_params,
            model=model,
            drop_params=(
                drop_params
                if drop_params is not None and isinstance(drop_params, bool)
                else False
            ),
        )

    elif custom_llm_provider == "watsonx":
        optional_params = litellm.IBMWatsonXChatConfig().map_openai_params(
            non_default_params=non_default_params,
            optional_params=optional_params,
            model=model,
            drop_params=(
                drop_params
                if drop_params is not None and isinstance(drop_params, bool)
                else False
            ),
        )
        # WatsonX-text param check
        for param in passed_params.keys():
            if litellm.IBMWatsonXAIConfig().is_watsonx_text_param(param):
                raise ValueError(
                    f"LiteLLM now defaults to Watsonx's `/text/chat` endpoint. Please use the `watsonx_text` provider instead, to call the `/text/generation` endpoint. Param: {param}"
                )
    elif custom_llm_provider == "watsonx_text":
        optional_params = litellm.IBMWatsonXAIConfig().map_openai_params(
            non_default_params=non_default_params,
            optional_params=optional_params,
            model=model,
            drop_params=(
                drop_params
                if drop_params is not None and isinstance(drop_params, bool)
                else False
            ),
        )
    elif custom_llm_provider == "openai":
        optional_params = litellm.OpenAIConfig().map_openai_params(
            non_default_params=non_default_params,
            optional_params=optional_params,
            model=model,
            drop_params=(
                drop_params
                if drop_params is not None and isinstance(drop_params, bool)
                else False
            ),
        )
    elif custom_llm_provider == "nebius":
        optional_params = litellm.NebiusConfig().map_openai_params(
            non_default_params=non_default_params,
            optional_params=optional_params,
            model=model,
            drop_params=(
                drop_params
                if drop_params is not None and isinstance(drop_params, bool)
                else False
            ),
        )
    elif custom_llm_provider == "azure":
        if litellm.AzureOpenAIO1Config().is_o_series_model(model=model):
            optional_params = litellm.AzureOpenAIO1Config().map_openai_params(
                non_default_params=non_default_params,
                optional_params=optional_params,
                model=model,
                drop_params=(
                    drop_params
                    if drop_params is not None and isinstance(drop_params, bool)
                    else False
                ),
            )
        else:
            verbose_logger.debug(
                "Azure optional params - api_version: api_version={}, litellm.api_version={}, os.environ['AZURE_API_VERSION']={}".format(
                    api_version, litellm.api_version, get_secret("AZURE_API_VERSION")
                )
            )
            api_version = (
                api_version
                or litellm.api_version
                or get_secret("AZURE_API_VERSION")
                or litellm.AZURE_DEFAULT_API_VERSION
            )
            optional_params = litellm.AzureOpenAIConfig().map_openai_params(
                non_default_params=non_default_params,
                optional_params=optional_params,
                model=model,
                api_version=api_version,  # type: ignore
                drop_params=(
                    drop_params
                    if drop_params is not None and isinstance(drop_params, bool)
                    else False
                ),
            )
    elif provider_config is not None:
        optional_params = provider_config.map_openai_params(
            non_default_params=non_default_params,
            optional_params=optional_params,
            model=model,
            drop_params=(
                drop_params
                if drop_params is not None and isinstance(drop_params, bool)
                else False
            ),
        )
    else:  # assume passing in params for openai-like api
        optional_params = litellm.OpenAILikeChatConfig().map_openai_params(
            non_default_params=non_default_params,
            optional_params=optional_params,
            model=model,
            drop_params=(
                drop_params
                if drop_params is not None and isinstance(drop_params, bool)
                else False
            ),
        )
    if (
        custom_llm_provider
        in ["openai", "azure", "text-completion-openai"]
        + litellm.openai_compatible_providers
    ):
        # for openai, azure we should pass the extra/passed params within `extra_body` https://github.com/openai/openai-python/blob/ac33853ba10d13ac149b1fa3ca6dba7d613065c9/src/openai/resources/models.py#L46
        if (
            _should_drop_param(
                k="extra_body", additional_drop_params=additional_drop_params
            )
            is False
        ):
            extra_body = passed_params.pop("extra_body", {})
            for k in passed_params.keys():
                if k not in DEFAULT_CHAT_COMPLETION_PARAM_VALUES.keys():
                    extra_body[k] = passed_params[k]
            optional_params.setdefault("extra_body", {})
            optional_params["extra_body"] = {
                **optional_params["extra_body"],
                **extra_body,
            }

            optional_params["extra_body"] = _ensure_extra_body_is_safe(
                extra_body=optional_params["extra_body"]
            )
    else:
        # if user passed in non-default kwargs for specific providers/models, pass them along
        optional_params = add_provider_specific_params_to_optional_params(
            optional_params=optional_params, passed_params=passed_params
        )
    print_verbose(f"Final returned optional params: {optional_params}")
    optional_params = _apply_openai_param_overrides(
        optional_params=optional_params,
        non_default_params=non_default_params,
        allowed_openai_params=allowed_openai_params,
    )
    return optional_params


def add_provider_specific_params_to_optional_params(
    optional_params: dict, passed_params: dict
) -> dict:
    """
    Add provider specific params to optional_params
    """
    for k in passed_params.keys():
        if k not in DEFAULT_CHAT_COMPLETION_PARAM_VALUES.keys():
            optional_params[k] = passed_params[k]
    return optional_params


def _apply_openai_param_overrides(
    optional_params: dict, non_default_params: dict, allowed_openai_params: list
):
    """
    If user passes in allowed_openai_params, apply them to optional_params

    These params will get passed as is to the LLM API since the user opted in to passing them in the request
    """
    if allowed_openai_params:
        for param in allowed_openai_params:
            if param not in optional_params:
                optional_params[param] = non_default_params.pop(param, None)
    return optional_params


def get_non_default_params(passed_params: dict) -> dict:
    # filter out those parameters that were passed with non-default values
    non_default_params = {
        k: v
        for k, v in passed_params.items()
        if (
            k != "model"
            and k != "custom_llm_provider"
            and k in DEFAULT_CHAT_COMPLETION_PARAM_VALUES
            and v != DEFAULT_CHAT_COMPLETION_PARAM_VALUES[k]
        )
    }

    return non_default_params


def calculate_max_parallel_requests(
    max_parallel_requests: Optional[int],
    rpm: Optional[int],
    tpm: Optional[int],
    default_max_parallel_requests: Optional[int],
) -> Optional[int]:
    """
    Returns the max parallel requests to send to a deployment.

    Used in semaphore for async requests on router.

    Parameters:
    - max_parallel_requests - Optional[int] - max_parallel_requests allowed for that deployment
    - rpm - Optional[int] - requests per minute allowed for that deployment
    - tpm - Optional[int] - tokens per minute allowed for that deployment
    - default_max_parallel_requests - Optional[int] - default_max_parallel_requests allowed for any deployment

    Returns:
    - int or None (if all params are None)

    Order:
    max_parallel_requests > rpm > tpm / 6 (azure formula) > default max_parallel_requests

    Azure RPM formula:
    6 rpm per 1000 TPM
    https://learn.microsoft.com/en-us/azure/ai-services/openai/quotas-limits


    """
    if max_parallel_requests is not None:
        return max_parallel_requests
    elif rpm is not None:
        return rpm
    elif tpm is not None:
        calculated_rpm = int(tpm / 1000 / 6)
        if calculated_rpm == 0:
            calculated_rpm = 1
        return calculated_rpm
    elif default_max_parallel_requests is not None:
        return default_max_parallel_requests
    return None


def _get_order_filtered_deployments(healthy_deployments: List[Dict]) -> List:
    min_order = min(
        (
            deployment["litellm_params"]["order"]
            for deployment in healthy_deployments
            if "order" in deployment["litellm_params"]
        ),
        default=None,
    )

    if min_order is not None:
        filtered_deployments = [
            deployment
            for deployment in healthy_deployments
            if deployment["litellm_params"].get("order") == min_order
        ]

        return filtered_deployments
    return healthy_deployments


def _get_model_region(
    custom_llm_provider: str, litellm_params: LiteLLM_Params
) -> Optional[str]:
    """
    Return the region for a model, for a given provider
    """
    if custom_llm_provider == "vertex_ai":
        # check 'vertex_location'
        vertex_ai_location = (
            litellm_params.vertex_location
            or litellm.vertex_location
            or get_secret("VERTEXAI_LOCATION")
            or get_secret("VERTEX_LOCATION")
        )
        if vertex_ai_location is not None and isinstance(vertex_ai_location, str):
            return vertex_ai_location
    elif custom_llm_provider == "bedrock":
        aws_region_name = litellm_params.aws_region_name
        if aws_region_name is not None:
            return aws_region_name
    elif custom_llm_provider == "watsonx":
        watsonx_region_name = litellm_params.watsonx_region_name
        if watsonx_region_name is not None:
            return watsonx_region_name
    return litellm_params.region_name


def _infer_model_region(litellm_params: LiteLLM_Params) -> Optional[AllowedModelRegion]:
    """
    Infer if a model is in the EU or US region

    Returns:
    - str (region) - "eu" or "us"
    - None (if region not found)
    """
    model, custom_llm_provider, _, _ = litellm.get_llm_provider(
        model=litellm_params.model, litellm_params=litellm_params
    )

    model_region = _get_model_region(
        custom_llm_provider=custom_llm_provider, litellm_params=litellm_params
    )

    if model_region is None:
        verbose_logger.debug(
            "Cannot infer model region for model: {}".format(litellm_params.model)
        )
        return None

    if custom_llm_provider == "azure":
        eu_regions = litellm.AzureOpenAIConfig().get_eu_regions()
        us_regions = litellm.AzureOpenAIConfig().get_us_regions()
    elif custom_llm_provider == "vertex_ai":
        eu_regions = litellm.VertexAIConfig().get_eu_regions()
        us_regions = litellm.VertexAIConfig().get_us_regions()
    elif custom_llm_provider == "bedrock":
        eu_regions = litellm.AmazonBedrockGlobalConfig().get_eu_regions()
        us_regions = litellm.AmazonBedrockGlobalConfig().get_us_regions()
    elif custom_llm_provider == "watsonx":
        eu_regions = litellm.IBMWatsonXAIConfig().get_eu_regions()
        us_regions = litellm.IBMWatsonXAIConfig().get_us_regions()
    else:
        eu_regions = []
        us_regions = []

    for region in eu_regions:
        if region in model_region.lower():
            return "eu"
    for region in us_regions:
        if region in model_region.lower():
            return "us"
    return None


def _is_region_eu(litellm_params: LiteLLM_Params) -> bool:
    """
    Return true/false if a deployment is in the EU
    """
    if litellm_params.region_name == "eu":
        return True

    ## Else - try and infer from model region
    model_region = _infer_model_region(litellm_params=litellm_params)
    if model_region is not None and model_region == "eu":
        return True
    return False


def _is_region_us(litellm_params: LiteLLM_Params) -> bool:
    """
    Return true/false if a deployment is in the US
    """
    if litellm_params.region_name == "us":
        return True

    ## Else - try and infer from model region
    model_region = _infer_model_region(litellm_params=litellm_params)
    if model_region is not None and model_region == "us":
        return True
    return False


def is_region_allowed(
    litellm_params: LiteLLM_Params, allowed_model_region: str
) -> bool:
    """
    Return true/false if a deployment is in the EU
    """
    if litellm_params.region_name == allowed_model_region:
        return True
    return False


def get_model_region(
    litellm_params: LiteLLM_Params, mode: Optional[str]
) -> Optional[str]:
    """
    Pass the litellm params for an azure model, and get back the region
    """
    if (
        "azure" in litellm_params.model
        and isinstance(litellm_params.api_key, str)
        and isinstance(litellm_params.api_base, str)
    ):
        _model = litellm_params.model.replace("azure/", "")
        response: dict = litellm.AzureChatCompletion().get_headers(
            model=_model,
            api_key=litellm_params.api_key,
            api_base=litellm_params.api_base,
            api_version=litellm_params.api_version or litellm.AZURE_DEFAULT_API_VERSION,
            timeout=10,
            mode=mode or "chat",
        )

        region: Optional[str] = response.get("x-ms-region", None)
        return region
    return None


def get_first_chars_messages(kwargs: dict) -> str:
    try:
        _messages = kwargs.get("messages")
        _messages = str(_messages)[:100]
        return _messages
    except Exception:
        return ""


def _count_characters(text: str) -> int:
    # Remove white spaces and count characters
    filtered_text = "".join(char for char in text if not char.isspace())
    return len(filtered_text)


def get_response_string(response_obj: Union[ModelResponse, ModelResponseStream]) -> str:
    _choices: Union[
        List[Union[Choices, StreamingChoices]], List[StreamingChoices]
    ] = response_obj.choices

    response_str = ""
    for choice in _choices:
        if isinstance(choice, Choices):
            if choice.message.content is not None:
                response_str += choice.message.content
        elif isinstance(choice, StreamingChoices):
            if choice.delta.content is not None:
                response_str += choice.delta.content

    return response_str


def get_api_key(llm_provider: str, dynamic_api_key: Optional[str]):
    api_key = dynamic_api_key or litellm.api_key
    # openai
    if llm_provider == "openai" or llm_provider == "text-completion-openai":
        api_key = api_key or litellm.openai_key or get_secret("OPENAI_API_KEY")
    # anthropic
    elif llm_provider == "anthropic" or llm_provider == "anthropic_text":
        api_key = api_key or litellm.anthropic_key or get_secret("ANTHROPIC_API_KEY")
    # ai21
    elif llm_provider == "ai21":
        api_key = api_key or litellm.ai21_key or get_secret("AI211_API_KEY")
    # aleph_alpha
    elif llm_provider == "aleph_alpha":
        api_key = (
            api_key or litellm.aleph_alpha_key or get_secret("ALEPH_ALPHA_API_KEY")
        )
    # baseten
    elif llm_provider == "baseten":
        api_key = api_key or litellm.baseten_key or get_secret("BASETEN_API_KEY")
    # cohere
    elif llm_provider == "cohere" or llm_provider == "cohere_chat":
        api_key = api_key or litellm.cohere_key or get_secret("COHERE_API_KEY")
    # huggingface
    elif llm_provider == "huggingface":
        api_key = (
            api_key or litellm.huggingface_key or get_secret("HUGGINGFACE_API_KEY")
        )
    # nlp_cloud
    elif llm_provider == "nlp_cloud":
        api_key = api_key or litellm.nlp_cloud_key or get_secret("NLP_CLOUD_API_KEY")
    # replicate
    elif llm_provider == "replicate":
        api_key = api_key or litellm.replicate_key or get_secret("REPLICATE_API_KEY")
    # together_ai
    elif llm_provider == "together_ai":
        api_key = (
            api_key
            or litellm.togetherai_api_key
            or get_secret("TOGETHERAI_API_KEY")
            or get_secret("TOGETHER_AI_TOKEN")
        )
<<<<<<< HEAD
    elif llm_provider == "netmind":
        api_key = (
            api_key
            or litellm.netmind_key
            or get_secret("NETMIND_API_KEY")
            or get_secret("NETMIND_TOKEN")
        )
=======
    # nebius
    elif llm_provider == "nebius":
        api_key = api_key or litellm.nebius_key or get_secret("NEBIUS_API_KEY")
>>>>>>> 1a17755c
    return api_key


def get_utc_datetime():
    import datetime as dt
    from datetime import datetime

    if hasattr(dt, "UTC"):
        return datetime.now(dt.UTC)  # type: ignore
    else:
        return datetime.utcnow()  # type: ignore


def get_max_tokens(model: str) -> Optional[int]:
    """
    Get the maximum number of output tokens allowed for a given model.

    Parameters:
    model (str): The name of the model.

    Returns:
        int: The maximum number of tokens allowed for the given model.

    Raises:
        Exception: If the model is not mapped yet.

    Example:
        >>> get_max_tokens("gpt-4")
        8192
    """

    def _get_max_position_embeddings(model_name):
        # Construct the URL for the config.json file
        config_url = f"https://huggingface.co/{model_name}/raw/main/config.json"
        try:
            # Make the HTTP request to get the raw JSON file
            response = litellm.module_level_client.get(config_url)
            response.raise_for_status()  # Raise an exception for bad responses (4xx or 5xx)

            # Parse the JSON response
            config_json = response.json()
            # Extract and return the max_position_embeddings
            max_position_embeddings = config_json.get("max_position_embeddings")
            if max_position_embeddings is not None:
                return max_position_embeddings
            else:
                return None
        except Exception:
            return None

    try:
        if model in litellm.model_cost:
            if "max_output_tokens" in litellm.model_cost[model]:
                return litellm.model_cost[model]["max_output_tokens"]
            elif "max_tokens" in litellm.model_cost[model]:
                return litellm.model_cost[model]["max_tokens"]
        model, custom_llm_provider, _, _ = get_llm_provider(model=model)
        if custom_llm_provider == "huggingface":
            max_tokens = _get_max_position_embeddings(model_name=model)
            return max_tokens
        if model in litellm.model_cost:  # check if extracted model is in model_list
            if "max_output_tokens" in litellm.model_cost[model]:
                return litellm.model_cost[model]["max_output_tokens"]
            elif "max_tokens" in litellm.model_cost[model]:
                return litellm.model_cost[model]["max_tokens"]
        else:
            raise Exception()
        return None
    except Exception:
        raise Exception(
            f"Model {model} isn't mapped yet. Add it here - https://github.com/BerriAI/litellm/blob/main/model_prices_and_context_window.json"
        )


def _strip_stable_vertex_version(model_name) -> str:
    return re.sub(r"-\d+$", "", model_name)


def _get_base_bedrock_model(model_name) -> str:
    """
    Get the base model from the given model name.

    Handle model names like - "us.meta.llama3-2-11b-instruct-v1:0" -> "meta.llama3-2-11b-instruct-v1"
    AND "meta.llama3-2-11b-instruct-v1:0" -> "meta.llama3-2-11b-instruct-v1"
    """
    from litellm.llms.bedrock.common_utils import BedrockModelInfo

    return BedrockModelInfo.get_base_model(model_name)


def _strip_openai_finetune_model_name(model_name: str) -> str:
    """
    Strips the organization, custom suffix, and ID from an OpenAI fine-tuned model name.

    input: ft:gpt-3.5-turbo:my-org:custom_suffix:id
    output: ft:gpt-3.5-turbo

    Args:
    model_name (str): The full model name

    Returns:
    str: The stripped model name
    """
    return re.sub(r"(:[^:]+){3}$", "", model_name)


def _strip_model_name(model: str, custom_llm_provider: Optional[str]) -> str:
    if custom_llm_provider and custom_llm_provider == "bedrock":
        stripped_bedrock_model = _get_base_bedrock_model(model_name=model)
        return stripped_bedrock_model
    elif custom_llm_provider and (
        custom_llm_provider == "vertex_ai" or custom_llm_provider == "gemini"
    ):
        strip_version = _strip_stable_vertex_version(model_name=model)
        return strip_version
    elif custom_llm_provider and (custom_llm_provider == "databricks"):
        strip_version = _strip_stable_vertex_version(model_name=model)
        return strip_version
    elif "ft:" in model:
        strip_finetune = _strip_openai_finetune_model_name(model_name=model)
        return strip_finetune
    else:
        return model


def _get_model_info_from_model_cost(key: str) -> dict:
    return litellm.model_cost[key]


def _check_provider_match(model_info: dict, custom_llm_provider: Optional[str]) -> bool:
    """
    Check if the model info provider matches the custom provider.
    """
    if custom_llm_provider and (
        "litellm_provider" in model_info
        and model_info["litellm_provider"] != custom_llm_provider
    ):
        if custom_llm_provider == "vertex_ai" and model_info[
            "litellm_provider"
        ].startswith("vertex_ai"):
            return True
        elif custom_llm_provider == "fireworks_ai" and model_info[
            "litellm_provider"
        ].startswith("fireworks_ai"):
            return True
        elif custom_llm_provider.startswith("bedrock") and model_info[
            "litellm_provider"
        ].startswith("bedrock"):
            return True
        else:
            return False

    return True


from typing import TypedDict


class PotentialModelNamesAndCustomLLMProvider(TypedDict):
    split_model: str
    combined_model_name: str
    stripped_model_name: str
    combined_stripped_model_name: str
    custom_llm_provider: str


def _get_potential_model_names(
    model: str, custom_llm_provider: Optional[str]
) -> PotentialModelNamesAndCustomLLMProvider:
    if custom_llm_provider is None:
        # Get custom_llm_provider
        try:
            split_model, custom_llm_provider, _, _ = get_llm_provider(model=model)
        except Exception:
            split_model = model
        combined_model_name = model
        stripped_model_name = _strip_model_name(
            model=model, custom_llm_provider=custom_llm_provider
        )
        combined_stripped_model_name = stripped_model_name
    elif custom_llm_provider and model.startswith(
        custom_llm_provider + "/"
    ):  # handle case where custom_llm_provider is provided and model starts with custom_llm_provider
        split_model = model.split("/", 1)[1]
        combined_model_name = model
        stripped_model_name = _strip_model_name(
            model=split_model, custom_llm_provider=custom_llm_provider
        )
        combined_stripped_model_name = "{}/{}".format(
            custom_llm_provider, stripped_model_name
        )
    else:
        split_model = model
        combined_model_name = "{}/{}".format(custom_llm_provider, model)
        stripped_model_name = _strip_model_name(
            model=model, custom_llm_provider=custom_llm_provider
        )
        combined_stripped_model_name = "{}/{}".format(
            custom_llm_provider,
            stripped_model_name,
        )

    return PotentialModelNamesAndCustomLLMProvider(
        split_model=split_model,
        combined_model_name=combined_model_name,
        stripped_model_name=stripped_model_name,
        combined_stripped_model_name=combined_stripped_model_name,
        custom_llm_provider=cast(str, custom_llm_provider),
    )


def _get_max_position_embeddings(model_name: str) -> Optional[int]:
    # Construct the URL for the config.json file
    config_url = f"https://huggingface.co/{model_name}/raw/main/config.json"

    try:
        # Make the HTTP request to get the raw JSON file
        response = litellm.module_level_client.get(config_url)
        response.raise_for_status()  # Raise an exception for bad responses (4xx or 5xx)

        # Parse the JSON response
        config_json = response.json()

        # Extract and return the max_position_embeddings
        max_position_embeddings = config_json.get("max_position_embeddings")

        if max_position_embeddings is not None:
            return max_position_embeddings
        else:
            return None
    except Exception:
        return None


def _cached_get_model_info_helper(
    model: str, custom_llm_provider: Optional[str]
) -> ModelInfoBase:
    """
    _get_model_info_helper wrapped with lru_cache

    Speed Optimization to hit high RPS
    """
    return _get_model_info_helper(model=model, custom_llm_provider=custom_llm_provider)


def get_provider_info(
    model: str, custom_llm_provider: Optional[str]
) -> Optional[ProviderSpecificModelInfo]:
    ## PROVIDER-SPECIFIC INFORMATION
    # if custom_llm_provider == "predibase":
    #     _model_info["supports_response_schema"] = True
    provider_config: Optional[BaseLLMModelInfo] = None
    if custom_llm_provider and custom_llm_provider in LlmProvidersSet:
        # Check if the provider string exists in LlmProviders enum
        provider_config = ProviderConfigManager.get_provider_model_info(
            model=model, provider=LlmProviders(custom_llm_provider)
        )

    model_info: Optional[ProviderSpecificModelInfo] = None
    if provider_config:
        model_info = provider_config.get_provider_info(model=model)

    return model_info


def _is_potential_model_name_in_model_cost(
    potential_model_names: PotentialModelNamesAndCustomLLMProvider,
) -> bool:
    """
    Check if the potential model name is in the model cost.
    """
    return any(
        potential_model_name in litellm.model_cost
        for potential_model_name in potential_model_names.values()
    )


def _get_model_info_helper(  # noqa: PLR0915
    model: str, custom_llm_provider: Optional[str] = None
) -> ModelInfoBase:
    """
    Helper for 'get_model_info'. Separated out to avoid infinite loop caused by returning 'supported_openai_param's
    """
    try:
        azure_llms = {**litellm.azure_llms, **litellm.azure_embedding_models}
        if model in azure_llms:
            model = azure_llms[model]
        if custom_llm_provider is not None and custom_llm_provider == "vertex_ai_beta":
            custom_llm_provider = "vertex_ai"
        if custom_llm_provider is not None and custom_llm_provider == "vertex_ai":
            if "meta/" + model in litellm.vertex_llama3_models:
                model = "meta/" + model
            elif model + "@latest" in litellm.vertex_mistral_models:
                model = model + "@latest"
            elif model + "@latest" in litellm.vertex_ai_ai21_models:
                model = model + "@latest"
        ##########################
        potential_model_names = _get_potential_model_names(
            model=model, custom_llm_provider=custom_llm_provider
        )

        verbose_logger.debug(
            f"checking potential_model_names in litellm.model_cost: {potential_model_names}"
        )

        combined_model_name = potential_model_names["combined_model_name"]
        stripped_model_name = potential_model_names["stripped_model_name"]
        combined_stripped_model_name = potential_model_names[
            "combined_stripped_model_name"
        ]
        split_model = potential_model_names["split_model"]
        custom_llm_provider = potential_model_names["custom_llm_provider"]
        #########################
        if custom_llm_provider == "huggingface":
            max_tokens = _get_max_position_embeddings(model_name=model)
            return ModelInfoBase(
                key=model,
                max_tokens=max_tokens,  # type: ignore
                max_input_tokens=None,
                max_output_tokens=None,
                input_cost_per_token=0,
                output_cost_per_token=0,
                litellm_provider="huggingface",
                mode="chat",
                supports_system_messages=None,
                supports_response_schema=None,
                supports_function_calling=None,
                supports_tool_choice=None,
                supports_assistant_prefill=None,
                supports_prompt_caching=None,
                supports_computer_use=None,
                supports_pdf_input=None,
            )
        elif (
            custom_llm_provider == "ollama" or custom_llm_provider == "ollama_chat"
        ) and not _is_potential_model_name_in_model_cost(potential_model_names):
            return litellm.OllamaConfig().get_model_info(model)
        else:
            """
            Check if: (in order of specificity)
            1. 'custom_llm_provider/model' in litellm.model_cost. Checks "groq/llama3-8b-8192" if model="llama3-8b-8192" and custom_llm_provider="groq"
            2. 'model' in litellm.model_cost. Checks "gemini-1.5-pro-002" in  litellm.model_cost if model="gemini-1.5-pro-002" and custom_llm_provider=None
            3. 'combined_stripped_model_name' in litellm.model_cost. Checks if 'gemini/gemini-1.5-flash' in model map, if 'gemini/gemini-1.5-flash-001' given.
            4. 'stripped_model_name' in litellm.model_cost. Checks if 'ft:gpt-3.5-turbo' in model map, if 'ft:gpt-3.5-turbo:my-org:custom_suffix:id' given.
            5. 'split_model' in litellm.model_cost. Checks "llama3-8b-8192" in litellm.model_cost if model="groq/llama3-8b-8192"
            """

            _model_info: Optional[Dict[str, Any]] = None
            key: Optional[str] = None

            if combined_model_name in litellm.model_cost:
                key = combined_model_name
                _model_info = _get_model_info_from_model_cost(key=cast(str, key))
                if not _check_provider_match(
                    model_info=_model_info, custom_llm_provider=custom_llm_provider
                ):
                    _model_info = None
            if _model_info is None and model in litellm.model_cost:
                key = model
                _model_info = _get_model_info_from_model_cost(key=cast(str, key))
                if not _check_provider_match(
                    model_info=_model_info, custom_llm_provider=custom_llm_provider
                ):
                    _model_info = None
            if (
                _model_info is None
                and combined_stripped_model_name in litellm.model_cost
            ):
                key = combined_stripped_model_name
                _model_info = _get_model_info_from_model_cost(key=cast(str, key))
                if not _check_provider_match(
                    model_info=_model_info, custom_llm_provider=custom_llm_provider
                ):
                    _model_info = None
            if _model_info is None and stripped_model_name in litellm.model_cost:
                key = stripped_model_name
                _model_info = _get_model_info_from_model_cost(key=cast(str, key))
                if not _check_provider_match(
                    model_info=_model_info, custom_llm_provider=custom_llm_provider
                ):
                    _model_info = None
            if _model_info is None and split_model in litellm.model_cost:
                key = split_model
                _model_info = _get_model_info_from_model_cost(key=cast(str, key))
                if not _check_provider_match(
                    model_info=_model_info, custom_llm_provider=custom_llm_provider
                ):
                    _model_info = None

            if _model_info is None or key is None:
                raise ValueError(
                    "This model isn't mapped yet. Add it here - https://github.com/BerriAI/litellm/blob/main/model_prices_and_context_window.json"
                )

            _input_cost_per_token: Optional[float] = _model_info.get(
                "input_cost_per_token"
            )
            if _input_cost_per_token is None:
                # default value to 0, be noisy about this
                verbose_logger.debug(
                    "model={}, custom_llm_provider={} has no input_cost_per_token in model_cost_map. Defaulting to 0.".format(
                        model, custom_llm_provider
                    )
                )
                _input_cost_per_token = 0

            _output_cost_per_token: Optional[float] = _model_info.get(
                "output_cost_per_token"
            )
            if _output_cost_per_token is None:
                # default value to 0, be noisy about this
                verbose_logger.debug(
                    "model={}, custom_llm_provider={} has no output_cost_per_token in model_cost_map. Defaulting to 0.".format(
                        model, custom_llm_provider
                    )
                )
                _output_cost_per_token = 0

            return ModelInfoBase(
                key=key,
                max_tokens=_model_info.get("max_tokens", None),
                max_input_tokens=_model_info.get("max_input_tokens", None),
                max_output_tokens=_model_info.get("max_output_tokens", None),
                input_cost_per_token=_input_cost_per_token,
                cache_creation_input_token_cost=_model_info.get(
                    "cache_creation_input_token_cost", None
                ),
                cache_read_input_token_cost=_model_info.get(
                    "cache_read_input_token_cost", None
                ),
                input_cost_per_character=_model_info.get(
                    "input_cost_per_character", None
                ),
                input_cost_per_token_above_128k_tokens=_model_info.get(
                    "input_cost_per_token_above_128k_tokens", None
                ),
                input_cost_per_token_above_200k_tokens=_model_info.get(
                    "input_cost_per_token_above_200k_tokens", None
                ),
                input_cost_per_query=_model_info.get("input_cost_per_query", None),
                input_cost_per_second=_model_info.get("input_cost_per_second", None),
                input_cost_per_audio_token=_model_info.get(
                    "input_cost_per_audio_token", None
                ),
                input_cost_per_token_batches=_model_info.get(
                    "input_cost_per_token_batches"
                ),
                output_cost_per_token_batches=_model_info.get(
                    "output_cost_per_token_batches"
                ),
                output_cost_per_token=_output_cost_per_token,
                output_cost_per_audio_token=_model_info.get(
                    "output_cost_per_audio_token", None
                ),
                output_cost_per_character=_model_info.get(
                    "output_cost_per_character", None
                ),
                output_cost_per_reasoning_token=_model_info.get(
                    "output_cost_per_reasoning_token", None
                ),
                output_cost_per_token_above_128k_tokens=_model_info.get(
                    "output_cost_per_token_above_128k_tokens", None
                ),
                output_cost_per_character_above_128k_tokens=_model_info.get(
                    "output_cost_per_character_above_128k_tokens", None
                ),
                output_cost_per_token_above_200k_tokens=_model_info.get(
                    "output_cost_per_token_above_200k_tokens", None
                ),
                output_cost_per_second=_model_info.get("output_cost_per_second", None),
                output_cost_per_image=_model_info.get("output_cost_per_image", None),
                output_vector_size=_model_info.get("output_vector_size", None),
                litellm_provider=_model_info.get(
                    "litellm_provider", custom_llm_provider
                ),
                mode=_model_info.get("mode"),  # type: ignore
                supports_system_messages=_model_info.get(
                    "supports_system_messages", None
                ),
                supports_response_schema=_model_info.get(
                    "supports_response_schema", None
                ),
                supports_vision=_model_info.get("supports_vision", False),
                supports_function_calling=_model_info.get(
                    "supports_function_calling", False
                ),
                supports_tool_choice=_model_info.get("supports_tool_choice", False),
                supports_assistant_prefill=_model_info.get(
                    "supports_assistant_prefill", False
                ),
                supports_prompt_caching=_model_info.get(
                    "supports_prompt_caching", False
                ),
                supports_audio_input=_model_info.get("supports_audio_input", False),
                supports_audio_output=_model_info.get("supports_audio_output", False),
                supports_pdf_input=_model_info.get("supports_pdf_input", False),
                supports_embedding_image_input=_model_info.get(
                    "supports_embedding_image_input", False
                ),
                supports_native_streaming=_model_info.get(
                    "supports_native_streaming", None
                ),
                supports_web_search=_model_info.get("supports_web_search", False),
                supports_reasoning=_model_info.get("supports_reasoning", False),
                supports_computer_use=_model_info.get("supports_computer_use", False),
                search_context_cost_per_query=_model_info.get(
                    "search_context_cost_per_query", None
                ),
                tpm=_model_info.get("tpm", None),
                rpm=_model_info.get("rpm", None),
            )
    except Exception as e:
        verbose_logger.debug(f"Error getting model info: {e}")
        if "OllamaError" in str(e):
            raise e
        raise Exception(
            "This model isn't mapped yet. model={}, custom_llm_provider={}. Add it here - https://github.com/BerriAI/litellm/blob/main/model_prices_and_context_window.json.".format(
                model, custom_llm_provider
            )
        )


def get_model_info(model: str, custom_llm_provider: Optional[str] = None) -> ModelInfo:
    """
    Get a dict for the maximum tokens (context window), input_cost_per_token, output_cost_per_token  for a given model.

    Parameters:
    - model (str): The name of the model.
    - custom_llm_provider (str | null): the provider used for the model. If provided, used to check if the litellm model info is for that provider.

    Returns:
        dict: A dictionary containing the following information:
            key: Required[str] # the key in litellm.model_cost which is returned
            max_tokens: Required[Optional[int]]
            max_input_tokens: Required[Optional[int]]
            max_output_tokens: Required[Optional[int]]
            input_cost_per_token: Required[float]
            input_cost_per_character: Optional[float]  # only for vertex ai models
            input_cost_per_token_above_128k_tokens: Optional[float]  # only for vertex ai models
            input_cost_per_character_above_128k_tokens: Optional[
                float
            ]  # only for vertex ai models
            input_cost_per_query: Optional[float] # only for rerank models
            input_cost_per_image: Optional[float]  # only for vertex ai models
            input_cost_per_audio_token: Optional[float]
            input_cost_per_audio_per_second: Optional[float]  # only for vertex ai models
            input_cost_per_video_per_second: Optional[float]  # only for vertex ai models
            output_cost_per_token: Required[float]
            output_cost_per_audio_token: Optional[float]
            output_cost_per_character: Optional[float]  # only for vertex ai models
            output_cost_per_token_above_128k_tokens: Optional[
                float
            ]  # only for vertex ai models
            output_cost_per_character_above_128k_tokens: Optional[
                float
            ]  # only for vertex ai models
            output_cost_per_image: Optional[float]
            output_vector_size: Optional[int]
            output_cost_per_video_per_second: Optional[float]  # only for vertex ai models
            output_cost_per_audio_per_second: Optional[float]  # only for vertex ai models
            litellm_provider: Required[str]
            mode: Required[
                Literal[
                    "completion", "embedding", "image_generation", "chat", "audio_transcription"
                ]
            ]
            supported_openai_params: Required[Optional[List[str]]]
            supports_system_messages: Optional[bool]
            supports_response_schema: Optional[bool]
            supports_vision: Optional[bool]
            supports_function_calling: Optional[bool]
            supports_tool_choice: Optional[bool]
            supports_prompt_caching: Optional[bool]
            supports_audio_input: Optional[bool]
            supports_audio_output: Optional[bool]
            supports_pdf_input: Optional[bool]
            supports_web_search: Optional[bool]
            supports_reasoning: Optional[bool]
    Raises:
        Exception: If the model is not mapped yet.

    Example:
        >>> get_model_info("gpt-4")
        {
            "max_tokens": 8192,
            "input_cost_per_token": 0.00003,
            "output_cost_per_token": 0.00006,
            "litellm_provider": "openai",
            "mode": "chat",
            "supported_openai_params": ["temperature", "max_tokens", "top_p", "frequency_penalty", "presence_penalty"]
        }
    """
    supported_openai_params = litellm.get_supported_openai_params(
        model=model, custom_llm_provider=custom_llm_provider
    )

    _model_info = _get_model_info_helper(
        model=model,
        custom_llm_provider=custom_llm_provider,
    )

    verbose_logger.debug(f"model_info: {_model_info}")

    returned_model_info = ModelInfo(
        **_model_info, supported_openai_params=supported_openai_params
    )

    return returned_model_info


def json_schema_type(python_type_name: str):
    """Converts standard python types to json schema types

    Parameters
    ----------
    python_type_name : str
        __name__ of type

    Returns
    -------
    str
        a standard JSON schema type, "string" if not recognized.
    """
    python_to_json_schema_types = {
        str.__name__: "string",
        int.__name__: "integer",
        float.__name__: "number",
        bool.__name__: "boolean",
        list.__name__: "array",
        dict.__name__: "object",
        "NoneType": "null",
    }

    return python_to_json_schema_types.get(python_type_name, "string")


def function_to_dict(input_function):  # noqa: C901
    """Using type hints and numpy-styled docstring,
    produce a dictionnary usable for OpenAI function calling

    Parameters
    ----------
    input_function : function
        A function with a numpy-style docstring

    Returns
    -------
    dictionnary
        A dictionnary to add to the list passed to `functions` parameter of `litellm.completion`
    """
    # Get function name and docstring
    try:
        import inspect
        from ast import literal_eval

        from numpydoc.docscrape import NumpyDocString
    except Exception as e:
        raise e

    name = input_function.__name__
    docstring = inspect.getdoc(input_function)
    numpydoc = NumpyDocString(docstring)
    description = "\n".join([s.strip() for s in numpydoc["Summary"]])

    # Get function parameters and their types from annotations and docstring
    parameters = {}
    required_params = []
    param_info = inspect.signature(input_function).parameters

    for param_name, param in param_info.items():
        if hasattr(param, "annotation"):
            param_type = json_schema_type(param.annotation.__name__)
        else:
            param_type = None
        param_description = None
        param_enum = None

        # Try to extract param description from docstring using numpydoc
        for param_data in numpydoc["Parameters"]:
            if param_data.name == param_name:
                if hasattr(param_data, "type"):
                    # replace type from docstring rather than annotation
                    param_type = param_data.type
                    if "optional" in param_type:
                        param_type = param_type.split(",")[0]
                    elif "{" in param_type:
                        # may represent a set of acceptable values
                        # translating as enum for function calling
                        try:
                            param_enum = str(list(literal_eval(param_type)))
                            param_type = "string"
                        except Exception:
                            pass
                    param_type = json_schema_type(param_type)
                param_description = "\n".join([s.strip() for s in param_data.desc])

        param_dict = {
            "type": param_type,
            "description": param_description,
            "enum": param_enum,
        }

        parameters[param_name] = dict(
            [(k, v) for k, v in param_dict.items() if isinstance(v, str)]
        )

        # Check if the parameter has no default value (i.e., it's required)
        if param.default == param.empty:
            required_params.append(param_name)

    # Create the dictionary
    result = {
        "name": name,
        "description": description,
        "parameters": {
            "type": "object",
            "properties": parameters,
        },
    }

    # Add "required" key if there are required parameters
    if required_params:
        result["parameters"]["required"] = required_params

    return result


def modify_url(original_url, new_path):
    url = httpx.URL(original_url)
    modified_url = url.copy_with(path=new_path)
    return str(modified_url)


def load_test_model(
    model: str,
    custom_llm_provider: str = "",
    api_base: str = "",
    prompt: str = "",
    num_calls: int = 0,
    force_timeout: int = 0,
):
    test_prompt = "Hey, how's it going"
    test_calls = 100
    if prompt:
        test_prompt = prompt
    if num_calls:
        test_calls = num_calls
    messages = [[{"role": "user", "content": test_prompt}] for _ in range(test_calls)]
    start_time = time.time()
    try:
        litellm.batch_completion(
            model=model,
            messages=messages,
            custom_llm_provider=custom_llm_provider,
            api_base=api_base,
            force_timeout=force_timeout,
        )
        end_time = time.time()
        response_time = end_time - start_time
        return {
            "total_response_time": response_time,
            "calls_made": 100,
            "status": "success",
            "exception": None,
        }
    except Exception as e:
        end_time = time.time()
        response_time = end_time - start_time
        return {
            "total_response_time": response_time,
            "calls_made": 100,
            "status": "failed",
            "exception": e,
        }


def get_provider_fields(custom_llm_provider: str) -> List[ProviderField]:
    """Return the fields required for each provider"""

    if custom_llm_provider == "databricks":
        return litellm.DatabricksConfig().get_required_params()

    elif custom_llm_provider == "ollama":
        return litellm.OllamaConfig().get_required_params()

    elif custom_llm_provider == "azure_ai":
        return litellm.AzureAIStudioConfig().get_required_params()

    else:
        return []


def create_proxy_transport_and_mounts():
    proxies = {
        key: None if url is None else Proxy(url=url)
        for key, url in get_environment_proxies().items()
    }

    sync_proxy_mounts = {}
    async_proxy_mounts = {}

    # Retrieve NO_PROXY environment variable
    no_proxy = os.getenv("NO_PROXY", None)
    no_proxy_urls = no_proxy.split(",") if no_proxy else []

    for key, proxy in proxies.items():
        if proxy is None:
            sync_proxy_mounts[key] = httpx.HTTPTransport()
            async_proxy_mounts[key] = httpx.AsyncHTTPTransport()
        else:
            sync_proxy_mounts[key] = httpx.HTTPTransport(proxy=proxy)
            async_proxy_mounts[key] = httpx.AsyncHTTPTransport(proxy=proxy)

    for url in no_proxy_urls:
        sync_proxy_mounts[url] = httpx.HTTPTransport()
        async_proxy_mounts[url] = httpx.AsyncHTTPTransport()

    return sync_proxy_mounts, async_proxy_mounts


def validate_environment(  # noqa: PLR0915
    model: Optional[str] = None,
    api_key: Optional[str] = None,
    api_base: Optional[str] = None,
) -> dict:
    """
    Checks if the environment variables are valid for the given model.

    Args:
        model (Optional[str]): The name of the model. Defaults to None.
        api_key (Optional[str]): If the user passed in an api key, of their own.

    Returns:
        dict: A dictionary containing the following keys:
            - keys_in_environment (bool): True if all the required keys are present in the environment, False otherwise.
            - missing_keys (List[str]): A list of missing keys in the environment.
    """
    keys_in_environment = False
    missing_keys: List[str] = []

    if model is None:
        return {
            "keys_in_environment": keys_in_environment,
            "missing_keys": missing_keys,
        }
    ## EXTRACT LLM PROVIDER - if model name provided
    try:
        _, custom_llm_provider, _, _ = get_llm_provider(model=model)
    except Exception:
        custom_llm_provider = None

    if custom_llm_provider:
        if custom_llm_provider == "openai":
            if "OPENAI_API_KEY" in os.environ:
                keys_in_environment = True
            else:
                missing_keys.append("OPENAI_API_KEY")
        elif custom_llm_provider == "azure":
            if (
                "AZURE_API_BASE" in os.environ
                and "AZURE_API_VERSION" in os.environ
                and "AZURE_API_KEY" in os.environ
            ):
                keys_in_environment = True
            else:
                missing_keys.extend(
                    ["AZURE_API_BASE", "AZURE_API_VERSION", "AZURE_API_KEY"]
                )
        elif custom_llm_provider == "anthropic":
            if "ANTHROPIC_API_KEY" in os.environ:
                keys_in_environment = True
            else:
                missing_keys.append("ANTHROPIC_API_KEY")
        elif custom_llm_provider == "cohere":
            if "COHERE_API_KEY" in os.environ:
                keys_in_environment = True
            else:
                missing_keys.append("COHERE_API_KEY")
        elif custom_llm_provider == "replicate":
            if "REPLICATE_API_KEY" in os.environ:
                keys_in_environment = True
            else:
                missing_keys.append("REPLICATE_API_KEY")
        elif custom_llm_provider == "openrouter":
            if "OPENROUTER_API_KEY" in os.environ:
                keys_in_environment = True
            else:
                missing_keys.append("OPENROUTER_API_KEY")
        elif custom_llm_provider == "vertex_ai":
            if "VERTEXAI_PROJECT" in os.environ and "VERTEXAI_LOCATION" in os.environ:
                keys_in_environment = True
            else:
                missing_keys.extend(["VERTEXAI_PROJECT", "VERTEXAI_LOCATION"])
        elif custom_llm_provider == "huggingface":
            if "HUGGINGFACE_API_KEY" in os.environ:
                keys_in_environment = True
            else:
                missing_keys.append("HUGGINGFACE_API_KEY")
        elif custom_llm_provider == "ai21":
            if "AI21_API_KEY" in os.environ:
                keys_in_environment = True
            else:
                missing_keys.append("AI21_API_KEY")
        elif custom_llm_provider == "together_ai":
            if "TOGETHERAI_API_KEY" in os.environ:
                keys_in_environment = True
            else:
                missing_keys.append("TOGETHERAI_API_KEY")
        elif custom_llm_provider == "netmind":
            if "NETMIND_API_KEY" in os.environ:
                keys_in_environment = True
            else:
                missing_keys.append("NETMIND_API_KEY")
        elif custom_llm_provider == "aleph_alpha":
            if "ALEPH_ALPHA_API_KEY" in os.environ:
                keys_in_environment = True
            else:
                missing_keys.append("ALEPH_ALPHA_API_KEY")
        elif custom_llm_provider == "baseten":
            if "BASETEN_API_KEY" in os.environ:
                keys_in_environment = True
            else:
                missing_keys.append("BASETEN_API_KEY")
        elif custom_llm_provider == "nlp_cloud":
            if "NLP_CLOUD_API_KEY" in os.environ:
                keys_in_environment = True
            else:
                missing_keys.append("NLP_CLOUD_API_KEY")
        elif custom_llm_provider == "bedrock" or custom_llm_provider == "sagemaker":
            if (
                "AWS_ACCESS_KEY_ID" in os.environ
                and "AWS_SECRET_ACCESS_KEY" in os.environ
            ):
                keys_in_environment = True
            else:
                missing_keys.append("AWS_ACCESS_KEY_ID")
                missing_keys.append("AWS_SECRET_ACCESS_KEY")
        elif custom_llm_provider in ["ollama", "ollama_chat"]:
            if "OLLAMA_API_BASE" in os.environ:
                keys_in_environment = True
            else:
                missing_keys.append("OLLAMA_API_BASE")
        elif custom_llm_provider == "anyscale":
            if "ANYSCALE_API_KEY" in os.environ:
                keys_in_environment = True
            else:
                missing_keys.append("ANYSCALE_API_KEY")
        elif custom_llm_provider == "deepinfra":
            if "DEEPINFRA_API_KEY" in os.environ:
                keys_in_environment = True
            else:
                missing_keys.append("DEEPINFRA_API_KEY")
        elif custom_llm_provider == "featherless_ai":
            if "FEATHERLESS_AI_API_KEY" in os.environ:
                keys_in_environment = True
            else:
                missing_keys.append("FEATHERLESS_AI_API_KEY")
        elif custom_llm_provider == "gemini":
            if "GEMINI_API_KEY" in os.environ:
                keys_in_environment = True
            else:
                missing_keys.append("GEMINI_API_KEY")
        elif custom_llm_provider == "groq":
            if "GROQ_API_KEY" in os.environ:
                keys_in_environment = True
            else:
                missing_keys.append("GROQ_API_KEY")
        elif custom_llm_provider == "nvidia_nim":
            if "NVIDIA_NIM_API_KEY" in os.environ:
                keys_in_environment = True
            else:
                missing_keys.append("NVIDIA_NIM_API_KEY")
        elif custom_llm_provider == "cerebras":
            if "CEREBRAS_API_KEY" in os.environ:
                keys_in_environment = True
            else:
                missing_keys.append("CEREBRAS_API_KEY")
        elif custom_llm_provider == "xai":
            if "XAI_API_KEY" in os.environ:
                keys_in_environment = True
            else:
                missing_keys.append("XAI_API_KEY")
        elif custom_llm_provider == "ai21_chat":
            if "AI21_API_KEY" in os.environ:
                keys_in_environment = True
            else:
                missing_keys.append("AI21_API_KEY")
        elif custom_llm_provider == "volcengine":
            if "VOLCENGINE_API_KEY" in os.environ:
                keys_in_environment = True
            else:
                missing_keys.append("VOLCENGINE_API_KEY")
        elif (
            custom_llm_provider == "codestral"
            or custom_llm_provider == "text-completion-codestral"
        ):
            if "CODESTRAL_API_KEY" in os.environ:
                keys_in_environment = True
            else:
                missing_keys.append("CODESTRAL_API_KEY")
        elif custom_llm_provider == "deepseek":
            if "DEEPSEEK_API_KEY" in os.environ:
                keys_in_environment = True
            else:
                missing_keys.append("DEEPSEEK_API_KEY")
        elif custom_llm_provider == "mistral":
            if "MISTRAL_API_KEY" in os.environ:
                keys_in_environment = True
            else:
                missing_keys.append("MISTRAL_API_KEY")
        elif custom_llm_provider == "palm":
            if "PALM_API_KEY" in os.environ:
                keys_in_environment = True
            else:
                missing_keys.append("PALM_API_KEY")
        elif custom_llm_provider == "perplexity":
            if "PERPLEXITYAI_API_KEY" in os.environ:
                keys_in_environment = True
            else:
                missing_keys.append("PERPLEXITYAI_API_KEY")
        elif custom_llm_provider == "voyage":
            if "VOYAGE_API_KEY" in os.environ:
                keys_in_environment = True
            else:
                missing_keys.append("VOYAGE_API_KEY")
        elif custom_llm_provider == "infinity":
            if "INFINITY_API_KEY" in os.environ:
                keys_in_environment = True
            else:
                missing_keys.append("INFINITY_API_KEY")
        elif custom_llm_provider == "fireworks_ai":
            if (
                "FIREWORKS_AI_API_KEY" in os.environ
                or "FIREWORKS_API_KEY" in os.environ
                or "FIREWORKSAI_API_KEY" in os.environ
                or "FIREWORKS_AI_TOKEN" in os.environ
            ):
                keys_in_environment = True
            else:
                missing_keys.append("FIREWORKS_AI_API_KEY")
        elif custom_llm_provider == "cloudflare":
            if "CLOUDFLARE_API_KEY" in os.environ and (
                "CLOUDFLARE_ACCOUNT_ID" in os.environ
                or "CLOUDFLARE_API_BASE" in os.environ
            ):
                keys_in_environment = True
            else:
                missing_keys.append("CLOUDFLARE_API_KEY")
                missing_keys.append("CLOUDFLARE_API_BASE")
        elif custom_llm_provider == "novita":
            if "NOVITA_API_KEY" in os.environ:
                keys_in_environment = True
            else:
                missing_keys.append("NOVITA_API_KEY")
        elif custom_llm_provider == "nebius":
            if "NEBIUS_API_KEY" in os.environ:
                keys_in_environment = True
            else:
                missing_keys.append("NEBIUS_API_KEY")
    else:
        ## openai - chatcompletion + text completion
        if (
            model in litellm.open_ai_chat_completion_models
            or model in litellm.open_ai_text_completion_models
            or model in litellm.open_ai_embedding_models
            or model in litellm.openai_image_generation_models
        ):
            if "OPENAI_API_KEY" in os.environ:
                keys_in_environment = True
            else:
                missing_keys.append("OPENAI_API_KEY")
        ## anthropic
        elif model in litellm.anthropic_models:
            if "ANTHROPIC_API_KEY" in os.environ:
                keys_in_environment = True
            else:
                missing_keys.append("ANTHROPIC_API_KEY")
        ## cohere
        elif model in litellm.cohere_models:
            if "COHERE_API_KEY" in os.environ:
                keys_in_environment = True
            else:
                missing_keys.append("COHERE_API_KEY")
        ## replicate
        elif model in litellm.replicate_models:
            if "REPLICATE_API_KEY" in os.environ:
                keys_in_environment = True
            else:
                missing_keys.append("REPLICATE_API_KEY")
        ## openrouter
        elif model in litellm.openrouter_models:
            if "OPENROUTER_API_KEY" in os.environ:
                keys_in_environment = True
            else:
                missing_keys.append("OPENROUTER_API_KEY")
        ## vertex - text + chat models
        elif (
            model in litellm.vertex_chat_models
            or model in litellm.vertex_text_models
            or model in litellm.models_by_provider["vertex_ai"]
        ):
            if "VERTEXAI_PROJECT" in os.environ and "VERTEXAI_LOCATION" in os.environ:
                keys_in_environment = True
            else:
                missing_keys.extend(["VERTEXAI_PROJECT", "VERTEXAI_LOCATION"])
        ## huggingface
        elif model in litellm.huggingface_models:
            if "HUGGINGFACE_API_KEY" in os.environ:
                keys_in_environment = True
            else:
                missing_keys.append("HUGGINGFACE_API_KEY")
        ## ai21
        elif model in litellm.ai21_models:
            if "AI21_API_KEY" in os.environ:
                keys_in_environment = True
            else:
                missing_keys.append("AI21_API_KEY")
        ## together_ai
        elif model in litellm.together_ai_models:
            if "TOGETHERAI_API_KEY" in os.environ:
                keys_in_environment = True
            else:
                missing_keys.append("TOGETHERAI_API_KEY")
        ## netmind
        elif model in litellm.netmind_models:
            if "NETMIND_API_KEY" in os.environ:
                keys_in_environment = True
            else:
                missing_keys.append("NETMIND_API_KEY")
        ## aleph_alpha
        elif model in litellm.aleph_alpha_models:
            if "ALEPH_ALPHA_API_KEY" in os.environ:
                keys_in_environment = True
            else:
                missing_keys.append("ALEPH_ALPHA_API_KEY")
        ## baseten
        elif model in litellm.baseten_models:
            if "BASETEN_API_KEY" in os.environ:
                keys_in_environment = True
            else:
                missing_keys.append("BASETEN_API_KEY")
        ## nlp_cloud
        elif model in litellm.nlp_cloud_models:
            if "NLP_CLOUD_API_KEY" in os.environ:
                keys_in_environment = True
            else:
                missing_keys.append("NLP_CLOUD_API_KEY")
        elif model in litellm.novita_models:
            if "NOVITA_API_KEY" in os.environ:
                keys_in_environment = True
            else:
                missing_keys.append("NOVITA_API_KEY")
        elif model in litellm.nebius_models:
            if "NEBIUS_API_KEY" in os.environ:
                keys_in_environment = True
            else:
                missing_keys.append("NEBIUS_API_KEY")

    if api_key is not None:
        new_missing_keys = []
        for key in missing_keys:
            if "api_key" not in key.lower():
                new_missing_keys.append(key)
        missing_keys = new_missing_keys

    if api_base is not None:
        new_missing_keys = []
        for key in missing_keys:
            if "api_base" not in key.lower():
                new_missing_keys.append(key)
        missing_keys = new_missing_keys

    if len(missing_keys) == 0:  # no missing keys
        keys_in_environment = True

    return {"keys_in_environment": keys_in_environment, "missing_keys": missing_keys}


def acreate(*args, **kwargs):  ## Thin client to handle the acreate langchain call
    return litellm.acompletion(*args, **kwargs)


def prompt_token_calculator(model, messages):
    # use tiktoken or anthropic's tokenizer depending on the model
    text = " ".join(message["content"] for message in messages)
    num_tokens = 0
    if "claude" in model:
        try:
            import anthropic
        except Exception:
            Exception("Anthropic import failed please run `pip install anthropic`")
        from anthropic import AI_PROMPT, HUMAN_PROMPT, Anthropic

        anthropic_obj = Anthropic()
        num_tokens = anthropic_obj.count_tokens(text)  # type: ignore
    else:
        num_tokens = len(encoding.encode(text))
    return num_tokens


def valid_model(model):
    try:
        # for a given model name, check if the user has the right permissions to access the model
        if (
            model in litellm.open_ai_chat_completion_models
            or model in litellm.open_ai_text_completion_models
        ):
            openai.models.retrieve(model)
        else:
            messages = [{"role": "user", "content": "Hello World"}]
            litellm.completion(model=model, messages=messages)
    except Exception:
        raise BadRequestError(message="", model=model, llm_provider="")


def check_valid_key(model: str, api_key: str):
    """
    Checks if a given API key is valid for a specific model by making a litellm.completion call with max_tokens=10

    Args:
        model (str): The name of the model to check the API key against.
        api_key (str): The API key to be checked.

    Returns:
        bool: True if the API key is valid for the model, False otherwise.
    """
    messages = [{"role": "user", "content": "Hey, how's it going?"}]
    try:
        litellm.completion(
            model=model, messages=messages, api_key=api_key, max_tokens=10
        )
        return True
    except AuthenticationError:
        return False
    except Exception:
        return False


def _should_retry(status_code: int):
    """
    Retries on 408, 409, 429 and 500 errors.

    Any client error in the 400-499 range that isn't explicitly handled (such as 400 Bad Request, 401 Unauthorized, 403 Forbidden, 404 Not Found, etc.) would not trigger a retry.

    Reimplementation of openai's should retry logic, since that one can't be imported.
    https://github.com/openai/openai-python/blob/af67cfab4210d8e497c05390ce14f39105c77519/src/openai/_base_client.py#L639
    """
    # If the server explicitly says whether or not to retry, obey.
    # Retry on request timeouts.
    if status_code == 408:
        return True

    # Retry on lock timeouts.
    if status_code == 409:
        return True

    # Retry on rate limits.
    if status_code == 429:
        return True

    # Retry internal errors.
    if status_code >= 500:
        return True

    return False


def _get_retry_after_from_exception_header(
    response_headers: Optional[httpx.Headers] = None,
):
    """
    Reimplementation of openai's calculate retry after, since that one can't be imported.
    https://github.com/openai/openai-python/blob/af67cfab4210d8e497c05390ce14f39105c77519/src/openai/_base_client.py#L631
    """
    try:
        import email  # openai import

        # About the Retry-After header: https://developer.mozilla.org/en-US/docs/Web/HTTP/Headers/Retry-After
        #
        # <http-date>". See https://developer.mozilla.org/en-US/docs/Web/HTTP/Headers/Retry-After#syntax for
        # details.
        if response_headers is not None:
            retry_header = response_headers.get("retry-after")
            try:
                retry_after = int(retry_header)
            except Exception:
                retry_date_tuple = email.utils.parsedate_tz(retry_header)  # type: ignore
                if retry_date_tuple is None:
                    retry_after = -1
                else:
                    retry_date = email.utils.mktime_tz(retry_date_tuple)  # type: ignore
                    retry_after = int(retry_date - time.time())
        else:
            retry_after = -1

        return retry_after

    except Exception:
        retry_after = -1


def _calculate_retry_after(
    remaining_retries: int,
    max_retries: int,
    response_headers: Optional[httpx.Headers] = None,
    min_timeout: int = 0,
) -> Union[float, int]:
    retry_after = _get_retry_after_from_exception_header(response_headers)

    # If the API asks us to wait a certain amount of time (and it's a reasonable amount), just do what it says.
    if retry_after is not None and 0 < retry_after <= 60:
        return retry_after

    initial_retry_delay = INITIAL_RETRY_DELAY
    max_retry_delay = MAX_RETRY_DELAY
    nb_retries = max_retries - remaining_retries

    # Apply exponential backoff, but not more than the max.
    sleep_seconds = min(initial_retry_delay * pow(2.0, nb_retries), max_retry_delay)

    # Apply some jitter, plus-or-minus half a second.
    jitter = JITTER * random.random()
    timeout = sleep_seconds * jitter
    return timeout if timeout >= min_timeout else min_timeout


# custom prompt helper function
def register_prompt_template(
    model: str,
    roles: dict = {},
    initial_prompt_value: str = "",
    final_prompt_value: str = "",
    tokenizer_config: dict = {},
):
    """
    Register a prompt template to follow your custom format for a given model

    Args:
        model (str): The name of the model.
        roles (dict): A dictionary mapping roles to their respective prompt values.
        initial_prompt_value (str, optional): The initial prompt value. Defaults to "".
        final_prompt_value (str, optional): The final prompt value. Defaults to "".

    Returns:
        dict: The updated custom prompt dictionary.
    Example usage:
    ```
    import litellm
    litellm.register_prompt_template(
            model="llama-2",
        initial_prompt_value="You are a good assistant" # [OPTIONAL]
            roles={
            "system": {
                "pre_message": "[INST] <<SYS>>\n", # [OPTIONAL]
                "post_message": "\n<</SYS>>\n [/INST]\n" # [OPTIONAL]
            },
            "user": {
                "pre_message": "[INST] ", # [OPTIONAL]
                "post_message": " [/INST]" # [OPTIONAL]
            },
            "assistant": {
                "pre_message": "\n" # [OPTIONAL]
                "post_message": "\n" # [OPTIONAL]
            }
        }
        final_prompt_value="Now answer as best you can:" # [OPTIONAL]
    )
    ```
    """
    complete_model = model
    potential_models = [complete_model]
    try:
        model = get_llm_provider(model=model)[0]
        potential_models.append(model)
    except Exception:
        pass
    if tokenizer_config:
        for m in potential_models:
            litellm.known_tokenizer_config[m] = {
                "tokenizer": tokenizer_config,
                "status": "success",
            }
    else:
        for m in potential_models:
            litellm.custom_prompt_dict[m] = {
                "roles": roles,
                "initial_prompt_value": initial_prompt_value,
                "final_prompt_value": final_prompt_value,
            }

    return litellm.custom_prompt_dict


class TextCompletionStreamWrapper:
    def __init__(
        self,
        completion_stream,
        model,
        stream_options: Optional[dict] = None,
        custom_llm_provider: Optional[str] = None,
    ):
        self.completion_stream = completion_stream
        self.model = model
        self.stream_options = stream_options
        self.custom_llm_provider = custom_llm_provider

    def __iter__(self):
        return self

    def __aiter__(self):
        return self

    def convert_to_text_completion_object(self, chunk: ModelResponse):
        try:
            response = TextCompletionResponse()
            response["id"] = chunk.get("id", None)
            response["object"] = "text_completion"
            response["created"] = chunk.get("created", None)
            response["model"] = chunk.get("model", None)
            text_choices = TextChoices()
            if isinstance(
                chunk, Choices
            ):  # chunk should always be of type StreamingChoices
                raise Exception
            text_choices["text"] = chunk["choices"][0]["delta"]["content"]
            text_choices["index"] = chunk["choices"][0]["index"]
            text_choices["finish_reason"] = chunk["choices"][0]["finish_reason"]
            response["choices"] = [text_choices]

            # only pass usage when stream_options["include_usage"] is True
            if (
                self.stream_options
                and self.stream_options.get("include_usage", False) is True
            ):
                response["usage"] = chunk.get("usage", None)

            return response
        except Exception as e:
            raise Exception(
                f"Error occurred converting to text completion object - chunk: {chunk}; Error: {str(e)}"
            )

    def __next__(self):
        # model_response = ModelResponse(stream=True, model=self.model)
        TextCompletionResponse()
        try:
            for chunk in self.completion_stream:
                if chunk == "None" or chunk is None:
                    raise Exception
                processed_chunk = self.convert_to_text_completion_object(chunk=chunk)
                return processed_chunk
            raise StopIteration
        except StopIteration:
            raise StopIteration
        except Exception as e:
            raise exception_type(
                model=self.model,
                custom_llm_provider=self.custom_llm_provider or "",
                original_exception=e,
                completion_kwargs={},
                extra_kwargs={},
            )

    async def __anext__(self):
        try:
            async for chunk in self.completion_stream:
                if chunk == "None" or chunk is None:
                    raise Exception
                processed_chunk = self.convert_to_text_completion_object(chunk=chunk)
                return processed_chunk
            raise StopIteration
        except StopIteration:
            raise StopAsyncIteration


def mock_completion_streaming_obj(
    model_response, mock_response, model, n: Optional[int] = None
):
    if isinstance(mock_response, litellm.MockException):
        raise mock_response
    for i in range(0, len(mock_response), 3):
        completion_obj = Delta(role="assistant", content=mock_response[i : i + 3])
        if n is None:
            model_response.choices[0].delta = completion_obj
        else:
            _all_choices = []
            for j in range(n):
                _streaming_choice = litellm.utils.StreamingChoices(
                    index=j,
                    delta=litellm.utils.Delta(
                        role="assistant", content=mock_response[i : i + 3]
                    ),
                )
                _all_choices.append(_streaming_choice)
            model_response.choices = _all_choices
        yield model_response


async def async_mock_completion_streaming_obj(
    model_response, mock_response, model, n: Optional[int] = None
):
    if isinstance(mock_response, litellm.MockException):
        raise mock_response
    for i in range(0, len(mock_response), 3):
        completion_obj = Delta(role="assistant", content=mock_response[i : i + 3])
        if n is None:
            model_response.choices[0].delta = completion_obj
        else:
            _all_choices = []
            for j in range(n):
                _streaming_choice = litellm.utils.StreamingChoices(
                    index=j,
                    delta=litellm.utils.Delta(
                        role="assistant", content=mock_response[i : i + 3]
                    ),
                )
                _all_choices.append(_streaming_choice)
            model_response.choices = _all_choices
        yield model_response


########## Reading Config File ############################
def read_config_args(config_path) -> dict:
    try:
        import os

        os.getcwd()
        with open(config_path, "r") as config_file:
            config = json.load(config_file)

        # read keys/ values from config file and return them
        return config
    except Exception as e:
        raise e


########## experimental completion variants ############################


def process_system_message(system_message, max_tokens, model):
    system_message_event = {"role": "system", "content": system_message}
    system_message_tokens = get_token_count([system_message_event], model)

    if system_message_tokens > max_tokens:
        print_verbose(
            "`tokentrimmer`: Warning, system message exceeds token limit. Trimming..."
        )
        # shorten system message to fit within max_tokens
        new_system_message = shorten_message_to_fit_limit(
            system_message_event, max_tokens, model
        )
        system_message_tokens = get_token_count([new_system_message], model)

    return system_message_event, max_tokens - system_message_tokens


def process_messages(messages, max_tokens, model):
    # Process messages from older to more recent
    messages = messages[::-1]
    final_messages = []
    verbose_logger.debug(
        f"calling process_messages with messages: {messages}, max_tokens: {max_tokens}, model: {model}"
    )
    for message in messages:
        verbose_logger.debug(f"processing final_messages: {final_messages}")
        used_tokens = get_token_count(final_messages, model)
        available_tokens = max_tokens - used_tokens
        verbose_logger.debug(
            f"used_tokens: {used_tokens}, available_tokens: {available_tokens}"
        )
        if available_tokens <= 3:
            break

        final_messages = attempt_message_addition(
            final_messages=final_messages,
            message=message,
            available_tokens=available_tokens,
            max_tokens=max_tokens,
            model=model,
        )
        verbose_logger.debug(
            f"final_messages after attempt_message_addition: {final_messages}"
        )
    verbose_logger.debug(f"Final messages: {final_messages}")
    return final_messages


def attempt_message_addition(
    final_messages, message, available_tokens, max_tokens, model
):
    temp_messages = [message] + final_messages
    temp_message_tokens = get_token_count(messages=temp_messages, model=model)
    verbose_logger.debug(
        f"temp_message_tokens: {temp_message_tokens}, max_tokens: {max_tokens}"
    )
    if temp_message_tokens <= max_tokens:
        return temp_messages

    # if temp_message_tokens > max_tokens, try shortening temp_messages
    elif "function_call" not in message:
        verbose_logger.debug("attempting to shorten message to fit limit")
        # fit updated_message to be within temp_message_tokens - max_tokens (aka the amount temp_message_tokens is greate than max_tokens)
        updated_message = shorten_message_to_fit_limit(message, available_tokens, model)
        if can_add_message(updated_message, final_messages, max_tokens, model):
            verbose_logger.debug(
                "can add message, returning [updated_message] + final_messages"
            )
            return [updated_message] + final_messages
        else:
            verbose_logger.debug("cannot add message, returning final_messages")
    return final_messages


def can_add_message(message, messages, max_tokens, model):
    if get_token_count(messages + [message], model) <= max_tokens:
        return True
    return False


def get_token_count(messages, model):
    return token_counter(model=model, messages=messages)


def shorten_message_to_fit_limit(
    message, tokens_needed, model: Optional[str], raise_error_on_max_limit: bool = False
):
    """
    Shorten a message to fit within a token limit by removing characters from the middle.

    Args:
        message: The message to shorten
        tokens_needed: The maximum number of tokens allowed
        model: The model being used (optional)
        raise_error_on_max_limit: If True, raises an error when max attempts reached. If False, returns final trimmed content.
    """

    # For OpenAI models, even blank messages cost 7 token,
    # and if the buffer is less than 3, the while loop will never end,
    # hence the value 10.
    if model is not None and "gpt" in model and tokens_needed <= 10:
        return message

    content = message["content"]
    attempts = 0

    verbose_logger.debug(f"content: {content}")

    while attempts < MAX_TOKEN_TRIMMING_ATTEMPTS:
        verbose_logger.debug(f"getting token count for message: {message}")
        total_tokens = get_token_count([message], model)
        verbose_logger.debug(
            f"total_tokens: {total_tokens}, tokens_needed: {tokens_needed}"
        )

        if total_tokens <= tokens_needed:
            break

        ratio = (tokens_needed) / total_tokens

        new_length = int(len(content) * ratio) - 1
        new_length = max(0, new_length)

        half_length = new_length // 2
        left_half = content[:half_length]
        right_half = content[-half_length:]

        trimmed_content = left_half + ".." + right_half
        message["content"] = trimmed_content
        verbose_logger.debug(f"trimmed_content: {trimmed_content}")
        content = trimmed_content
        attempts += 1

    if attempts >= MAX_TOKEN_TRIMMING_ATTEMPTS and raise_error_on_max_limit:
        raise Exception(
            f"Failed to trim message to fit within {tokens_needed} tokens after {MAX_TOKEN_TRIMMING_ATTEMPTS} attempts"
        )

    return message


# LiteLLM token trimmer
# this code is borrowed from https://github.com/KillianLucas/tokentrim/blob/main/tokentrim/tokentrim.py
# Credits for this code go to Killian Lucas
def trim_messages(
    messages,
    model: Optional[str] = None,
    trim_ratio: float = DEFAULT_TRIM_RATIO,
    return_response_tokens: bool = False,
    max_tokens=None,
):
    """
    Trim a list of messages to fit within a model's token limit.

    Args:
        messages: Input messages to be trimmed. Each message is a dictionary with 'role' and 'content'.
        model: The LiteLLM model being used (determines the token limit).
        trim_ratio: Target ratio of tokens to use after trimming. Default is 0.75, meaning it will trim messages so they use about 75% of the model's token limit.
        return_response_tokens: If True, also return the number of tokens left available for the response after trimming.
        max_tokens: Instead of specifying a model or trim_ratio, you can specify this directly.

    Returns:
        Trimmed messages and optionally the number of tokens available for response.
    """
    # Initialize max_tokens
    # if users pass in max tokens, trim to this amount
    messages = copy.deepcopy(messages)
    try:
        if max_tokens is None:
            # Check if model is valid
            if model in litellm.model_cost:
                max_tokens_for_model = litellm.model_cost[model].get(
                    "max_input_tokens", litellm.model_cost[model]["max_tokens"]
                )
                max_tokens = int(max_tokens_for_model * trim_ratio)
            else:
                # if user did not specify max (input) tokens
                # or passed an llm litellm does not know
                # do nothing, just return messages
                return messages

        system_message = ""
        for message in messages:
            if message["role"] == "system":
                system_message += "\n" if system_message else ""
                system_message += message["content"]

        ## Handle Tool Call ## - check if last message is a tool response, return as is - https://github.com/BerriAI/litellm/issues/4931
        tool_messages = []

        for message in reversed(messages):
            if message["role"] != "tool":
                break
            tool_messages.append(message)
        # # Remove the collected tool messages from the original list
        if len(tool_messages):
            messages = messages[: -len(tool_messages)]

        current_tokens = token_counter(model=model or "", messages=messages)
        print_verbose(f"Current tokens: {current_tokens}, max tokens: {max_tokens}")

        # Do nothing if current tokens under messages
        if current_tokens < max_tokens:
            return messages

        #### Trimming messages if current_tokens > max_tokens
        print_verbose(
            f"Need to trim input messages: {messages}, current_tokens{current_tokens}, max_tokens: {max_tokens}"
        )
        system_message_event: Optional[dict] = None
        if system_message:
            system_message_event, max_tokens = process_system_message(
                system_message=system_message, max_tokens=max_tokens, model=model
            )

            if max_tokens == 0:  # the system messages are too long
                return [system_message_event]

            # Since all system messages are combined and trimmed to fit the max_tokens,
            # we remove all system messages from the messages list
            messages = [message for message in messages if message["role"] != "system"]

        verbose_logger.debug(f"Processed system message: {system_message_event}")
        final_messages = process_messages(
            messages=messages, max_tokens=max_tokens, model=model
        )
        verbose_logger.debug(f"Processed messages: {final_messages}")

        # Add system message to the beginning of the final messages
        if system_message_event:
            final_messages = [system_message_event] + final_messages

        if len(tool_messages) > 0:
            final_messages.extend(tool_messages)

        verbose_logger.debug(
            f"Final messages: {final_messages}, return_response_tokens: {return_response_tokens}"
        )
        if (
            return_response_tokens
        ):  # if user wants token count with new trimmed messages
            response_tokens = max_tokens - get_token_count(final_messages, model)
            return final_messages, response_tokens
        return final_messages
    except Exception as e:  # [NON-Blocking, if error occurs just return final_messages
        verbose_logger.exception(
            "Got exception while token trimming - {}".format(str(e))
        )
        return messages


from litellm.caching.in_memory_cache import InMemoryCache


class AvailableModelsCache(InMemoryCache):
    def __init__(self, ttl_seconds: int = 300, max_size: int = 1000):
        super().__init__(ttl_seconds, max_size)
        self._env_hash: Optional[str] = None

    def _get_env_hash(self) -> str:
        """Create a hash of relevant environment variables"""
        env_vars = {
            k: v
            for k, v in os.environ.items()
            if k.startswith(("OPENAI", "ANTHROPIC", "AZURE", "AWS"))
        }
        return str(hash(frozenset(env_vars.items())))

    def _check_env_changed(self) -> bool:
        """Check if environment variables have changed"""
        current_hash = self._get_env_hash()
        if self._env_hash is None:
            self._env_hash = current_hash
            return True
        return current_hash != self._env_hash

    def _get_cache_key(
        self,
        custom_llm_provider: Optional[str],
        litellm_params: Optional[LiteLLM_Params],
    ) -> str:
        valid_str = ""

        if litellm_params is not None:
            valid_str = litellm_params.model_dump_json()
        if custom_llm_provider is not None:
            valid_str = f"{custom_llm_provider}:{valid_str}"
        return hashlib.sha256(valid_str.encode()).hexdigest()

    def get_cached_model_info(
        self,
        custom_llm_provider: Optional[str] = None,
        litellm_params: Optional[LiteLLM_Params] = None,
    ) -> Optional[List[str]]:
        """Get cached model info"""
        # Check if environment has changed
        if litellm_params is None and self._check_env_changed():
            self.cache_dict.clear()
            return None

        cache_key = self._get_cache_key(custom_llm_provider, litellm_params)

        result = cast(Optional[List[str]], self.get_cache(cache_key))

        if result is not None:
            return copy.deepcopy(result)
        return result

    def set_cached_model_info(
        self,
        custom_llm_provider: str,
        litellm_params: Optional[LiteLLM_Params],
        available_models: List[str],
    ):
        """Set cached model info"""
        cache_key = self._get_cache_key(custom_llm_provider, litellm_params)
        self.set_cache(cache_key, copy.deepcopy(available_models))


# Global cache instance
_model_cache = AvailableModelsCache()


def _infer_valid_provider_from_env_vars(
    custom_llm_provider: Optional[str] = None,
) -> List[str]:
    valid_providers: List[str] = []
    environ_keys = os.environ.keys()
    for provider in litellm.provider_list:
        if custom_llm_provider and provider != custom_llm_provider:
            continue

        # edge case litellm has together_ai as a provider, it should be togetherai
        env_provider_1 = provider.replace("_", "")
        env_provider_2 = provider

        # litellm standardizes expected provider keys to
        # PROVIDER_API_KEY. Example: OPENAI_API_KEY, COHERE_API_KEY
        expected_provider_key_1 = f"{env_provider_1.upper()}_API_KEY"
        expected_provider_key_2 = f"{env_provider_2.upper()}_API_KEY"
        if (
            expected_provider_key_1 in environ_keys
            or expected_provider_key_2 in environ_keys
        ):
            # key is set
            valid_providers.append(provider)

    return valid_providers


def _get_valid_models_from_provider_api(
    provider_config: BaseLLMModelInfo,
    custom_llm_provider: str,
    litellm_params: Optional[LiteLLM_Params] = None,
) -> List[str]:
    try:
        cached_result = _model_cache.get_cached_model_info(
            custom_llm_provider, litellm_params
        )

        if cached_result is not None:
            return cached_result
        models = provider_config.get_models(
            api_key=litellm_params.api_key if litellm_params is not None else None,
            api_base=litellm_params.api_base if litellm_params is not None else None,
        )

        _model_cache.set_cached_model_info(custom_llm_provider, litellm_params, models)
        return models
    except Exception as e:
        verbose_logger.warning(f"Error getting valid models: {e}")
        return []


def get_valid_models(
    check_provider_endpoint: Optional[bool] = None,
    custom_llm_provider: Optional[str] = None,
    litellm_params: Optional[LiteLLM_Params] = None,
) -> List[str]:
    """
    Returns a list of valid LLMs based on the set environment variables

    Args:
        check_provider_endpoint: If True, will check the provider's endpoint for valid models.
        custom_llm_provider: If provided, will only check the provider's endpoint for valid models.
    Returns:
        A list of valid LLMs
    """

    try:
        check_provider_endpoint = (
            check_provider_endpoint or litellm.check_provider_endpoint
        )
        # get keys set in .env

        valid_providers: List[str] = []
        valid_models: List[str] = []
        # for all valid providers, make a list of supported llms

        if custom_llm_provider:
            valid_providers = [custom_llm_provider]
        else:
            valid_providers = _infer_valid_provider_from_env_vars(custom_llm_provider)

        for provider in valid_providers:
            provider_config = ProviderConfigManager.get_provider_model_info(
                model=None,
                provider=LlmProviders(provider),
            )

            if custom_llm_provider and provider != custom_llm_provider:
                continue

            if provider == "azure":
                valid_models.append("Azure-LLM")
            elif (
                provider_config is not None
                and check_provider_endpoint
                and provider is not None
            ):
                valid_models.extend(
                    _get_valid_models_from_provider_api(
                        provider_config,
                        provider,
                        litellm_params,
                    )
                )
            else:
                models_for_provider = copy.deepcopy(
                    litellm.models_by_provider.get(provider, [])
                )
                valid_models.extend(models_for_provider)

        return valid_models
    except Exception as e:
        verbose_logger.warning(f"Error getting valid models: {e}")
        return []  # NON-Blocking


def print_args_passed_to_litellm(original_function, args, kwargs):
    if not _is_debugging_on():
        return
    try:
        # we've already printed this for acompletion, don't print for completion
        if (
            "acompletion" in kwargs
            and kwargs["acompletion"] is True
            and original_function.__name__ == "completion"
        ):
            return
        elif (
            "aembedding" in kwargs
            and kwargs["aembedding"] is True
            and original_function.__name__ == "embedding"
        ):
            return
        elif (
            "aimg_generation" in kwargs
            and kwargs["aimg_generation"] is True
            and original_function.__name__ == "img_generation"
        ):
            return

        args_str = ", ".join(map(repr, args))
        kwargs_str = ", ".join(f"{key}={repr(value)}" for key, value in kwargs.items())
        print_verbose(
            "\n",
        )  # new line before
        print_verbose(
            "\033[92mRequest to litellm:\033[0m",
        )
        if args and kwargs:
            print_verbose(
                f"\033[92mlitellm.{original_function.__name__}({args_str}, {kwargs_str})\033[0m"
            )
        elif args:
            print_verbose(
                f"\033[92mlitellm.{original_function.__name__}({args_str})\033[0m"
            )
        elif kwargs:
            print_verbose(
                f"\033[92mlitellm.{original_function.__name__}({kwargs_str})\033[0m"
            )
        else:
            print_verbose(f"\033[92mlitellm.{original_function.__name__}()\033[0m")
        print_verbose("\n")  # new line after
    except Exception:
        # This should always be non blocking
        pass


def get_logging_id(start_time, response_obj):
    try:
        response_id = (
            "time-" + start_time.strftime("%H-%M-%S-%f") + "_" + response_obj.get("id")
        )
        return response_id
    except Exception:
        return None


def _get_base_model_from_metadata(model_call_details=None):
    if model_call_details is None:
        return None
    litellm_params = model_call_details.get("litellm_params", {})
    if litellm_params is not None:
        _base_model = litellm_params.get("base_model", None)
        if _base_model is not None:
            return _base_model
        metadata = litellm_params.get("metadata", {})

        return _get_base_model_from_litellm_call_metadata(metadata=metadata)
    return None


class ModelResponseIterator:
    def __init__(self, model_response: ModelResponse, convert_to_delta: bool = False):
        if convert_to_delta is True:
            self.model_response = ModelResponse(stream=True)
            _delta = self.model_response.choices[0].delta  # type: ignore
            _delta.content = model_response.choices[0].message.content  # type: ignore
        else:
            self.model_response = model_response
        self.is_done = False

    # Sync iterator
    def __iter__(self):
        return self

    def __next__(self):
        if self.is_done:
            raise StopIteration
        self.is_done = True
        return self.model_response

    # Async iterator
    def __aiter__(self):
        return self

    async def __anext__(self):
        if self.is_done:
            raise StopAsyncIteration
        self.is_done = True
        return self.model_response


class ModelResponseListIterator:
    def __init__(self, model_responses, delay: Optional[float] = None):
        self.model_responses = model_responses
        self.index = 0
        self.delay = delay

    # Sync iterator
    def __iter__(self):
        return self

    def __next__(self):
        if self.index >= len(self.model_responses):
            raise StopIteration
        model_response = self.model_responses[self.index]
        self.index += 1
        if self.delay:
            time.sleep(self.delay)
        return model_response

    # Async iterator
    def __aiter__(self):
        return self

    async def __anext__(self):
        if self.index >= len(self.model_responses):
            raise StopAsyncIteration
        model_response = self.model_responses[self.index]
        self.index += 1
        if self.delay:
            await asyncio.sleep(self.delay)
        return model_response


class CustomModelResponseIterator(Iterable):
    def __init__(self) -> None:
        super().__init__()


def is_cached_message(message: AllMessageValues) -> bool:
    """
    Returns true, if message is marked as needing to be cached.

    Used for anthropic/gemini context caching.

    Follows the anthropic format {"cache_control": {"type": "ephemeral"}}
    """
    if "content" not in message:
        return False
    if message["content"] is None or isinstance(message["content"], str):
        return False

    for content in message["content"]:
        if (
            content["type"] == "text"
            and content.get("cache_control") is not None
            and content["cache_control"]["type"] == "ephemeral"  # type: ignore
        ):
            return True

    return False


def is_base64_encoded(s: str) -> bool:
    try:
        # Strip out the prefix if it exists
        if not s.startswith(
            "data:"
        ):  # require `data:` for base64 str, like openai. Prevents false positives like s='Dog'
            return False

        s = s.split(",")[1]

        # Try to decode the string
        decoded_bytes = base64.b64decode(s, validate=True)

        # Check if the original string can be re-encoded to the same string
        return base64.b64encode(decoded_bytes).decode("utf-8") == s
    except Exception:
        return False


def get_base64_str(s: str) -> str:
    """
    s: b64str OR data:image/png;base64,b64str
    """
    if "," in s:
        return s.split(",")[1]
    return s


def has_tool_call_blocks(messages: List[AllMessageValues]) -> bool:
    """
    Returns true, if messages has tool call blocks.

    Used for anthropic/bedrock message validation.
    """
    for message in messages:
        if message.get("tool_calls") is not None:
            return True
    return False


def add_dummy_tool(custom_llm_provider: str) -> List[ChatCompletionToolParam]:
    """
    Prevent Anthropic from raising error when tool_use block exists but no tools are provided.

    Relevent Issues: https://github.com/BerriAI/litellm/issues/5388, https://github.com/BerriAI/litellm/issues/5747
    """
    return [
        ChatCompletionToolParam(
            type="function",
            function=ChatCompletionToolParamFunctionChunk(
                name="dummy_tool",
                description="This is a dummy tool call",  # provided to satisfy bedrock constraint.
                parameters={
                    "type": "object",
                    "properties": {},
                },
            ),
        )
    ]


from litellm.types.llms.openai import (
    ChatCompletionAudioObject,
    ChatCompletionImageObject,
    ChatCompletionTextObject,
    ChatCompletionUserMessage,
    OpenAIMessageContent,
    ValidUserMessageContentTypes,
)


def convert_to_dict(message: Union[BaseModel, dict]) -> dict:
    """
    Converts a message to a dictionary if it's a Pydantic model.

    Args:
        message: The message, which may be a Pydantic model or a dictionary.

    Returns:
        dict: The converted message.
    """
    if isinstance(message, BaseModel):
        return message.model_dump(exclude_none=True)
    elif isinstance(message, dict):
        return message
    else:
        raise TypeError(
            f"Invalid message type: {type(message)}. Expected dict or Pydantic model."
        )


def convert_list_message_to_dict(messages: List):
    new_messages = []
    for message in messages:
        convert_msg_to_dict = cast(AllMessageValues, convert_to_dict(message))
        cleaned_message = cleanup_none_field_in_message(message=convert_msg_to_dict)
        new_messages.append(cleaned_message)
    return new_messages


def validate_and_fix_openai_messages(messages: List):
    """
    Ensures all messages are valid OpenAI chat completion messages.

    Handles missing role for assistant messages.
    """
    new_messages = []
    for message in messages:
        if not message.get("role"):
            message["role"] = "assistant"
        if message.get("tool_calls"):
            message["tool_calls"] = jsonify_tools(tools=message["tool_calls"])

        convert_msg_to_dict = cast(AllMessageValues, convert_to_dict(message))
        cleaned_message = cleanup_none_field_in_message(message=convert_msg_to_dict)
        new_messages.append(cleaned_message)
    return validate_chat_completion_user_messages(messages=new_messages)


def cleanup_none_field_in_message(message: AllMessageValues):
    """
    Cleans up the message by removing the none field.

    remove None fields in the message - e.g. {"function": None} - some providers raise validation errors
    """
    new_message = message.copy()
    return {k: v for k, v in new_message.items() if v is not None}


def validate_chat_completion_user_messages(messages: List[AllMessageValues]):
    """
    Ensures all user messages are valid OpenAI chat completion messages.

    Args:
        messages: List of message dictionaries
        message_content_type: Type to validate content against

    Returns:
        List[dict]: The validated messages

    Raises:
        ValueError: If any message is invalid
    """
    for idx, m in enumerate(messages):
        try:
            if m["role"] == "user":
                user_content = m.get("content")
                if user_content is not None:
                    if isinstance(user_content, str):
                        continue
                    elif isinstance(user_content, list):
                        for item in user_content:
                            if isinstance(item, dict):
                                if item.get("type") not in ValidUserMessageContentTypes:
                                    raise Exception("invalid content type")
        except Exception as e:
            if isinstance(e, KeyError):
                raise Exception(
                    f"Invalid message={m} at index {idx}. Please ensure all messages are valid OpenAI chat completion messages."
                )
            if "invalid content type" in str(e):
                raise Exception(
                    f"Invalid user message={m} at index {idx}. Please ensure all user messages are valid OpenAI chat completion messages."
                )
            else:
                raise e

    return messages


def validate_chat_completion_tool_choice(
    tool_choice: Optional[Union[dict, str]],
) -> Optional[Union[dict, str]]:
    """
    Confirm the tool choice is passed in the OpenAI format.

    Prevents user errors like: https://github.com/BerriAI/litellm/issues/7483
    """
    from litellm.types.llms.openai import (
        ChatCompletionToolChoiceObjectParam,
        ChatCompletionToolChoiceStringValues,
    )

    if tool_choice is None:
        return tool_choice
    elif isinstance(tool_choice, str):
        return tool_choice
    elif isinstance(tool_choice, dict):
        if tool_choice.get("type") is None or tool_choice.get("function") is None:
            raise Exception(
                f"Invalid tool choice, tool_choice={tool_choice}. Please ensure tool_choice follows the OpenAI spec"
            )
        return tool_choice
    raise Exception(
        f"Invalid tool choice, tool_choice={tool_choice}. Got={type(tool_choice)}. Expecting str, or dict. Please ensure tool_choice follows the OpenAI tool_choice spec"
    )


class ProviderConfigManager:
    @staticmethod
    def get_provider_chat_config(  # noqa: PLR0915
        model: str, provider: LlmProviders
    ) -> Optional[BaseConfig]:
        """
        Returns the provider config for a given provider.
        """
        if (
            provider == LlmProviders.OPENAI
            and litellm.openaiOSeriesConfig.is_model_o_series_model(model=model)
        ):
            return litellm.openaiOSeriesConfig
        elif litellm.LlmProviders.DEEPSEEK == provider:
            return litellm.DeepSeekChatConfig()
        elif litellm.LlmProviders.GROQ == provider:
            return litellm.GroqChatConfig()
        elif litellm.LlmProviders.DATABRICKS == provider:
            return litellm.DatabricksConfig()
        elif litellm.LlmProviders.XAI == provider:
            return litellm.XAIChatConfig()
        elif litellm.LlmProviders.LLAMA == provider:
            return litellm.LlamaAPIConfig()
        elif litellm.LlmProviders.TEXT_COMPLETION_OPENAI == provider:
            return litellm.OpenAITextCompletionConfig()
        elif litellm.LlmProviders.COHERE_CHAT == provider:
            return litellm.CohereChatConfig()
        elif litellm.LlmProviders.COHERE == provider:
            return litellm.CohereConfig()
        elif litellm.LlmProviders.SNOWFLAKE == provider:
            return litellm.SnowflakeConfig()
        elif litellm.LlmProviders.CLARIFAI == provider:
            return litellm.ClarifaiConfig()
        elif litellm.LlmProviders.ANTHROPIC == provider:
            return litellm.AnthropicConfig()
        elif litellm.LlmProviders.ANTHROPIC_TEXT == provider:
            return litellm.AnthropicTextConfig()
        elif litellm.LlmProviders.VERTEX_AI_BETA == provider:
            return litellm.VertexGeminiConfig()
        elif litellm.LlmProviders.VERTEX_AI == provider:
            if "gemini" in model:
                return litellm.VertexGeminiConfig()
            elif "claude" in model:
                return litellm.VertexAIAnthropicConfig()
            elif model in litellm.vertex_mistral_models:
                if "codestral" in model:
                    return litellm.CodestralTextCompletionConfig()
                else:
                    return litellm.MistralConfig()
            elif model in litellm.vertex_ai_ai21_models:
                return litellm.VertexAIAi21Config()
            else:  # use generic openai-like param mapping
                return litellm.VertexAILlama3Config()
        elif litellm.LlmProviders.CLOUDFLARE == provider:
            return litellm.CloudflareChatConfig()
        elif litellm.LlmProviders.SAGEMAKER_CHAT == provider:
            return litellm.SagemakerChatConfig()
        elif litellm.LlmProviders.SAGEMAKER == provider:
            return litellm.SagemakerConfig()
        elif litellm.LlmProviders.FIREWORKS_AI == provider:
            return litellm.FireworksAIConfig()
        elif litellm.LlmProviders.FRIENDLIAI == provider:
            return litellm.FriendliaiChatConfig()
        elif litellm.LlmProviders.WATSONX == provider:
            return litellm.IBMWatsonXChatConfig()
        elif litellm.LlmProviders.WATSONX_TEXT == provider:
            return litellm.IBMWatsonXAIConfig()
        elif litellm.LlmProviders.EMPOWER == provider:
            return litellm.EmpowerChatConfig()
        elif litellm.LlmProviders.GITHUB == provider:
            return litellm.GithubChatConfig()
        elif (
            litellm.LlmProviders.CUSTOM == provider
            or litellm.LlmProviders.CUSTOM_OPENAI == provider
            or litellm.LlmProviders.OPENAI_LIKE == provider
        ):
            return litellm.OpenAILikeChatConfig()
        elif litellm.LlmProviders.AIOHTTP_OPENAI == provider:
            return litellm.AiohttpOpenAIChatConfig()
        elif litellm.LlmProviders.HOSTED_VLLM == provider:
            return litellm.HostedVLLMChatConfig()
        elif litellm.LlmProviders.LLAMAFILE == provider:
            return litellm.LlamafileChatConfig()
        elif litellm.LlmProviders.LM_STUDIO == provider:
            return litellm.LMStudioChatConfig()
        elif litellm.LlmProviders.GALADRIEL == provider:
            return litellm.GaladrielChatConfig()
        elif litellm.LlmProviders.REPLICATE == provider:
            return litellm.ReplicateConfig()
        elif litellm.LlmProviders.HUGGINGFACE == provider:
            return litellm.HuggingFaceChatConfig()
        elif litellm.LlmProviders.TOGETHER_AI == provider:
            return litellm.TogetherAIConfig()
        elif litellm.LlmProviders.OPENROUTER == provider:
            return litellm.OpenrouterConfig()
        elif litellm.LlmProviders.GEMINI == provider:
            return litellm.GoogleAIStudioGeminiConfig()
        elif (
            litellm.LlmProviders.AI21 == provider
            or litellm.LlmProviders.AI21_CHAT == provider
        ):
            return litellm.AI21ChatConfig()
        elif litellm.LlmProviders.AZURE == provider:
            if litellm.AzureOpenAIO1Config().is_o_series_model(model=model):
                return litellm.AzureOpenAIO1Config()
            return litellm.AzureOpenAIConfig()
        elif litellm.LlmProviders.AZURE_AI == provider:
            return litellm.AzureAIStudioConfig()
        elif litellm.LlmProviders.AZURE_TEXT == provider:
            return litellm.AzureOpenAITextConfig()
        elif litellm.LlmProviders.HOSTED_VLLM == provider:
            return litellm.HostedVLLMChatConfig()
        elif litellm.LlmProviders.NLP_CLOUD == provider:
            return litellm.NLPCloudConfig()
        elif litellm.LlmProviders.OOBABOOGA == provider:
            return litellm.OobaboogaConfig()
        elif litellm.LlmProviders.OLLAMA_CHAT == provider:
            return litellm.OllamaChatConfig()
        elif litellm.LlmProviders.DEEPINFRA == provider:
            return litellm.DeepInfraConfig()
        elif litellm.LlmProviders.PERPLEXITY == provider:
            return litellm.PerplexityChatConfig()
        elif (
            litellm.LlmProviders.MISTRAL == provider
            or litellm.LlmProviders.CODESTRAL == provider
        ):
            return litellm.MistralConfig()
        elif litellm.LlmProviders.NVIDIA_NIM == provider:
            return litellm.NvidiaNimConfig()
        elif litellm.LlmProviders.CEREBRAS == provider:
            return litellm.CerebrasConfig()
        elif litellm.LlmProviders.VOLCENGINE == provider:
            return litellm.VolcEngineConfig()
        elif litellm.LlmProviders.TEXT_COMPLETION_CODESTRAL == provider:
            return litellm.CodestralTextCompletionConfig()
        elif litellm.LlmProviders.SAMBANOVA == provider:
            return litellm.SambanovaConfig()
        elif litellm.LlmProviders.MARITALK == provider:
            return litellm.MaritalkConfig()
        elif litellm.LlmProviders.CLOUDFLARE == provider:
            return litellm.CloudflareChatConfig()
        elif litellm.LlmProviders.ANTHROPIC_TEXT == provider:
            return litellm.AnthropicTextConfig()
        elif litellm.LlmProviders.VLLM == provider:
            return litellm.VLLMConfig()
        elif litellm.LlmProviders.OLLAMA == provider:
            return litellm.OllamaConfig()
        elif litellm.LlmProviders.PREDIBASE == provider:
            return litellm.PredibaseConfig()
        elif litellm.LlmProviders.TRITON == provider:
            return litellm.TritonConfig()
        elif litellm.LlmProviders.PETALS == provider:
            return litellm.PetalsConfig()
        elif litellm.LlmProviders.FEATHERLESS_AI == provider:
            return litellm.FeatherlessAIConfig()
        elif litellm.LlmProviders.NOVITA == provider:
            return litellm.NovitaConfig()
        elif litellm.LlmProviders.NEBIUS == provider:
            return litellm.NebiusConfig()
        elif litellm.LlmProviders.BEDROCK == provider:
            bedrock_route = BedrockModelInfo.get_bedrock_route(model)
            bedrock_invoke_provider = litellm.BedrockLLM.get_bedrock_invoke_provider(
                model=model
            )
            base_model = BedrockModelInfo.get_base_model(model)

            if bedrock_route == "converse" or bedrock_route == "converse_like":
                return litellm.AmazonConverseConfig()
            elif bedrock_invoke_provider == "amazon":  # amazon titan llms
                return litellm.AmazonTitanConfig()
            elif bedrock_invoke_provider == "anthropic":
                if base_model.startswith("anthropic.claude-3"):
                    return litellm.AmazonAnthropicClaude3Config()
                else:
                    return litellm.AmazonAnthropicConfig()
            elif (
                bedrock_invoke_provider == "meta" or bedrock_invoke_provider == "llama"
            ):  # amazon / meta llms
                return litellm.AmazonLlamaConfig()
            elif bedrock_invoke_provider == "ai21":  # ai21 llms
                return litellm.AmazonAI21Config()
            elif bedrock_invoke_provider == "cohere":  # cohere models on bedrock
                return litellm.AmazonCohereConfig()
            elif bedrock_invoke_provider == "mistral":  # mistral models on bedrock
                return litellm.AmazonMistralConfig()
            elif bedrock_invoke_provider == "deepseek_r1":  # deepseek models on bedrock
                return litellm.AmazonDeepSeekR1Config()
            elif bedrock_invoke_provider == "nova":
                return litellm.AmazonInvokeNovaConfig()
            else:
                return litellm.AmazonInvokeConfig()
        elif litellm.LlmProviders.NETMIND == provider:
            return litellm.NetmindChatConfig()
        elif litellm.LlmProviders.LITELLM_PROXY == provider:
            return litellm.LiteLLMProxyChatConfig()
        elif litellm.LlmProviders.OPENAI == provider:
            return litellm.OpenAIGPTConfig()
        elif litellm.LlmProviders.NSCALE == provider:
            return litellm.NscaleConfig()
        return None

    @staticmethod
    def get_provider_embedding_config(
        model: str,
        provider: LlmProviders,
    ) -> Optional[BaseEmbeddingConfig]:
        if litellm.LlmProviders.VOYAGE == provider:
            return litellm.VoyageEmbeddingConfig()
        elif litellm.LlmProviders.TRITON == provider:
            return litellm.TritonEmbeddingConfig()
        elif litellm.LlmProviders.WATSONX == provider:
            return litellm.IBMWatsonXEmbeddingConfig()
        elif litellm.LlmProviders.INFINITY == provider:
            return litellm.InfinityEmbeddingConfig()
        elif (
            litellm.LlmProviders.COHERE == provider
            or litellm.LlmProviders.COHERE_CHAT == provider
        ):
            from litellm.llms.cohere.embed.transformation import CohereEmbeddingConfig

            return CohereEmbeddingConfig()
        return None

    @staticmethod
    def get_provider_rerank_config(
        model: str,
        provider: LlmProviders,
        api_base: Optional[str],
        present_version_params: List[str],
    ) -> BaseRerankConfig:
        if (
            litellm.LlmProviders.COHERE == provider
            or litellm.LlmProviders.COHERE_CHAT == provider
        ):
            if should_use_cohere_v1_client(api_base, present_version_params):
                return litellm.CohereRerankConfig()
            else:
                return litellm.CohereRerankV2Config()
        elif litellm.LlmProviders.AZURE_AI == provider:
            return litellm.AzureAIRerankConfig()
        elif litellm.LlmProviders.INFINITY == provider:
            return litellm.InfinityRerankConfig()
        elif litellm.LlmProviders.JINA_AI == provider:
            return litellm.JinaAIRerankConfig()
        return litellm.CohereRerankConfig()

    @staticmethod
    def get_provider_anthropic_messages_config(
        model: str,
        provider: LlmProviders,
    ) -> Optional[BaseAnthropicMessagesConfig]:
        if litellm.LlmProviders.ANTHROPIC == provider:
            return litellm.AnthropicMessagesConfig()
        # The 'BEDROCK' provider corresponds to Amazon's implementation of Anthropic Claude v3.
        # This mapping ensures that the correct configuration is returned for BEDROCK.
        elif litellm.LlmProviders.BEDROCK == provider:
            return litellm.AmazonAnthropicClaude3MessagesConfig()
        return None

    @staticmethod
    def get_provider_audio_transcription_config(
        model: str,
        provider: LlmProviders,
    ) -> Optional[BaseAudioTranscriptionConfig]:
        if litellm.LlmProviders.FIREWORKS_AI == provider:
            return litellm.FireworksAIAudioTranscriptionConfig()
        elif litellm.LlmProviders.DEEPGRAM == provider:
            return litellm.DeepgramAudioTranscriptionConfig()
        elif litellm.LlmProviders.OPENAI == provider:
            if "gpt-4o" in model:
                return litellm.OpenAIGPTAudioTranscriptionConfig()
            else:
                return litellm.OpenAIWhisperAudioTranscriptionConfig()
        return None

    @staticmethod
    def get_provider_responses_api_config(
        provider: LlmProviders,
        model: Optional[str] = None,
    ) -> Optional[BaseResponsesAPIConfig]:
        if litellm.LlmProviders.OPENAI == provider:
            return litellm.OpenAIResponsesAPIConfig()
        elif litellm.LlmProviders.AZURE == provider:
            return litellm.AzureOpenAIResponsesAPIConfig()
        return None

    @staticmethod
    def get_provider_text_completion_config(
        model: str,
        provider: LlmProviders,
    ) -> BaseTextCompletionConfig:
        if LlmProviders.FIREWORKS_AI == provider:
            return litellm.FireworksAITextCompletionConfig()
        elif LlmProviders.TOGETHER_AI == provider:
            return litellm.TogetherAITextCompletionConfig()
        return litellm.OpenAITextCompletionConfig()

    @staticmethod
    def get_provider_model_info(
        model: Optional[str],
        provider: LlmProviders,
    ) -> Optional[BaseLLMModelInfo]:
        if LlmProviders.FIREWORKS_AI == provider:
            return litellm.FireworksAIConfig()
        elif LlmProviders.OPENAI == provider:
            return litellm.OpenAIGPTConfig()
        elif LlmProviders.GEMINI == provider:
            return litellm.GeminiModelInfo()
        elif LlmProviders.LITELLM_PROXY == provider:
            return litellm.LiteLLMProxyChatConfig()
        elif LlmProviders.TOPAZ == provider:
            return litellm.TopazModelInfo()
        elif LlmProviders.ANTHROPIC == provider:
            return litellm.AnthropicModelInfo()
        elif LlmProviders.XAI == provider:
            return litellm.XAIModelInfo()
        elif LlmProviders.OLLAMA == provider or LlmProviders.OLLAMA_CHAT == provider:
            # Dynamic model listing for Ollama server
            from litellm.llms.ollama.common_utils import OllamaModelInfo

            return OllamaModelInfo()
        elif LlmProviders.VLLM == provider:
            from litellm.llms.vllm.common_utils import (
                VLLMModelInfo,  # experimental approach, to reduce bloat on __init__.py
            )

            return VLLMModelInfo()
        return None

    @staticmethod
    def get_provider_image_variation_config(
        model: str,
        provider: LlmProviders,
    ) -> Optional[BaseImageVariationConfig]:
        if LlmProviders.OPENAI == provider:
            return litellm.OpenAIImageVariationConfig()
        elif LlmProviders.TOPAZ == provider:
            return litellm.TopazImageVariationConfig()
        return None

    @staticmethod
    def get_provider_files_config(
        model: str,
        provider: LlmProviders,
    ) -> Optional[BaseFilesConfig]:
        if LlmProviders.GEMINI == provider:
            from litellm.llms.gemini.files.transformation import (
                GoogleAIStudioFilesHandler,  # experimental approach, to reduce bloat on __init__.py
            )

            return GoogleAIStudioFilesHandler()
        elif LlmProviders.VERTEX_AI == provider:
            from litellm.llms.vertex_ai.files.transformation import VertexAIFilesConfig

            return VertexAIFilesConfig()
        return None

    @staticmethod
    def get_provider_vector_store_config(
        provider: LlmProviders,
    ) -> Optional[CustomLogger]:
        from litellm.integrations.vector_stores.bedrock_vector_store import (
            BedrockVectorStore,
        )

        if LlmProviders.BEDROCK == provider:
            return BedrockVectorStore.get_initialized_custom_logger()
        return None

    @staticmethod
    def get_provider_image_generation_config(
        model: str,
        provider: LlmProviders,
    ) -> Optional[BaseImageGenerationConfig]:
        if LlmProviders.OPENAI == provider:
            from litellm.llms.openai.image_generation import (
                get_openai_image_generation_config,
            )

            return get_openai_image_generation_config(model)
        elif LlmProviders.AZURE == provider:
            from litellm.llms.azure.image_generation import (
                get_azure_image_generation_config,
            )

            return get_azure_image_generation_config(model)
        return None

    @staticmethod
    def get_provider_realtime_config(
        model: str,
        provider: LlmProviders,
    ) -> Optional[BaseRealtimeConfig]:
        if LlmProviders.GEMINI == provider:
            from litellm.llms.gemini.realtime.transformation import GeminiRealtimeConfig

            return GeminiRealtimeConfig()
        return None

    @staticmethod
    def get_provider_image_edit_config(
        model: str,
        provider: LlmProviders,
    ) -> Optional[BaseImageEditConfig]:
        if LlmProviders.OPENAI == provider:
            from litellm.llms.openai.image_edit.transformation import (
                OpenAIImageEditConfig,
            )

            return OpenAIImageEditConfig()
        if LlmProviders.AZURE == provider:
            from litellm.llms.azure.image_edit.transformation import (
                AzureImageEditConfig,
            )

            return AzureImageEditConfig()
        return None


def get_end_user_id_for_cost_tracking(
    litellm_params: dict,
    service_type: Literal["litellm_logging", "prometheus"] = "litellm_logging",
) -> Optional[str]:
    """
    Used for enforcing `disable_end_user_cost_tracking` param.

    service_type: "litellm_logging" or "prometheus" - used to allow prometheus only disable cost tracking.
    """
    _metadata = cast(dict, litellm_params.get("metadata", {}) or {})

    end_user_id = cast(
        Optional[str],
        litellm_params.get("user_api_key_end_user_id")
        or _metadata.get("user_api_key_end_user_id"),
    )
    if litellm.disable_end_user_cost_tracking:
        return None

    #######################################
    # By default we don't track end_user on prometheus since we don't want to increase cardinality
    # by default litellm.enable_end_user_cost_tracking_prometheus_only is None, so we don't track end_user on prometheus
    #######################################
    if service_type == "prometheus":
        if litellm.enable_end_user_cost_tracking_prometheus_only is not True:
            return None
    return end_user_id


def should_use_cohere_v1_client(
    api_base: Optional[str], present_version_params: List[str]
):
    if not api_base:
        return False
    uses_v1_params = ("max_chunks_per_doc" in present_version_params) and (
        "max_tokens_per_doc" not in present_version_params
    )
    return api_base.endswith("/v1/rerank") or (
        uses_v1_params and not api_base.endswith("/v2/rerank")
    )


def is_prompt_caching_valid_prompt(
    model: str,
    messages: Optional[List[AllMessageValues]],
    tools: Optional[List[ChatCompletionToolParam]] = None,
    custom_llm_provider: Optional[str] = None,
) -> bool:
    """
    Returns true if the prompt is valid for prompt caching.

    OpenAI + Anthropic providers have a minimum token count of 1024 for prompt caching.
    """
    try:
        if messages is None and tools is None:
            return False
        if custom_llm_provider is not None and not model.startswith(
            custom_llm_provider
        ):
            model = custom_llm_provider + "/" + model
        token_count = token_counter(
            messages=messages,
            tools=tools,
            model=model,
            use_default_image_token_count=True,
        )
        return token_count >= MINIMUM_PROMPT_CACHE_TOKEN_COUNT
    except Exception as e:
        verbose_logger.error(f"Error in is_prompt_caching_valid_prompt: {e}")
        return False


def extract_duration_from_srt_or_vtt(srt_or_vtt_content: str) -> Optional[float]:
    """
    Extracts the total duration (in seconds) from SRT or VTT content.

    Args:
        srt_or_vtt_content (str): The content of an SRT or VTT file as a string.

    Returns:
        Optional[float]: The total duration in seconds, or None if no timestamps are found.
    """
    # Regular expression to match timestamps in the format "hh:mm:ss,ms" or "hh:mm:ss.ms"
    timestamp_pattern = r"(\d{2}):(\d{2}):(\d{2})[.,](\d{3})"

    timestamps = re.findall(timestamp_pattern, srt_or_vtt_content)

    if not timestamps:
        return None

    # Convert timestamps to seconds and find the max (end time)
    durations = []
    for match in timestamps:
        hours, minutes, seconds, milliseconds = map(int, match)
        total_seconds = hours * 3600 + minutes * 60 + seconds + milliseconds / 1000.0
        durations.append(total_seconds)

    return max(durations) if durations else None


import httpx


def _add_path_to_api_base(api_base: str, ending_path: str) -> str:
    """
    Adds an ending path to an API base URL while preventing duplicate path segments.

    Args:
        api_base: Base URL string
        ending_path: Path to append to the base URL

    Returns:
        Modified URL string with proper path handling
    """
    original_url = httpx.URL(api_base)
    base_url = original_url.copy_with(params={})  # Removes query params
    base_path = original_url.path.rstrip("/")
    end_path = ending_path.lstrip("/")

    # Split paths into segments
    base_segments = [s for s in base_path.split("/") if s]
    end_segments = [s for s in end_path.split("/") if s]

    # Find overlapping segments from the end of base_path and start of ending_path
    final_segments = []
    for i in range(len(base_segments)):
        if base_segments[i:] == end_segments[: len(base_segments) - i]:
            final_segments = base_segments[:i] + end_segments
            break
    else:
        # No overlap found, just combine all segments
        final_segments = base_segments + end_segments

    # Construct the new path
    modified_path = "/" + "/".join(final_segments)
    modified_url = base_url.copy_with(path=modified_path)

    # Re-add the original query parameters
    return str(modified_url.copy_with(params=original_url.params))


def get_standard_openai_params(params: dict) -> dict:
    return {
        k: v
        for k, v in params.items()
        if k in litellm.OPENAI_CHAT_COMPLETION_PARAMS and v is not None
    }


def get_non_default_completion_params(kwargs: dict) -> dict:
    openai_params = litellm.OPENAI_CHAT_COMPLETION_PARAMS
    default_params = openai_params + all_litellm_params
    non_default_params = {
        k: v for k, v in kwargs.items() if k not in default_params
    }  # model-specific params - pass them straight to the model/provider

    return non_default_params


def add_openai_metadata(metadata: dict) -> dict:
    """
    Add metadata to openai optional parameters, excluding hidden params.

    OpenAI 'metadata' only supports string values.

    Args:
        params (dict): Dictionary of API parameters
        metadata (dict, optional): Metadata to include in the request

    Returns:
        dict: Updated parameters dictionary with visible metadata only
    """
    if metadata is None:
        return None
    # Only include non-hidden parameters
    visible_metadata = {
        k: v
        for k, v in metadata.items()
        if k != "hidden_params" and isinstance(v, (str))
    }

    return visible_metadata.copy()


def return_raw_request(endpoint: CallTypes, kwargs: dict) -> RawRequestTypedDict:
    """
    Return the json str of the request

    This is currently in BETA, and tested for `/chat/completions` -> `litellm.completion` calls.
    """
    from datetime import datetime

    from litellm.litellm_core_utils.litellm_logging import Logging

    litellm_logging_obj = Logging(
        model="gpt-3.5-turbo",
        messages=[{"role": "user", "content": "hi"}],
        stream=False,
        call_type="acompletion",
        litellm_call_id="1234",
        start_time=datetime.now(),
        function_id="1234",
        log_raw_request_response=True,
    )

    llm_api_endpoint = getattr(litellm, endpoint.value)

    received_exception = ""

    try:
        llm_api_endpoint(
            **kwargs,
            litellm_logging_obj=litellm_logging_obj,
            api_key="my-fake-api-key",  # 👈 ensure the request fails
        )
    except Exception as e:
        received_exception = str(e)

    raw_request_typed_dict = litellm_logging_obj.model_call_details.get(
        "raw_request_typed_dict"
    )
    if raw_request_typed_dict:
        return cast(RawRequestTypedDict, raw_request_typed_dict)
    else:
        return RawRequestTypedDict(
            error=received_exception,
        )


def jsonify_tools(tools: List[Any]) -> List[Dict]:
    """
    Fixes https://github.com/BerriAI/litellm/issues/9321

    Where user passes in a pydantic base model
    """
    new_tools: List[Dict] = []
    for tool in tools:
        if isinstance(tool, BaseModel):
            tool = tool.model_dump(exclude_none=True)
        elif isinstance(tool, dict):
            tool = tool.copy()
        if isinstance(tool, dict):
            new_tools.append(tool)
    return new_tools


def get_empty_usage() -> Usage:
    return Usage(
        prompt_tokens=0,
        completion_tokens=0,
        total_tokens=0,
    )<|MERGE_RESOLUTION|>--- conflicted
+++ resolved
@@ -3992,7 +3992,6 @@
             or get_secret("TOGETHERAI_API_KEY")
             or get_secret("TOGETHER_AI_TOKEN")
         )
-<<<<<<< HEAD
     elif llm_provider == "netmind":
         api_key = (
             api_key
@@ -4000,11 +3999,9 @@
             or get_secret("NETMIND_API_KEY")
             or get_secret("NETMIND_TOKEN")
         )
-=======
     # nebius
     elif llm_provider == "nebius":
         api_key = api_key or litellm.nebius_key or get_secret("NEBIUS_API_KEY")
->>>>>>> 1a17755c
     return api_key
 
 
