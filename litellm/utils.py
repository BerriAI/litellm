# +-----------------------------------------------+
# |                                               |
# |           Give Feedback / Get Help            |
# | https://github.com/BerriAI/litellm/issues/new |
# |                                               |
# +-----------------------------------------------+
#
#  Thank you users! We ❤️ you! - Krrish & Ishaan

import ast
import asyncio
import base64
import binascii
import copy
import datetime
import hashlib
import inspect
import io
import itertools
import json
import logging
import os
import random  # type: ignore
import re
import struct
import subprocess

# What is this?
## Generic utils.py file. Problem-specific utils (e.g. 'cost calculation), should all be in `litellm_core_utils/`.
import sys
import textwrap
import threading
import time
import traceback
import uuid
from dataclasses import dataclass, field
from functools import lru_cache, wraps
from importlib import resources
from inspect import iscoroutine
from os.path import abspath, dirname, join

import aiohttp
import dotenv
import httpx
import openai
import tiktoken
from httpx import Proxy
from httpx._utils import get_environment_proxies
from openai.lib import _parsing, _pydantic
from openai.types.chat.completion_create_params import ResponseFormat
from pydantic import BaseModel
from tiktoken import Encoding
from tokenizers import Tokenizer

import litellm
import litellm._service_logger  # for storing API inputs, outputs, and metadata
import litellm.litellm_core_utils
import litellm.litellm_core_utils.audio_utils.utils
import litellm.litellm_core_utils.json_validation_rule
from litellm.caching._internal_lru_cache import lru_cache_wrapper
from litellm.caching.caching import DualCache
from litellm.caching.caching_handler import CachingHandlerResponse, LLMCachingHandler
from litellm.integrations.custom_guardrail import CustomGuardrail
from litellm.integrations.custom_logger import CustomLogger
from litellm.litellm_core_utils.core_helpers import (
    map_finish_reason,
    process_response_headers,
)
from litellm.litellm_core_utils.default_encoding import encoding
from litellm.litellm_core_utils.exception_mapping_utils import (
    _get_response_headers,
    exception_type,
    get_error_message,
)
from litellm.litellm_core_utils.get_litellm_params import (
    _get_base_model_from_litellm_call_metadata,
    get_litellm_params,
)
from litellm.litellm_core_utils.get_llm_provider_logic import (
    _is_non_openai_azure_model,
    get_llm_provider,
)
from litellm.litellm_core_utils.get_supported_openai_params import (
    get_supported_openai_params,
)
from litellm.litellm_core_utils.llm_request_utils import _ensure_extra_body_is_safe
from litellm.litellm_core_utils.llm_response_utils.convert_dict_to_response import (
    LiteLLMResponseObjectHandler,
    _handle_invalid_parallel_tool_calls,
    _parse_content_for_reasoning,
    convert_to_model_response_object,
    convert_to_streaming_response,
    convert_to_streaming_response_async,
)
from litellm.litellm_core_utils.llm_response_utils.get_api_base import get_api_base
from litellm.litellm_core_utils.llm_response_utils.get_formatted_prompt import (
    get_formatted_prompt,
)
from litellm.litellm_core_utils.llm_response_utils.get_headers import (
    get_response_headers,
)
from litellm.litellm_core_utils.llm_response_utils.response_metadata import (
    ResponseMetadata,
)
from litellm.litellm_core_utils.redact_messages import (
    LiteLLMLoggingObject,
    redact_message_input_output_from_logging,
)
from litellm.litellm_core_utils.rules import Rules
from litellm.litellm_core_utils.streaming_handler import CustomStreamWrapper
from litellm.litellm_core_utils.token_counter import (
    calculate_img_tokens,
    get_modified_max_tokens,
)
from litellm.llms.bedrock.common_utils import BedrockModelInfo
from litellm.llms.custom_httpx.http_handler import AsyncHTTPHandler, HTTPHandler
from litellm.router_utils.get_retry_from_policy import (
    get_num_retries_from_retry_policy,
    reset_retry_policy,
)
from litellm.secret_managers.main import get_secret
from litellm.types.llms.anthropic import (
    ANTHROPIC_API_ONLY_HEADERS,
    AnthropicThinkingParam,
)
from litellm.types.llms.openai import (
    AllMessageValues,
    AllPromptValues,
    ChatCompletionAssistantToolCall,
    ChatCompletionNamedToolChoiceParam,
    ChatCompletionToolParam,
    ChatCompletionToolParamFunctionChunk,
    OpenAITextCompletionUserMessage,
)
from litellm.types.rerank import RerankResponse
from litellm.types.utils import FileTypes  # type: ignore
from litellm.types.utils import (
    OPENAI_RESPONSE_HEADERS,
    CallTypes,
    ChatCompletionDeltaToolCall,
    ChatCompletionMessageToolCall,
    Choices,
    CostPerToken,
    CustomHuggingfaceTokenizer,
    Delta,
    Embedding,
    EmbeddingResponse,
    Function,
    ImageResponse,
    LlmProviders,
    LlmProvidersSet,
    Message,
    ModelInfo,
    ModelInfoBase,
    ModelResponse,
    ModelResponseStream,
    ProviderField,
    ProviderSpecificModelInfo,
    SelectTokenizerResponse,
    StreamingChoices,
    TextChoices,
    TextCompletionResponse,
    TranscriptionResponse,
    Usage,
    all_litellm_params,
)

with resources.open_text(
    "litellm.litellm_core_utils.tokenizers", "anthropic_tokenizer.json"
) as f:
    json_data = json.load(f)
# Convert to str (if necessary)
claude_json_str = json.dumps(json_data)
import importlib.metadata
from typing import (
    TYPE_CHECKING,
    Any,
    Callable,
    Dict,
    Iterable,
    List,
    Literal,
    Optional,
    Tuple,
    Type,
    Union,
    cast,
    get_args,
)

from openai import OpenAIError as OriginalError

from litellm.litellm_core_utils.thread_pool_executor import executor
from litellm.llms.base_llm.anthropic_messages.transformation import (
    BaseAnthropicMessagesConfig,
)
from litellm.llms.base_llm.audio_transcription.transformation import (
    BaseAudioTranscriptionConfig,
)
from litellm.llms.base_llm.base_utils import (
    BaseLLMModelInfo,
    type_to_response_format_param,
)
from litellm.llms.base_llm.chat.transformation import BaseConfig
from litellm.llms.base_llm.completion.transformation import BaseTextCompletionConfig
from litellm.llms.base_llm.embedding.transformation import BaseEmbeddingConfig
from litellm.llms.base_llm.image_variations.transformation import (
    BaseImageVariationConfig,
)
from litellm.llms.base_llm.rerank.transformation import BaseRerankConfig

from ._logging import _is_debugging_on, verbose_logger
from .caching.caching import (
    Cache,
    QdrantSemanticCache,
    RedisCache,
    RedisSemanticCache,
    S3Cache,
)
from .exceptions import (
    APIConnectionError,
    APIError,
    AuthenticationError,
    BadRequestError,
    BudgetExceededError,
    ContentPolicyViolationError,
    ContextWindowExceededError,
    NotFoundError,
    OpenAIError,
    PermissionDeniedError,
    RateLimitError,
    ServiceUnavailableError,
    Timeout,
    UnprocessableEntityError,
    UnsupportedParamsError,
)
from .proxy._types import AllowedModelRegion, KeyManagementSystem
from .types.llms.openai import (
    ChatCompletionDeltaToolCallChunk,
    ChatCompletionToolCallChunk,
    ChatCompletionToolCallFunctionChunk,
)
from .types.router import LiteLLM_Params

####### ENVIRONMENT VARIABLES ####################
# Adjust to your specific application needs / system capabilities.
sentry_sdk_instance = None
capture_exception = None
add_breadcrumb = None
posthog = None
slack_app = None
alerts_channel = None
heliconeLogger = None
athinaLogger = None
promptLayerLogger = None
langsmithLogger = None
logfireLogger = None
weightsBiasesLogger = None
customLogger = None
langFuseLogger = None
openMeterLogger = None
lagoLogger = None
dataDogLogger = None
prometheusLogger = None
dynamoLogger = None
s3Logger = None
genericAPILogger = None
greenscaleLogger = None
lunaryLogger = None
aispendLogger = None
supabaseClient = None
callback_list: Optional[List[str]] = []
user_logger_fn = None
additional_details: Optional[Dict[str, str]] = {}
local_cache: Optional[Dict[str, str]] = {}
last_fetched_at = None
last_fetched_at_keys = None
######## Model Response #########################

# All liteLLM Model responses will be in this format, Follows the OpenAI Format
# https://docs.litellm.ai/docs/completion/output
# {
#   'choices': [
#      {
#         'finish_reason': 'stop',
#         'index': 0,
#         'message': {
#            'role': 'assistant',
#             'content': " I'm doing well, thank you for asking. I am Claude, an AI assistant created by Anthropic."
#         }
#       }
#     ],
#  'created': 1691429984.3852863,
#  'model': 'claude-instant-1',
#  'usage': {'prompt_tokens': 18, 'completion_tokens': 23, 'total_tokens': 41}
# }


############################################################
def print_verbose(
    print_statement,
    logger_only: bool = False,
    log_level: Literal["DEBUG", "INFO", "ERROR"] = "DEBUG",
):
    try:
        if log_level == "DEBUG":
            verbose_logger.debug(print_statement)
        elif log_level == "INFO":
            verbose_logger.info(print_statement)
        elif log_level == "ERROR":
            verbose_logger.error(print_statement)
        if litellm.set_verbose is True and logger_only is False:
            print(print_statement)  # noqa
    except Exception:
        pass


####### CLIENT ###################
# make it easy to log if completion/embedding runs succeeded or failed + see what happened | Non-Blocking
def custom_llm_setup():
    """
    Add custom_llm provider to provider list
    """
    for custom_llm in litellm.custom_provider_map:
        if custom_llm["provider"] not in litellm.provider_list:
            litellm.provider_list.append(custom_llm["provider"])

        if custom_llm["provider"] not in litellm._custom_providers:
            litellm._custom_providers.append(custom_llm["provider"])


def _add_custom_logger_callback_to_specific_event(
    callback: str, logging_event: Literal["success", "failure"]
) -> None:
    """
    Add a custom logger callback to the specific event
    """
    from litellm import _custom_logger_compatible_callbacks_literal
    from litellm.litellm_core_utils.litellm_logging import (
        _init_custom_logger_compatible_class,
    )

    if callback not in litellm._known_custom_logger_compatible_callbacks:
        verbose_logger.debug(
            f"Callback {callback} is not a valid custom logger compatible callback. Known list - {litellm._known_custom_logger_compatible_callbacks}"
        )
        return

    callback_class = _init_custom_logger_compatible_class(
        cast(_custom_logger_compatible_callbacks_literal, callback),
        internal_usage_cache=None,
        llm_router=None,
    )

    if callback_class:
        if (
            logging_event == "success"
            and _custom_logger_class_exists_in_success_callbacks(callback_class)
            is False
        ):
            litellm.logging_callback_manager.add_litellm_success_callback(
                callback_class
            )
            litellm.logging_callback_manager.add_litellm_async_success_callback(
                callback_class
            )
            if callback in litellm.success_callback:
                litellm.success_callback.remove(
                    callback
                )  # remove the string from the callback list
            if callback in litellm._async_success_callback:
                litellm._async_success_callback.remove(
                    callback
                )  # remove the string from the callback list
        elif (
            logging_event == "failure"
            and _custom_logger_class_exists_in_failure_callbacks(callback_class)
            is False
        ):
            litellm.logging_callback_manager.add_litellm_failure_callback(
                callback_class
            )
            litellm.logging_callback_manager.add_litellm_async_failure_callback(
                callback_class
            )
            if callback in litellm.failure_callback:
                litellm.failure_callback.remove(
                    callback
                )  # remove the string from the callback list
            if callback in litellm._async_failure_callback:
                litellm._async_failure_callback.remove(
                    callback
                )  # remove the string from the callback list


def _custom_logger_class_exists_in_success_callbacks(
    callback_class: CustomLogger,
) -> bool:
    """
    Returns True if an instance of the custom logger exists in litellm.success_callback or litellm._async_success_callback

    e.g if `LangfusePromptManagement` is passed in, it will return True if an instance of `LangfusePromptManagement` exists in litellm.success_callback or litellm._async_success_callback

    Prevents double adding a custom logger callback to the litellm callbacks
    """
    return any(
        isinstance(cb, type(callback_class))
        for cb in litellm.success_callback + litellm._async_success_callback
    )


def _custom_logger_class_exists_in_failure_callbacks(
    callback_class: CustomLogger,
) -> bool:
    """
    Returns True if an instance of the custom logger exists in litellm.failure_callback or litellm._async_failure_callback

    e.g if `LangfusePromptManagement` is passed in, it will return True if an instance of `LangfusePromptManagement` exists in litellm.failure_callback or litellm._async_failure_callback

    Prevents double adding a custom logger callback to the litellm callbacks
    """
    return any(
        isinstance(cb, type(callback_class))
        for cb in litellm.failure_callback + litellm._async_failure_callback
    )


def get_request_guardrails(kwargs: Dict[str, Any]) -> List[str]:
    """
    Get the request guardrails from the kwargs
    """
    metadata = kwargs.get("metadata") or {}
    requester_metadata = metadata.get("requester_metadata") or {}
    applied_guardrails = requester_metadata.get("guardrails") or []
    return applied_guardrails


def get_applied_guardrails(kwargs: Dict[str, Any]) -> List[str]:
    """
    - Add 'default_on' guardrails to the list
    - Add request guardrails to the list
    """

    request_guardrails = get_request_guardrails(kwargs)
    applied_guardrails = []
    for callback in litellm.callbacks:
        if callback is not None and isinstance(callback, CustomGuardrail):
            if callback.guardrail_name is not None:
                if callback.default_on is True:
                    applied_guardrails.append(callback.guardrail_name)
                elif callback.guardrail_name in request_guardrails:
                    applied_guardrails.append(callback.guardrail_name)

    return applied_guardrails


def get_dynamic_callbacks(
    dynamic_callbacks: Optional[List[Union[str, Callable, CustomLogger]]]
) -> List:
    returned_callbacks = litellm.callbacks.copy()
    if dynamic_callbacks:
        returned_callbacks.extend(dynamic_callbacks)  # type: ignore
    return returned_callbacks


def function_setup(  # noqa: PLR0915
    original_function: str, rules_obj, start_time, *args, **kwargs
):  # just run once to check if user wants to send their data anywhere - PostHog/Sentry/Slack/etc.

    ### NOTICES ###
    from litellm import Logging as LiteLLMLogging
    from litellm.litellm_core_utils.litellm_logging import set_callbacks

    if litellm.set_verbose is True:
        verbose_logger.warning(
            "`litellm.set_verbose` is deprecated. Please set `os.environ['LITELLM_LOG'] = 'DEBUG'` for debug logs."
        )
    try:
        global callback_list, add_breadcrumb, user_logger_fn, Logging

        ## CUSTOM LLM SETUP ##
        custom_llm_setup()

        ## GET APPLIED GUARDRAILS
        applied_guardrails = get_applied_guardrails(kwargs)

        ## LOGGING SETUP
        function_id: Optional[str] = kwargs["id"] if "id" in kwargs else None

        ## DYNAMIC CALLBACKS ##
        dynamic_callbacks: Optional[List[Union[str, Callable, CustomLogger]]] = (
            kwargs.pop("callbacks", None)
        )
        all_callbacks = get_dynamic_callbacks(dynamic_callbacks=dynamic_callbacks)

        if len(all_callbacks) > 0:
            for callback in all_callbacks:
                # check if callback is a string - e.g. "lago", "openmeter"
                if isinstance(callback, str):
                    callback = litellm.litellm_core_utils.litellm_logging._init_custom_logger_compatible_class(  # type: ignore
                        callback, internal_usage_cache=None, llm_router=None  # type: ignore
                    )
                    if callback is None or any(
                        isinstance(cb, type(callback))
                        for cb in litellm._async_success_callback
                    ):  # don't double add a callback
                        continue
                if callback not in litellm.input_callback:
                    litellm.input_callback.append(callback)  # type: ignore
                if callback not in litellm.success_callback:
                    litellm.logging_callback_manager.add_litellm_success_callback(callback)  # type: ignore
                if callback not in litellm.failure_callback:
                    litellm.logging_callback_manager.add_litellm_failure_callback(callback)  # type: ignore
                if callback not in litellm._async_success_callback:
                    litellm.logging_callback_manager.add_litellm_async_success_callback(callback)  # type: ignore
                if callback not in litellm._async_failure_callback:
                    litellm.logging_callback_manager.add_litellm_async_failure_callback(callback)  # type: ignore
            print_verbose(
                f"Initialized litellm callbacks, Async Success Callbacks: {litellm._async_success_callback}"
            )

        if (
            len(litellm.input_callback) > 0
            or len(litellm.success_callback) > 0
            or len(litellm.failure_callback) > 0
        ) and len(
            callback_list  # type: ignore
        ) == 0:  # type: ignore
            callback_list = list(
                set(
                    litellm.input_callback  # type: ignore
                    + litellm.success_callback
                    + litellm.failure_callback
                )
            )
            set_callbacks(callback_list=callback_list, function_id=function_id)
        ## ASYNC CALLBACKS
        if len(litellm.input_callback) > 0:
            removed_async_items = []
            for index, callback in enumerate(litellm.input_callback):  # type: ignore
                if inspect.iscoroutinefunction(callback):
                    litellm._async_input_callback.append(callback)
                    removed_async_items.append(index)

            # Pop the async items from input_callback in reverse order to avoid index issues
            for index in reversed(removed_async_items):
                litellm.input_callback.pop(index)
        if len(litellm.success_callback) > 0:
            removed_async_items = []
            for index, callback in enumerate(litellm.success_callback):  # type: ignore
                if inspect.iscoroutinefunction(callback):
                    litellm.logging_callback_manager.add_litellm_async_success_callback(
                        callback
                    )
                    removed_async_items.append(index)
                elif callback == "dynamodb" or callback == "openmeter":
                    # dynamo is an async callback, it's used for the proxy and needs to be async
                    # we only support async dynamo db logging for acompletion/aembedding since that's used on proxy
                    litellm.logging_callback_manager.add_litellm_async_success_callback(
                        callback
                    )
                    removed_async_items.append(index)
                elif (
                    callback in litellm._known_custom_logger_compatible_callbacks
                    and isinstance(callback, str)
                ):
                    _add_custom_logger_callback_to_specific_event(callback, "success")

            # Pop the async items from success_callback in reverse order to avoid index issues
            for index in reversed(removed_async_items):
                litellm.success_callback.pop(index)

        if len(litellm.failure_callback) > 0:
            removed_async_items = []
            for index, callback in enumerate(litellm.failure_callback):  # type: ignore
                if inspect.iscoroutinefunction(callback):
                    litellm.logging_callback_manager.add_litellm_async_failure_callback(
                        callback
                    )
                    removed_async_items.append(index)
                elif (
                    callback in litellm._known_custom_logger_compatible_callbacks
                    and isinstance(callback, str)
                ):
                    _add_custom_logger_callback_to_specific_event(callback, "failure")

            # Pop the async items from failure_callback in reverse order to avoid index issues
            for index in reversed(removed_async_items):
                litellm.failure_callback.pop(index)
        ### DYNAMIC CALLBACKS ###
        dynamic_success_callbacks: Optional[
            List[Union[str, Callable, CustomLogger]]
        ] = None
        dynamic_async_success_callbacks: Optional[
            List[Union[str, Callable, CustomLogger]]
        ] = None
        dynamic_failure_callbacks: Optional[
            List[Union[str, Callable, CustomLogger]]
        ] = None
        dynamic_async_failure_callbacks: Optional[
            List[Union[str, Callable, CustomLogger]]
        ] = None
        if kwargs.get("success_callback", None) is not None and isinstance(
            kwargs["success_callback"], list
        ):
            removed_async_items = []
            for index, callback in enumerate(kwargs["success_callback"]):
                if (
                    inspect.iscoroutinefunction(callback)
                    or callback == "dynamodb"
                    or callback == "s3"
                ):
                    if dynamic_async_success_callbacks is not None and isinstance(
                        dynamic_async_success_callbacks, list
                    ):
                        dynamic_async_success_callbacks.append(callback)
                    else:
                        dynamic_async_success_callbacks = [callback]
                    removed_async_items.append(index)
            # Pop the async items from success_callback in reverse order to avoid index issues
            for index in reversed(removed_async_items):
                kwargs["success_callback"].pop(index)
            dynamic_success_callbacks = kwargs.pop("success_callback")
        if kwargs.get("failure_callback", None) is not None and isinstance(
            kwargs["failure_callback"], list
        ):
            dynamic_failure_callbacks = kwargs.pop("failure_callback")

        if add_breadcrumb:
            try:
                details_to_log = copy.deepcopy(kwargs)
            except Exception:
                details_to_log = kwargs

            if litellm.turn_off_message_logging:
                # make a copy of the _model_Call_details and log it
                details_to_log.pop("messages", None)
                details_to_log.pop("input", None)
                details_to_log.pop("prompt", None)
            add_breadcrumb(
                category="litellm.llm_call",
                message=f"Keyword Args: {details_to_log}",
                level="info",
            )
        if "logger_fn" in kwargs:
            user_logger_fn = kwargs["logger_fn"]
        # INIT LOGGER - for user-specified integrations
        model = args[0] if len(args) > 0 else kwargs.get("model", None)
        call_type = original_function
        if (
            call_type == CallTypes.completion.value
            or call_type == CallTypes.acompletion.value
        ):
            messages = None
            if len(args) > 1:
                messages = args[1]
            elif kwargs.get("messages", None):
                messages = kwargs["messages"]
            ### PRE-CALL RULES ###
            if (
                isinstance(messages, list)
                and len(messages) > 0
                and isinstance(messages[0], dict)
                and "content" in messages[0]
            ):
                rules_obj.pre_call_rules(
                    input="".join(
                        m.get("content", "")
                        for m in messages
                        if "content" in m and isinstance(m["content"], str)
                    ),
                    model=model,
                )
        elif (
            call_type == CallTypes.embedding.value
            or call_type == CallTypes.aembedding.value
        ):
            messages = args[1] if len(args) > 1 else kwargs.get("input", None)
        elif (
            call_type == CallTypes.image_generation.value
            or call_type == CallTypes.aimage_generation.value
        ):
            messages = args[0] if len(args) > 0 else kwargs["prompt"]
        elif (
            call_type == CallTypes.moderation.value
            or call_type == CallTypes.amoderation.value
        ):
            messages = args[1] if len(args) > 1 else kwargs["input"]
        elif (
            call_type == CallTypes.atext_completion.value
            or call_type == CallTypes.text_completion.value
        ):
            messages = args[0] if len(args) > 0 else kwargs["prompt"]
        elif (
            call_type == CallTypes.rerank.value or call_type == CallTypes.arerank.value
        ):
            messages = kwargs.get("query")
        elif (
            call_type == CallTypes.atranscription.value
            or call_type == CallTypes.transcription.value
        ):
            _file_obj: FileTypes = args[1] if len(args) > 1 else kwargs["file"]
            file_checksum = (
                litellm.litellm_core_utils.audio_utils.utils.get_audio_file_name(
                    file_obj=_file_obj
                )
            )
            if "metadata" in kwargs:
                kwargs["metadata"]["file_checksum"] = file_checksum
            else:
                kwargs["metadata"] = {"file_checksum": file_checksum}
            messages = file_checksum
        elif (
            call_type == CallTypes.aspeech.value or call_type == CallTypes.speech.value
        ):
            messages = kwargs.get("input", "speech")
        else:
            messages = "default-message-value"
        stream = True if "stream" in kwargs and kwargs["stream"] is True else False
        logging_obj = LiteLLMLogging(
            model=model,
            messages=messages,
            stream=stream,
            litellm_call_id=kwargs["litellm_call_id"],
            litellm_trace_id=kwargs.get("litellm_trace_id"),
            function_id=function_id or "",
            call_type=call_type,
            start_time=start_time,
            dynamic_success_callbacks=dynamic_success_callbacks,
            dynamic_failure_callbacks=dynamic_failure_callbacks,
            dynamic_async_success_callbacks=dynamic_async_success_callbacks,
            dynamic_async_failure_callbacks=dynamic_async_failure_callbacks,
            kwargs=kwargs,
            applied_guardrails=applied_guardrails,
        )

        ## check if metadata is passed in
        litellm_params: Dict[str, Any] = {"api_base": ""}
        if "metadata" in kwargs:
            litellm_params["metadata"] = kwargs["metadata"]
        logging_obj.update_environment_variables(
            model=model,
            user="",
            optional_params={},
            litellm_params=litellm_params,
            stream_options=kwargs.get("stream_options", None),
        )
        return logging_obj, kwargs
    except Exception as e:
        verbose_logger.exception(
            "litellm.utils.py::function_setup() - [Non-Blocking] Error in function_setup"
        )
        raise e


async def _client_async_logging_helper(
    logging_obj: LiteLLMLoggingObject,
    result,
    start_time,
    end_time,
    is_completion_with_fallbacks: bool,
):
    if (
        is_completion_with_fallbacks is False
    ):  # don't log the parent event litellm.completion_with_fallbacks as a 'log_success_event', this will lead to double logging the same call - https://github.com/BerriAI/litellm/issues/7477
        print_verbose(
            f"Async Wrapper: Completed Call, calling async_success_handler: {logging_obj.async_success_handler}"
        )
        # check if user does not want this to be logged
        asyncio.create_task(
            logging_obj.async_success_handler(result, start_time, end_time)
        )
        logging_obj.handle_sync_success_callbacks_for_async_calls(
            result=result,
            start_time=start_time,
            end_time=end_time,
        )


def _get_wrapper_num_retries(
    kwargs: Dict[str, Any], exception: Exception
) -> Tuple[Optional[int], Dict[str, Any]]:
    """
    Get the number of retries from the kwargs and the retry policy.
    Used for the wrapper functions.
    """

    num_retries = kwargs.get("num_retries", None)
    if num_retries is None:
        num_retries = litellm.num_retries
    if kwargs.get("retry_policy", None):
        retry_policy_num_retries = get_num_retries_from_retry_policy(
            exception=exception,
            retry_policy=kwargs.get("retry_policy"),
        )
        kwargs["retry_policy"] = reset_retry_policy()
        if retry_policy_num_retries is not None:
            num_retries = retry_policy_num_retries

    return num_retries, kwargs


def _get_wrapper_timeout(
    kwargs: Dict[str, Any], exception: Exception
) -> Optional[Union[float, int, httpx.Timeout]]:
    """
    Get the timeout from the kwargs
    Used for the wrapper functions.
    """

    timeout = cast(
        Optional[Union[float, int, httpx.Timeout]], kwargs.get("timeout", None)
    )

    return timeout


def client(original_function):  # noqa: PLR0915
    rules_obj = Rules()

    def check_coroutine(value) -> bool:
        if inspect.iscoroutine(value):
            return True
        elif inspect.iscoroutinefunction(value):
            return True
        else:
            return False

    def post_call_processing(original_response, model, optional_params: Optional[dict]):
        try:
            if original_response is None:
                pass
            else:
                call_type = original_function.__name__
                if (
                    call_type == CallTypes.completion.value
                    or call_type == CallTypes.acompletion.value
                ):
                    is_coroutine = check_coroutine(original_response)
                    if is_coroutine is True:
                        pass
                    else:
                        if (
                            isinstance(original_response, ModelResponse)
                            and len(original_response.choices) > 0
                        ):
                            model_response: Optional[str] = original_response.choices[
                                0
                            ].message.content  # type: ignore
                            if model_response is not None:
                                ### POST-CALL RULES ###
                                rules_obj.post_call_rules(
                                    input=model_response, model=model
                                )
                                ### JSON SCHEMA VALIDATION ###
                                if litellm.enable_json_schema_validation is True:
                                    try:
                                        if (
                                            optional_params is not None
                                            and "response_format" in optional_params
                                            and optional_params["response_format"]
                                            is not None
                                        ):
                                            json_response_format: Optional[dict] = None
                                            if (
                                                isinstance(
                                                    optional_params["response_format"],
                                                    dict,
                                                )
                                                and optional_params[
                                                    "response_format"
                                                ].get("json_schema")
                                                is not None
                                            ):
                                                json_response_format = optional_params[
                                                    "response_format"
                                                ]
                                            elif _parsing._completions.is_basemodel_type(
                                                optional_params["response_format"]  # type: ignore
                                            ):
                                                json_response_format = (
                                                    type_to_response_format_param(
                                                        response_format=optional_params[
                                                            "response_format"
                                                        ]
                                                    )
                                                )
                                            if json_response_format is not None:
                                                litellm.litellm_core_utils.json_validation_rule.validate_schema(
                                                    schema=json_response_format[
                                                        "json_schema"
                                                    ]["schema"],
                                                    response=model_response,
                                                )
                                    except TypeError:
                                        pass
                                if (
                                    optional_params is not None
                                    and "response_format" in optional_params
                                    and isinstance(
                                        optional_params["response_format"], dict
                                    )
                                    and "type" in optional_params["response_format"]
                                    and optional_params["response_format"]["type"]
                                    == "json_object"
                                    and "response_schema"
                                    in optional_params["response_format"]
                                    and isinstance(
                                        optional_params["response_format"][
                                            "response_schema"
                                        ],
                                        dict,
                                    )
                                    and "enforce_validation"
                                    in optional_params["response_format"]
                                    and optional_params["response_format"][
                                        "enforce_validation"
                                    ]
                                    is True
                                ):
                                    # schema given, json response expected, and validation enforced
                                    litellm.litellm_core_utils.json_validation_rule.validate_schema(
                                        schema=optional_params["response_format"][
                                            "response_schema"
                                        ],
                                        response=model_response,
                                    )

        except Exception as e:
            print("error", e)
            raise e

    @wraps(original_function)
    def wrapper(*args, **kwargs):  # noqa: PLR0915
        # DO NOT MOVE THIS. It always needs to run first
        # Check if this is an async function. If so only execute the async function
        call_type = original_function.__name__
        if _is_async_request(kwargs):
            # [OPTIONAL] CHECK MAX RETRIES / REQUEST
            if litellm.num_retries_per_request is not None:
                # check if previous_models passed in as ['litellm_params']['metadata]['previous_models']
                previous_models = kwargs.get("metadata", {}).get(
                    "previous_models", None
                )
                if previous_models is not None:
                    if litellm.num_retries_per_request <= len(previous_models):
                        raise Exception("Max retries per request hit!")

            # MODEL CALL
            result = original_function(*args, **kwargs)
            if "stream" in kwargs and kwargs["stream"] is True:
                if (
                    "complete_response" in kwargs
                    and kwargs["complete_response"] is True
                ):
                    chunks = []
                    for idx, chunk in enumerate(result):
                        chunks.append(chunk)
                    return litellm.stream_chunk_builder(
                        chunks, messages=kwargs.get("messages", None)
                    )
                else:
                    return result

            return result

        # Prints Exactly what was passed to litellm function - don't execute any logic here - it should just print
        print_args_passed_to_litellm(original_function, args, kwargs)
        start_time = datetime.datetime.now()
        result = None
        logging_obj: Optional[LiteLLMLoggingObject] = kwargs.get(
            "litellm_logging_obj", None
        )

        # only set litellm_call_id if its not in kwargs
        if "litellm_call_id" not in kwargs:
            kwargs["litellm_call_id"] = str(uuid.uuid4())

        model: Optional[str] = args[0] if len(args) > 0 else kwargs.get("model", None)

        try:
            if logging_obj is None:
                logging_obj, kwargs = function_setup(
                    original_function.__name__, rules_obj, start_time, *args, **kwargs
                )
            kwargs["litellm_logging_obj"] = logging_obj
            _llm_caching_handler: LLMCachingHandler = LLMCachingHandler(
                original_function=original_function,
                request_kwargs=kwargs,
                start_time=start_time,
            )
            logging_obj._llm_caching_handler = _llm_caching_handler

            # CHECK FOR 'os.environ/' in kwargs
            for k, v in kwargs.items():
                if v is not None and isinstance(v, str) and v.startswith("os.environ/"):
                    kwargs[k] = litellm.get_secret(v)
            # [OPTIONAL] CHECK BUDGET
            if litellm.max_budget:
                if litellm._current_cost > litellm.max_budget:
                    raise BudgetExceededError(
                        current_cost=litellm._current_cost,
                        max_budget=litellm.max_budget,
                    )

            # [OPTIONAL] CHECK MAX RETRIES / REQUEST
            if litellm.num_retries_per_request is not None:
                # check if previous_models passed in as ['litellm_params']['metadata]['previous_models']
                previous_models = kwargs.get("metadata", {}).get(
                    "previous_models", None
                )
                if previous_models is not None:
                    if litellm.num_retries_per_request <= len(previous_models):
                        raise Exception("Max retries per request hit!")

            # [OPTIONAL] CHECK CACHE
            print_verbose(
                f"SYNC kwargs[caching]: {kwargs.get('caching', False)}; litellm.cache: {litellm.cache}; kwargs.get('cache')['no-cache']: {kwargs.get('cache', {}).get('no-cache', False)}"
            )
            # if caching is false or cache["no-cache"]==True, don't run this
            if (
                (
                    (
                        (
                            kwargs.get("caching", None) is None
                            and litellm.cache is not None
                        )
                        or kwargs.get("caching", False) is True
                    )
                    and kwargs.get("cache", {}).get("no-cache", False) is not True
                )
                and kwargs.get("aembedding", False) is not True
                and kwargs.get("atext_completion", False) is not True
                and kwargs.get("acompletion", False) is not True
                and kwargs.get("aimg_generation", False) is not True
                and kwargs.get("atranscription", False) is not True
                and kwargs.get("arerank", False) is not True
                and kwargs.get("_arealtime", False) is not True
            ):  # allow users to control returning cached responses from the completion function
                # checking cache
                verbose_logger.debug("INSIDE CHECKING SYNC CACHE")
                caching_handler_response: CachingHandlerResponse = (
                    _llm_caching_handler._sync_get_cache(
                        model=model or "",
                        original_function=original_function,
                        logging_obj=logging_obj,
                        start_time=start_time,
                        call_type=call_type,
                        kwargs=kwargs,
                        args=args,
                    )
                )

                if caching_handler_response.cached_result is not None:
                    verbose_logger.debug("Cache hit!")
                    return caching_handler_response.cached_result

            # CHECK MAX TOKENS
            if (
                kwargs.get("max_tokens", None) is not None
                and model is not None
                and litellm.modify_params
                is True  # user is okay with params being modified
                and (
                    call_type == CallTypes.acompletion.value
                    or call_type == CallTypes.completion.value
                )
            ):
                try:
                    base_model = model
                    if kwargs.get("hf_model_name", None) is not None:
                        base_model = f"huggingface/{kwargs.get('hf_model_name')}"
                    messages = None
                    if len(args) > 1:
                        messages = args[1]
                    elif kwargs.get("messages", None):
                        messages = kwargs["messages"]
                    user_max_tokens = kwargs.get("max_tokens")
                    modified_max_tokens = get_modified_max_tokens(
                        model=model,
                        base_model=base_model,
                        messages=messages,
                        user_max_tokens=user_max_tokens,
                        buffer_num=None,
                        buffer_perc=None,
                    )
                    kwargs["max_tokens"] = modified_max_tokens
                except Exception as e:
                    print_verbose(f"Error while checking max token limit: {str(e)}")
            # MODEL CALL
            result = original_function(*args, **kwargs)
            end_time = datetime.datetime.now()
            if "stream" in kwargs and kwargs["stream"] is True:
                if (
                    "complete_response" in kwargs
                    and kwargs["complete_response"] is True
                ):
                    chunks = []
                    for idx, chunk in enumerate(result):
                        chunks.append(chunk)
                    return litellm.stream_chunk_builder(
                        chunks, messages=kwargs.get("messages", None)
                    )
                else:
                    # RETURN RESULT
                    update_response_metadata(
                        result=result,
                        logging_obj=logging_obj,
                        model=model,
                        kwargs=kwargs,
                        start_time=start_time,
                        end_time=end_time,
                    )
                    return result
            elif "acompletion" in kwargs and kwargs["acompletion"] is True:
                return result
            elif "aembedding" in kwargs and kwargs["aembedding"] is True:
                return result
            elif "aimg_generation" in kwargs and kwargs["aimg_generation"] is True:
                return result
            elif "atranscription" in kwargs and kwargs["atranscription"] is True:
                return result
            elif "aspeech" in kwargs and kwargs["aspeech"] is True:
                return result
            elif asyncio.iscoroutine(result):  # bubble up to relevant async function
                return result

            ### POST-CALL RULES ###
            post_call_processing(
                original_response=result,
                model=model or None,
                optional_params=kwargs,
            )

            # [OPTIONAL] ADD TO CACHE
            _llm_caching_handler.sync_set_cache(
                result=result,
                args=args,
                kwargs=kwargs,
            )

            # LOG SUCCESS - handle streaming success logging in the _next_ object, remove `handle_success` once it's deprecated
            verbose_logger.info("Wrapper: Completed Call, calling success_handler")
            executor.submit(
                logging_obj.success_handler,
                result,
                start_time,
                end_time,
            )
            # RETURN RESULT
            update_response_metadata(
                result=result,
                logging_obj=logging_obj,
                model=model,
                kwargs=kwargs,
                start_time=start_time,
                end_time=end_time,
            )
            return result
        except Exception as e:
            call_type = original_function.__name__
            if call_type == CallTypes.completion.value:
                num_retries = (
                    kwargs.get("num_retries", None) or litellm.num_retries or None
                )
                if kwargs.get("retry_policy", None):
                    num_retries = get_num_retries_from_retry_policy(
                        exception=e,
                        retry_policy=kwargs.get("retry_policy"),
                    )
                    kwargs["retry_policy"] = (
                        reset_retry_policy()
                    )  # prevent infinite loops
                litellm.num_retries = (
                    None  # set retries to None to prevent infinite loops
                )
                context_window_fallback_dict = kwargs.get(
                    "context_window_fallback_dict", {}
                )

                _is_litellm_router_call = "model_group" in kwargs.get(
                    "metadata", {}
                )  # check if call from litellm.router/proxy
                if (
                    num_retries and not _is_litellm_router_call
                ):  # only enter this if call is not from litellm router/proxy. router has it's own logic for retrying
                    if (
                        isinstance(e, openai.APIError)
                        or isinstance(e, openai.Timeout)
                        or isinstance(e, openai.APIConnectionError)
                    ):
                        kwargs["num_retries"] = num_retries
                        return litellm.completion_with_retries(*args, **kwargs)
                elif (
                    isinstance(e, litellm.exceptions.ContextWindowExceededError)
                    and context_window_fallback_dict
                    and model in context_window_fallback_dict
                    and not _is_litellm_router_call
                ):
                    if len(args) > 0:
                        args[0] = context_window_fallback_dict[model]  # type: ignore
                    else:
                        kwargs["model"] = context_window_fallback_dict[model]
                    return original_function(*args, **kwargs)
            traceback_exception = traceback.format_exc()
            end_time = datetime.datetime.now()

            # LOG FAILURE - handle streaming failure logging in the _next_ object, remove `handle_failure` once it's deprecated
            if logging_obj:
                logging_obj.failure_handler(
                    e, traceback_exception, start_time, end_time
                )  # DO NOT MAKE THREADED - router retry fallback relies on this!
            raise e

    @wraps(original_function)
    async def wrapper_async(*args, **kwargs):  # noqa: PLR0915
        print_args_passed_to_litellm(original_function, args, kwargs)
        start_time = datetime.datetime.now()
        result = None
        logging_obj: Optional[LiteLLMLoggingObject] = kwargs.get(
            "litellm_logging_obj", None
        )
        _llm_caching_handler: LLMCachingHandler = LLMCachingHandler(
            original_function=original_function,
            request_kwargs=kwargs,
            start_time=start_time,
        )
        # only set litellm_call_id if its not in kwargs
        call_type = original_function.__name__
        if "litellm_call_id" not in kwargs:
            kwargs["litellm_call_id"] = str(uuid.uuid4())

        model: Optional[str] = args[0] if len(args) > 0 else kwargs.get("model", None)
        is_completion_with_fallbacks = kwargs.get("fallbacks") is not None

        try:
            if logging_obj is None:
                logging_obj, kwargs = function_setup(
                    original_function.__name__, rules_obj, start_time, *args, **kwargs
                )
            kwargs["litellm_logging_obj"] = logging_obj
            logging_obj._llm_caching_handler = _llm_caching_handler
            # [OPTIONAL] CHECK BUDGET
            if litellm.max_budget:
                if litellm._current_cost > litellm.max_budget:
                    raise BudgetExceededError(
                        current_cost=litellm._current_cost,
                        max_budget=litellm.max_budget,
                    )

            # [OPTIONAL] CHECK CACHE
            print_verbose(
                f"ASYNC kwargs[caching]: {kwargs.get('caching', False)}; litellm.cache: {litellm.cache}; kwargs.get('cache'): {kwargs.get('cache', None)}"
            )
            _caching_handler_response: CachingHandlerResponse = (
                await _llm_caching_handler._async_get_cache(
                    model=model or "",
                    original_function=original_function,
                    logging_obj=logging_obj,
                    start_time=start_time,
                    call_type=call_type,
                    kwargs=kwargs,
                    args=args,
                )
            )
            if (
                _caching_handler_response.cached_result is not None
                and _caching_handler_response.final_embedding_cached_response is None
            ):
                return _caching_handler_response.cached_result

            elif _caching_handler_response.embedding_all_elements_cache_hit is True:
                return _caching_handler_response.final_embedding_cached_response

            # MODEL CALL
            result = await original_function(*args, **kwargs)
            end_time = datetime.datetime.now()
            if "stream" in kwargs and kwargs["stream"] is True:
                if (
                    "complete_response" in kwargs
                    and kwargs["complete_response"] is True
                ):
                    chunks = []
                    for idx, chunk in enumerate(result):
                        chunks.append(chunk)
                    return litellm.stream_chunk_builder(
                        chunks, messages=kwargs.get("messages", None)
                    )
                else:
                    update_response_metadata(
                        result=result,
                        logging_obj=logging_obj,
                        model=model,
                        kwargs=kwargs,
                        start_time=start_time,
                        end_time=end_time,
                    )
                    return result
            elif call_type == CallTypes.arealtime.value:
                return result
            ### POST-CALL RULES ###
            post_call_processing(
                original_response=result, model=model, optional_params=kwargs
            )

            ## Add response to cache
            await _llm_caching_handler.async_set_cache(
                result=result,
                original_function=original_function,
                kwargs=kwargs,
                args=args,
            )

            # LOG SUCCESS - handle streaming success logging in the _next_ object
            asyncio.create_task(
                _client_async_logging_helper(
                    logging_obj=logging_obj,
                    result=result,
                    start_time=start_time,
                    end_time=end_time,
                    is_completion_with_fallbacks=is_completion_with_fallbacks,
                )
            )
            logging_obj.handle_sync_success_callbacks_for_async_calls(
                result=result,
                start_time=start_time,
                end_time=end_time,
            )
            # REBUILD EMBEDDING CACHING
            if (
                isinstance(result, EmbeddingResponse)
                and _caching_handler_response.final_embedding_cached_response
                is not None
            ):
                return _llm_caching_handler._combine_cached_embedding_response_with_api_result(
                    _caching_handler_response=_caching_handler_response,
                    embedding_response=result,
                    start_time=start_time,
                    end_time=end_time,
                )

            update_response_metadata(
                result=result,
                logging_obj=logging_obj,
                model=model,
                kwargs=kwargs,
                start_time=start_time,
                end_time=end_time,
            )

            return result
        except Exception as e:
            traceback_exception = traceback.format_exc()
            end_time = datetime.datetime.now()
            if logging_obj:
                try:
                    logging_obj.failure_handler(
                        e, traceback_exception, start_time, end_time
                    )  # DO NOT MAKE THREADED - router retry fallback relies on this!
                except Exception as e:
                    raise e
                try:
                    await logging_obj.async_failure_handler(
                        e, traceback_exception, start_time, end_time
                    )
                except Exception as e:
                    raise e

            call_type = original_function.__name__
            num_retries, kwargs = _get_wrapper_num_retries(kwargs=kwargs, exception=e)
            if call_type == CallTypes.acompletion.value:
                context_window_fallback_dict = kwargs.get(
                    "context_window_fallback_dict", {}
                )

                _is_litellm_router_call = "model_group" in kwargs.get(
                    "metadata", {}
                )  # check if call from litellm.router/proxy

                if (
                    num_retries and not _is_litellm_router_call
                ):  # only enter this if call is not from litellm router/proxy. router has it's own logic for retrying

                    try:
                        litellm.num_retries = (
                            None  # set retries to None to prevent infinite loops
                        )
                        kwargs["num_retries"] = num_retries
                        kwargs["original_function"] = original_function
                        if isinstance(
                            e, openai.RateLimitError
                        ):  # rate limiting specific error
                            kwargs["retry_strategy"] = "exponential_backoff_retry"
                        elif isinstance(e, openai.APIError):  # generic api error
                            kwargs["retry_strategy"] = "constant_retry"
                        return await litellm.acompletion_with_retries(*args, **kwargs)
                    except Exception:
                        pass
                elif (
                    isinstance(e, litellm.exceptions.ContextWindowExceededError)
                    and context_window_fallback_dict
                    and model in context_window_fallback_dict
                ):

                    if len(args) > 0:
                        args[0] = context_window_fallback_dict[model]  # type: ignore
                    else:
                        kwargs["model"] = context_window_fallback_dict[model]
                    return await original_function(*args, **kwargs)

            setattr(
                e, "num_retries", num_retries
            )  ## IMPORTANT: returns the deployment's num_retries to the router

            timeout = _get_wrapper_timeout(kwargs=kwargs, exception=e)
            setattr(e, "timeout", timeout)
            raise e

    is_coroutine = inspect.iscoroutinefunction(original_function)

    # Return the appropriate wrapper based on the original function type
    if is_coroutine:
        return wrapper_async
    else:
        return wrapper


def _is_async_request(
    kwargs: Optional[dict],
    is_pass_through: bool = False,
) -> bool:
    """
    Returns True if the call type is an internal async request.

    eg. litellm.acompletion, litellm.aimage_generation, litellm.acreate_batch, litellm._arealtime

    Args:
        kwargs (dict): The kwargs passed to the litellm function
        is_pass_through (bool): Whether the call is a pass-through call. By default all pass through calls are async.
    """
    if kwargs is None:
        return False
    if (
        kwargs.get("acompletion", False) is True
        or kwargs.get("aembedding", False) is True
        or kwargs.get("aimg_generation", False) is True
        or kwargs.get("amoderation", False) is True
        or kwargs.get("atext_completion", False) is True
        or kwargs.get("atranscription", False) is True
        or kwargs.get("arerank", False) is True
        or kwargs.get("_arealtime", False) is True
        or kwargs.get("acreate_batch", False) is True
        or kwargs.get("acreate_fine_tuning_job", False) is True
        or is_pass_through is True
    ):
        return True
    return False


def update_response_metadata(
    result: Any,
    logging_obj: LiteLLMLoggingObject,
    model: Optional[str],
    kwargs: dict,
    start_time: datetime.datetime,
    end_time: datetime.datetime,
) -> None:
    """
    Updates response metadata, adds the following:
        - response._hidden_params
        - response._hidden_params["litellm_overhead_time_ms"]
        - response.response_time_ms
    """
    if result is None:
        return

    metadata = ResponseMetadata(result)
    metadata.set_hidden_params(logging_obj=logging_obj, model=model, kwargs=kwargs)
    metadata.set_timing_metrics(
        start_time=start_time, end_time=end_time, logging_obj=logging_obj
    )
    metadata.apply()


def _select_tokenizer(
    model: str, custom_tokenizer: Optional[CustomHuggingfaceTokenizer] = None
):
    if custom_tokenizer is not None:
        _tokenizer = create_pretrained_tokenizer(
            identifier=custom_tokenizer["identifier"],
            revision=custom_tokenizer["revision"],
            auth_token=custom_tokenizer["auth_token"],
        )
        return _tokenizer
    return _select_tokenizer_helper(model=model)


@lru_cache(maxsize=128)
def _select_tokenizer_helper(model: str) -> SelectTokenizerResponse:

    if litellm.disable_hf_tokenizer_download is True:
        return _return_openai_tokenizer(model)

    try:
        result = _return_huggingface_tokenizer(model)
        if result is not None:
            return result
    except Exception as e:
        verbose_logger.debug(f"Error selecting tokenizer: {e}")

    # default - tiktoken
    return _return_openai_tokenizer(model)


def _return_openai_tokenizer(model: str) -> SelectTokenizerResponse:
    return {"type": "openai_tokenizer", "tokenizer": encoding}


def _return_huggingface_tokenizer(model: str) -> Optional[SelectTokenizerResponse]:
    if model in litellm.cohere_models and "command-r" in model:
        # cohere
        cohere_tokenizer = Tokenizer.from_pretrained(
            "Xenova/c4ai-command-r-v01-tokenizer"
        )
        return {"type": "huggingface_tokenizer", "tokenizer": cohere_tokenizer}
    # anthropic
    elif model in litellm.anthropic_models and "claude-3" not in model:
        claude_tokenizer = Tokenizer.from_str(claude_json_str)
        return {"type": "huggingface_tokenizer", "tokenizer": claude_tokenizer}
    # llama2
    elif "llama-2" in model.lower() or "replicate" in model.lower():
        tokenizer = Tokenizer.from_pretrained("hf-internal-testing/llama-tokenizer")
        return {"type": "huggingface_tokenizer", "tokenizer": tokenizer}
    # llama3
    elif "llama-3" in model.lower():
        tokenizer = Tokenizer.from_pretrained("Xenova/llama-3-tokenizer")
        return {"type": "huggingface_tokenizer", "tokenizer": tokenizer}
    else:
        return None


def encode(model="", text="", custom_tokenizer: Optional[dict] = None):
    """
    Encodes the given text using the specified model.

    Args:
        model (str): The name of the model to use for tokenization.
        custom_tokenizer (Optional[dict]): A custom tokenizer created with the `create_pretrained_tokenizer` or `create_tokenizer` method. Must be a dictionary with a string value for `type` and Tokenizer for `tokenizer`. Default is None.
        text (str): The text to be encoded.

    Returns:
        enc: The encoded text.
    """
    tokenizer_json = custom_tokenizer or _select_tokenizer(model=model)
    if isinstance(tokenizer_json["tokenizer"], Encoding):
        enc = tokenizer_json["tokenizer"].encode(text, disallowed_special=())
    else:
        enc = tokenizer_json["tokenizer"].encode(text)
    return enc


def decode(model="", tokens: List[int] = [], custom_tokenizer: Optional[dict] = None):
    tokenizer_json = custom_tokenizer or _select_tokenizer(model=model)
    dec = tokenizer_json["tokenizer"].decode(tokens)
    return dec


def openai_token_counter(  # noqa: PLR0915
    messages: Optional[list] = None,
    model="gpt-3.5-turbo-0613",
    text: Optional[str] = None,
    is_tool_call: Optional[bool] = False,
    tools: Optional[List[ChatCompletionToolParam]] = None,
    tool_choice: Optional[ChatCompletionNamedToolChoiceParam] = None,
    count_response_tokens: Optional[
        bool
    ] = False,  # Flag passed from litellm.stream_chunk_builder, to indicate counting tokens for LLM Response. We need this because for LLM input we add +3 tokens per message - based on OpenAI's token counter
    use_default_image_token_count: Optional[bool] = False,
    default_token_count: Optional[int] = None,
):
    """
    Return the number of tokens used by a list of messages.

    Borrowed from https://github.com/openai/openai-cookbook/blob/main/examples/How_to_count_tokens_with_tiktoken.ipynb.
    """
    print_verbose(f"LiteLLM: Utils - Counting tokens for OpenAI model={model}")
    try:
        if "gpt-4o" in model:
            encoding = tiktoken.get_encoding("o200k_base")
        else:
            encoding = tiktoken.encoding_for_model(model)
    except KeyError:
        print_verbose("Warning: model not found. Using cl100k_base encoding.")
        encoding = tiktoken.get_encoding("cl100k_base")
    if model == "gpt-3.5-turbo-0301":
        tokens_per_message = (
            4  # every message follows <|start|>{role/name}\n{content}<|end|>\n
        )
        tokens_per_name = -1  # if there's a name, the role is omitted
    elif model in litellm.open_ai_chat_completion_models:
        tokens_per_message = 3
        tokens_per_name = 1
    elif model in litellm.azure_llms:
        tokens_per_message = 3
        tokens_per_name = 1
    else:
        raise NotImplementedError(
            f"""num_tokens_from_messages() is not implemented for model {model}. See https://github.com/openai/openai-python/blob/main/chatml.md for information on how messages are converted to tokens."""
        )
    num_tokens = 0
    includes_system_message = False

    if is_tool_call and text is not None:
        # if it's a tool call we assembled 'text' in token_counter()
        num_tokens = len(encoding.encode(text, disallowed_special=()))
    elif messages is not None:
        for message in messages:
            num_tokens += tokens_per_message
            if message.get("role", None) == "system":
                includes_system_message = True
            for key, value in message.items():
                if isinstance(value, str):
                    num_tokens += len(encoding.encode(value, disallowed_special=()))
                    if key == "name":
                        num_tokens += tokens_per_name
                elif isinstance(value, List):
                    text, num_tokens_from_list = _get_num_tokens_from_content_list(
                        content_list=value,
                        use_default_image_token_count=use_default_image_token_count,
                        default_token_count=default_token_count,
                    )
                    num_tokens += num_tokens_from_list
    elif text is not None and count_response_tokens is True:
        # This is the case where we need to count tokens for a streamed response. We should NOT add +3 tokens per message in this branch
        num_tokens = len(encoding.encode(text, disallowed_special=()))
        return num_tokens
    elif text is not None:
        num_tokens = len(encoding.encode(text, disallowed_special=()))
    num_tokens += 3  # every reply is primed with <|start|>assistant<|message|>

    if tools:
        num_tokens += len(encoding.encode(_format_function_definitions(tools)))
        num_tokens += 9  # Additional tokens for function definition of tools
    # If there's a system message and tools are present, subtract four tokens
    if tools and includes_system_message:
        num_tokens -= 4
    # If tool_choice is 'none', add one token.
    # If it's an object, add 4 + the number of tokens in the function name.
    # If it's undefined or 'auto', don't add anything.
    if tool_choice == "none":
        num_tokens += 1
    elif isinstance(tool_choice, dict):
        num_tokens += 7
        num_tokens += len(encoding.encode(tool_choice["function"]["name"]))

    return num_tokens


def create_pretrained_tokenizer(
    identifier: str, revision="main", auth_token: Optional[str] = None
):
    """
    Creates a tokenizer from an existing file on a HuggingFace repository to be used with `token_counter`.

    Args:
    identifier (str): The identifier of a Model on the Hugging Face Hub, that contains a tokenizer.json file
    revision (str, defaults to main): A branch or commit id
    auth_token (str, optional, defaults to None): An optional auth token used to access private repositories on the Hugging Face Hub

    Returns:
    dict: A dictionary with the tokenizer and its type.
    """

    try:
        tokenizer = Tokenizer.from_pretrained(
            identifier, revision=revision, auth_token=auth_token  # type: ignore
        )
    except Exception as e:
        verbose_logger.error(
            f"Error creating pretrained tokenizer: {e}. Defaulting to version without 'auth_token'."
        )
        tokenizer = Tokenizer.from_pretrained(identifier, revision=revision)
    return {"type": "huggingface_tokenizer", "tokenizer": tokenizer}


def create_tokenizer(json: str):
    """
    Creates a tokenizer from a valid JSON string for use with `token_counter`.

    Args:
    json (str): A valid JSON string representing a previously serialized tokenizer

    Returns:
    dict: A dictionary with the tokenizer and its type.
    """

    tokenizer = Tokenizer.from_str(json)
    return {"type": "huggingface_tokenizer", "tokenizer": tokenizer}


def _format_function_definitions(tools):
    """Formats tool definitions in the format that OpenAI appears to use.
    Based on https://github.com/forestwanglin/openai-java/blob/main/jtokkit/src/main/java/xyz/felh/openai/jtokkit/utils/TikTokenUtils.java
    """
    lines = []
    lines.append("namespace functions {")
    lines.append("")
    for tool in tools:
        function = tool.get("function")
        if function_description := function.get("description"):
            lines.append(f"// {function_description}")
        function_name = function.get("name")
        parameters = function.get("parameters", {})
        properties = parameters.get("properties")
        if properties and properties.keys():
            lines.append(f"type {function_name} = (_: {{")
            lines.append(_format_object_parameters(parameters, 0))
            lines.append("}) => any;")
        else:
            lines.append(f"type {function_name} = () => any;")
        lines.append("")
    lines.append("} // namespace functions")
    return "\n".join(lines)


def _format_object_parameters(parameters, indent):
    properties = parameters.get("properties")
    if not properties:
        return ""
    required_params = parameters.get("required", [])
    lines = []
    for key, props in properties.items():
        description = props.get("description")
        if description:
            lines.append(f"// {description}")
        question = "?"
        if required_params and key in required_params:
            question = ""
        lines.append(f"{key}{question}: {_format_type(props, indent)},")
    return "\n".join([" " * max(0, indent) + line for line in lines])


def _format_type(props, indent):
    type = props.get("type")
    if type == "string":
        if "enum" in props:
            return " | ".join([f'"{item}"' for item in props["enum"]])
        return "string"
    elif type == "array":
        # items is required, OpenAI throws an error if it's missing
        return f"{_format_type(props['items'], indent)}[]"
    elif type == "object":
        return f"{{\n{_format_object_parameters(props, indent + 2)}\n}}"
    elif type in ["integer", "number"]:
        if "enum" in props:
            return " | ".join([f'"{item}"' for item in props["enum"]])
        return "number"
    elif type == "boolean":
        return "boolean"
    elif type == "null":
        return "null"
    else:
        # This is a guess, as an empty string doesn't yield the expected token count
        return "any"


def _get_num_tokens_from_content_list(
    content_list: List[Dict[str, Any]],
    use_default_image_token_count: Optional[bool] = False,
    default_token_count: Optional[int] = None,
) -> Tuple[str, int]:
    """
    Get the number of tokens from a list of content.

    Returns:
        Tuple[str, int]: A tuple containing the text and the number of tokens.
    """
    try:
        num_tokens = 0
        text = ""
        for c in content_list:
            if c["type"] == "text":
                text += c["text"]
                num_tokens += len(encoding.encode(c["text"], disallowed_special=()))
            elif c["type"] == "image_url":
                if isinstance(c["image_url"], dict):
                    image_url_dict = c["image_url"]
                    detail = image_url_dict.get("detail", "auto")
                    url = image_url_dict.get("url")
                    num_tokens += calculate_img_tokens(
                        data=url,
                        mode=detail,
                        use_default_image_token_count=use_default_image_token_count
                        or False,
                    )
                elif isinstance(c["image_url"], str):
                    image_url_str = c["image_url"]
                    num_tokens += calculate_img_tokens(
                        data=image_url_str,
                        mode="auto",
                        use_default_image_token_count=use_default_image_token_count
                        or False,
                    )
        return text, num_tokens
    except Exception as e:
        if default_token_count is not None:
            return "", default_token_count
        raise ValueError(
            f"Error getting number of tokens from content list: {e}, default_token_count={default_token_count}"
        )


def token_counter(
    model="",
    custom_tokenizer: Optional[Union[dict, SelectTokenizerResponse]] = None,
    text: Optional[Union[str, List[str]]] = None,
    messages: Optional[List] = None,
    count_response_tokens: Optional[bool] = False,
    tools: Optional[List[ChatCompletionToolParam]] = None,
    tool_choice: Optional[ChatCompletionNamedToolChoiceParam] = None,
    use_default_image_token_count: Optional[bool] = False,
    default_token_count: Optional[int] = None,
) -> int:
    """
    Count the number of tokens in a given text using a specified model.

    Args:
    model (str): The name of the model to use for tokenization. Default is an empty string.
    custom_tokenizer (Optional[dict]): A custom tokenizer created with the `create_pretrained_tokenizer` or `create_tokenizer` method. Must be a dictionary with a string value for `type` and Tokenizer for `tokenizer`. Default is None.
    text (str): The raw text string to be passed to the model. Default is None.
    messages (Optional[List[Dict[str, str]]]): Alternative to passing in text. A list of dictionaries representing messages with "role" and "content" keys. Default is None.
    default_token_count (Optional[int]): The default number of tokens to return for a message block, if an error occurs. Default is None.

    Returns:
    int: The number of tokens in the text.
    """
    # use tiktoken, anthropic, cohere, llama2, or llama3's tokenizer depending on the model
    is_tool_call = False
    num_tokens = 0
    if text is None:
        if messages is not None:
            print_verbose(f"token_counter messages received: {messages}")
            text = ""
            for message in messages:
                if message.get("content", None) is not None:
                    content = message.get("content")
                    if isinstance(content, str):
                        text += message["content"]
                    elif isinstance(content, List):
                        text, num_tokens = _get_num_tokens_from_content_list(
                            content_list=content,
                            use_default_image_token_count=use_default_image_token_count,
                            default_token_count=default_token_count,
                        )
                if message.get("tool_calls"):
                    is_tool_call = True
                    for tool_call in message["tool_calls"]:
                        if "function" in tool_call:
                            function_arguments = tool_call["function"]["arguments"]
                            text = (
                                text if isinstance(text, str) else "".join(text or [])
                            ) + (str(function_arguments) if function_arguments else "")

        else:
            raise ValueError("text and messages cannot both be None")
    elif isinstance(text, List):
        text = "".join(t for t in text if isinstance(t, str))
    elif isinstance(text, str):
        count_response_tokens = True  # user just trying to count tokens for a text. don't add the chat_ml +3 tokens to this

    if model is not None or custom_tokenizer is not None:
        tokenizer_json = custom_tokenizer or _select_tokenizer(model=model)
        if tokenizer_json["type"] == "huggingface_tokenizer":
            enc = tokenizer_json["tokenizer"].encode(text)
            num_tokens = len(enc.ids)
        elif tokenizer_json["type"] == "openai_tokenizer":
            if (
                model in litellm.open_ai_chat_completion_models
                or model in litellm.azure_llms
            ):
                if model in litellm.azure_llms:
                    # azure llms use gpt-35-turbo instead of gpt-3.5-turbo 🙃
                    model = model.replace("-35", "-3.5")

                print_verbose(
                    f"Token Counter - using OpenAI token counter, for model={model}"
                )
                num_tokens = openai_token_counter(
                    text=text,  # type: ignore
                    model=model,
                    messages=messages,
                    is_tool_call=is_tool_call,
                    count_response_tokens=count_response_tokens,
                    tools=tools,
                    tool_choice=tool_choice,
                    use_default_image_token_count=use_default_image_token_count
                    or False,
                    default_token_count=default_token_count,
                )
            else:
                print_verbose(
                    f"Token Counter - using generic token counter, for model={model}"
                )
                num_tokens = openai_token_counter(
                    text=text,  # type: ignore
                    model="gpt-3.5-turbo",
                    messages=messages,
                    is_tool_call=is_tool_call,
                    count_response_tokens=count_response_tokens,
                    tools=tools,
                    tool_choice=tool_choice,
                    use_default_image_token_count=use_default_image_token_count
                    or False,
                    default_token_count=default_token_count,
                )
    else:
        num_tokens = len(encoding.encode(text, disallowed_special=()))  # type: ignore
    return num_tokens


def supports_httpx_timeout(custom_llm_provider: str) -> bool:
    """
    Helper function to know if a provider implementation supports httpx timeout
    """
    supported_providers = ["openai", "azure", "bedrock"]

    if custom_llm_provider in supported_providers:
        return True

    return False


def supports_system_messages(model: str, custom_llm_provider: Optional[str]) -> bool:
    """
    Check if the given model supports system messages and return a boolean value.

    Parameters:
    model (str): The model name to be checked.
    custom_llm_provider (str): The provider to be checked.

    Returns:
    bool: True if the model supports system messages, False otherwise.

    Raises:
    Exception: If the given model is not found in model_prices_and_context_window.json.
    """
    return _supports_factory(
        model=model,
        custom_llm_provider=custom_llm_provider,
        key="supports_system_messages",
    )


def supports_response_schema(
    model: str, custom_llm_provider: Optional[str] = None
) -> bool:
    """
    Check if the given model + provider supports 'response_schema' as a param.

    Parameters:
    model (str): The model name to be checked.
    custom_llm_provider (str): The provider to be checked.

    Returns:
    bool: True if the model supports response_schema, False otherwise.

    Does not raise error. Defaults to 'False'. Outputs logging.error.
    """
    ## GET LLM PROVIDER ##
    try:
        model, custom_llm_provider, _, _ = get_llm_provider(
            model=model, custom_llm_provider=custom_llm_provider
        )
    except Exception as e:
        verbose_logger.debug(
            f"Model not found or error in checking response schema support. You passed model={model}, custom_llm_provider={custom_llm_provider}. Error: {str(e)}"
        )
        return False

    # providers that globally support response schema
    PROVIDERS_GLOBALLY_SUPPORT_RESPONSE_SCHEMA = [
        litellm.LlmProviders.PREDIBASE,
        litellm.LlmProviders.FIREWORKS_AI,
    ]

    if custom_llm_provider in PROVIDERS_GLOBALLY_SUPPORT_RESPONSE_SCHEMA:
        return True
    return _supports_factory(
        model=model,
        custom_llm_provider=custom_llm_provider,
        key="supports_response_schema",
    )


def supports_parallel_function_calling(
    model: str, custom_llm_provider: Optional[str] = None
) -> bool:
    """
    Check if the given model supports parallel tool calls and return a boolean value.
    """
    return _supports_factory(
        model=model,
        custom_llm_provider=custom_llm_provider,
        key="supports_parallel_function_calling",
    )


def supports_function_calling(
    model: str, custom_llm_provider: Optional[str] = None
) -> bool:
    """
    Check if the given model supports function calling and return a boolean value.

    Parameters:
    model (str): The model name to be checked.
    custom_llm_provider (Optional[str]): The provider to be checked.

    Returns:
    bool: True if the model supports function calling, False otherwise.

    Raises:
    Exception: If the given model is not found or there's an error in retrieval.
    """
    return _supports_factory(
        model=model,
        custom_llm_provider=custom_llm_provider,
        key="supports_function_calling",
    )


def supports_tool_choice(model: str, custom_llm_provider: Optional[str] = None) -> bool:
    """
    Check if the given model supports `tool_choice` and return a boolean value.
    """
    return _supports_factory(
        model=model, custom_llm_provider=custom_llm_provider, key="supports_tool_choice"
    )


def _supports_factory(model: str, custom_llm_provider: Optional[str], key: str) -> bool:
    """
    Check if the given model supports function calling and return a boolean value.

    Parameters:
    model (str): The model name to be checked.
    custom_llm_provider (Optional[str]): The provider to be checked.

    Returns:
    bool: True if the model supports function calling, False otherwise.

    Raises:
    Exception: If the given model is not found or there's an error in retrieval.
    """
    try:
        model, custom_llm_provider, _, _ = litellm.get_llm_provider(
            model=model, custom_llm_provider=custom_llm_provider
        )

        model_info = _get_model_info_helper(
            model=model, custom_llm_provider=custom_llm_provider
        )

        if model_info.get(key, False) is True:
            return True
        return False
    except Exception as e:
        verbose_logger.debug(
            f"Model not found or error in checking {key} support. You passed model={model}, custom_llm_provider={custom_llm_provider}. Error: {str(e)}"
        )

        provider_info = get_provider_info(
            model=model, custom_llm_provider=custom_llm_provider
        )

        if provider_info is not None and provider_info.get(key, False) is True:
            return True
        return False


def supports_audio_input(model: str, custom_llm_provider: Optional[str] = None) -> bool:
    """Check if a given model supports audio input in a chat completion call"""
    return _supports_factory(
        model=model, custom_llm_provider=custom_llm_provider, key="supports_audio_input"
    )


def supports_pdf_input(model: str, custom_llm_provider: Optional[str] = None) -> bool:
    """Check if a given model supports pdf input in a chat completion call"""
    return _supports_factory(
        model=model, custom_llm_provider=custom_llm_provider, key="supports_pdf_input"
    )


def supports_audio_output(
    model: str, custom_llm_provider: Optional[str] = None
) -> bool:
    """Check if a given model supports audio output in a chat completion call"""
    return _supports_factory(
        model=model, custom_llm_provider=custom_llm_provider, key="supports_audio_input"
    )


def supports_prompt_caching(
    model: str, custom_llm_provider: Optional[str] = None
) -> bool:
    """
    Check if the given model supports prompt caching and return a boolean value.

    Parameters:
    model (str): The model name to be checked.
    custom_llm_provider (Optional[str]): The provider to be checked.

    Returns:
    bool: True if the model supports prompt caching, False otherwise.

    Raises:
    Exception: If the given model is not found or there's an error in retrieval.
    """
    return _supports_factory(
        model=model,
        custom_llm_provider=custom_llm_provider,
        key="supports_prompt_caching",
    )


def supports_vision(model: str, custom_llm_provider: Optional[str] = None) -> bool:
    """
    Check if the given model supports vision and return a boolean value.

    Parameters:
    model (str): The model name to be checked.
    custom_llm_provider (Optional[str]): The provider to be checked.

    Returns:
    bool: True if the model supports vision, False otherwise.
    """
    return _supports_factory(
        model=model,
        custom_llm_provider=custom_llm_provider,
        key="supports_vision",
    )


def supports_embedding_image_input(
    model: str, custom_llm_provider: Optional[str] = None
) -> bool:
    """
    Check if the given model supports embedding image input and return a boolean value.
    """
    return _supports_factory(
        model=model,
        custom_llm_provider=custom_llm_provider,
        key="supports_embedding_image_input",
    )


####### HELPER FUNCTIONS ################
def _update_dictionary(existing_dict: Dict, new_dict: dict) -> dict:
    for k, v in new_dict.items():
        existing_dict[k] = v

    return existing_dict


def register_model(model_cost: Union[str, dict]):  # noqa: PLR0915
    """
    Register new / Override existing models (and their pricing) to specific providers.
    Provide EITHER a model cost dictionary or a url to a hosted json blob
    Example usage:
    model_cost_dict = {
        "gpt-4": {
            "max_tokens": 8192,
            "input_cost_per_token": 0.00003,
            "output_cost_per_token": 0.00006,
            "litellm_provider": "openai",
            "mode": "chat"
        },
    }
    """

    loaded_model_cost = {}
    if isinstance(model_cost, dict):
        loaded_model_cost = model_cost
    elif isinstance(model_cost, str):
        loaded_model_cost = litellm.get_model_cost_map(url=model_cost)

    for key, value in loaded_model_cost.items():
        ## get model info ##
        try:
            existing_model: dict = cast(dict, get_model_info(model=key))
            model_cost_key = existing_model["key"]
        except Exception:
            existing_model = {}
            model_cost_key = key
        ## override / add new keys to the existing model cost dictionary
        updated_dictionary = _update_dictionary(existing_model, value)
        litellm.model_cost.setdefault(model_cost_key, {}).update(updated_dictionary)
        verbose_logger.debug(
            f"added/updated model={model_cost_key} in litellm.model_cost: {model_cost_key}"
        )
        # add new model names to provider lists
        if value.get("litellm_provider") == "openai":
            if key not in litellm.open_ai_chat_completion_models:
                litellm.open_ai_chat_completion_models.append(key)
        elif value.get("litellm_provider") == "text-completion-openai":
            if key not in litellm.open_ai_text_completion_models:
                litellm.open_ai_text_completion_models.append(key)
        elif value.get("litellm_provider") == "cohere":
            if key not in litellm.cohere_models:
                litellm.cohere_models.append(key)
        elif value.get("litellm_provider") == "anthropic":
            if key not in litellm.anthropic_models:
                litellm.anthropic_models.append(key)
        elif value.get("litellm_provider") == "openrouter":
            split_string = key.split("/", 1)
            if key not in litellm.openrouter_models:
                litellm.openrouter_models.append(split_string[1])
        elif value.get("litellm_provider") == "vertex_ai-text-models":
            if key not in litellm.vertex_text_models:
                litellm.vertex_text_models.append(key)
        elif value.get("litellm_provider") == "vertex_ai-code-text-models":
            if key not in litellm.vertex_code_text_models:
                litellm.vertex_code_text_models.append(key)
        elif value.get("litellm_provider") == "vertex_ai-chat-models":
            if key not in litellm.vertex_chat_models:
                litellm.vertex_chat_models.append(key)
        elif value.get("litellm_provider") == "vertex_ai-code-chat-models":
            if key not in litellm.vertex_code_chat_models:
                litellm.vertex_code_chat_models.append(key)
        elif value.get("litellm_provider") == "ai21":
            if key not in litellm.ai21_models:
                litellm.ai21_models.append(key)
        elif value.get("litellm_provider") == "nlp_cloud":
            if key not in litellm.nlp_cloud_models:
                litellm.nlp_cloud_models.append(key)
        elif value.get("litellm_provider") == "aleph_alpha":
            if key not in litellm.aleph_alpha_models:
                litellm.aleph_alpha_models.append(key)
        elif value.get("litellm_provider") == "bedrock":
            if key not in litellm.bedrock_models:
                litellm.bedrock_models.append(key)
<<<<<<< HEAD
        elif value.get("litellm_provider") == "nvidia":
=======
        elif value.get("litellm_provider") in ["nvidia_nim", "nvidia"]:
>>>>>>> e118df5e
            if key not in litellm.nvidia_models:
                litellm.nvidia_models.append(key)
    return model_cost


def _should_drop_param(k, additional_drop_params) -> bool:
    if (
        additional_drop_params is not None
        and isinstance(additional_drop_params, list)
        and k in additional_drop_params
    ):
        return True  # allow user to drop specific params for a model - e.g. vllm - logit bias

    return False


def _get_non_default_params(
    passed_params: dict, default_params: dict, additional_drop_params: Optional[bool]
) -> dict:
    non_default_params = {}
    for k, v in passed_params.items():
        if (
            k in default_params
            and v != default_params[k]
            and _should_drop_param(k=k, additional_drop_params=additional_drop_params)
            is False
        ):
            non_default_params[k] = v

    return non_default_params


def get_optional_params_transcription(
    model: str,
    language: Optional[str] = None,
    prompt: Optional[str] = None,
    response_format: Optional[str] = None,
    temperature: Optional[int] = None,
    timestamp_granularities: Optional[List[Literal["word", "segment"]]] = None,
    custom_llm_provider: Optional[str] = None,
    drop_params: Optional[bool] = None,
    **kwargs,
):
    # retrieve all parameters passed to the function
    passed_params = locals()
    custom_llm_provider = passed_params.pop("custom_llm_provider")
    drop_params = passed_params.pop("drop_params")
    special_params = passed_params.pop("kwargs")
    for k, v in special_params.items():
        passed_params[k] = v

    default_params = {
        "language": None,
        "prompt": None,
        "response_format": None,
        "temperature": None,  # openai defaults this to 0
    }

    non_default_params = {
        k: v
        for k, v in passed_params.items()
        if (k in default_params and v != default_params[k])
    }
    optional_params = {}

    ## raise exception if non-default value passed for non-openai/azure embedding calls
    def _check_valid_arg(supported_params):
        if len(non_default_params.keys()) > 0:
            keys = list(non_default_params.keys())
            for k in keys:
                if (
                    drop_params is True or litellm.drop_params is True
                ) and k not in supported_params:  # drop the unsupported non-default values
                    non_default_params.pop(k, None)
                elif k not in supported_params:
                    raise UnsupportedParamsError(
                        status_code=500,
                        message=f"Setting user/encoding format is not supported by {custom_llm_provider}. To drop it from the call, set `litellm.drop_params = True`.",
                    )
            return non_default_params

    provider_config: Optional[BaseAudioTranscriptionConfig] = None
    if custom_llm_provider is not None:
        provider_config = ProviderConfigManager.get_provider_audio_transcription_config(
            model=model,
            provider=LlmProviders(custom_llm_provider),
        )

    if custom_llm_provider == "openai" or custom_llm_provider == "azure":
        optional_params = non_default_params
    elif custom_llm_provider == "groq":
        supported_params = litellm.GroqSTTConfig().get_supported_openai_params_stt()
        _check_valid_arg(supported_params=supported_params)
        optional_params = litellm.GroqSTTConfig().map_openai_params_stt(
            non_default_params=non_default_params,
            optional_params=optional_params,
            model=model,
            drop_params=drop_params if drop_params is not None else False,
        )
    elif provider_config is not None:  # handles fireworks ai, and any future providers
        supported_params = provider_config.get_supported_openai_params(model=model)
        _check_valid_arg(supported_params=supported_params)
        optional_params = provider_config.map_openai_params(
            non_default_params=non_default_params,
            optional_params=optional_params,
            model=model,
            drop_params=drop_params if drop_params is not None else False,
        )
    for k in passed_params.keys():  # pass additional kwargs without modification
        if k not in default_params.keys():
            optional_params[k] = passed_params[k]
    return optional_params


def get_optional_params_image_gen(
    model: Optional[str] = None,
    n: Optional[int] = None,
    quality: Optional[str] = None,
    response_format: Optional[str] = None,
    size: Optional[str] = None,
    style: Optional[str] = None,
    user: Optional[str] = None,
    custom_llm_provider: Optional[str] = None,
    additional_drop_params: Optional[bool] = None,
    **kwargs,
):
    # retrieve all parameters passed to the function
    passed_params = locals()
    model = passed_params.pop("model", None)
    custom_llm_provider = passed_params.pop("custom_llm_provider")
    additional_drop_params = passed_params.pop("additional_drop_params", None)
    special_params = passed_params.pop("kwargs")
    for k, v in special_params.items():
        if k.startswith("aws_") and (
            custom_llm_provider != "bedrock" and custom_llm_provider != "sagemaker"
        ):  # allow dynamically setting boto3 init logic
            continue
        elif k == "hf_model_name" and custom_llm_provider != "sagemaker":
            continue
        elif (
            k.startswith("vertex_")
            and custom_llm_provider != "vertex_ai"
            and custom_llm_provider != "vertex_ai_beta"
        ):  # allow dynamically setting vertex ai init logic
            continue
        passed_params[k] = v

    default_params = {
        "n": None,
        "quality": None,
        "response_format": None,
        "size": None,
        "style": None,
        "user": None,
    }

    non_default_params = _get_non_default_params(
        passed_params=passed_params,
        default_params=default_params,
        additional_drop_params=additional_drop_params,
    )
    optional_params = {}

    ## raise exception if non-default value passed for non-openai/azure embedding calls
    def _check_valid_arg(supported_params):
        if len(non_default_params.keys()) > 0:
            keys = list(non_default_params.keys())
            for k in keys:
                if (
                    litellm.drop_params is True and k not in supported_params
                ):  # drop the unsupported non-default values
                    non_default_params.pop(k, None)
                elif k not in supported_params:
                    raise UnsupportedParamsError(
                        status_code=500,
                        message=f"Setting `{k}` is not supported by {custom_llm_provider}. To drop it from the call, set `litellm.drop_params = True`.",
                    )
            return non_default_params

    if (
        custom_llm_provider == "openai"
        or custom_llm_provider == "azure"
        or custom_llm_provider in litellm.openai_compatible_providers
    ):
        optional_params = non_default_params
    elif custom_llm_provider == "bedrock":
        # use stability3 config class if model is a stability3 model
        config_class = (
            litellm.AmazonStability3Config
            if litellm.AmazonStability3Config._is_stability_3_model(model=model)
            else litellm.AmazonStabilityConfig
        )
        supported_params = config_class.get_supported_openai_params(model=model)
        _check_valid_arg(supported_params=supported_params)
        optional_params = config_class.map_openai_params(
            non_default_params=non_default_params, optional_params={}
        )
    elif custom_llm_provider == "vertex_ai":
        supported_params = ["n"]
        """
        All params here: https://console.cloud.google.com/vertex-ai/publishers/google/model-garden/imagegeneration?project=adroit-crow-413218
        """
        _check_valid_arg(supported_params=supported_params)
        if n is not None:
            optional_params["sampleCount"] = int(n)

    for k in passed_params.keys():
        if k not in default_params.keys():
            optional_params[k] = passed_params[k]
    return optional_params


def get_optional_params_embeddings(  # noqa: PLR0915
    # 2 optional params
    model: str,
    user: Optional[str] = None,
    encoding_format: Optional[str] = None,
    dimensions: Optional[int] = None,
    custom_llm_provider="",
    drop_params: Optional[bool] = None,
    additional_drop_params: Optional[bool] = None,
    **kwargs,
):
    # retrieve all parameters passed to the function
    passed_params = locals()
    custom_llm_provider = passed_params.pop("custom_llm_provider", None)
    special_params = passed_params.pop("kwargs")
    for k, v in special_params.items():
        passed_params[k] = v

    drop_params = passed_params.pop("drop_params", None)
    additional_drop_params = passed_params.pop("additional_drop_params", None)

    default_params = {"user": None, "encoding_format": None, "dimensions": None}

    def _check_valid_arg(supported_params: Optional[list]):
        if supported_params is None:
            return
        unsupported_params = {}
        for k in non_default_params.keys():
            if k not in supported_params:
                unsupported_params[k] = non_default_params[k]
        if unsupported_params:
            if litellm.drop_params is True or (
                drop_params is not None and drop_params is True
            ):
                pass
            else:
                raise UnsupportedParamsError(
                    status_code=500,
                    message=f"{custom_llm_provider} does not support parameters: {unsupported_params}, for model={model}. To drop these, set `litellm.drop_params=True` or for proxy:\n\n`litellm_settings:\n drop_params: true`\n",
                )

    non_default_params = _get_non_default_params(
        passed_params=passed_params,
        default_params=default_params,
        additional_drop_params=additional_drop_params,
    )
    ## raise exception if non-default value passed for non-openai/azure embedding calls
    if custom_llm_provider == "openai":
        # 'dimensions` is only supported in `text-embedding-3` and later models

        if (
            model is not None
            and "text-embedding-3" not in model
            and "dimensions" in non_default_params.keys()
        ):
            raise UnsupportedParamsError(
                status_code=500,
                message="Setting dimensions is not supported for OpenAI `text-embedding-3` and later models. To drop it from the call, set `litellm.drop_params = True`.",
            )
    elif custom_llm_provider == "triton":
        supported_params = get_supported_openai_params(
            model=model,
            custom_llm_provider=custom_llm_provider,
            request_type="embeddings",
        )
        _check_valid_arg(supported_params=supported_params)
        optional_params = litellm.TritonEmbeddingConfig().map_openai_params(
            non_default_params=non_default_params,
            optional_params={},
            model=model,
            drop_params=drop_params if drop_params is not None else False,
        )
        final_params = {**optional_params, **kwargs}
        return final_params
    elif custom_llm_provider == "databricks":
        supported_params = get_supported_openai_params(
            model=model or "",
            custom_llm_provider="databricks",
            request_type="embeddings",
        )
        _check_valid_arg(supported_params=supported_params)
        optional_params = litellm.DatabricksEmbeddingConfig().map_openai_params(
            non_default_params=non_default_params, optional_params={}
        )
        final_params = {**optional_params, **kwargs}
        return final_params
<<<<<<< HEAD
    elif custom_llm_provider == "nvidia":
        supported_params = get_supported_openai_params(
            model=model or "",
            custom_llm_provider="nvidia",
=======
    elif custom_llm_provider in ["nvidia_nim", "nvidia"]:
        supported_params = get_supported_openai_params(
            model=model or "",
            custom_llm_provider=custom_llm_provider,
>>>>>>> e118df5e
            request_type="embeddings",
        )
        _check_valid_arg(supported_params=supported_params)
        optional_params = litellm.nvidiaEmbeddingConfig.map_openai_params(
            non_default_params=non_default_params, optional_params={}, kwargs=kwargs
        )
        return optional_params
    elif custom_llm_provider == "vertex_ai":
        supported_params = get_supported_openai_params(
            model=model,
            custom_llm_provider="vertex_ai",
            request_type="embeddings",
        )
        _check_valid_arg(supported_params=supported_params)
        (
            optional_params,
            kwargs,
        ) = litellm.VertexAITextEmbeddingConfig().map_openai_params(
            non_default_params=non_default_params, optional_params={}, kwargs=kwargs
        )
        final_params = {**optional_params, **kwargs}
        return final_params
    elif custom_llm_provider == "lm_studio":
        supported_params = (
            litellm.LmStudioEmbeddingConfig().get_supported_openai_params()
        )
        _check_valid_arg(supported_params=supported_params)
        optional_params = litellm.LmStudioEmbeddingConfig().map_openai_params(
            non_default_params=non_default_params, optional_params={}
        )
        final_params = {**optional_params, **kwargs}
        return final_params
    elif custom_llm_provider == "bedrock":
        # if dimensions is in non_default_params -> pass it for model=bedrock/amazon.titan-embed-text-v2
        if "amazon.titan-embed-text-v1" in model:
            object: Any = litellm.AmazonTitanG1Config()
        elif "amazon.titan-embed-image-v1" in model:
            object = litellm.AmazonTitanMultimodalEmbeddingG1Config()
        elif "amazon.titan-embed-text-v2:0" in model:
            object = litellm.AmazonTitanV2Config()
        elif "cohere.embed-multilingual-v3" in model:
            object = litellm.BedrockCohereEmbeddingConfig()
        else:  # unmapped model
            supported_params = []
            _check_valid_arg(supported_params=supported_params)
            final_params = {**kwargs}
            return final_params

        supported_params = object.get_supported_openai_params()
        _check_valid_arg(supported_params=supported_params)
        optional_params = object.map_openai_params(
            non_default_params=non_default_params, optional_params={}
        )
        final_params = {**optional_params, **kwargs}
        return final_params
    elif custom_llm_provider == "mistral":
        supported_params = get_supported_openai_params(
            model=model,
            custom_llm_provider="mistral",
            request_type="embeddings",
        )
        _check_valid_arg(supported_params=supported_params)
        optional_params = litellm.MistralEmbeddingConfig().map_openai_params(
            non_default_params=non_default_params, optional_params={}
        )
        final_params = {**optional_params, **kwargs}
        return final_params
    elif custom_llm_provider == "jina_ai":
        supported_params = get_supported_openai_params(
            model=model,
            custom_llm_provider="jina_ai",
            request_type="embeddings",
        )
        _check_valid_arg(supported_params=supported_params)
        optional_params = litellm.JinaAIEmbeddingConfig().map_openai_params(
            non_default_params=non_default_params, optional_params={}
        )
        final_params = {**optional_params, **kwargs}
        return final_params
    elif custom_llm_provider == "voyage":
        supported_params = get_supported_openai_params(
            model=model,
            custom_llm_provider="voyage",
            request_type="embeddings",
        )
        _check_valid_arg(supported_params=supported_params)
        optional_params = litellm.VoyageEmbeddingConfig().map_openai_params(
            non_default_params=non_default_params,
            optional_params={},
            model=model,
            drop_params=drop_params if drop_params is not None else False,
        )
        final_params = {**optional_params, **kwargs}
        return final_params
    elif custom_llm_provider == "fireworks_ai":
        supported_params = get_supported_openai_params(
            model=model,
            custom_llm_provider="fireworks_ai",
            request_type="embeddings",
        )
        _check_valid_arg(supported_params=supported_params)
        optional_params = litellm.FireworksAIEmbeddingConfig().map_openai_params(
            non_default_params=non_default_params, optional_params={}, model=model
        )
        final_params = {**optional_params, **kwargs}
        return final_params

    elif (
        custom_llm_provider != "openai"
        and custom_llm_provider != "azure"
        and custom_llm_provider not in litellm.openai_compatible_providers
    ):
        if len(non_default_params.keys()) > 0:
            if (
                litellm.drop_params is True or drop_params is True
            ):  # drop the unsupported non-default values
                keys = list(non_default_params.keys())
                for k in keys:
                    non_default_params.pop(k, None)
            else:
                raise UnsupportedParamsError(
                    status_code=500,
                    message=f"Setting {non_default_params} is not supported by {custom_llm_provider}. To drop it from the call, set `litellm.drop_params = True`.",
                )
    final_params = {**non_default_params, **kwargs}
    return final_params


def _remove_additional_properties(schema):
    """
    clean out 'additionalProperties = False'. Causes vertexai/gemini OpenAI API Schema errors - https://github.com/langchain-ai/langchainjs/issues/5240

    Relevant Issues: https://github.com/BerriAI/litellm/issues/6136, https://github.com/BerriAI/litellm/issues/6088
    """
    if isinstance(schema, dict):
        # Remove the 'additionalProperties' key if it exists and is set to False
        if "additionalProperties" in schema and schema["additionalProperties"] is False:
            del schema["additionalProperties"]

        # Recursively process all dictionary values
        for key, value in schema.items():
            _remove_additional_properties(value)

    elif isinstance(schema, list):
        # Recursively process all items in the list
        for item in schema:
            _remove_additional_properties(item)

    return schema


def _remove_strict_from_schema(schema):
    """
    Relevant Issues: https://github.com/BerriAI/litellm/issues/6136, https://github.com/BerriAI/litellm/issues/6088
    """
    if isinstance(schema, dict):
        # Remove the 'additionalProperties' key if it exists and is set to False
        if "strict" in schema:
            del schema["strict"]

        # Recursively process all dictionary values
        for key, value in schema.items():
            _remove_strict_from_schema(value)

    elif isinstance(schema, list):
        # Recursively process all items in the list
        for item in schema:
            _remove_strict_from_schema(item)

    return schema


def _remove_unsupported_params(
    non_default_params: dict, supported_openai_params: Optional[List[str]]
) -> dict:
    """
    Remove unsupported params from non_default_params
    """
    remove_keys = []
    if supported_openai_params is None:
        return {}  # no supported params, so no optional openai params to send
    for param in non_default_params.keys():
        if param not in supported_openai_params:
            remove_keys.append(param)
    for key in remove_keys:
        non_default_params.pop(key, None)
    return non_default_params


def get_optional_params(  # noqa: PLR0915
    # use the openai defaults
    # https://platform.openai.com/docs/api-reference/chat/create
    model: str,
    functions=None,
    function_call=None,
    temperature=None,
    top_p=None,
    n=None,
    stream=False,
    stream_options=None,
    stop=None,
    max_tokens=None,
    max_completion_tokens=None,
    modalities=None,
    prediction=None,
    audio=None,
    presence_penalty=None,
    frequency_penalty=None,
    logit_bias=None,
    user=None,
    custom_llm_provider="",
    response_format=None,
    seed=None,
    tools=None,
    tool_choice=None,
    max_retries=None,
    logprobs=None,
    top_logprobs=None,
    extra_headers=None,
    api_version=None,
    parallel_tool_calls=None,
    drop_params=None,
    reasoning_effort=None,
    additional_drop_params=None,
    messages: Optional[List[AllMessageValues]] = None,
    thinking: Optional[AnthropicThinkingParam] = None,
    **kwargs,
):
    # retrieve all parameters passed to the function
    passed_params = locals().copy()
    special_params = passed_params.pop("kwargs")
    for k, v in special_params.items():
        if k.startswith("aws_") and (
            custom_llm_provider != "bedrock" and custom_llm_provider != "sagemaker"
        ):  # allow dynamically setting boto3 init logic
            continue
        elif k == "hf_model_name" and custom_llm_provider != "sagemaker":
            continue
        elif (
            k.startswith("vertex_")
            and custom_llm_provider != "vertex_ai"
            and custom_llm_provider != "vertex_ai_beta"
        ):  # allow dynamically setting vertex ai init logic
            continue
        passed_params[k] = v

    optional_params: Dict = {}

    common_auth_dict = litellm.common_cloud_provider_auth_params
    if custom_llm_provider in common_auth_dict["providers"]:
        """
        Check if params = ["project", "region_name", "token"]
        and correctly translate for = ["azure", "vertex_ai", "watsonx", "aws"]
        """
        if custom_llm_provider == "azure":
            optional_params = litellm.AzureOpenAIConfig().map_special_auth_params(
                non_default_params=passed_params, optional_params=optional_params
            )
        elif custom_llm_provider == "bedrock":
            optional_params = (
                litellm.AmazonBedrockGlobalConfig().map_special_auth_params(
                    non_default_params=passed_params, optional_params=optional_params
                )
            )
        elif (
            custom_llm_provider == "vertex_ai"
            or custom_llm_provider == "vertex_ai_beta"
        ):
            optional_params = litellm.VertexAIConfig().map_special_auth_params(
                non_default_params=passed_params, optional_params=optional_params
            )
        elif custom_llm_provider == "watsonx":
            optional_params = litellm.IBMWatsonXAIConfig().map_special_auth_params(
                non_default_params=passed_params, optional_params=optional_params
            )

    default_params = {
        "functions": None,
        "function_call": None,
        "temperature": None,
        "top_p": None,
        "n": None,
        "stream": None,
        "stream_options": None,
        "stop": None,
        "max_tokens": None,
        "max_completion_tokens": None,
        "modalities": None,
        "prediction": None,
        "audio": None,
        "presence_penalty": None,
        "frequency_penalty": None,
        "logit_bias": None,
        "user": None,
        "model": None,
        "custom_llm_provider": "",
        "response_format": None,
        "seed": None,
        "tools": None,
        "tool_choice": None,
        "max_retries": None,
        "logprobs": None,
        "top_logprobs": None,
        "extra_headers": None,
        "api_version": None,
        "parallel_tool_calls": None,
        "drop_params": None,
        "additional_drop_params": None,
        "messages": None,
        "reasoning_effort": None,
        "thinking": None,
    }

    # filter out those parameters that were passed with non-default values

    non_default_params = {
        k: v
        for k, v in passed_params.items()
        if (
            k != "model"
            and k != "custom_llm_provider"
            and k != "api_version"
            and k != "drop_params"
            and k != "additional_drop_params"
            and k != "messages"
            and k in default_params
            and v != default_params[k]
            and _should_drop_param(k=k, additional_drop_params=additional_drop_params)
            is False
        )
    }

    ## raise exception if function calling passed in for a provider that doesn't support it
    if (
        "functions" in non_default_params
        or "function_call" in non_default_params
        or "tools" in non_default_params
    ):
        if (
            custom_llm_provider == "ollama"
            and custom_llm_provider != "text-completion-openai"
            and custom_llm_provider != "azure"
            and custom_llm_provider != "vertex_ai"
            and custom_llm_provider != "anyscale"
            and custom_llm_provider != "together_ai"
            and custom_llm_provider != "groq"
<<<<<<< HEAD
=======
            and custom_llm_provider != "nvidia_nim"
>>>>>>> e118df5e
            and custom_llm_provider != "nvidia"
            and custom_llm_provider != "cerebras"
            and custom_llm_provider != "xai"
            and custom_llm_provider != "ai21_chat"
            and custom_llm_provider != "volcengine"
            and custom_llm_provider != "deepseek"
            and custom_llm_provider != "codestral"
            and custom_llm_provider != "mistral"
            and custom_llm_provider != "anthropic"
            and custom_llm_provider != "cohere_chat"
            and custom_llm_provider != "cohere"
            and custom_llm_provider != "bedrock"
            and custom_llm_provider != "ollama_chat"
            and custom_llm_provider != "openrouter"
            and custom_llm_provider not in litellm.openai_compatible_providers
        ):
            if custom_llm_provider == "ollama":
                # ollama actually supports json output
                optional_params["format"] = "json"
                litellm.add_function_to_prompt = (
                    True  # so that main.py adds the function call to the prompt
                )
                if "tools" in non_default_params:
                    optional_params["functions_unsupported_model"] = (
                        non_default_params.pop("tools")
                    )
                    non_default_params.pop(
                        "tool_choice", None
                    )  # causes ollama requests to hang
                elif "functions" in non_default_params:
                    optional_params["functions_unsupported_model"] = (
                        non_default_params.pop("functions")
                    )
            elif (
                litellm.add_function_to_prompt
            ):  # if user opts to add it to prompt instead
                optional_params["functions_unsupported_model"] = non_default_params.pop(
                    "tools", non_default_params.pop("functions", None)
                )
            else:
                raise UnsupportedParamsError(
                    status_code=500,
                    message=f"Function calling is not supported by {custom_llm_provider}.",
                )

    provider_config: Optional[BaseConfig] = None
    if custom_llm_provider is not None and custom_llm_provider in [
        provider.value for provider in LlmProviders
    ]:
        provider_config = ProviderConfigManager.get_provider_chat_config(
            model=model, provider=LlmProviders(custom_llm_provider)
        )

    if "response_format" in non_default_params:
        if provider_config is not None:
            non_default_params["response_format"] = (
                provider_config.get_json_schema_from_pydantic_object(
                    response_format=non_default_params["response_format"]
                )
            )
        else:
            non_default_params["response_format"] = type_to_response_format_param(
                response_format=non_default_params["response_format"]
            )

    if "tools" in non_default_params and isinstance(
        non_default_params, list
    ):  # fixes https://github.com/BerriAI/litellm/issues/4933
        tools = non_default_params["tools"]
        for (
            tool
        ) in (
            tools
        ):  # clean out 'additionalProperties = False'. Causes vertexai/gemini OpenAI API Schema errors - https://github.com/langchain-ai/langchainjs/issues/5240
            tool_function = tool.get("function", {})
            parameters = tool_function.get("parameters", None)
            if parameters is not None:
                new_parameters = copy.deepcopy(parameters)
                if (
                    "additionalProperties" in new_parameters
                    and new_parameters["additionalProperties"] is False
                ):
                    new_parameters.pop("additionalProperties", None)
                tool_function["parameters"] = new_parameters

    def _check_valid_arg(supported_params: List[str]):
        verbose_logger.info(
            f"\nLiteLLM completion() model= {model}; provider = {custom_llm_provider}"
        )
        verbose_logger.debug(
            f"\nLiteLLM: Params passed to completion() {passed_params}"
        )
        verbose_logger.debug(
            f"\nLiteLLM: Non-Default params passed to completion() {non_default_params}"
        )
        unsupported_params = {}
        for k in non_default_params.keys():
            if k not in supported_params:
                if k == "user" or k == "stream_options" or k == "stream":
                    continue
                if k == "n" and n == 1:  # langchain sends n=1 as a default value
                    continue  # skip this param
                if (
                    k == "max_retries"
                ):  # TODO: This is a patch. We support max retries for OpenAI, Azure. For non OpenAI LLMs we need to add support for max retries
                    continue  # skip this param
                # Always keeps this in elif code blocks
                else:
                    unsupported_params[k] = non_default_params[k]

        if unsupported_params:
            if litellm.drop_params is True or (
                drop_params is not None and drop_params is True
            ):
                for k in unsupported_params.keys():
                    non_default_params.pop(k, None)
            else:
                raise UnsupportedParamsError(
                    status_code=500,
                    message=f"{custom_llm_provider} does not support parameters: {unsupported_params}, for model={model}. To drop these, set `litellm.drop_params=True` or for proxy:\n\n`litellm_settings:\n drop_params: true`\n",
                )

    supported_params = get_supported_openai_params(
        model=model, custom_llm_provider=custom_llm_provider
    )
    if supported_params is None:
        supported_params = get_supported_openai_params(
            model=model, custom_llm_provider="openai"
        )
    _check_valid_arg(supported_params=supported_params or [])
    ## raise exception if provider doesn't support passed in param
    if custom_llm_provider == "anthropic":
        ## check if unsupported param passed in
        optional_params = litellm.AnthropicConfig().map_openai_params(
            model=model,
            non_default_params=non_default_params,
            optional_params=optional_params,
            drop_params=(
                drop_params
                if drop_params is not None and isinstance(drop_params, bool)
                else False
            ),
        )
    elif custom_llm_provider == "anthropic_text":
        optional_params = litellm.AnthropicTextConfig().map_openai_params(
            model=model,
            non_default_params=non_default_params,
            optional_params=optional_params,
            drop_params=(
                drop_params
                if drop_params is not None and isinstance(drop_params, bool)
                else False
            ),
        )
        optional_params = litellm.AnthropicTextConfig().map_openai_params(
            model=model,
            non_default_params=non_default_params,
            optional_params=optional_params,
            drop_params=(
                drop_params
                if drop_params is not None and isinstance(drop_params, bool)
                else False
            ),
        )

    elif custom_llm_provider == "cohere":
        ## check if unsupported param passed in
        # handle cohere params
        optional_params = litellm.CohereConfig().map_openai_params(
            non_default_params=non_default_params,
            optional_params=optional_params,
            model=model,
            drop_params=(
                drop_params
                if drop_params is not None and isinstance(drop_params, bool)
                else False
            ),
        )
    elif custom_llm_provider == "cohere_chat":
        # handle cohere params
        optional_params = litellm.CohereChatConfig().map_openai_params(
            non_default_params=non_default_params,
            optional_params=optional_params,
            model=model,
            drop_params=(
                drop_params
                if drop_params is not None and isinstance(drop_params, bool)
                else False
            ),
        )
    elif custom_llm_provider == "triton":
        optional_params = litellm.TritonConfig().map_openai_params(
            non_default_params=non_default_params,
            optional_params=optional_params,
            model=model,
            drop_params=drop_params if drop_params is not None else False,
        )

    elif custom_llm_provider == "maritalk":
        optional_params = litellm.MaritalkConfig().map_openai_params(
            non_default_params=non_default_params,
            optional_params=optional_params,
            model=model,
            drop_params=(
                drop_params
                if drop_params is not None and isinstance(drop_params, bool)
                else False
            ),
        )
    elif custom_llm_provider == "replicate":

        optional_params = litellm.ReplicateConfig().map_openai_params(
            non_default_params=non_default_params,
            optional_params=optional_params,
            model=model,
            drop_params=(
                drop_params
                if drop_params is not None and isinstance(drop_params, bool)
                else False
            ),
        )
    elif custom_llm_provider == "predibase":
        optional_params = litellm.PredibaseConfig().map_openai_params(
            non_default_params=non_default_params,
            optional_params=optional_params,
            model=model,
            drop_params=(
                drop_params
                if drop_params is not None and isinstance(drop_params, bool)
                else False
            ),
        )
    elif custom_llm_provider == "huggingface":
        optional_params = litellm.HuggingfaceConfig().map_openai_params(
            non_default_params=non_default_params,
            optional_params=optional_params,
            model=model,
            drop_params=(
                drop_params
                if drop_params is not None and isinstance(drop_params, bool)
                else False
            ),
        )
    elif custom_llm_provider == "together_ai":

        optional_params = litellm.TogetherAIConfig().map_openai_params(
            non_default_params=non_default_params,
            optional_params=optional_params,
            model=model,
            drop_params=(
                drop_params
                if drop_params is not None and isinstance(drop_params, bool)
                else False
            ),
        )
    elif custom_llm_provider == "vertex_ai" and (
        model in litellm.vertex_chat_models
        or model in litellm.vertex_code_chat_models
        or model in litellm.vertex_text_models
        or model in litellm.vertex_code_text_models
        or model in litellm.vertex_language_models
        or model in litellm.vertex_vision_models
    ):
        optional_params = litellm.VertexGeminiConfig().map_openai_params(
            non_default_params=non_default_params,
            optional_params=optional_params,
            model=model,
            drop_params=(
                drop_params
                if drop_params is not None and isinstance(drop_params, bool)
                else False
            ),
        )

    elif custom_llm_provider == "gemini":
        optional_params = litellm.GoogleAIStudioGeminiConfig().map_openai_params(
            non_default_params=non_default_params,
            optional_params=optional_params,
            model=model,
            drop_params=(
                drop_params
                if drop_params is not None and isinstance(drop_params, bool)
                else False
            ),
        )
    elif custom_llm_provider == "vertex_ai_beta" or (
        custom_llm_provider == "vertex_ai" and "gemini" in model
    ):
        optional_params = litellm.VertexGeminiConfig().map_openai_params(
            non_default_params=non_default_params,
            optional_params=optional_params,
            model=model,
            drop_params=(
                drop_params
                if drop_params is not None and isinstance(drop_params, bool)
                else False
            ),
        )
    elif litellm.VertexAIAnthropicConfig.is_supported_model(
        model=model, custom_llm_provider=custom_llm_provider
    ):
        optional_params = litellm.VertexAIAnthropicConfig().map_openai_params(
            model=model,
            non_default_params=non_default_params,
            optional_params=optional_params,
            drop_params=(
                drop_params
                if drop_params is not None and isinstance(drop_params, bool)
                else False
            ),
        )
    elif custom_llm_provider == "vertex_ai":

        if model in litellm.vertex_mistral_models:
            if "codestral" in model:
                optional_params = (
                    litellm.CodestralTextCompletionConfig().map_openai_params(
                        model=model,
                        non_default_params=non_default_params,
                        optional_params=optional_params,
                        drop_params=(
                            drop_params
                            if drop_params is not None and isinstance(drop_params, bool)
                            else False
                        ),
                    )
                )
            else:
                optional_params = litellm.MistralConfig().map_openai_params(
                    model=model,
                    non_default_params=non_default_params,
                    optional_params=optional_params,
                    drop_params=(
                        drop_params
                        if drop_params is not None and isinstance(drop_params, bool)
                        else False
                    ),
                )
        elif model in litellm.vertex_ai_ai21_models:
            optional_params = litellm.VertexAIAi21Config().map_openai_params(
                non_default_params=non_default_params,
                optional_params=optional_params,
                model=model,
                drop_params=(
                    drop_params
                    if drop_params is not None and isinstance(drop_params, bool)
                    else False
                ),
            )
        else:  # use generic openai-like param mapping
            optional_params = litellm.VertexAILlama3Config().map_openai_params(
                non_default_params=non_default_params,
                optional_params=optional_params,
                model=model,
                drop_params=(
                    drop_params
                    if drop_params is not None and isinstance(drop_params, bool)
                    else False
                ),
            )

    elif custom_llm_provider == "sagemaker":
        # temperature, top_p, n, stream, stop, max_tokens, n, presence_penalty default to None
        optional_params = litellm.SagemakerConfig().map_openai_params(
            non_default_params=non_default_params,
            optional_params=optional_params,
            model=model,
            drop_params=(
                drop_params
                if drop_params is not None and isinstance(drop_params, bool)
                else False
            ),
        )
    elif custom_llm_provider == "bedrock":
        bedrock_route = BedrockModelInfo.get_bedrock_route(model)
        bedrock_base_model = BedrockModelInfo.get_base_model(model)
        if bedrock_route == "converse" or bedrock_route == "converse_like":
            optional_params = litellm.AmazonConverseConfig().map_openai_params(
                model=model,
                non_default_params=non_default_params,
                optional_params=optional_params,
                drop_params=(
                    drop_params
                    if drop_params is not None and isinstance(drop_params, bool)
                    else False
                ),
                messages=messages,
            )

        elif "anthropic" in bedrock_base_model and bedrock_route == "invoke":
            if bedrock_base_model.startswith("anthropic.claude-3"):

                optional_params = (
                    litellm.AmazonAnthropicClaude3Config().map_openai_params(
                        non_default_params=non_default_params,
                        optional_params=optional_params,
                        model=model,
                        drop_params=(
                            drop_params
                            if drop_params is not None and isinstance(drop_params, bool)
                            else False
                        ),
                    )
                )

            else:
                optional_params = litellm.AmazonAnthropicConfig().map_openai_params(
                    non_default_params=non_default_params,
                    optional_params=optional_params,
                    model=model,
                    drop_params=(
                        drop_params
                        if drop_params is not None and isinstance(drop_params, bool)
                        else False
                    ),
                )
        elif provider_config is not None:
            optional_params = provider_config.map_openai_params(
                non_default_params=non_default_params,
                optional_params=optional_params,
                model=model,
                drop_params=(
                    drop_params
                    if drop_params is not None and isinstance(drop_params, bool)
                    else False
                ),
            )
    elif custom_llm_provider == "cloudflare":

        optional_params = litellm.CloudflareChatConfig().map_openai_params(
            model=model,
            non_default_params=non_default_params,
            optional_params=optional_params,
            drop_params=(
                drop_params
                if drop_params is not None and isinstance(drop_params, bool)
                else False
            ),
        )
    elif custom_llm_provider == "ollama":

        optional_params = litellm.OllamaConfig().map_openai_params(
            non_default_params=non_default_params,
            optional_params=optional_params,
            model=model,
            drop_params=(
                drop_params
                if drop_params is not None and isinstance(drop_params, bool)
                else False
            ),
        )
    elif custom_llm_provider == "ollama_chat":

        optional_params = litellm.OllamaChatConfig().map_openai_params(
            model=model,
            non_default_params=non_default_params,
            optional_params=optional_params,
            drop_params=(
                drop_params
                if drop_params is not None and isinstance(drop_params, bool)
                else False
            ),
        )
    elif custom_llm_provider == "nlp_cloud":
        optional_params = litellm.NLPCloudConfig().map_openai_params(
            non_default_params=non_default_params,
            optional_params=optional_params,
            model=model,
            drop_params=(
                drop_params
                if drop_params is not None and isinstance(drop_params, bool)
                else False
            ),
        )

    elif custom_llm_provider == "petals":
        optional_params = litellm.PetalsConfig().map_openai_params(
            non_default_params=non_default_params,
            optional_params=optional_params,
            model=model,
            drop_params=(
                drop_params
                if drop_params is not None and isinstance(drop_params, bool)
                else False
            ),
        )
    elif custom_llm_provider == "deepinfra":
        optional_params = litellm.DeepInfraConfig().map_openai_params(
            non_default_params=non_default_params,
            optional_params=optional_params,
            model=model,
            drop_params=(
                drop_params
                if drop_params is not None and isinstance(drop_params, bool)
                else False
            ),
        )
    elif custom_llm_provider == "perplexity" and provider_config is not None:
        optional_params = provider_config.map_openai_params(
            non_default_params=non_default_params,
            optional_params=optional_params,
            model=model,
            drop_params=(
                drop_params
                if drop_params is not None and isinstance(drop_params, bool)
                else False
            ),
        )
    elif custom_llm_provider == "mistral" or custom_llm_provider == "codestral":
        optional_params = litellm.MistralConfig().map_openai_params(
            non_default_params=non_default_params,
            optional_params=optional_params,
            model=model,
            drop_params=(
                drop_params
                if drop_params is not None and isinstance(drop_params, bool)
                else False
            ),
        )
    elif custom_llm_provider == "text-completion-codestral":
        optional_params = litellm.CodestralTextCompletionConfig().map_openai_params(
            non_default_params=non_default_params,
            optional_params=optional_params,
            model=model,
            drop_params=(
                drop_params
                if drop_params is not None and isinstance(drop_params, bool)
                else False
            ),
        )

    elif custom_llm_provider == "databricks":
        optional_params = litellm.DatabricksConfig().map_openai_params(
            non_default_params=non_default_params,
            optional_params=optional_params,
            model=model,
            drop_params=(
                drop_params
                if drop_params is not None and isinstance(drop_params, bool)
                else False
            ),
        )
<<<<<<< HEAD
    elif custom_llm_provider == "nvidia" or custom_llm_provider == "nvidia_nim":
        optional_params = litellm.NvidiaConfig().map_openai_params(
=======
    elif custom_llm_provider in ["nvidia_nim", "nvidia"]:
        supported_params = get_supported_openai_params(
            model=model, custom_llm_provider=custom_llm_provider
        )
        _check_valid_arg(supported_params=supported_params)
        optional_params = litellm.NvidiaNimConfig().map_openai_params(
>>>>>>> e118df5e
            model=model,
            non_default_params=non_default_params,
            optional_params=optional_params,
            drop_params=(
                drop_params
                if drop_params is not None and isinstance(drop_params, bool)
                else False
            ),
        )
    elif custom_llm_provider == "cerebras":
        optional_params = litellm.CerebrasConfig().map_openai_params(
            non_default_params=non_default_params,
            optional_params=optional_params,
            model=model,
            drop_params=(
                drop_params
                if drop_params is not None and isinstance(drop_params, bool)
                else False
            ),
        )
    elif custom_llm_provider == "xai":
        optional_params = litellm.XAIChatConfig().map_openai_params(
            model=model,
            non_default_params=non_default_params,
            optional_params=optional_params,
        )
    elif custom_llm_provider == "ai21_chat" or custom_llm_provider == "ai21":
        optional_params = litellm.AI21ChatConfig().map_openai_params(
            non_default_params=non_default_params,
            optional_params=optional_params,
            model=model,
            drop_params=(
                drop_params
                if drop_params is not None and isinstance(drop_params, bool)
                else False
            ),
        )
    elif custom_llm_provider == "fireworks_ai":
        optional_params = litellm.FireworksAIConfig().map_openai_params(
            non_default_params=non_default_params,
            optional_params=optional_params,
            model=model,
            drop_params=(
                drop_params
                if drop_params is not None and isinstance(drop_params, bool)
                else False
            ),
        )
    elif custom_llm_provider == "volcengine":
        optional_params = litellm.VolcEngineConfig().map_openai_params(
            non_default_params=non_default_params,
            optional_params=optional_params,
            model=model,
            drop_params=(
                drop_params
                if drop_params is not None and isinstance(drop_params, bool)
                else False
            ),
        )
    elif custom_llm_provider == "hosted_vllm":
        optional_params = litellm.HostedVLLMChatConfig().map_openai_params(
            non_default_params=non_default_params,
            optional_params=optional_params,
            model=model,
            drop_params=(
                drop_params
                if drop_params is not None and isinstance(drop_params, bool)
                else False
            ),
        )
    elif custom_llm_provider == "vllm":
        optional_params = litellm.VLLMConfig().map_openai_params(
            non_default_params=non_default_params,
            optional_params=optional_params,
            model=model,
            drop_params=(
                drop_params
                if drop_params is not None and isinstance(drop_params, bool)
                else False
            ),
        )
    elif custom_llm_provider == "groq":
        optional_params = litellm.GroqChatConfig().map_openai_params(
            non_default_params=non_default_params,
            optional_params=optional_params,
            model=model,
            drop_params=(
                drop_params
                if drop_params is not None and isinstance(drop_params, bool)
                else False
            ),
        )
    elif custom_llm_provider == "deepseek":
        optional_params = litellm.OpenAIConfig().map_openai_params(
            non_default_params=non_default_params,
            optional_params=optional_params,
            model=model,
            drop_params=(
                drop_params
                if drop_params is not None and isinstance(drop_params, bool)
                else False
            ),
        )
    elif custom_llm_provider == "openrouter":
        optional_params = litellm.OpenrouterConfig().map_openai_params(
            non_default_params=non_default_params,
            optional_params=optional_params,
            model=model,
            drop_params=(
                drop_params
                if drop_params is not None and isinstance(drop_params, bool)
                else False
            ),
        )

    elif custom_llm_provider == "watsonx":
        optional_params = litellm.IBMWatsonXChatConfig().map_openai_params(
            non_default_params=non_default_params,
            optional_params=optional_params,
            model=model,
            drop_params=(
                drop_params
                if drop_params is not None and isinstance(drop_params, bool)
                else False
            ),
        )
        # WatsonX-text param check
        for param in passed_params.keys():
            if litellm.IBMWatsonXAIConfig().is_watsonx_text_param(param):
                raise ValueError(
                    f"LiteLLM now defaults to Watsonx's `/text/chat` endpoint. Please use the `watsonx_text` provider instead, to call the `/text/generation` endpoint. Param: {param}"
                )
    elif custom_llm_provider == "watsonx_text":
        optional_params = litellm.IBMWatsonXAIConfig().map_openai_params(
            non_default_params=non_default_params,
            optional_params=optional_params,
            model=model,
            drop_params=(
                drop_params
                if drop_params is not None and isinstance(drop_params, bool)
                else False
            ),
        )
    elif custom_llm_provider == "openai":
        optional_params = litellm.OpenAIConfig().map_openai_params(
            non_default_params=non_default_params,
            optional_params=optional_params,
            model=model,
            drop_params=(
                drop_params
                if drop_params is not None and isinstance(drop_params, bool)
                else False
            ),
        )
    elif custom_llm_provider == "azure":
        if litellm.AzureOpenAIO1Config().is_o_series_model(model=model):
            optional_params = litellm.AzureOpenAIO1Config().map_openai_params(
                non_default_params=non_default_params,
                optional_params=optional_params,
                model=model,
                drop_params=(
                    drop_params
                    if drop_params is not None and isinstance(drop_params, bool)
                    else False
                ),
            )
        else:
            verbose_logger.debug(
                "Azure optional params - api_version: api_version={}, litellm.api_version={}, os.environ['AZURE_API_VERSION']={}".format(
                    api_version, litellm.api_version, get_secret("AZURE_API_VERSION")
                )
            )
            api_version = (
                api_version
                or litellm.api_version
                or get_secret("AZURE_API_VERSION")
                or litellm.AZURE_DEFAULT_API_VERSION
            )
            optional_params = litellm.AzureOpenAIConfig().map_openai_params(
                non_default_params=non_default_params,
                optional_params=optional_params,
                model=model,
                api_version=api_version,  # type: ignore
                drop_params=(
                    drop_params
                    if drop_params is not None and isinstance(drop_params, bool)
                    else False
                ),
            )
    else:  # assume passing in params for openai-like api
        optional_params = litellm.OpenAILikeChatConfig().map_openai_params(
            non_default_params=non_default_params,
            optional_params=optional_params,
            model=model,
            drop_params=(
                drop_params
                if drop_params is not None and isinstance(drop_params, bool)
                else False
            ),
        )
    if (
        custom_llm_provider
        in ["openai", "azure", "text-completion-openai"]
        + litellm.openai_compatible_providers
    ):
        # for openai, azure we should pass the extra/passed params within `extra_body` https://github.com/openai/openai-python/blob/ac33853ba10d13ac149b1fa3ca6dba7d613065c9/src/openai/resources/models.py#L46
        if (
            _should_drop_param(
                k="extra_body", additional_drop_params=additional_drop_params
            )
            is False
        ):
            extra_body = passed_params.pop("extra_body", {})
            for k in passed_params.keys():
                if k not in default_params.keys():
                    extra_body[k] = passed_params[k]
            optional_params.setdefault("extra_body", {})
            optional_params["extra_body"] = {
                **optional_params["extra_body"],
                **extra_body,
            }

            optional_params["extra_body"] = _ensure_extra_body_is_safe(
                extra_body=optional_params["extra_body"]
            )
    else:
        # if user passed in non-default kwargs for specific providers/models, pass them along
        for k in passed_params.keys():
            if k not in default_params.keys():
                optional_params[k] = passed_params[k]
    print_verbose(f"Final returned optional params: {optional_params}")
    return optional_params


def get_non_default_params(passed_params: dict) -> dict:
    default_params = {
        "functions": None,
        "function_call": None,
        "temperature": None,
        "top_p": None,
        "n": None,
        "stream": None,
        "stream_options": None,
        "stop": None,
        "max_tokens": None,
        "presence_penalty": None,
        "frequency_penalty": None,
        "logit_bias": None,
        "user": None,
        "model": None,
        "custom_llm_provider": "",
        "response_format": None,
        "seed": None,
        "tools": None,
        "tool_choice": None,
        "max_retries": None,
        "logprobs": None,
        "top_logprobs": None,
        "extra_headers": None,
    }
    # filter out those parameters that were passed with non-default values
    non_default_params = {
        k: v
        for k, v in passed_params.items()
        if (
            k != "model"
            and k != "custom_llm_provider"
            and k in default_params
            and v != default_params[k]
        )
    }

    return non_default_params


def calculate_max_parallel_requests(
    max_parallel_requests: Optional[int],
    rpm: Optional[int],
    tpm: Optional[int],
    default_max_parallel_requests: Optional[int],
) -> Optional[int]:
    """
    Returns the max parallel requests to send to a deployment.

    Used in semaphore for async requests on router.

    Parameters:
    - max_parallel_requests - Optional[int] - max_parallel_requests allowed for that deployment
    - rpm - Optional[int] - requests per minute allowed for that deployment
    - tpm - Optional[int] - tokens per minute allowed for that deployment
    - default_max_parallel_requests - Optional[int] - default_max_parallel_requests allowed for any deployment

    Returns:
    - int or None (if all params are None)

    Order:
    max_parallel_requests > rpm > tpm / 6 (azure formula) > default max_parallel_requests

    Azure RPM formula:
    6 rpm per 1000 TPM
    https://learn.microsoft.com/en-us/azure/ai-services/openai/quotas-limits


    """
    if max_parallel_requests is not None:
        return max_parallel_requests
    elif rpm is not None:
        return rpm
    elif tpm is not None:
        calculated_rpm = int(tpm / 1000 / 6)
        if calculated_rpm == 0:
            calculated_rpm = 1
        return calculated_rpm
    elif default_max_parallel_requests is not None:
        return default_max_parallel_requests
    return None


def _get_order_filtered_deployments(healthy_deployments: List[Dict]) -> List:
    min_order = min(
        (
            deployment["litellm_params"]["order"]
            for deployment in healthy_deployments
            if "order" in deployment["litellm_params"]
        ),
        default=None,
    )

    if min_order is not None:
        filtered_deployments = [
            deployment
            for deployment in healthy_deployments
            if deployment["litellm_params"].get("order") == min_order
        ]

        return filtered_deployments
    return healthy_deployments


def _get_model_region(
    custom_llm_provider: str, litellm_params: LiteLLM_Params
) -> Optional[str]:
    """
    Return the region for a model, for a given provider
    """
    if custom_llm_provider == "vertex_ai":
        # check 'vertex_location'
        vertex_ai_location = (
            litellm_params.vertex_location
            or litellm.vertex_location
            or get_secret("VERTEXAI_LOCATION")
            or get_secret("VERTEX_LOCATION")
        )
        if vertex_ai_location is not None and isinstance(vertex_ai_location, str):
            return vertex_ai_location
    elif custom_llm_provider == "bedrock":
        aws_region_name = litellm_params.aws_region_name
        if aws_region_name is not None:
            return aws_region_name
    elif custom_llm_provider == "watsonx":
        watsonx_region_name = litellm_params.watsonx_region_name
        if watsonx_region_name is not None:
            return watsonx_region_name
    return litellm_params.region_name


def _infer_model_region(litellm_params: LiteLLM_Params) -> Optional[AllowedModelRegion]:
    """
    Infer if a model is in the EU or US region

    Returns:
    - str (region) - "eu" or "us"
    - None (if region not found)
    """
    model, custom_llm_provider, _, _ = litellm.get_llm_provider(
        model=litellm_params.model, litellm_params=litellm_params
    )

    model_region = _get_model_region(
        custom_llm_provider=custom_llm_provider, litellm_params=litellm_params
    )

    if model_region is None:
        verbose_logger.debug(
            "Cannot infer model region for model: {}".format(litellm_params.model)
        )
        return None

    if custom_llm_provider == "azure":
        eu_regions = litellm.AzureOpenAIConfig().get_eu_regions()
        us_regions = litellm.AzureOpenAIConfig().get_us_regions()
    elif custom_llm_provider == "vertex_ai":
        eu_regions = litellm.VertexAIConfig().get_eu_regions()
        us_regions = litellm.VertexAIConfig().get_us_regions()
    elif custom_llm_provider == "bedrock":
        eu_regions = litellm.AmazonBedrockGlobalConfig().get_eu_regions()
        us_regions = litellm.AmazonBedrockGlobalConfig().get_us_regions()
    elif custom_llm_provider == "watsonx":
        eu_regions = litellm.IBMWatsonXAIConfig().get_eu_regions()
        us_regions = litellm.IBMWatsonXAIConfig().get_us_regions()
    else:
        eu_regions = []
        us_regions = []

    for region in eu_regions:
        if region in model_region.lower():
            return "eu"
    for region in us_regions:
        if region in model_region.lower():
            return "us"
    return None


def _is_region_eu(litellm_params: LiteLLM_Params) -> bool:
    """
    Return true/false if a deployment is in the EU
    """
    if litellm_params.region_name == "eu":
        return True

    ## Else - try and infer from model region
    model_region = _infer_model_region(litellm_params=litellm_params)
    if model_region is not None and model_region == "eu":
        return True
    return False


def _is_region_us(litellm_params: LiteLLM_Params) -> bool:
    """
    Return true/false if a deployment is in the US
    """
    if litellm_params.region_name == "us":
        return True

    ## Else - try and infer from model region
    model_region = _infer_model_region(litellm_params=litellm_params)
    if model_region is not None and model_region == "us":
        return True
    return False


def is_region_allowed(
    litellm_params: LiteLLM_Params, allowed_model_region: str
) -> bool:
    """
    Return true/false if a deployment is in the EU
    """
    if litellm_params.region_name == allowed_model_region:
        return True
    return False


def get_model_region(
    litellm_params: LiteLLM_Params, mode: Optional[str]
) -> Optional[str]:
    """
    Pass the litellm params for an azure model, and get back the region
    """
    if (
        "azure" in litellm_params.model
        and isinstance(litellm_params.api_key, str)
        and isinstance(litellm_params.api_base, str)
    ):
        _model = litellm_params.model.replace("azure/", "")
        response: dict = litellm.AzureChatCompletion().get_headers(
            model=_model,
            api_key=litellm_params.api_key,
            api_base=litellm_params.api_base,
            api_version=litellm_params.api_version or litellm.AZURE_DEFAULT_API_VERSION,
            timeout=10,
            mode=mode or "chat",
        )

        region: Optional[str] = response.get("x-ms-region", None)
        return region
    return None


def get_first_chars_messages(kwargs: dict) -> str:
    try:
        _messages = kwargs.get("messages")
        _messages = str(_messages)[:100]
        return _messages
    except Exception:
        return ""


def _count_characters(text: str) -> int:
    # Remove white spaces and count characters
    filtered_text = "".join(char for char in text if not char.isspace())
    return len(filtered_text)


def get_response_string(response_obj: ModelResponse) -> str:
    _choices: List[Union[Choices, StreamingChoices]] = response_obj.choices

    response_str = ""
    for choice in _choices:
        if isinstance(choice, Choices):
            if choice.message.content is not None:
                response_str += choice.message.content
        elif isinstance(choice, StreamingChoices):
            if choice.delta.content is not None:
                response_str += choice.delta.content

    return response_str


def get_api_key(llm_provider: str, dynamic_api_key: Optional[str]):
    api_key = dynamic_api_key or litellm.api_key
    # openai
    if llm_provider == "openai" or llm_provider == "text-completion-openai":
        api_key = api_key or litellm.openai_key or get_secret("OPENAI_API_KEY")
    # anthropic
    elif llm_provider == "anthropic" or llm_provider == "anthropic_text":
        api_key = api_key or litellm.anthropic_key or get_secret("ANTHROPIC_API_KEY")
    # ai21
    elif llm_provider == "ai21":
        api_key = api_key or litellm.ai21_key or get_secret("AI211_API_KEY")
    # aleph_alpha
    elif llm_provider == "aleph_alpha":
        api_key = (
            api_key or litellm.aleph_alpha_key or get_secret("ALEPH_ALPHA_API_KEY")
        )
    # baseten
    elif llm_provider == "baseten":
        api_key = api_key or litellm.baseten_key or get_secret("BASETEN_API_KEY")
    # cohere
    elif llm_provider == "cohere" or llm_provider == "cohere_chat":
        api_key = api_key or litellm.cohere_key or get_secret("COHERE_API_KEY")
    # huggingface
    elif llm_provider == "huggingface":
        api_key = (
            api_key or litellm.huggingface_key or get_secret("HUGGINGFACE_API_KEY")
        )
    # nlp_cloud
    elif llm_provider == "nlp_cloud":
        api_key = api_key or litellm.nlp_cloud_key or get_secret("NLP_CLOUD_API_KEY")
    # replicate
    elif llm_provider == "replicate":
        api_key = api_key or litellm.replicate_key or get_secret("REPLICATE_API_KEY")
    # together_ai
    elif llm_provider == "together_ai":
        api_key = (
            api_key
            or litellm.togetherai_api_key
            or get_secret("TOGETHERAI_API_KEY")
            or get_secret("TOGETHER_AI_TOKEN")
        )
    # nvidia
<<<<<<< HEAD
    elif llm_provider == "nvidia":
=======
    elif llm_provider in ["nvidia_nim", "nvidia"]:
>>>>>>> e118df5e
        api_key = api_key or get_secret("NVIDIA_API_KEY") or get_secret("NVIDIA_NIM_API_KEY")
    return api_key


def get_utc_datetime():
    import datetime as dt
    from datetime import datetime

    if hasattr(dt, "UTC"):
        return datetime.now(dt.UTC)  # type: ignore
    else:
        return datetime.utcnow()  # type: ignore


def get_max_tokens(model: str) -> Optional[int]:
    """
    Get the maximum number of output tokens allowed for a given model.

    Parameters:
    model (str): The name of the model.

    Returns:
        int: The maximum number of tokens allowed for the given model.

    Raises:
        Exception: If the model is not mapped yet.

    Example:
        >>> get_max_tokens("gpt-4")
        8192
    """

    def _get_max_position_embeddings(model_name):
        # Construct the URL for the config.json file
        config_url = f"https://huggingface.co/{model_name}/raw/main/config.json"
        try:
            # Make the HTTP request to get the raw JSON file
            response = litellm.module_level_client.get(config_url)
            response.raise_for_status()  # Raise an exception for bad responses (4xx or 5xx)

            # Parse the JSON response
            config_json = response.json()
            # Extract and return the max_position_embeddings
            max_position_embeddings = config_json.get("max_position_embeddings")
            if max_position_embeddings is not None:
                return max_position_embeddings
            else:
                return None
        except Exception:
            return None

    try:
        if model in litellm.model_cost:
            if "max_output_tokens" in litellm.model_cost[model]:
                return litellm.model_cost[model]["max_output_tokens"]
            elif "max_tokens" in litellm.model_cost[model]:
                return litellm.model_cost[model]["max_tokens"]
        model, custom_llm_provider, _, _ = get_llm_provider(model=model)
        if custom_llm_provider == "huggingface":
            max_tokens = _get_max_position_embeddings(model_name=model)
            return max_tokens
        if model in litellm.model_cost:  # check if extracted model is in model_list
            if "max_output_tokens" in litellm.model_cost[model]:
                return litellm.model_cost[model]["max_output_tokens"]
            elif "max_tokens" in litellm.model_cost[model]:
                return litellm.model_cost[model]["max_tokens"]
        else:
            raise Exception()
        return None
    except Exception:
        raise Exception(
            f"Model {model} isn't mapped yet. Add it here - https://github.com/BerriAI/litellm/blob/main/model_prices_and_context_window.json"
        )


def _strip_stable_vertex_version(model_name) -> str:
    return re.sub(r"-\d+$", "", model_name)


def _get_base_bedrock_model(model_name) -> str:
    """
    Get the base model from the given model name.

    Handle model names like - "us.meta.llama3-2-11b-instruct-v1:0" -> "meta.llama3-2-11b-instruct-v1"
    AND "meta.llama3-2-11b-instruct-v1:0" -> "meta.llama3-2-11b-instruct-v1"
    """
    from litellm.llms.bedrock.common_utils import BedrockModelInfo

    return BedrockModelInfo.get_base_model(model_name)


def _strip_openai_finetune_model_name(model_name: str) -> str:
    """
    Strips the organization, custom suffix, and ID from an OpenAI fine-tuned model name.

    input: ft:gpt-3.5-turbo:my-org:custom_suffix:id
    output: ft:gpt-3.5-turbo

    Args:
    model_name (str): The full model name

    Returns:
    str: The stripped model name
    """
    return re.sub(r"(:[^:]+){3}$", "", model_name)


def _strip_model_name(model: str, custom_llm_provider: Optional[str]) -> str:
    if custom_llm_provider and custom_llm_provider == "bedrock":
        stripped_bedrock_model = _get_base_bedrock_model(model_name=model)
        return stripped_bedrock_model
    elif custom_llm_provider and (
        custom_llm_provider == "vertex_ai" or custom_llm_provider == "gemini"
    ):
        strip_version = _strip_stable_vertex_version(model_name=model)
        return strip_version
    elif custom_llm_provider and (custom_llm_provider == "databricks"):
        strip_version = _strip_stable_vertex_version(model_name=model)
        return strip_version
    elif "ft:" in model:
        strip_finetune = _strip_openai_finetune_model_name(model_name=model)
        return strip_finetune
    else:
        return model


def _get_model_info_from_model_cost(key: str) -> dict:
    return litellm.model_cost[key]


def _check_provider_match(model_info: dict, custom_llm_provider: Optional[str]) -> bool:
    """
    Check if the model info provider matches the custom provider.
    """
    if custom_llm_provider and (
        "litellm_provider" in model_info
        and model_info["litellm_provider"] != custom_llm_provider
    ):
        if custom_llm_provider == "vertex_ai" and model_info[
            "litellm_provider"
        ].startswith("vertex_ai"):
            return True
        elif custom_llm_provider == "fireworks_ai" and model_info[
            "litellm_provider"
        ].startswith("fireworks_ai"):
            return True
        elif custom_llm_provider.startswith("bedrock") and model_info[
            "litellm_provider"
        ].startswith("bedrock"):
            return True
        else:
            return False

    return True


from typing import TypedDict


class PotentialModelNamesAndCustomLLMProvider(TypedDict):
    split_model: str
    combined_model_name: str
    stripped_model_name: str
    combined_stripped_model_name: str
    custom_llm_provider: str


def _get_potential_model_names(
    model: str, custom_llm_provider: Optional[str]
) -> PotentialModelNamesAndCustomLLMProvider:
    if custom_llm_provider is None:
        # Get custom_llm_provider
        try:
            split_model, custom_llm_provider, _, _ = get_llm_provider(model=model)
        except Exception:
            split_model = model
        combined_model_name = model
        stripped_model_name = _strip_model_name(
            model=model, custom_llm_provider=custom_llm_provider
        )
        combined_stripped_model_name = stripped_model_name
    elif custom_llm_provider and model.startswith(
        custom_llm_provider + "/"
    ):  # handle case where custom_llm_provider is provided and model starts with custom_llm_provider
        split_model = model.split("/", 1)[1]
        combined_model_name = model
        stripped_model_name = _strip_model_name(
            model=split_model, custom_llm_provider=custom_llm_provider
        )
        combined_stripped_model_name = "{}/{}".format(
            custom_llm_provider, stripped_model_name
        )
    else:
        split_model = model
        combined_model_name = "{}/{}".format(custom_llm_provider, model)
        stripped_model_name = _strip_model_name(
            model=model, custom_llm_provider=custom_llm_provider
        )
        combined_stripped_model_name = "{}/{}".format(
            custom_llm_provider,
            stripped_model_name,
        )

    return PotentialModelNamesAndCustomLLMProvider(
        split_model=split_model,
        combined_model_name=combined_model_name,
        stripped_model_name=stripped_model_name,
        combined_stripped_model_name=combined_stripped_model_name,
        custom_llm_provider=cast(str, custom_llm_provider),
    )


def _get_max_position_embeddings(model_name: str) -> Optional[int]:
    # Construct the URL for the config.json file
    config_url = f"https://huggingface.co/{model_name}/raw/main/config.json"

    try:
        # Make the HTTP request to get the raw JSON file
        response = litellm.module_level_client.get(config_url)
        response.raise_for_status()  # Raise an exception for bad responses (4xx or 5xx)

        # Parse the JSON response
        config_json = response.json()

        # Extract and return the max_position_embeddings
        max_position_embeddings = config_json.get("max_position_embeddings")

        if max_position_embeddings is not None:
            return max_position_embeddings
        else:
            return None
    except Exception:
        return None


def _cached_get_model_info_helper(
    model: str, custom_llm_provider: Optional[str]
) -> ModelInfoBase:
    """
    _get_model_info_helper wrapped with lru_cache

    Speed Optimization to hit high RPS
    """
    return _get_model_info_helper(model=model, custom_llm_provider=custom_llm_provider)


def get_provider_info(
    model: str, custom_llm_provider: Optional[str]
) -> Optional[ProviderSpecificModelInfo]:
    ## PROVIDER-SPECIFIC INFORMATION
    # if custom_llm_provider == "predibase":
    #     _model_info["supports_response_schema"] = True
    provider_config: Optional[BaseLLMModelInfo] = None
    if custom_llm_provider and custom_llm_provider in LlmProvidersSet:
        # Check if the provider string exists in LlmProviders enum
        provider_config = ProviderConfigManager.get_provider_model_info(
            model=model, provider=LlmProviders(custom_llm_provider)
        )

    model_info: Optional[ProviderSpecificModelInfo] = None
    if provider_config:
        model_info = provider_config.get_provider_info(model=model)

    return model_info


def _get_model_info_helper(  # noqa: PLR0915
    model: str, custom_llm_provider: Optional[str] = None
) -> ModelInfoBase:
    """
    Helper for 'get_model_info'. Separated out to avoid infinite loop caused by returning 'supported_openai_param's
    """
    try:
        azure_llms = {**litellm.azure_llms, **litellm.azure_embedding_models}
        if model in azure_llms:
            model = azure_llms[model]
        if custom_llm_provider is not None and custom_llm_provider == "vertex_ai_beta":
            custom_llm_provider = "vertex_ai"
        if custom_llm_provider is not None and custom_llm_provider == "vertex_ai":
            if "meta/" + model in litellm.vertex_llama3_models:
                model = "meta/" + model
            elif model + "@latest" in litellm.vertex_mistral_models:
                model = model + "@latest"
            elif model + "@latest" in litellm.vertex_ai_ai21_models:
                model = model + "@latest"
        ##########################
        potential_model_names = _get_potential_model_names(
            model=model, custom_llm_provider=custom_llm_provider
        )

        verbose_logger.debug(
            f"checking potential_model_names in litellm.model_cost: {potential_model_names}"
        )

        combined_model_name = potential_model_names["combined_model_name"]
        stripped_model_name = potential_model_names["stripped_model_name"]
        combined_stripped_model_name = potential_model_names[
            "combined_stripped_model_name"
        ]
        split_model = potential_model_names["split_model"]
        custom_llm_provider = potential_model_names["custom_llm_provider"]
        #########################
        if custom_llm_provider == "huggingface":
            max_tokens = _get_max_position_embeddings(model_name=model)
            return ModelInfoBase(
                key=model,
                max_tokens=max_tokens,  # type: ignore
                max_input_tokens=None,
                max_output_tokens=None,
                input_cost_per_token=0,
                output_cost_per_token=0,
                litellm_provider="huggingface",
                mode="chat",
                supports_system_messages=None,
                supports_response_schema=None,
                supports_function_calling=None,
                supports_tool_choice=None,
                supports_assistant_prefill=None,
                supports_prompt_caching=None,
                supports_pdf_input=None,
            )
        elif custom_llm_provider == "ollama" or custom_llm_provider == "ollama_chat":
            return litellm.OllamaConfig().get_model_info(model)
        else:
            """
            Check if: (in order of specificity)
            1. 'custom_llm_provider/model' in litellm.model_cost. Checks "groq/llama3-8b-8192" if model="llama3-8b-8192" and custom_llm_provider="groq"
            2. 'model' in litellm.model_cost. Checks "gemini-1.5-pro-002" in  litellm.model_cost if model="gemini-1.5-pro-002" and custom_llm_provider=None
            3. 'combined_stripped_model_name' in litellm.model_cost. Checks if 'gemini/gemini-1.5-flash' in model map, if 'gemini/gemini-1.5-flash-001' given.
            4. 'stripped_model_name' in litellm.model_cost. Checks if 'ft:gpt-3.5-turbo' in model map, if 'ft:gpt-3.5-turbo:my-org:custom_suffix:id' given.
            5. 'split_model' in litellm.model_cost. Checks "llama3-8b-8192" in litellm.model_cost if model="groq/llama3-8b-8192"
            """

            _model_info: Optional[Dict[str, Any]] = None
            key: Optional[str] = None

            if combined_model_name in litellm.model_cost:
                key = combined_model_name
                _model_info = _get_model_info_from_model_cost(key=key)
                if not _check_provider_match(
                    model_info=_model_info, custom_llm_provider=custom_llm_provider
                ):
                    _model_info = None
            if _model_info is None and model in litellm.model_cost:

                key = model
                _model_info = _get_model_info_from_model_cost(key=key)
                if not _check_provider_match(
                    model_info=_model_info, custom_llm_provider=custom_llm_provider
                ):
                    _model_info = None
            if (
                _model_info is None
                and combined_stripped_model_name in litellm.model_cost
            ):

                key = combined_stripped_model_name
                _model_info = _get_model_info_from_model_cost(key=key)
                if not _check_provider_match(
                    model_info=_model_info, custom_llm_provider=custom_llm_provider
                ):
                    _model_info = None
            if _model_info is None and stripped_model_name in litellm.model_cost:

                key = stripped_model_name
                _model_info = _get_model_info_from_model_cost(key=key)
                if not _check_provider_match(
                    model_info=_model_info, custom_llm_provider=custom_llm_provider
                ):
                    _model_info = None
            if _model_info is None and split_model in litellm.model_cost:

                key = split_model
                _model_info = _get_model_info_from_model_cost(key=key)
                if not _check_provider_match(
                    model_info=_model_info, custom_llm_provider=custom_llm_provider
                ):
                    _model_info = None

            if _model_info is None or key is None:
                raise ValueError(
                    "This model isn't mapped yet. Add it here - https://github.com/BerriAI/litellm/blob/main/model_prices_and_context_window.json"
                )

            _input_cost_per_token: Optional[float] = _model_info.get(
                "input_cost_per_token"
            )
            if _input_cost_per_token is None:
                # default value to 0, be noisy about this
                verbose_logger.debug(
                    "model={}, custom_llm_provider={} has no input_cost_per_token in model_cost_map. Defaulting to 0.".format(
                        model, custom_llm_provider
                    )
                )
                _input_cost_per_token = 0

            _output_cost_per_token: Optional[float] = _model_info.get(
                "output_cost_per_token"
            )
            if _output_cost_per_token is None:
                # default value to 0, be noisy about this
                verbose_logger.debug(
                    "model={}, custom_llm_provider={} has no output_cost_per_token in model_cost_map. Defaulting to 0.".format(
                        model, custom_llm_provider
                    )
                )
                _output_cost_per_token = 0

            return ModelInfoBase(
                key=key,
                max_tokens=_model_info.get("max_tokens", None),
                max_input_tokens=_model_info.get("max_input_tokens", None),
                max_output_tokens=_model_info.get("max_output_tokens", None),
                input_cost_per_token=_input_cost_per_token,
                cache_creation_input_token_cost=_model_info.get(
                    "cache_creation_input_token_cost", None
                ),
                cache_read_input_token_cost=_model_info.get(
                    "cache_read_input_token_cost", None
                ),
                input_cost_per_character=_model_info.get(
                    "input_cost_per_character", None
                ),
                input_cost_per_token_above_128k_tokens=_model_info.get(
                    "input_cost_per_token_above_128k_tokens", None
                ),
                input_cost_per_query=_model_info.get("input_cost_per_query", None),
                input_cost_per_second=_model_info.get("input_cost_per_second", None),
                input_cost_per_audio_token=_model_info.get(
                    "input_cost_per_audio_token", None
                ),
                output_cost_per_token=_output_cost_per_token,
                output_cost_per_audio_token=_model_info.get(
                    "output_cost_per_audio_token", None
                ),
                output_cost_per_character=_model_info.get(
                    "output_cost_per_character", None
                ),
                output_cost_per_token_above_128k_tokens=_model_info.get(
                    "output_cost_per_token_above_128k_tokens", None
                ),
                output_cost_per_character_above_128k_tokens=_model_info.get(
                    "output_cost_per_character_above_128k_tokens", None
                ),
                output_cost_per_second=_model_info.get("output_cost_per_second", None),
                output_cost_per_image=_model_info.get("output_cost_per_image", None),
                output_vector_size=_model_info.get("output_vector_size", None),
                litellm_provider=_model_info.get(
                    "litellm_provider", custom_llm_provider
                ),
                mode=_model_info.get("mode"),  # type: ignore
                supports_system_messages=_model_info.get(
                    "supports_system_messages", None
                ),
                supports_response_schema=_model_info.get(
                    "supports_response_schema", None
                ),
                supports_vision=_model_info.get("supports_vision", False),
                supports_function_calling=_model_info.get(
                    "supports_function_calling", False
                ),
                supports_tool_choice=_model_info.get("supports_tool_choice", False),
                supports_assistant_prefill=_model_info.get(
                    "supports_assistant_prefill", False
                ),
                supports_prompt_caching=_model_info.get(
                    "supports_prompt_caching", False
                ),
                supports_audio_input=_model_info.get("supports_audio_input", False),
                supports_audio_output=_model_info.get("supports_audio_output", False),
                supports_pdf_input=_model_info.get("supports_pdf_input", False),
                supports_embedding_image_input=_model_info.get(
                    "supports_embedding_image_input", False
                ),
                supports_native_streaming=_model_info.get(
                    "supports_native_streaming", None
                ),
                tpm=_model_info.get("tpm", None),
                rpm=_model_info.get("rpm", None),
            )
    except Exception as e:
        verbose_logger.debug(f"Error getting model info: {e}")
        if "OllamaError" in str(e):
            raise e
        raise Exception(
            "This model isn't mapped yet. model={}, custom_llm_provider={}. Add it here - https://github.com/BerriAI/litellm/blob/main/model_prices_and_context_window.json.".format(
                model, custom_llm_provider
            )
        )


def get_model_info(model: str, custom_llm_provider: Optional[str] = None) -> ModelInfo:
    """
    Get a dict for the maximum tokens (context window), input_cost_per_token, output_cost_per_token  for a given model.

    Parameters:
    - model (str): The name of the model.
    - custom_llm_provider (str | null): the provider used for the model. If provided, used to check if the litellm model info is for that provider.

    Returns:
        dict: A dictionary containing the following information:
            key: Required[str] # the key in litellm.model_cost which is returned
            max_tokens: Required[Optional[int]]
            max_input_tokens: Required[Optional[int]]
            max_output_tokens: Required[Optional[int]]
            input_cost_per_token: Required[float]
            input_cost_per_character: Optional[float]  # only for vertex ai models
            input_cost_per_token_above_128k_tokens: Optional[float]  # only for vertex ai models
            input_cost_per_character_above_128k_tokens: Optional[
                float
            ]  # only for vertex ai models
            input_cost_per_query: Optional[float] # only for rerank models
            input_cost_per_image: Optional[float]  # only for vertex ai models
            input_cost_per_audio_token: Optional[float]
            input_cost_per_audio_per_second: Optional[float]  # only for vertex ai models
            input_cost_per_video_per_second: Optional[float]  # only for vertex ai models
            output_cost_per_token: Required[float]
            output_cost_per_audio_token: Optional[float]
            output_cost_per_character: Optional[float]  # only for vertex ai models
            output_cost_per_token_above_128k_tokens: Optional[
                float
            ]  # only for vertex ai models
            output_cost_per_character_above_128k_tokens: Optional[
                float
            ]  # only for vertex ai models
            output_cost_per_image: Optional[float]
            output_vector_size: Optional[int]
            output_cost_per_video_per_second: Optional[float]  # only for vertex ai models
            output_cost_per_audio_per_second: Optional[float]  # only for vertex ai models
            litellm_provider: Required[str]
            mode: Required[
                Literal[
                    "completion", "embedding", "image_generation", "chat", "audio_transcription"
                ]
            ]
            supported_openai_params: Required[Optional[List[str]]]
            supports_system_messages: Optional[bool]
            supports_response_schema: Optional[bool]
            supports_vision: Optional[bool]
            supports_function_calling: Optional[bool]
            supports_tool_choice: Optional[bool]
            supports_prompt_caching: Optional[bool]
            supports_audio_input: Optional[bool]
            supports_audio_output: Optional[bool]
            supports_pdf_input: Optional[bool]
    Raises:
        Exception: If the model is not mapped yet.

    Example:
        >>> get_model_info("gpt-4")
        {
            "max_tokens": 8192,
            "input_cost_per_token": 0.00003,
            "output_cost_per_token": 0.00006,
            "litellm_provider": "openai",
            "mode": "chat",
            "supported_openai_params": ["temperature", "max_tokens", "top_p", "frequency_penalty", "presence_penalty"]
        }
    """
    supported_openai_params = litellm.get_supported_openai_params(
        model=model, custom_llm_provider=custom_llm_provider
    )

    _model_info = _get_model_info_helper(
        model=model,
        custom_llm_provider=custom_llm_provider,
    )

    verbose_logger.debug(f"model_info: {_model_info}")

    returned_model_info = ModelInfo(
        **_model_info, supported_openai_params=supported_openai_params
    )

    return returned_model_info


def json_schema_type(python_type_name: str):
    """Converts standard python types to json schema types

    Parameters
    ----------
    python_type_name : str
        __name__ of type

    Returns
    -------
    str
        a standard JSON schema type, "string" if not recognized.
    """
    python_to_json_schema_types = {
        str.__name__: "string",
        int.__name__: "integer",
        float.__name__: "number",
        bool.__name__: "boolean",
        list.__name__: "array",
        dict.__name__: "object",
        "NoneType": "null",
    }

    return python_to_json_schema_types.get(python_type_name, "string")


def function_to_dict(input_function):  # noqa: C901
    """Using type hints and numpy-styled docstring,
    produce a dictionnary usable for OpenAI function calling

    Parameters
    ----------
    input_function : function
        A function with a numpy-style docstring

    Returns
    -------
    dictionnary
        A dictionnary to add to the list passed to `functions` parameter of `litellm.completion`
    """
    # Get function name and docstring
    try:
        import inspect
        from ast import literal_eval

        from numpydoc.docscrape import NumpyDocString
    except Exception as e:
        raise e

    name = input_function.__name__
    docstring = inspect.getdoc(input_function)
    numpydoc = NumpyDocString(docstring)
    description = "\n".join([s.strip() for s in numpydoc["Summary"]])

    # Get function parameters and their types from annotations and docstring
    parameters = {}
    required_params = []
    param_info = inspect.signature(input_function).parameters

    for param_name, param in param_info.items():
        if hasattr(param, "annotation"):
            param_type = json_schema_type(param.annotation.__name__)
        else:
            param_type = None
        param_description = None
        param_enum = None

        # Try to extract param description from docstring using numpydoc
        for param_data in numpydoc["Parameters"]:
            if param_data.name == param_name:
                if hasattr(param_data, "type"):
                    # replace type from docstring rather than annotation
                    param_type = param_data.type
                    if "optional" in param_type:
                        param_type = param_type.split(",")[0]
                    elif "{" in param_type:
                        # may represent a set of acceptable values
                        # translating as enum for function calling
                        try:
                            param_enum = str(list(literal_eval(param_type)))
                            param_type = "string"
                        except Exception:
                            pass
                    param_type = json_schema_type(param_type)
                param_description = "\n".join([s.strip() for s in param_data.desc])

        param_dict = {
            "type": param_type,
            "description": param_description,
            "enum": param_enum,
        }

        parameters[param_name] = dict(
            [(k, v) for k, v in param_dict.items() if isinstance(v, str)]
        )

        # Check if the parameter has no default value (i.e., it's required)
        if param.default == param.empty:
            required_params.append(param_name)

    # Create the dictionary
    result = {
        "name": name,
        "description": description,
        "parameters": {
            "type": "object",
            "properties": parameters,
        },
    }

    # Add "required" key if there are required parameters
    if required_params:
        result["parameters"]["required"] = required_params

    return result


def modify_url(original_url, new_path):
    url = httpx.URL(original_url)
    modified_url = url.copy_with(path=new_path)
    return str(modified_url)


def load_test_model(
    model: str,
    custom_llm_provider: str = "",
    api_base: str = "",
    prompt: str = "",
    num_calls: int = 0,
    force_timeout: int = 0,
):
    test_prompt = "Hey, how's it going"
    test_calls = 100
    if prompt:
        test_prompt = prompt
    if num_calls:
        test_calls = num_calls
    messages = [[{"role": "user", "content": test_prompt}] for _ in range(test_calls)]
    start_time = time.time()
    try:
        litellm.batch_completion(
            model=model,
            messages=messages,
            custom_llm_provider=custom_llm_provider,
            api_base=api_base,
            force_timeout=force_timeout,
        )
        end_time = time.time()
        response_time = end_time - start_time
        return {
            "total_response_time": response_time,
            "calls_made": 100,
            "status": "success",
            "exception": None,
        }
    except Exception as e:
        end_time = time.time()
        response_time = end_time - start_time
        return {
            "total_response_time": response_time,
            "calls_made": 100,
            "status": "failed",
            "exception": e,
        }


def get_provider_fields(custom_llm_provider: str) -> List[ProviderField]:
    """Return the fields required for each provider"""

    if custom_llm_provider == "databricks":
        return litellm.DatabricksConfig().get_required_params()

    elif custom_llm_provider == "ollama":
        return litellm.OllamaConfig().get_required_params()

    elif custom_llm_provider == "azure_ai":
        return litellm.AzureAIStudioConfig().get_required_params()

    else:
        return []


def create_proxy_transport_and_mounts():
    proxies = {
        key: None if url is None else Proxy(url=url)
        for key, url in get_environment_proxies().items()
    }

    sync_proxy_mounts = {}
    async_proxy_mounts = {}

    # Retrieve NO_PROXY environment variable
    no_proxy = os.getenv("NO_PROXY", None)
    no_proxy_urls = no_proxy.split(",") if no_proxy else []

    for key, proxy in proxies.items():
        if proxy is None:
            sync_proxy_mounts[key] = httpx.HTTPTransport()
            async_proxy_mounts[key] = httpx.AsyncHTTPTransport()
        else:
            sync_proxy_mounts[key] = httpx.HTTPTransport(proxy=proxy)
            async_proxy_mounts[key] = httpx.AsyncHTTPTransport(proxy=proxy)

    for url in no_proxy_urls:
        sync_proxy_mounts[url] = httpx.HTTPTransport()
        async_proxy_mounts[url] = httpx.AsyncHTTPTransport()

    return sync_proxy_mounts, async_proxy_mounts


def validate_environment(  # noqa: PLR0915
    model: Optional[str] = None,
    api_key: Optional[str] = None,
    api_base: Optional[str] = None,
) -> dict:
    """
    Checks if the environment variables are valid for the given model.

    Args:
        model (Optional[str]): The name of the model. Defaults to None.
        api_key (Optional[str]): If the user passed in an api key, of their own.

    Returns:
        dict: A dictionary containing the following keys:
            - keys_in_environment (bool): True if all the required keys are present in the environment, False otherwise.
            - missing_keys (List[str]): A list of missing keys in the environment.
    """
    keys_in_environment = False
    missing_keys: List[str] = []

    if model is None:
        return {
            "keys_in_environment": keys_in_environment,
            "missing_keys": missing_keys,
        }
    ## EXTRACT LLM PROVIDER - if model name provided
    try:
        _, custom_llm_provider, _, _ = get_llm_provider(model=model)
    except Exception:
        custom_llm_provider = None

    if custom_llm_provider:
        if custom_llm_provider == "openai":
            if "OPENAI_API_KEY" in os.environ:
                keys_in_environment = True
            else:
                missing_keys.append("OPENAI_API_KEY")
        elif custom_llm_provider == "azure":
            if (
                "AZURE_API_BASE" in os.environ
                and "AZURE_API_VERSION" in os.environ
                and "AZURE_API_KEY" in os.environ
            ):
                keys_in_environment = True
            else:
                missing_keys.extend(
                    ["AZURE_API_BASE", "AZURE_API_VERSION", "AZURE_API_KEY"]
                )
        elif custom_llm_provider == "anthropic":
            if "ANTHROPIC_API_KEY" in os.environ:
                keys_in_environment = True
            else:
                missing_keys.append("ANTHROPIC_API_KEY")
        elif custom_llm_provider == "cohere":
            if "COHERE_API_KEY" in os.environ:
                keys_in_environment = True
            else:
                missing_keys.append("COHERE_API_KEY")
        elif custom_llm_provider == "replicate":
            if "REPLICATE_API_KEY" in os.environ:
                keys_in_environment = True
            else:
                missing_keys.append("REPLICATE_API_KEY")
        elif custom_llm_provider == "openrouter":
            if "OPENROUTER_API_KEY" in os.environ:
                keys_in_environment = True
            else:
                missing_keys.append("OPENROUTER_API_KEY")
        elif custom_llm_provider == "vertex_ai":
            if "VERTEXAI_PROJECT" in os.environ and "VERTEXAI_LOCATION" in os.environ:
                keys_in_environment = True
            else:
                missing_keys.extend(["VERTEXAI_PROJECT", "VERTEXAI_LOCATION"])
        elif custom_llm_provider == "huggingface":
            if "HUGGINGFACE_API_KEY" in os.environ:
                keys_in_environment = True
            else:
                missing_keys.append("HUGGINGFACE_API_KEY")
        elif custom_llm_provider == "ai21":
            if "AI21_API_KEY" in os.environ:
                keys_in_environment = True
            else:
                missing_keys.append("AI21_API_KEY")
        elif custom_llm_provider == "together_ai":
            if "TOGETHERAI_API_KEY" in os.environ:
                keys_in_environment = True
            else:
                missing_keys.append("TOGETHERAI_API_KEY")
        elif custom_llm_provider == "aleph_alpha":
            if "ALEPH_ALPHA_API_KEY" in os.environ:
                keys_in_environment = True
            else:
                missing_keys.append("ALEPH_ALPHA_API_KEY")
        elif custom_llm_provider == "baseten":
            if "BASETEN_API_KEY" in os.environ:
                keys_in_environment = True
            else:
                missing_keys.append("BASETEN_API_KEY")
        elif custom_llm_provider == "nlp_cloud":
            if "NLP_CLOUD_API_KEY" in os.environ:
                keys_in_environment = True
            else:
                missing_keys.append("NLP_CLOUD_API_KEY")
        elif custom_llm_provider == "bedrock" or custom_llm_provider == "sagemaker":
            if (
                "AWS_ACCESS_KEY_ID" in os.environ
                and "AWS_SECRET_ACCESS_KEY" in os.environ
            ):
                keys_in_environment = True
            else:
                missing_keys.append("AWS_ACCESS_KEY_ID")
                missing_keys.append("AWS_SECRET_ACCESS_KEY")
        elif custom_llm_provider in ["ollama", "ollama_chat"]:
            if "OLLAMA_API_BASE" in os.environ:
                keys_in_environment = True
            else:
                missing_keys.append("OLLAMA_API_BASE")
        elif custom_llm_provider == "anyscale":
            if "ANYSCALE_API_KEY" in os.environ:
                keys_in_environment = True
            else:
                missing_keys.append("ANYSCALE_API_KEY")
        elif custom_llm_provider == "deepinfra":
            if "DEEPINFRA_API_KEY" in os.environ:
                keys_in_environment = True
            else:
                missing_keys.append("DEEPINFRA_API_KEY")
        elif custom_llm_provider == "gemini":
            if "GEMINI_API_KEY" in os.environ:
                keys_in_environment = True
            else:
                missing_keys.append("GEMINI_API_KEY")
        elif custom_llm_provider == "groq":
            if "GROQ_API_KEY" in os.environ:
                keys_in_environment = True
            else:
                missing_keys.append("GROQ_API_KEY")
<<<<<<< HEAD
        elif custom_llm_provider == "nvidia":
=======
        elif custom_llm_provider in ["nvidia_nim", "nvidia"]:
>>>>>>> e118df5e
            if "NVIDIA_API_KEY" in os.environ or "NVIDIA_NIM_API_KEY" in os.environ:
                keys_in_environment = True
            else:
                missing_keys.append("NVIDIA_API_KEY")
        elif custom_llm_provider == "cerebras":
            if "CEREBRAS_API_KEY" in os.environ:
                keys_in_environment = True
            else:
                missing_keys.append("CEREBRAS_API_KEY")
        elif custom_llm_provider == "xai":
            if "XAI_API_KEY" in os.environ:
                keys_in_environment = True
            else:
                missing_keys.append("XAI_API_KEY")
        elif custom_llm_provider == "ai21_chat":
            if "AI21_API_KEY" in os.environ:
                keys_in_environment = True
            else:
                missing_keys.append("AI21_API_KEY")
        elif custom_llm_provider == "volcengine":
            if "VOLCENGINE_API_KEY" in os.environ:
                keys_in_environment = True
            else:
                missing_keys.append("VOLCENGINE_API_KEY")
        elif (
            custom_llm_provider == "codestral"
            or custom_llm_provider == "text-completion-codestral"
        ):
            if "CODESTRAL_API_KEY" in os.environ:
                keys_in_environment = True
            else:
                missing_keys.append("CODESTRAL_API_KEY")
        elif custom_llm_provider == "deepseek":
            if "DEEPSEEK_API_KEY" in os.environ:
                keys_in_environment = True
            else:
                missing_keys.append("DEEPSEEK_API_KEY")
        elif custom_llm_provider == "mistral":
            if "MISTRAL_API_KEY" in os.environ:
                keys_in_environment = True
            else:
                missing_keys.append("MISTRAL_API_KEY")
        elif custom_llm_provider == "palm":
            if "PALM_API_KEY" in os.environ:
                keys_in_environment = True
            else:
                missing_keys.append("PALM_API_KEY")
        elif custom_llm_provider == "perplexity":
            if "PERPLEXITYAI_API_KEY" in os.environ:
                keys_in_environment = True
            else:
                missing_keys.append("PERPLEXITYAI_API_KEY")
        elif custom_llm_provider == "voyage":
            if "VOYAGE_API_KEY" in os.environ:
                keys_in_environment = True
            else:
                missing_keys.append("VOYAGE_API_KEY")
        elif custom_llm_provider == "fireworks_ai":
            if (
                "FIREWORKS_AI_API_KEY" in os.environ
                or "FIREWORKS_API_KEY" in os.environ
                or "FIREWORKSAI_API_KEY" in os.environ
                or "FIREWORKS_AI_TOKEN" in os.environ
            ):
                keys_in_environment = True
            else:
                missing_keys.append("FIREWORKS_AI_API_KEY")
        elif custom_llm_provider == "cloudflare":
            if "CLOUDFLARE_API_KEY" in os.environ and (
                "CLOUDFLARE_ACCOUNT_ID" in os.environ
                or "CLOUDFLARE_API_BASE" in os.environ
            ):
                keys_in_environment = True
            else:
                missing_keys.append("CLOUDFLARE_API_KEY")
                missing_keys.append("CLOUDFLARE_API_BASE")
    else:
        ## openai - chatcompletion + text completion
        if (
            model in litellm.open_ai_chat_completion_models
            or model in litellm.open_ai_text_completion_models
            or model in litellm.open_ai_embedding_models
            or model in litellm.openai_image_generation_models
        ):
            if "OPENAI_API_KEY" in os.environ:
                keys_in_environment = True
            else:
                missing_keys.append("OPENAI_API_KEY")
        ## anthropic
        elif model in litellm.anthropic_models:
            if "ANTHROPIC_API_KEY" in os.environ:
                keys_in_environment = True
            else:
                missing_keys.append("ANTHROPIC_API_KEY")
        ## cohere
        elif model in litellm.cohere_models:
            if "COHERE_API_KEY" in os.environ:
                keys_in_environment = True
            else:
                missing_keys.append("COHERE_API_KEY")
        ## replicate
        elif model in litellm.replicate_models:
            if "REPLICATE_API_KEY" in os.environ:
                keys_in_environment = True
            else:
                missing_keys.append("REPLICATE_API_KEY")
        ## openrouter
        elif model in litellm.openrouter_models:
            if "OPENROUTER_API_KEY" in os.environ:
                keys_in_environment = True
            else:
                missing_keys.append("OPENROUTER_API_KEY")
        ## vertex - text + chat models
        elif (
            model in litellm.vertex_chat_models
            or model in litellm.vertex_text_models
            or model in litellm.models_by_provider["vertex_ai"]
        ):
            if "VERTEXAI_PROJECT" in os.environ and "VERTEXAI_LOCATION" in os.environ:
                keys_in_environment = True
            else:
                missing_keys.extend(["VERTEXAI_PROJECT", "VERTEXAI_LOCATION"])
        ## huggingface
        elif model in litellm.huggingface_models:
            if "HUGGINGFACE_API_KEY" in os.environ:
                keys_in_environment = True
            else:
                missing_keys.append("HUGGINGFACE_API_KEY")
        ## ai21
        elif model in litellm.ai21_models:
            if "AI21_API_KEY" in os.environ:
                keys_in_environment = True
            else:
                missing_keys.append("AI21_API_KEY")
        ## together_ai
        elif model in litellm.together_ai_models:
            if "TOGETHERAI_API_KEY" in os.environ:
                keys_in_environment = True
            else:
                missing_keys.append("TOGETHERAI_API_KEY")
        ## aleph_alpha
        elif model in litellm.aleph_alpha_models:
            if "ALEPH_ALPHA_API_KEY" in os.environ:
                keys_in_environment = True
            else:
                missing_keys.append("ALEPH_ALPHA_API_KEY")
        ## baseten
        elif model in litellm.baseten_models:
            if "BASETEN_API_KEY" in os.environ:
                keys_in_environment = True
            else:
                missing_keys.append("BASETEN_API_KEY")
        ## nlp_cloud
        elif model in litellm.nlp_cloud_models:
            if "NLP_CLOUD_API_KEY" in os.environ:
                keys_in_environment = True
            else:
                missing_keys.append("NLP_CLOUD_API_KEY")

    if api_key is not None:
        new_missing_keys = []
        for key in missing_keys:
            if "api_key" not in key.lower():
                new_missing_keys.append(key)
        missing_keys = new_missing_keys

    if api_base is not None:
        new_missing_keys = []
        for key in missing_keys:
            if "api_base" not in key.lower():
                new_missing_keys.append(key)
        missing_keys = new_missing_keys

    if len(missing_keys) == 0:  # no missing keys
        keys_in_environment = True

    return {"keys_in_environment": keys_in_environment, "missing_keys": missing_keys}


def acreate(*args, **kwargs):  ## Thin client to handle the acreate langchain call
    return litellm.acompletion(*args, **kwargs)


def prompt_token_calculator(model, messages):
    # use tiktoken or anthropic's tokenizer depending on the model
    text = " ".join(message["content"] for message in messages)
    num_tokens = 0
    if "claude" in model:
        try:
            import anthropic
        except Exception:
            Exception("Anthropic import failed please run `pip install anthropic`")
        from anthropic import AI_PROMPT, HUMAN_PROMPT, Anthropic

        anthropic_obj = Anthropic()
        num_tokens = anthropic_obj.count_tokens(text)
    else:
        num_tokens = len(encoding.encode(text))
    return num_tokens


def valid_model(model):
    try:
        # for a given model name, check if the user has the right permissions to access the model
        if (
            model in litellm.open_ai_chat_completion_models
            or model in litellm.open_ai_text_completion_models
        ):
            openai.models.retrieve(model)
        else:
            messages = [{"role": "user", "content": "Hello World"}]
            litellm.completion(model=model, messages=messages)
    except Exception:
        raise BadRequestError(message="", model=model, llm_provider="")


def check_valid_key(model: str, api_key: str):
    """
    Checks if a given API key is valid for a specific model by making a litellm.completion call with max_tokens=10

    Args:
        model (str): The name of the model to check the API key against.
        api_key (str): The API key to be checked.

    Returns:
        bool: True if the API key is valid for the model, False otherwise.
    """
    messages = [{"role": "user", "content": "Hey, how's it going?"}]
    try:
        litellm.completion(
            model=model, messages=messages, api_key=api_key, max_tokens=10
        )
        return True
    except AuthenticationError:
        return False
    except Exception:
        return False


def _should_retry(status_code: int):
    """
    Retries on 408, 409, 429 and 500 errors.

    Any client error in the 400-499 range that isn't explicitly handled (such as 400 Bad Request, 401 Unauthorized, 403 Forbidden, 404 Not Found, etc.) would not trigger a retry.

    Reimplementation of openai's should retry logic, since that one can't be imported.
    https://github.com/openai/openai-python/blob/af67cfab4210d8e497c05390ce14f39105c77519/src/openai/_base_client.py#L639
    """
    # If the server explicitly says whether or not to retry, obey.
    # Retry on request timeouts.
    if status_code == 408:
        return True

    # Retry on lock timeouts.
    if status_code == 409:
        return True

    # Retry on rate limits.
    if status_code == 429:
        return True

    # Retry internal errors.
    if status_code >= 500:
        return True

    return False


def _get_retry_after_from_exception_header(
    response_headers: Optional[httpx.Headers] = None,
):
    """
    Reimplementation of openai's calculate retry after, since that one can't be imported.
    https://github.com/openai/openai-python/blob/af67cfab4210d8e497c05390ce14f39105c77519/src/openai/_base_client.py#L631
    """
    try:
        import email  # openai import

        # About the Retry-After header: https://developer.mozilla.org/en-US/docs/Web/HTTP/Headers/Retry-After
        #
        # <http-date>". See https://developer.mozilla.org/en-US/docs/Web/HTTP/Headers/Retry-After#syntax for
        # details.
        if response_headers is not None:
            retry_header = response_headers.get("retry-after")
            try:
                retry_after = int(retry_header)
            except Exception:
                retry_date_tuple = email.utils.parsedate_tz(retry_header)  # type: ignore
                if retry_date_tuple is None:
                    retry_after = -1
                else:
                    retry_date = email.utils.mktime_tz(retry_date_tuple)  # type: ignore
                    retry_after = int(retry_date - time.time())
        else:
            retry_after = -1

        return retry_after

    except Exception:
        retry_after = -1


def _calculate_retry_after(
    remaining_retries: int,
    max_retries: int,
    response_headers: Optional[httpx.Headers] = None,
    min_timeout: int = 0,
) -> Union[float, int]:
    retry_after = _get_retry_after_from_exception_header(response_headers)

    # If the API asks us to wait a certain amount of time (and it's a reasonable amount), just do what it says.
    if retry_after is not None and 0 < retry_after <= 60:
        return retry_after

    initial_retry_delay = 0.5
    max_retry_delay = 8.0
    nb_retries = max_retries - remaining_retries

    # Apply exponential backoff, but not more than the max.
    sleep_seconds = min(initial_retry_delay * pow(2.0, nb_retries), max_retry_delay)

    # Apply some jitter, plus-or-minus half a second.
    jitter = 1 - 0.25 * random.random()
    timeout = sleep_seconds * jitter
    return timeout if timeout >= min_timeout else min_timeout


# custom prompt helper function
def register_prompt_template(
    model: str,
    roles: dict = {},
    initial_prompt_value: str = "",
    final_prompt_value: str = "",
    tokenizer_config: dict = {},
):
    """
    Register a prompt template to follow your custom format for a given model

    Args:
        model (str): The name of the model.
        roles (dict): A dictionary mapping roles to their respective prompt values.
        initial_prompt_value (str, optional): The initial prompt value. Defaults to "".
        final_prompt_value (str, optional): The final prompt value. Defaults to "".

    Returns:
        dict: The updated custom prompt dictionary.
    Example usage:
    ```
    import litellm
    litellm.register_prompt_template(
            model="llama-2",
        initial_prompt_value="You are a good assistant" # [OPTIONAL]
            roles={
            "system": {
                "pre_message": "[INST] <<SYS>>\n", # [OPTIONAL]
                "post_message": "\n<</SYS>>\n [/INST]\n" # [OPTIONAL]
            },
            "user": {
                "pre_message": "[INST] ", # [OPTIONAL]
                "post_message": " [/INST]" # [OPTIONAL]
            },
            "assistant": {
                "pre_message": "\n" # [OPTIONAL]
                "post_message": "\n" # [OPTIONAL]
            }
        }
        final_prompt_value="Now answer as best you can:" # [OPTIONAL]
    )
    ```
    """
    complete_model = model
    potential_models = [complete_model]
    try:
        model = get_llm_provider(model=model)[0]
        potential_models.append(model)
    except Exception:
        pass
    if tokenizer_config:
        for m in potential_models:
            litellm.known_tokenizer_config[m] = {
                "tokenizer": tokenizer_config,
                "status": "success",
            }
    else:
        for m in potential_models:
            litellm.custom_prompt_dict[m] = {
                "roles": roles,
                "initial_prompt_value": initial_prompt_value,
                "final_prompt_value": final_prompt_value,
            }

    return litellm.custom_prompt_dict


class TextCompletionStreamWrapper:
    def __init__(
        self,
        completion_stream,
        model,
        stream_options: Optional[dict] = None,
        custom_llm_provider: Optional[str] = None,
    ):
        self.completion_stream = completion_stream
        self.model = model
        self.stream_options = stream_options
        self.custom_llm_provider = custom_llm_provider

    def __iter__(self):
        return self

    def __aiter__(self):
        return self

    def convert_to_text_completion_object(self, chunk: ModelResponse):
        try:
            response = TextCompletionResponse()
            response["id"] = chunk.get("id", None)
            response["object"] = "text_completion"
            response["created"] = chunk.get("created", None)
            response["model"] = chunk.get("model", None)
            text_choices = TextChoices()
            if isinstance(
                chunk, Choices
            ):  # chunk should always be of type StreamingChoices
                raise Exception
            text_choices["text"] = chunk["choices"][0]["delta"]["content"]
            text_choices["index"] = chunk["choices"][0]["index"]
            text_choices["finish_reason"] = chunk["choices"][0]["finish_reason"]
            response["choices"] = [text_choices]

            # only pass usage when stream_options["include_usage"] is True
            if (
                self.stream_options
                and self.stream_options.get("include_usage", False) is True
            ):
                response["usage"] = chunk.get("usage", None)

            return response
        except Exception as e:
            raise Exception(
                f"Error occurred converting to text completion object - chunk: {chunk}; Error: {str(e)}"
            )

    def __next__(self):
        # model_response = ModelResponse(stream=True, model=self.model)
        TextCompletionResponse()
        try:
            for chunk in self.completion_stream:
                if chunk == "None" or chunk is None:
                    raise Exception
                processed_chunk = self.convert_to_text_completion_object(chunk=chunk)
                return processed_chunk
            raise StopIteration
        except StopIteration:
            raise StopIteration
        except Exception as e:
            raise exception_type(
                model=self.model,
                custom_llm_provider=self.custom_llm_provider or "",
                original_exception=e,
                completion_kwargs={},
                extra_kwargs={},
            )

    async def __anext__(self):
        try:
            async for chunk in self.completion_stream:
                if chunk == "None" or chunk is None:
                    raise Exception
                processed_chunk = self.convert_to_text_completion_object(chunk=chunk)
                return processed_chunk
            raise StopIteration
        except StopIteration:
            raise StopAsyncIteration


def mock_completion_streaming_obj(
    model_response, mock_response, model, n: Optional[int] = None
):
    if isinstance(mock_response, litellm.MockException):
        raise mock_response
    for i in range(0, len(mock_response), 3):
        completion_obj = Delta(role="assistant", content=mock_response[i : i + 3])
        if n is None:
            model_response.choices[0].delta = completion_obj
        else:
            _all_choices = []
            for j in range(n):
                _streaming_choice = litellm.utils.StreamingChoices(
                    index=j,
                    delta=litellm.utils.Delta(
                        role="assistant", content=mock_response[i : i + 3]
                    ),
                )
                _all_choices.append(_streaming_choice)
            model_response.choices = _all_choices
        yield model_response


async def async_mock_completion_streaming_obj(
    model_response, mock_response, model, n: Optional[int] = None
):
    if isinstance(mock_response, litellm.MockException):
        raise mock_response
    for i in range(0, len(mock_response), 3):
        completion_obj = Delta(role="assistant", content=mock_response[i : i + 3])
        if n is None:
            model_response.choices[0].delta = completion_obj
        else:
            _all_choices = []
            for j in range(n):
                _streaming_choice = litellm.utils.StreamingChoices(
                    index=j,
                    delta=litellm.utils.Delta(
                        role="assistant", content=mock_response[i : i + 3]
                    ),
                )
                _all_choices.append(_streaming_choice)
            model_response.choices = _all_choices
        yield model_response


########## Reading Config File ############################
def read_config_args(config_path) -> dict:
    try:
        import os

        os.getcwd()
        with open(config_path, "r") as config_file:
            config = json.load(config_file)

        # read keys/ values from config file and return them
        return config
    except Exception as e:
        raise e


########## experimental completion variants ############################


def process_system_message(system_message, max_tokens, model):
    system_message_event = {"role": "system", "content": system_message}
    system_message_tokens = get_token_count([system_message_event], model)

    if system_message_tokens > max_tokens:
        print_verbose(
            "`tokentrimmer`: Warning, system message exceeds token limit. Trimming..."
        )
        # shorten system message to fit within max_tokens
        new_system_message = shorten_message_to_fit_limit(
            system_message_event, max_tokens, model
        )
        system_message_tokens = get_token_count([new_system_message], model)

    return system_message_event, max_tokens - system_message_tokens


def process_messages(messages, max_tokens, model):
    # Process messages from older to more recent
    messages = messages[::-1]
    final_messages = []

    for message in messages:
        used_tokens = get_token_count(final_messages, model)
        available_tokens = max_tokens - used_tokens
        if available_tokens <= 3:
            break
        final_messages = attempt_message_addition(
            final_messages=final_messages,
            message=message,
            available_tokens=available_tokens,
            max_tokens=max_tokens,
            model=model,
        )

    return final_messages


def attempt_message_addition(
    final_messages, message, available_tokens, max_tokens, model
):
    temp_messages = [message] + final_messages
    temp_message_tokens = get_token_count(messages=temp_messages, model=model)

    if temp_message_tokens <= max_tokens:
        return temp_messages

    # if temp_message_tokens > max_tokens, try shortening temp_messages
    elif "function_call" not in message:
        # fit updated_message to be within temp_message_tokens - max_tokens (aka the amount temp_message_tokens is greate than max_tokens)
        updated_message = shorten_message_to_fit_limit(message, available_tokens, model)
        if can_add_message(updated_message, final_messages, max_tokens, model):
            return [updated_message] + final_messages

    return final_messages


def can_add_message(message, messages, max_tokens, model):
    if get_token_count(messages + [message], model) <= max_tokens:
        return True
    return False


def get_token_count(messages, model):
    return token_counter(model=model, messages=messages)


def shorten_message_to_fit_limit(message, tokens_needed, model: Optional[str]):
    """
    Shorten a message to fit within a token limit by removing characters from the middle.
    """

    # For OpenAI models, even blank messages cost 7 token,
    # and if the buffer is less than 3, the while loop will never end,
    # hence the value 10.
    if model is not None and "gpt" in model and tokens_needed <= 10:
        return message

    content = message["content"]

    while True:
        total_tokens = get_token_count([message], model)

        if total_tokens <= tokens_needed:
            break

        ratio = (tokens_needed) / total_tokens

        new_length = int(len(content) * ratio) - 1
        new_length = max(0, new_length)

        half_length = new_length // 2
        left_half = content[:half_length]
        right_half = content[-half_length:]

        trimmed_content = left_half + ".." + right_half
        message["content"] = trimmed_content
        content = trimmed_content

    return message


# LiteLLM token trimmer
# this code is borrowed from https://github.com/KillianLucas/tokentrim/blob/main/tokentrim/tokentrim.py
# Credits for this code go to Killian Lucas
def trim_messages(
    messages,
    model: Optional[str] = None,
    trim_ratio: float = 0.75,
    return_response_tokens: bool = False,
    max_tokens=None,
):
    """
    Trim a list of messages to fit within a model's token limit.

    Args:
        messages: Input messages to be trimmed. Each message is a dictionary with 'role' and 'content'.
        model: The LiteLLM model being used (determines the token limit).
        trim_ratio: Target ratio of tokens to use after trimming. Default is 0.75, meaning it will trim messages so they use about 75% of the model's token limit.
        return_response_tokens: If True, also return the number of tokens left available for the response after trimming.
        max_tokens: Instead of specifying a model or trim_ratio, you can specify this directly.

    Returns:
        Trimmed messages and optionally the number of tokens available for response.
    """
    # Initialize max_tokens
    # if users pass in max tokens, trim to this amount
    messages = copy.deepcopy(messages)
    try:
        if max_tokens is None:
            # Check if model is valid
            if model in litellm.model_cost:
                max_tokens_for_model = litellm.model_cost[model].get(
                    "max_input_tokens", litellm.model_cost[model]["max_tokens"]
                )
                max_tokens = int(max_tokens_for_model * trim_ratio)
            else:
                # if user did not specify max (input) tokens
                # or passed an llm litellm does not know
                # do nothing, just return messages
                return messages

        system_message = ""
        for message in messages:
            if message["role"] == "system":
                system_message += "\n" if system_message else ""
                system_message += message["content"]

        ## Handle Tool Call ## - check if last message is a tool response, return as is - https://github.com/BerriAI/litellm/issues/4931
        tool_messages = []

        for message in reversed(messages):
            if message["role"] != "tool":
                break
            tool_messages.append(message)
        # # Remove the collected tool messages from the original list
        if len(tool_messages):
            messages = messages[: -len(tool_messages)]

        current_tokens = token_counter(model=model or "", messages=messages)
        print_verbose(f"Current tokens: {current_tokens}, max tokens: {max_tokens}")

        # Do nothing if current tokens under messages
        if current_tokens < max_tokens:
            return messages

        #### Trimming messages if current_tokens > max_tokens
        print_verbose(
            f"Need to trim input messages: {messages}, current_tokens{current_tokens}, max_tokens: {max_tokens}"
        )
        system_message_event: Optional[dict] = None
        if system_message:
            system_message_event, max_tokens = process_system_message(
                system_message=system_message, max_tokens=max_tokens, model=model
            )

            if max_tokens == 0:  # the system messages are too long
                return [system_message_event]

            # Since all system messages are combined and trimmed to fit the max_tokens,
            # we remove all system messages from the messages list
            messages = [message for message in messages if message["role"] != "system"]

        final_messages = process_messages(
            messages=messages, max_tokens=max_tokens, model=model
        )

        # Add system message to the beginning of the final messages
        if system_message_event:
            final_messages = [system_message_event] + final_messages

        if len(tool_messages) > 0:
            final_messages.extend(tool_messages)

        if (
            return_response_tokens
        ):  # if user wants token count with new trimmed messages
            response_tokens = max_tokens - get_token_count(final_messages, model)
            return final_messages, response_tokens
        return final_messages
    except Exception as e:  # [NON-Blocking, if error occurs just return final_messages
        verbose_logger.exception(
            "Got exception while token trimming - {}".format(str(e))
        )
        return messages


def get_valid_models(check_provider_endpoint: bool = False) -> List[str]:
    """
    Returns a list of valid LLMs based on the set environment variables

    Args:
        check_provider_endpoint: If True, will check the provider's endpoint for valid models.

    Returns:
        A list of valid LLMs
    """
    try:
        # get keys set in .env
        environ_keys = os.environ.keys()
        valid_providers = []
        # for all valid providers, make a list of supported llms
        valid_models = []

        for provider in litellm.provider_list:
            # edge case litellm has together_ai as a provider, it should be togetherai
            env_provider_1 = provider.replace("_", "")
            env_provider_2 = provider

            # litellm standardizes expected provider keys to
            # PROVIDER_API_KEY. Example: OPENAI_API_KEY, COHERE_API_KEY
            expected_provider_key_1 = f"{env_provider_1.upper()}_API_KEY"
            expected_provider_key_2 = f"{env_provider_2.upper()}_API_KEY"
            if (
                expected_provider_key_1 in environ_keys
                or expected_provider_key_2 in environ_keys
            ):
                # key is set
                valid_providers.append(provider)

        for provider in valid_providers:
            provider_config = ProviderConfigManager.get_provider_model_info(
                model=None,
                provider=LlmProviders(provider),
            )

            if provider == "azure":
                valid_models.append("Azure-LLM")
            elif provider_config is not None and check_provider_endpoint:
                valid_models.extend(provider_config.get_models())
            else:
                models_for_provider = litellm.models_by_provider.get(provider, [])
                valid_models.extend(models_for_provider)
        return valid_models
    except Exception as e:
        verbose_logger.debug(f"Error getting valid models: {e}")
        return []  # NON-Blocking


def print_args_passed_to_litellm(original_function, args, kwargs):
    if not _is_debugging_on():
        return
    try:
        # we've already printed this for acompletion, don't print for completion
        if (
            "acompletion" in kwargs
            and kwargs["acompletion"] is True
            and original_function.__name__ == "completion"
        ):
            return
        elif (
            "aembedding" in kwargs
            and kwargs["aembedding"] is True
            and original_function.__name__ == "embedding"
        ):
            return
        elif (
            "aimg_generation" in kwargs
            and kwargs["aimg_generation"] is True
            and original_function.__name__ == "img_generation"
        ):
            return

        args_str = ", ".join(map(repr, args))
        kwargs_str = ", ".join(f"{key}={repr(value)}" for key, value in kwargs.items())
        print_verbose(
            "\n",
        )  # new line before
        print_verbose(
            "\033[92mRequest to litellm:\033[0m",
        )
        if args and kwargs:
            print_verbose(
                f"\033[92mlitellm.{original_function.__name__}({args_str}, {kwargs_str})\033[0m"
            )
        elif args:
            print_verbose(
                f"\033[92mlitellm.{original_function.__name__}({args_str})\033[0m"
            )
        elif kwargs:
            print_verbose(
                f"\033[92mlitellm.{original_function.__name__}({kwargs_str})\033[0m"
            )
        else:
            print_verbose(f"\033[92mlitellm.{original_function.__name__}()\033[0m")
        print_verbose("\n")  # new line after
    except Exception:
        # This should always be non blocking
        pass


def get_logging_id(start_time, response_obj):
    try:
        response_id = (
            "time-" + start_time.strftime("%H-%M-%S-%f") + "_" + response_obj.get("id")
        )
        return response_id
    except Exception:
        return None


def _get_base_model_from_metadata(model_call_details=None):
    if model_call_details is None:
        return None
    litellm_params = model_call_details.get("litellm_params", {})
    if litellm_params is not None:
        _base_model = litellm_params.get("base_model", None)
        if _base_model is not None:
            return _base_model
        metadata = litellm_params.get("metadata", {})

        return _get_base_model_from_litellm_call_metadata(metadata=metadata)
    return None


class ModelResponseIterator:
    def __init__(self, model_response: ModelResponse, convert_to_delta: bool = False):
        if convert_to_delta is True:
            self.model_response = ModelResponse(stream=True)
            _delta = self.model_response.choices[0].delta  # type: ignore
            _delta.content = model_response.choices[0].message.content  # type: ignore
        else:
            self.model_response = model_response
        self.is_done = False

    # Sync iterator
    def __iter__(self):
        return self

    def __next__(self):
        if self.is_done:
            raise StopIteration
        self.is_done = True
        return self.model_response

    # Async iterator
    def __aiter__(self):
        return self

    async def __anext__(self):
        if self.is_done:
            raise StopAsyncIteration
        self.is_done = True
        return self.model_response


class ModelResponseListIterator:
    def __init__(self, model_responses):
        self.model_responses = model_responses
        self.index = 0

    # Sync iterator
    def __iter__(self):
        return self

    def __next__(self):
        if self.index >= len(self.model_responses):
            raise StopIteration
        model_response = self.model_responses[self.index]
        self.index += 1
        return model_response

    # Async iterator
    def __aiter__(self):
        return self

    async def __anext__(self):
        if self.index >= len(self.model_responses):
            raise StopAsyncIteration
        model_response = self.model_responses[self.index]
        self.index += 1
        return model_response


class CustomModelResponseIterator(Iterable):
    def __init__(self) -> None:
        super().__init__()


def is_cached_message(message: AllMessageValues) -> bool:
    """
    Returns true, if message is marked as needing to be cached.

    Used for anthropic/gemini context caching.

    Follows the anthropic format {"cache_control": {"type": "ephemeral"}}
    """
    if "content" not in message:
        return False
    if message["content"] is None or isinstance(message["content"], str):
        return False

    for content in message["content"]:
        if (
            content["type"] == "text"
            and content.get("cache_control") is not None
            and content["cache_control"]["type"] == "ephemeral"  # type: ignore
        ):
            return True

    return False


def is_base64_encoded(s: str) -> bool:
    try:
        # Strip out the prefix if it exists
        if not s.startswith(
            "data:"
        ):  # require `data:` for base64 str, like openai. Prevents false positives like s='Dog'
            return False

        s = s.split(",")[1]

        # Try to decode the string
        decoded_bytes = base64.b64decode(s, validate=True)

        # Check if the original string can be re-encoded to the same string
        return base64.b64encode(decoded_bytes).decode("utf-8") == s
    except Exception:
        return False


def get_base64_str(s: str) -> str:
    """
    s: b64str OR data:image/png;base64,b64str
    """
    if "," in s:
        return s.split(",")[1]
    return s


def has_tool_call_blocks(messages: List[AllMessageValues]) -> bool:
    """
    Returns true, if messages has tool call blocks.

    Used for anthropic/bedrock message validation.
    """
    for message in messages:
        if message.get("tool_calls") is not None:
            return True
    return False


def add_dummy_tool(custom_llm_provider: str) -> List[ChatCompletionToolParam]:
    """
    Prevent Anthropic from raising error when tool_use block exists but no tools are provided.

    Relevent Issues: https://github.com/BerriAI/litellm/issues/5388, https://github.com/BerriAI/litellm/issues/5747
    """
    return [
        ChatCompletionToolParam(
            type="function",
            function=ChatCompletionToolParamFunctionChunk(
                name="dummy_tool",
                description="This is a dummy tool call",  # provided to satisfy bedrock constraint.
                parameters={
                    "type": "object",
                    "properties": {},
                },
            ),
        )
    ]


from litellm.types.llms.openai import (
    ChatCompletionAudioObject,
    ChatCompletionImageObject,
    ChatCompletionTextObject,
    ChatCompletionUserMessage,
    OpenAIMessageContent,
    ValidUserMessageContentTypes,
)


def convert_to_dict(message: Union[BaseModel, dict]) -> dict:
    """
    Converts a message to a dictionary if it's a Pydantic model.

    Args:
        message: The message, which may be a Pydantic model or a dictionary.

    Returns:
        dict: The converted message.
    """
    if isinstance(message, BaseModel):
        return message.model_dump(exclude_none=True)
    elif isinstance(message, dict):
        return message
    else:
        raise TypeError(
            f"Invalid message type: {type(message)}. Expected dict or Pydantic model."
        )


def validate_and_fix_openai_messages(messages: List):
    """
    Ensures all messages are valid OpenAI chat completion messages.

    Handles missing role for assistant messages.
    """
    for message in messages:
        if not message.get("role"):
            message["role"] = "assistant"
    return validate_chat_completion_messages(messages=messages)


def validate_chat_completion_messages(messages: List[AllMessageValues]):
    """
    Ensures all messages are valid OpenAI chat completion messages.
    """
    # 1. convert all messages to dict
    messages = [
        cast(AllMessageValues, convert_to_dict(cast(dict, m))) for m in messages
    ]
    # 2. validate user messages
    return validate_chat_completion_user_messages(messages=messages)


def validate_chat_completion_user_messages(messages: List[AllMessageValues]):
    """
    Ensures all user messages are valid OpenAI chat completion messages.

    Args:
        messages: List of message dictionaries
        message_content_type: Type to validate content against

    Returns:
        List[dict]: The validated messages

    Raises:
        ValueError: If any message is invalid
    """
    for idx, m in enumerate(messages):
        try:
            if m["role"] == "user":
                user_content = m.get("content")
                if user_content is not None:
                    if isinstance(user_content, str):
                        continue
                    elif isinstance(user_content, list):
                        for item in user_content:
                            if isinstance(item, dict):
                                if item.get("type") not in ValidUserMessageContentTypes:
                                    raise Exception("invalid content type")
        except Exception as e:
            if isinstance(e, KeyError):
                raise Exception(
                    f"Invalid message={m} at index {idx}. Please ensure all messages are valid OpenAI chat completion messages."
                )
            if "invalid content type" in str(e):
                raise Exception(
                    f"Invalid user message={m} at index {idx}. Please ensure all user messages are valid OpenAI chat completion messages."
                )
            else:
                raise e

    return messages


def validate_chat_completion_tool_choice(
    tool_choice: Optional[Union[dict, str]]
) -> Optional[Union[dict, str]]:
    """
    Confirm the tool choice is passed in the OpenAI format.

    Prevents user errors like: https://github.com/BerriAI/litellm/issues/7483
    """
    from litellm.types.llms.openai import (
        ChatCompletionToolChoiceObjectParam,
        ChatCompletionToolChoiceStringValues,
    )

    if tool_choice is None:
        return tool_choice
    elif isinstance(tool_choice, str):
        return tool_choice
    elif isinstance(tool_choice, dict):
        if tool_choice.get("type") is None or tool_choice.get("function") is None:
            raise Exception(
                f"Invalid tool choice, tool_choice={tool_choice}. Please ensure tool_choice follows the OpenAI spec"
            )
        return tool_choice
    raise Exception(
        f"Invalid tool choice, tool_choice={tool_choice}. Got={type(tool_choice)}. Expecting str, or dict. Please ensure tool_choice follows the OpenAI tool_choice spec"
    )


class ProviderConfigManager:
    @staticmethod
    def get_provider_chat_config(  # noqa: PLR0915
        model: str, provider: LlmProviders
    ) -> BaseConfig:
        """
        Returns the provider config for a given provider.
        """
        if (
            provider == LlmProviders.OPENAI
            and litellm.openaiOSeriesConfig.is_model_o_series_model(model=model)
        ):
            return litellm.openaiOSeriesConfig
        elif litellm.LlmProviders.DEEPSEEK == provider:
            return litellm.DeepSeekChatConfig()
        elif litellm.LlmProviders.GROQ == provider:
            return litellm.GroqChatConfig()
        elif litellm.LlmProviders.DATABRICKS == provider:
            return litellm.DatabricksConfig()
        elif litellm.LlmProviders.XAI == provider:
            return litellm.XAIChatConfig()
        elif litellm.LlmProviders.TEXT_COMPLETION_OPENAI == provider:
            return litellm.OpenAITextCompletionConfig()
        elif litellm.LlmProviders.COHERE_CHAT == provider:
            return litellm.CohereChatConfig()
        elif litellm.LlmProviders.COHERE == provider:
            return litellm.CohereConfig()
        elif litellm.LlmProviders.CLARIFAI == provider:
            return litellm.ClarifaiConfig()
        elif litellm.LlmProviders.ANTHROPIC == provider:
            return litellm.AnthropicConfig()
        elif litellm.LlmProviders.ANTHROPIC_TEXT == provider:
            return litellm.AnthropicTextConfig()
        elif litellm.LlmProviders.VERTEX_AI == provider:
            if "claude" in model:
                return litellm.VertexAIAnthropicConfig()
        elif litellm.LlmProviders.CLOUDFLARE == provider:
            return litellm.CloudflareChatConfig()
        elif litellm.LlmProviders.SAGEMAKER_CHAT == provider:
            return litellm.SagemakerChatConfig()
        elif litellm.LlmProviders.SAGEMAKER == provider:
            return litellm.SagemakerConfig()
        elif litellm.LlmProviders.FIREWORKS_AI == provider:
            return litellm.FireworksAIConfig()
        elif litellm.LlmProviders.FRIENDLIAI == provider:
            return litellm.FriendliaiChatConfig()
        elif litellm.LlmProviders.WATSONX == provider:
            return litellm.IBMWatsonXChatConfig()
        elif litellm.LlmProviders.WATSONX_TEXT == provider:
            return litellm.IBMWatsonXAIConfig()
        elif litellm.LlmProviders.EMPOWER == provider:
            return litellm.EmpowerChatConfig()
        elif litellm.LlmProviders.GITHUB == provider:
            return litellm.GithubChatConfig()
        elif (
            litellm.LlmProviders.CUSTOM == provider
            or litellm.LlmProviders.CUSTOM_OPENAI == provider
            or litellm.LlmProviders.OPENAI_LIKE == provider
            or litellm.LlmProviders.LITELLM_PROXY == provider
        ):
            return litellm.OpenAILikeChatConfig()
        elif litellm.LlmProviders.AIOHTTP_OPENAI == provider:
            return litellm.AiohttpOpenAIChatConfig()
        elif litellm.LlmProviders.HOSTED_VLLM == provider:
            return litellm.HostedVLLMChatConfig()
        elif litellm.LlmProviders.LM_STUDIO == provider:
            return litellm.LMStudioChatConfig()
        elif litellm.LlmProviders.GALADRIEL == provider:
            return litellm.GaladrielChatConfig()
        elif litellm.LlmProviders.REPLICATE == provider:
            return litellm.ReplicateConfig()
        elif litellm.LlmProviders.HUGGINGFACE == provider:
            return litellm.HuggingfaceConfig()
        elif litellm.LlmProviders.TOGETHER_AI == provider:
            return litellm.TogetherAIConfig()
        elif litellm.LlmProviders.OPENROUTER == provider:
            return litellm.OpenrouterConfig()
        elif litellm.LlmProviders.GEMINI == provider:
            return litellm.GoogleAIStudioGeminiConfig()
        elif (
            litellm.LlmProviders.AI21 == provider
            or litellm.LlmProviders.AI21_CHAT == provider
        ):
            return litellm.AI21ChatConfig()
        elif litellm.LlmProviders.AZURE == provider:
            if litellm.AzureOpenAIO1Config().is_o_series_model(model=model):
                return litellm.AzureOpenAIO1Config()
            return litellm.AzureOpenAIConfig()
        elif litellm.LlmProviders.AZURE_AI == provider:
            return litellm.AzureAIStudioConfig()
        elif litellm.LlmProviders.AZURE_TEXT == provider:
            return litellm.AzureOpenAITextConfig()
        elif litellm.LlmProviders.HOSTED_VLLM == provider:
            return litellm.HostedVLLMChatConfig()
        elif litellm.LlmProviders.NLP_CLOUD == provider:
            return litellm.NLPCloudConfig()
        elif litellm.LlmProviders.OOBABOOGA == provider:
            return litellm.OobaboogaConfig()
        elif litellm.LlmProviders.OLLAMA_CHAT == provider:
            return litellm.OllamaChatConfig()
        elif litellm.LlmProviders.DEEPINFRA == provider:
            return litellm.DeepInfraConfig()
        elif litellm.LlmProviders.PERPLEXITY == provider:
            return litellm.PerplexityChatConfig()
        elif (
            litellm.LlmProviders.MISTRAL == provider
            or litellm.LlmProviders.CODESTRAL == provider
        ):
            return litellm.MistralConfig()
        elif litellm.LlmProviders.NVIDIA_NIM == provider:
            return litellm.NvidiaConfig()
        elif litellm.LlmProviders.NVIDIA == provider:
            return litellm.NvidiaConfig()
        elif litellm.LlmProviders.CEREBRAS == provider:
            return litellm.CerebrasConfig()
        elif litellm.LlmProviders.VOLCENGINE == provider:
            return litellm.VolcEngineConfig()
        elif litellm.LlmProviders.TEXT_COMPLETION_CODESTRAL == provider:
            return litellm.CodestralTextCompletionConfig()
        elif litellm.LlmProviders.SAMBANOVA == provider:
            return litellm.SambanovaConfig()
        elif litellm.LlmProviders.MARITALK == provider:
            return litellm.MaritalkConfig()
        elif litellm.LlmProviders.CLOUDFLARE == provider:
            return litellm.CloudflareChatConfig()
        elif litellm.LlmProviders.ANTHROPIC_TEXT == provider:
            return litellm.AnthropicTextConfig()
        elif litellm.LlmProviders.VLLM == provider:
            return litellm.VLLMConfig()
        elif litellm.LlmProviders.OLLAMA == provider:
            return litellm.OllamaConfig()
        elif litellm.LlmProviders.PREDIBASE == provider:
            return litellm.PredibaseConfig()
        elif litellm.LlmProviders.TRITON == provider:
            return litellm.TritonConfig()
        elif litellm.LlmProviders.PETALS == provider:
            return litellm.PetalsConfig()
        elif litellm.LlmProviders.BEDROCK == provider:
            bedrock_route = BedrockModelInfo.get_bedrock_route(model)
            bedrock_invoke_provider = litellm.BedrockLLM.get_bedrock_invoke_provider(
                model=model
            )
            base_model = BedrockModelInfo.get_base_model(model)

            if bedrock_route == "converse" or bedrock_route == "converse_like":
                return litellm.AmazonConverseConfig()
            elif bedrock_invoke_provider == "amazon":  # amazon titan llms
                return litellm.AmazonTitanConfig()
            elif bedrock_invoke_provider == "anthropic":
                if base_model.startswith("anthropic.claude-3"):
                    return litellm.AmazonAnthropicClaude3Config()
                else:
                    return litellm.AmazonAnthropicConfig()
            elif (
                bedrock_invoke_provider == "meta" or bedrock_invoke_provider == "llama"
            ):  # amazon / meta llms
                return litellm.AmazonLlamaConfig()
            elif bedrock_invoke_provider == "ai21":  # ai21 llms
                return litellm.AmazonAI21Config()
            elif bedrock_invoke_provider == "cohere":  # cohere models on bedrock
                return litellm.AmazonCohereConfig()
            elif bedrock_invoke_provider == "mistral":  # mistral models on bedrock
                return litellm.AmazonMistralConfig()
            elif bedrock_invoke_provider == "deepseek_r1":  # deepseek models on bedrock
                return litellm.AmazonDeepSeekR1Config()
            else:
                return litellm.AmazonInvokeConfig()
        return litellm.OpenAIGPTConfig()

    @staticmethod
    def get_provider_embedding_config(
        model: str,
        provider: LlmProviders,
    ) -> BaseEmbeddingConfig:
        if litellm.LlmProviders.VOYAGE == provider:
            return litellm.VoyageEmbeddingConfig()
        elif litellm.LlmProviders.TRITON == provider:
            return litellm.TritonEmbeddingConfig()
        elif litellm.LlmProviders.WATSONX == provider:
            return litellm.IBMWatsonXEmbeddingConfig()
        raise ValueError(f"Provider {provider.value} does not support embedding config")

    @staticmethod
    def get_provider_rerank_config(
        model: str,
        provider: LlmProviders,
        api_base: Optional[str],
        present_version_params: List[str],
    ) -> BaseRerankConfig:
        if litellm.LlmProviders.COHERE == provider:
            if should_use_cohere_v1_client(api_base, present_version_params):
                return litellm.CohereRerankConfig()
            else:
                return litellm.CohereRerankV2Config()
        elif litellm.LlmProviders.AZURE_AI == provider:
            return litellm.AzureAIRerankConfig()
        elif litellm.LlmProviders.INFINITY == provider:
            return litellm.InfinityRerankConfig()
        elif litellm.LlmProviders.JINA_AI == provider:
            return litellm.JinaAIRerankConfig()
        return litellm.CohereRerankConfig()

    @staticmethod
    def get_provider_anthropic_messages_config(
        model: str,
        provider: LlmProviders,
    ) -> Optional[BaseAnthropicMessagesConfig]:
        if litellm.LlmProviders.ANTHROPIC == provider:
            return litellm.AnthropicMessagesConfig()
        return None

    @staticmethod
    def get_provider_audio_transcription_config(
        model: str,
        provider: LlmProviders,
    ) -> Optional[BaseAudioTranscriptionConfig]:
        if litellm.LlmProviders.FIREWORKS_AI == provider:
            return litellm.FireworksAIAudioTranscriptionConfig()
        elif litellm.LlmProviders.DEEPGRAM == provider:
            return litellm.DeepgramAudioTranscriptionConfig()
        return None

    @staticmethod
    def get_provider_text_completion_config(
        model: str,
        provider: LlmProviders,
    ) -> BaseTextCompletionConfig:
        if LlmProviders.FIREWORKS_AI == provider:
            return litellm.FireworksAITextCompletionConfig()
        elif LlmProviders.TOGETHER_AI == provider:
            return litellm.TogetherAITextCompletionConfig()
        return litellm.OpenAITextCompletionConfig()

    @staticmethod
    def get_provider_model_info(
        model: Optional[str],
        provider: LlmProviders,
    ) -> Optional[BaseLLMModelInfo]:
        if LlmProviders.FIREWORKS_AI == provider:
            return litellm.FireworksAIConfig()
        elif LlmProviders.OPENAI == provider:
            return litellm.OpenAIGPTConfig()
        elif LlmProviders.LITELLM_PROXY == provider:
            return litellm.LiteLLMProxyChatConfig()
        elif LlmProviders.TOPAZ == provider:
            return litellm.TopazModelInfo()

        return None

    @staticmethod
    def get_provider_image_variation_config(
        model: str,
        provider: LlmProviders,
    ) -> Optional[BaseImageVariationConfig]:
        if LlmProviders.OPENAI == provider:
            return litellm.OpenAIImageVariationConfig()
        elif LlmProviders.TOPAZ == provider:
            return litellm.TopazImageVariationConfig()
        return None


def get_end_user_id_for_cost_tracking(
    litellm_params: dict,
    service_type: Literal["litellm_logging", "prometheus"] = "litellm_logging",
) -> Optional[str]:
    """
    Used for enforcing `disable_end_user_cost_tracking` param.

    service_type: "litellm_logging" or "prometheus" - used to allow prometheus only disable cost tracking.
    """
    _metadata = cast(dict, litellm_params.get("metadata", {}) or {})

    end_user_id = cast(
        Optional[str],
        litellm_params.get("user_api_key_end_user_id")
        or _metadata.get("user_api_key_end_user_id"),
    )
    if litellm.disable_end_user_cost_tracking:
        return None
    if (
        service_type == "prometheus"
        and litellm.disable_end_user_cost_tracking_prometheus_only
    ):
        return None
    return end_user_id


def should_use_cohere_v1_client(
    api_base: Optional[str], present_version_params: List[str]
):
    if not api_base:
        return False
    uses_v1_params = ("max_chunks_per_doc" in present_version_params) and (
        "max_tokens_per_doc" not in present_version_params
    )
    return api_base.endswith("/v1/rerank") or (
        uses_v1_params and not api_base.endswith("/v2/rerank")
    )


def is_prompt_caching_valid_prompt(
    model: str,
    messages: Optional[List[AllMessageValues]],
    tools: Optional[List[ChatCompletionToolParam]] = None,
    custom_llm_provider: Optional[str] = None,
) -> bool:
    """
    Returns true if the prompt is valid for prompt caching.

    OpenAI + Anthropic providers have a minimum token count of 1024 for prompt caching.
    """
    try:
        if messages is None and tools is None:
            return False
        if custom_llm_provider is not None and not model.startswith(
            custom_llm_provider
        ):
            model = custom_llm_provider + "/" + model
        token_count = token_counter(
            messages=messages,
            tools=tools,
            model=model,
            use_default_image_token_count=True,
        )
        return token_count >= 1024
    except Exception as e:
        verbose_logger.error(f"Error in is_prompt_caching_valid_prompt: {e}")
        return False


def extract_duration_from_srt_or_vtt(srt_or_vtt_content: str) -> Optional[float]:
    """
    Extracts the total duration (in seconds) from SRT or VTT content.

    Args:
        srt_or_vtt_content (str): The content of an SRT or VTT file as a string.

    Returns:
        Optional[float]: The total duration in seconds, or None if no timestamps are found.
    """
    # Regular expression to match timestamps in the format "hh:mm:ss,ms" or "hh:mm:ss.ms"
    timestamp_pattern = r"(\d{2}):(\d{2}):(\d{2})[.,](\d{3})"

    timestamps = re.findall(timestamp_pattern, srt_or_vtt_content)

    if not timestamps:
        return None

    # Convert timestamps to seconds and find the max (end time)
    durations = []
    for match in timestamps:
        hours, minutes, seconds, milliseconds = map(int, match)
        total_seconds = hours * 3600 + minutes * 60 + seconds + milliseconds / 1000.0
        durations.append(total_seconds)

    return max(durations) if durations else None


import httpx


def _add_path_to_api_base(api_base: str, ending_path: str) -> str:
    """
    Adds an ending path to an API base URL while preventing duplicate path segments.

    Args:
        api_base: Base URL string
        ending_path: Path to append to the base URL

    Returns:
        Modified URL string with proper path handling
    """
    original_url = httpx.URL(api_base)
    base_url = original_url.copy_with(params={})  # Removes query params
    base_path = original_url.path.rstrip("/")
    end_path = ending_path.lstrip("/")

    # Split paths into segments
    base_segments = [s for s in base_path.split("/") if s]
    end_segments = [s for s in end_path.split("/") if s]

    # Find overlapping segments from the end of base_path and start of ending_path
    final_segments = []
    for i in range(len(base_segments)):
        if base_segments[i:] == end_segments[: len(base_segments) - i]:
            final_segments = base_segments[:i] + end_segments
            break
    else:
        # No overlap found, just combine all segments
        final_segments = base_segments + end_segments

    # Construct the new path
    modified_path = "/" + "/".join(final_segments)
    modified_url = base_url.copy_with(path=modified_path)

    # Re-add the original query parameters
    return str(modified_url.copy_with(params=original_url.params))


def get_non_default_completion_params(kwargs: dict) -> dict:
    openai_params = litellm.OPENAI_CHAT_COMPLETION_PARAMS
    default_params = openai_params + all_litellm_params
    non_default_params = {
        k: v for k, v in kwargs.items() if k not in default_params
    }  # model-specific params - pass them straight to the model/provider
    return non_default_params


def add_openai_metadata(metadata: dict) -> dict:
    """
    Add metadata to openai optional parameters, excluding hidden params.

    OpenAI 'metadata' only supports string values.

    Args:
        params (dict): Dictionary of API parameters
        metadata (dict, optional): Metadata to include in the request

    Returns:
        dict: Updated parameters dictionary with visible metadata only
    """
    if metadata is None:
        return None
    # Only include non-hidden parameters
    visible_metadata = {
        k: v
        for k, v in metadata.items()
        if k != "hidden_params" and isinstance(v, (str))
    }

    return visible_metadata.copy()<|MERGE_RESOLUTION|>--- conflicted
+++ resolved
@@ -2239,11 +2239,7 @@
         elif value.get("litellm_provider") == "bedrock":
             if key not in litellm.bedrock_models:
                 litellm.bedrock_models.append(key)
-<<<<<<< HEAD
-        elif value.get("litellm_provider") == "nvidia":
-=======
         elif value.get("litellm_provider") in ["nvidia_nim", "nvidia"]:
->>>>>>> e118df5e
             if key not in litellm.nvidia_models:
                 litellm.nvidia_models.append(key)
     return model_cost
@@ -2542,17 +2538,10 @@
         )
         final_params = {**optional_params, **kwargs}
         return final_params
-<<<<<<< HEAD
-    elif custom_llm_provider == "nvidia":
-        supported_params = get_supported_openai_params(
-            model=model or "",
-            custom_llm_provider="nvidia",
-=======
     elif custom_llm_provider in ["nvidia_nim", "nvidia"]:
         supported_params = get_supported_openai_params(
             model=model or "",
             custom_llm_provider=custom_llm_provider,
->>>>>>> e118df5e
             request_type="embeddings",
         )
         _check_valid_arg(supported_params=supported_params)
@@ -2899,10 +2888,7 @@
             and custom_llm_provider != "anyscale"
             and custom_llm_provider != "together_ai"
             and custom_llm_provider != "groq"
-<<<<<<< HEAD
-=======
             and custom_llm_provider != "nvidia_nim"
->>>>>>> e118df5e
             and custom_llm_provider != "nvidia"
             and custom_llm_provider != "cerebras"
             and custom_llm_provider != "xai"
@@ -3445,17 +3431,12 @@
                 else False
             ),
         )
-<<<<<<< HEAD
-    elif custom_llm_provider == "nvidia" or custom_llm_provider == "nvidia_nim":
-        optional_params = litellm.NvidiaConfig().map_openai_params(
-=======
     elif custom_llm_provider in ["nvidia_nim", "nvidia"]:
         supported_params = get_supported_openai_params(
             model=model, custom_llm_provider=custom_llm_provider
         )
         _check_valid_arg(supported_params=supported_params)
         optional_params = litellm.NvidiaNimConfig().map_openai_params(
->>>>>>> e118df5e
             model=model,
             non_default_params=non_default_params,
             optional_params=optional_params,
@@ -4006,11 +3987,7 @@
             or get_secret("TOGETHER_AI_TOKEN")
         )
     # nvidia
-<<<<<<< HEAD
-    elif llm_provider == "nvidia":
-=======
     elif llm_provider in ["nvidia_nim", "nvidia"]:
->>>>>>> e118df5e
         api_key = api_key or get_secret("NVIDIA_API_KEY") or get_secret("NVIDIA_NIM_API_KEY")
     return api_key
 
@@ -4935,11 +4912,7 @@
                 keys_in_environment = True
             else:
                 missing_keys.append("GROQ_API_KEY")
-<<<<<<< HEAD
-        elif custom_llm_provider == "nvidia":
-=======
         elif custom_llm_provider in ["nvidia_nim", "nvidia"]:
->>>>>>> e118df5e
             if "NVIDIA_API_KEY" in os.environ or "NVIDIA_NIM_API_KEY" in os.environ:
                 keys_in_environment = True
             else:
