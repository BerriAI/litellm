--- conflicted
+++ resolved
@@ -7744,10 +7744,7 @@
             SearchProviders.GOOGLE_PSE: GooglePSESearchConfig,
             SearchProviders.DATAFORSEO: DataForSEOSearchConfig,
             SearchProviders.FIRECRAWL: FirecrawlSearchConfig,
-<<<<<<< HEAD
             SearchProviders.SEARXNG: SearXNGSearchConfig,
-=======
->>>>>>> af78a93e
         }
         config_class = PROVIDER_TO_CONFIG_MAP.get(provider, None)
         if config_class is None:
