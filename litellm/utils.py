# +-----------------------------------------------+
# |                                               |
# |           Give Feedback / Get Help            |
# | https://github.com/BerriAI/litellm/issues/new |
# |                                               |
# +-----------------------------------------------+
#
#  Thank you users! We ❤️ you! - Krrish & Ishaan

import ast
import asyncio
import base64
import binascii
import copy
import datetime
import hashlib
import inspect
import io
import itertools
import json
import logging
import os
import random  # type: ignore
import re
import struct
import subprocess

# What is this?
## Generic utils.py file. Problem-specific utils (e.g. 'cost calculation), should all be in `litellm_core_utils/`.
import sys
import textwrap
import threading
import time
import traceback
import uuid
from dataclasses import dataclass, field
from functools import lru_cache, wraps
from importlib import resources
from inspect import iscoroutine
from os.path import abspath, dirname, join

import aiohttp
import dotenv
import httpx
import openai
import tiktoken
from httpx import Proxy
from httpx._utils import get_environment_proxies
from openai.lib import _parsing, _pydantic
from openai.types.chat.completion_create_params import ResponseFormat
from pydantic import BaseModel
from tiktoken import Encoding
from tokenizers import Tokenizer

import litellm
import litellm._service_logger  # for storing API inputs, outputs, and metadata
import litellm.litellm_core_utils
import litellm.litellm_core_utils.audio_utils.utils
import litellm.litellm_core_utils.json_validation_rule
import litellm.llms
import litellm.llms.gemini
from litellm.caching._internal_lru_cache import lru_cache_wrapper
from litellm.caching.caching import DualCache
from litellm.caching.caching_handler import CachingHandlerResponse, LLMCachingHandler
from litellm.constants import (
    DEFAULT_MAX_LRU_CACHE_SIZE,
    DEFAULT_TRIM_RATIO,
    FUNCTION_DEFINITION_TOKEN_COUNT,
    INITIAL_RETRY_DELAY,
    JITTER,
    MAX_RETRY_DELAY,
    MINIMUM_PROMPT_CACHE_TOKEN_COUNT,
    TOOL_CHOICE_OBJECT_TOKEN_COUNT,
)
from litellm.integrations.custom_guardrail import CustomGuardrail
from litellm.integrations.custom_logger import CustomLogger
from litellm.litellm_core_utils.core_helpers import (
    map_finish_reason,
    process_response_headers,
)
from litellm.litellm_core_utils.credential_accessor import CredentialAccessor
from litellm.litellm_core_utils.default_encoding import encoding
from litellm.litellm_core_utils.exception_mapping_utils import (
    _get_response_headers,
    exception_type,
    get_error_message,
)
from litellm.litellm_core_utils.get_litellm_params import (
    _get_base_model_from_litellm_call_metadata,
    get_litellm_params,
)
from litellm.litellm_core_utils.get_llm_provider_logic import (
    _is_non_openai_azure_model,
    get_llm_provider,
)
from litellm.litellm_core_utils.get_supported_openai_params import (
    get_supported_openai_params,
)
from litellm.litellm_core_utils.llm_request_utils import _ensure_extra_body_is_safe
from litellm.litellm_core_utils.llm_response_utils.convert_dict_to_response import (
    LiteLLMResponseObjectHandler,
    _handle_invalid_parallel_tool_calls,
    _parse_content_for_reasoning,
    convert_to_model_response_object,
    convert_to_streaming_response,
    convert_to_streaming_response_async,
)
from litellm.litellm_core_utils.llm_response_utils.get_api_base import get_api_base
from litellm.litellm_core_utils.llm_response_utils.get_formatted_prompt import (
    get_formatted_prompt,
)
from litellm.litellm_core_utils.llm_response_utils.get_headers import (
    get_response_headers,
)
from litellm.litellm_core_utils.llm_response_utils.response_metadata import (
    ResponseMetadata,
)
from litellm.litellm_core_utils.redact_messages import (
    LiteLLMLoggingObject,
    redact_message_input_output_from_logging,
)
from litellm.litellm_core_utils.rules import Rules
from litellm.litellm_core_utils.streaming_handler import CustomStreamWrapper
from litellm.litellm_core_utils.token_counter import (
    calculate_img_tokens,
    get_modified_max_tokens,
)
from litellm.llms.bedrock.common_utils import BedrockModelInfo
from litellm.llms.custom_httpx.http_handler import AsyncHTTPHandler, HTTPHandler
from litellm.router_utils.get_retry_from_policy import (
    get_num_retries_from_retry_policy,
    reset_retry_policy,
)
from litellm.secret_managers.main import get_secret
from litellm.types.llms.anthropic import (
    ANTHROPIC_API_ONLY_HEADERS,
    AnthropicThinkingParam,
)
from litellm.types.llms.openai import (
    AllMessageValues,
    AllPromptValues,
    ChatCompletionAssistantToolCall,
    ChatCompletionNamedToolChoiceParam,
    ChatCompletionToolParam,
    ChatCompletionToolParamFunctionChunk,
    OpenAITextCompletionUserMessage,
)
from litellm.types.rerank import RerankResponse
from litellm.types.utils import FileTypes  # type: ignore
from litellm.types.utils import (
    OPENAI_RESPONSE_HEADERS,
    CallTypes,
    ChatCompletionDeltaToolCall,
    ChatCompletionMessageToolCall,
    Choices,
    CostPerToken,
    CredentialItem,
    CustomHuggingfaceTokenizer,
    Delta,
    Embedding,
    EmbeddingResponse,
    Function,
    ImageResponse,
    LlmProviders,
    LlmProvidersSet,
    Message,
    ModelInfo,
    ModelInfoBase,
    ModelResponse,
    ModelResponseStream,
    ProviderField,
    ProviderSpecificModelInfo,
    RawRequestTypedDict,
    SelectTokenizerResponse,
    StreamingChoices,
    TextChoices,
    TextCompletionResponse,
    TranscriptionResponse,
    Usage,
    all_litellm_params,
)

try:
    # Python 3.9+
    with resources.files("litellm.litellm_core_utils.tokenizers").joinpath(
        "anthropic_tokenizer.json"
    ).open("r") as f:
        json_data = json.load(f)
except (ImportError, AttributeError, TypeError):
    with resources.open_text(
        "litellm.litellm_core_utils.tokenizers", "anthropic_tokenizer.json"
    ) as f:
        json_data = json.load(f)

# Convert to str (if necessary)
claude_json_str = json.dumps(json_data)
import importlib.metadata
from typing import (
    TYPE_CHECKING,
    Any,
    Callable,
    Dict,
    Iterable,
    List,
    Literal,
    Optional,
    Tuple,
    Type,
    Union,
    cast,
    get_args,
)

from openai import OpenAIError as OriginalError

from litellm.litellm_core_utils.thread_pool_executor import executor
from litellm.llms.base_llm.anthropic_messages.transformation import (
    BaseAnthropicMessagesConfig,
)
from litellm.llms.base_llm.audio_transcription.transformation import (
    BaseAudioTranscriptionConfig,
)
from litellm.llms.base_llm.base_utils import (
    BaseLLMModelInfo,
    type_to_response_format_param,
)
from litellm.llms.base_llm.chat.transformation import BaseConfig
from litellm.llms.base_llm.completion.transformation import BaseTextCompletionConfig
from litellm.llms.base_llm.embedding.transformation import BaseEmbeddingConfig
from litellm.llms.base_llm.files.transformation import BaseFilesConfig
from litellm.llms.base_llm.image_variations.transformation import (
    BaseImageVariationConfig,
)
from litellm.llms.base_llm.rerank.transformation import BaseRerankConfig
from litellm.llms.base_llm.responses.transformation import BaseResponsesAPIConfig

from ._logging import _is_debugging_on, verbose_logger
from .caching.caching import (
    Cache,
    QdrantSemanticCache,
    RedisCache,
    RedisSemanticCache,
    S3Cache,
)
from .exceptions import (
    APIConnectionError,
    APIError,
    AuthenticationError,
    BadRequestError,
    BudgetExceededError,
    ContentPolicyViolationError,
    ContextWindowExceededError,
    NotFoundError,
    OpenAIError,
    PermissionDeniedError,
    RateLimitError,
    ServiceUnavailableError,
    Timeout,
    UnprocessableEntityError,
    UnsupportedParamsError,
)
from .proxy._types import AllowedModelRegion, KeyManagementSystem
from .types.llms.openai import (
    ChatCompletionDeltaToolCallChunk,
    ChatCompletionToolCallChunk,
    ChatCompletionToolCallFunctionChunk,
)
from .types.router import LiteLLM_Params

####### ENVIRONMENT VARIABLES ####################
# Adjust to your specific application needs / system capabilities.
sentry_sdk_instance = None
capture_exception = None
add_breadcrumb = None
posthog = None
slack_app = None
alerts_channel = None
heliconeLogger = None
athinaLogger = None
promptLayerLogger = None
langsmithLogger = None
logfireLogger = None
weightsBiasesLogger = None
customLogger = None
langFuseLogger = None
openMeterLogger = None
lagoLogger = None
dataDogLogger = None
prometheusLogger = None
dynamoLogger = None
s3Logger = None
genericAPILogger = None
greenscaleLogger = None
lunaryLogger = None
aispendLogger = None
supabaseClient = None
callback_list: Optional[List[str]] = []
user_logger_fn = None
additional_details: Optional[Dict[str, str]] = {}
local_cache: Optional[Dict[str, str]] = {}
last_fetched_at = None
last_fetched_at_keys = None
######## Model Response #########################

# All liteLLM Model responses will be in this format, Follows the OpenAI Format
# https://docs.litellm.ai/docs/completion/output
# {
#   'choices': [
#      {
#         'finish_reason': 'stop',
#         'index': 0,
#         'message': {
#            'role': 'assistant',
#             'content': " I'm doing well, thank you for asking. I am Claude, an AI assistant created by Anthropic."
#         }
#       }
#     ],
#  'created': 1691429984.3852863,
#  'model': 'claude-instant-1',
#  'usage': {'prompt_tokens': 18, 'completion_tokens': 23, 'total_tokens': 41}
# }


############################################################
def print_verbose(
    print_statement,
    logger_only: bool = False,
    log_level: Literal["DEBUG", "INFO", "ERROR"] = "DEBUG",
):
    try:
        if log_level == "DEBUG":
            verbose_logger.debug(print_statement)
        elif log_level == "INFO":
            verbose_logger.info(print_statement)
        elif log_level == "ERROR":
            verbose_logger.error(print_statement)
        if litellm.set_verbose is True and logger_only is False:
            print(print_statement)  # noqa
    except Exception:
        pass


####### CLIENT ###################
# make it easy to log if completion/embedding runs succeeded or failed + see what happened | Non-Blocking
def custom_llm_setup():
    """
    Add custom_llm provider to provider list
    """
    for custom_llm in litellm.custom_provider_map:
        if custom_llm["provider"] not in litellm.provider_list:
            litellm.provider_list.append(custom_llm["provider"])

        if custom_llm["provider"] not in litellm._custom_providers:
            litellm._custom_providers.append(custom_llm["provider"])


def _add_custom_logger_callback_to_specific_event(
    callback: str, logging_event: Literal["success", "failure"]
) -> None:
    """
    Add a custom logger callback to the specific event
    """
    from litellm import _custom_logger_compatible_callbacks_literal
    from litellm.litellm_core_utils.litellm_logging import (
        _init_custom_logger_compatible_class,
    )

    if callback not in litellm._known_custom_logger_compatible_callbacks:
        verbose_logger.debug(
            f"Callback {callback} is not a valid custom logger compatible callback. Known list - {litellm._known_custom_logger_compatible_callbacks}"
        )
        return

    callback_class = _init_custom_logger_compatible_class(
        cast(_custom_logger_compatible_callbacks_literal, callback),
        internal_usage_cache=None,
        llm_router=None,
    )

    if callback_class:
        if (
            logging_event == "success"
            and _custom_logger_class_exists_in_success_callbacks(callback_class)
            is False
        ):
            litellm.logging_callback_manager.add_litellm_success_callback(
                callback_class
            )
            litellm.logging_callback_manager.add_litellm_async_success_callback(
                callback_class
            )
            if callback in litellm.success_callback:
                litellm.success_callback.remove(
                    callback
                )  # remove the string from the callback list
            if callback in litellm._async_success_callback:
                litellm._async_success_callback.remove(
                    callback
                )  # remove the string from the callback list
        elif (
            logging_event == "failure"
            and _custom_logger_class_exists_in_failure_callbacks(callback_class)
            is False
        ):
            litellm.logging_callback_manager.add_litellm_failure_callback(
                callback_class
            )
            litellm.logging_callback_manager.add_litellm_async_failure_callback(
                callback_class
            )
            if callback in litellm.failure_callback:
                litellm.failure_callback.remove(
                    callback
                )  # remove the string from the callback list
            if callback in litellm._async_failure_callback:
                litellm._async_failure_callback.remove(
                    callback
                )  # remove the string from the callback list


def _custom_logger_class_exists_in_success_callbacks(
    callback_class: CustomLogger,
) -> bool:
    """
    Returns True if an instance of the custom logger exists in litellm.success_callback or litellm._async_success_callback

    e.g if `LangfusePromptManagement` is passed in, it will return True if an instance of `LangfusePromptManagement` exists in litellm.success_callback or litellm._async_success_callback

    Prevents double adding a custom logger callback to the litellm callbacks
    """
    return any(
        isinstance(cb, type(callback_class))
        for cb in litellm.success_callback + litellm._async_success_callback
    )


def _custom_logger_class_exists_in_failure_callbacks(
    callback_class: CustomLogger,
) -> bool:
    """
    Returns True if an instance of the custom logger exists in litellm.failure_callback or litellm._async_failure_callback

    e.g if `LangfusePromptManagement` is passed in, it will return True if an instance of `LangfusePromptManagement` exists in litellm.failure_callback or litellm._async_failure_callback

    Prevents double adding a custom logger callback to the litellm callbacks
    """
    return any(
        isinstance(cb, type(callback_class))
        for cb in litellm.failure_callback + litellm._async_failure_callback
    )


def get_request_guardrails(kwargs: Dict[str, Any]) -> List[str]:
    """
    Get the request guardrails from the kwargs
    """
    metadata = kwargs.get("metadata") or {}
    requester_metadata = metadata.get("requester_metadata") or {}
    applied_guardrails = requester_metadata.get("guardrails") or []
    return applied_guardrails


def get_applied_guardrails(kwargs: Dict[str, Any]) -> List[str]:
    """
    - Add 'default_on' guardrails to the list
    - Add request guardrails to the list
    """

    request_guardrails = get_request_guardrails(kwargs)
    applied_guardrails = []
    for callback in litellm.callbacks:
        if callback is not None and isinstance(callback, CustomGuardrail):
            if callback.guardrail_name is not None:
                if callback.default_on is True:
                    applied_guardrails.append(callback.guardrail_name)
                elif callback.guardrail_name in request_guardrails:
                    applied_guardrails.append(callback.guardrail_name)

    return applied_guardrails


def load_credentials_from_list(kwargs: dict):
    """
    Updates kwargs with the credentials if credential_name in kwarg
    """
    credential_name = kwargs.get("litellm_credential_name")
    if credential_name and litellm.credential_list:
        credential_accessor = CredentialAccessor.get_credential_values(credential_name)
        for key, value in credential_accessor.items():
            if key not in kwargs:
                kwargs[key] = value


def get_dynamic_callbacks(
    dynamic_callbacks: Optional[List[Union[str, Callable, CustomLogger]]],
) -> List:
    returned_callbacks = litellm.callbacks.copy()
    if dynamic_callbacks:
        returned_callbacks.extend(dynamic_callbacks)  # type: ignore
    return returned_callbacks


def function_setup(  # noqa: PLR0915
    original_function: str, rules_obj, start_time, *args, **kwargs
):  # just run once to check if user wants to send their data anywhere - PostHog/Sentry/Slack/etc.
    ### NOTICES ###
    from litellm import Logging as LiteLLMLogging
    from litellm.litellm_core_utils.litellm_logging import set_callbacks

    if litellm.set_verbose is True:
        verbose_logger.warning(
            "`litellm.set_verbose` is deprecated. Please set `os.environ['LITELLM_LOG'] = 'DEBUG'` for debug logs."
        )
    try:
        global callback_list, add_breadcrumb, user_logger_fn, Logging

        ## CUSTOM LLM SETUP ##
        custom_llm_setup()

        ## GET APPLIED GUARDRAILS
        applied_guardrails = get_applied_guardrails(kwargs)

        ## LOGGING SETUP
        function_id: Optional[str] = kwargs["id"] if "id" in kwargs else None

        ## DYNAMIC CALLBACKS ##
        dynamic_callbacks: Optional[List[Union[str, Callable, CustomLogger]]] = (
            kwargs.pop("callbacks", None)
        )
        all_callbacks = get_dynamic_callbacks(dynamic_callbacks=dynamic_callbacks)

        if len(all_callbacks) > 0:
            for callback in all_callbacks:
                # check if callback is a string - e.g. "lago", "openmeter"
                if isinstance(callback, str):
                    callback = litellm.litellm_core_utils.litellm_logging._init_custom_logger_compatible_class(  # type: ignore
                        callback, internal_usage_cache=None, llm_router=None  # type: ignore
                    )
                    if callback is None or any(
                        isinstance(cb, type(callback))
                        for cb in litellm._async_success_callback
                    ):  # don't double add a callback
                        continue
                if callback not in litellm.input_callback:
                    litellm.input_callback.append(callback)  # type: ignore
                if callback not in litellm.success_callback:
                    litellm.logging_callback_manager.add_litellm_success_callback(callback)  # type: ignore
                if callback not in litellm.failure_callback:
                    litellm.logging_callback_manager.add_litellm_failure_callback(callback)  # type: ignore
                if callback not in litellm._async_success_callback:
                    litellm.logging_callback_manager.add_litellm_async_success_callback(callback)  # type: ignore
                if callback not in litellm._async_failure_callback:
                    litellm.logging_callback_manager.add_litellm_async_failure_callback(callback)  # type: ignore
            print_verbose(
                f"Initialized litellm callbacks, Async Success Callbacks: {litellm._async_success_callback}"
            )

        if (
            len(litellm.input_callback) > 0
            or len(litellm.success_callback) > 0
            or len(litellm.failure_callback) > 0
        ) and len(
            callback_list  # type: ignore
        ) == 0:  # type: ignore
            callback_list = list(
                set(
                    litellm.input_callback  # type: ignore
                    + litellm.success_callback
                    + litellm.failure_callback
                )
            )
            set_callbacks(callback_list=callback_list, function_id=function_id)
        ## ASYNC CALLBACKS
        if len(litellm.input_callback) > 0:
            removed_async_items = []
            for index, callback in enumerate(litellm.input_callback):  # type: ignore
                if inspect.iscoroutinefunction(callback):
                    litellm._async_input_callback.append(callback)
                    removed_async_items.append(index)

            # Pop the async items from input_callback in reverse order to avoid index issues
            for index in reversed(removed_async_items):
                litellm.input_callback.pop(index)
        if len(litellm.success_callback) > 0:
            removed_async_items = []
            for index, callback in enumerate(litellm.success_callback):  # type: ignore
                if inspect.iscoroutinefunction(callback):
                    litellm.logging_callback_manager.add_litellm_async_success_callback(
                        callback
                    )
                    removed_async_items.append(index)
                elif callback == "dynamodb" or callback == "openmeter":
                    # dynamo is an async callback, it's used for the proxy and needs to be async
                    # we only support async dynamo db logging for acompletion/aembedding since that's used on proxy
                    litellm.logging_callback_manager.add_litellm_async_success_callback(
                        callback
                    )
                    removed_async_items.append(index)
                elif (
                    callback in litellm._known_custom_logger_compatible_callbacks
                    and isinstance(callback, str)
                ):
                    _add_custom_logger_callback_to_specific_event(callback, "success")

            # Pop the async items from success_callback in reverse order to avoid index issues
            for index in reversed(removed_async_items):
                litellm.success_callback.pop(index)

        if len(litellm.failure_callback) > 0:
            removed_async_items = []
            for index, callback in enumerate(litellm.failure_callback):  # type: ignore
                if inspect.iscoroutinefunction(callback):
                    litellm.logging_callback_manager.add_litellm_async_failure_callback(
                        callback
                    )
                    removed_async_items.append(index)
                elif (
                    callback in litellm._known_custom_logger_compatible_callbacks
                    and isinstance(callback, str)
                ):
                    _add_custom_logger_callback_to_specific_event(callback, "failure")

            # Pop the async items from failure_callback in reverse order to avoid index issues
            for index in reversed(removed_async_items):
                litellm.failure_callback.pop(index)
        ### DYNAMIC CALLBACKS ###
        dynamic_success_callbacks: Optional[
            List[Union[str, Callable, CustomLogger]]
        ] = None
        dynamic_async_success_callbacks: Optional[
            List[Union[str, Callable, CustomLogger]]
        ] = None
        dynamic_failure_callbacks: Optional[
            List[Union[str, Callable, CustomLogger]]
        ] = None
        dynamic_async_failure_callbacks: Optional[
            List[Union[str, Callable, CustomLogger]]
        ] = None
        if kwargs.get("success_callback", None) is not None and isinstance(
            kwargs["success_callback"], list
        ):
            removed_async_items = []
            for index, callback in enumerate(kwargs["success_callback"]):
                if (
                    inspect.iscoroutinefunction(callback)
                    or callback == "dynamodb"
                    or callback == "s3"
                ):
                    if dynamic_async_success_callbacks is not None and isinstance(
                        dynamic_async_success_callbacks, list
                    ):
                        dynamic_async_success_callbacks.append(callback)
                    else:
                        dynamic_async_success_callbacks = [callback]
                    removed_async_items.append(index)
            # Pop the async items from success_callback in reverse order to avoid index issues
            for index in reversed(removed_async_items):
                kwargs["success_callback"].pop(index)
            dynamic_success_callbacks = kwargs.pop("success_callback")
        if kwargs.get("failure_callback", None) is not None and isinstance(
            kwargs["failure_callback"], list
        ):
            dynamic_failure_callbacks = kwargs.pop("failure_callback")

        if add_breadcrumb:
            try:
                details_to_log = copy.deepcopy(kwargs)
            except Exception:
                details_to_log = kwargs

            if litellm.turn_off_message_logging:
                # make a copy of the _model_Call_details and log it
                details_to_log.pop("messages", None)
                details_to_log.pop("input", None)
                details_to_log.pop("prompt", None)
            add_breadcrumb(
                category="litellm.llm_call",
                message=f"Keyword Args: {details_to_log}",
                level="info",
            )
        if "logger_fn" in kwargs:
            user_logger_fn = kwargs["logger_fn"]
        # INIT LOGGER - for user-specified integrations
        model = args[0] if len(args) > 0 else kwargs.get("model", None)
        call_type = original_function
        if (
            call_type == CallTypes.completion.value
            or call_type == CallTypes.acompletion.value
        ):
            messages = None
            if len(args) > 1:
                messages = args[1]
            elif kwargs.get("messages", None):
                messages = kwargs["messages"]
            ### PRE-CALL RULES ###
            if (
                isinstance(messages, list)
                and len(messages) > 0
                and isinstance(messages[0], dict)
                and "content" in messages[0]
            ):
                rules_obj.pre_call_rules(
                    input="".join(
                        m.get("content", "")
                        for m in messages
                        if "content" in m and isinstance(m["content"], str)
                    ),
                    model=model,
                )
        elif (
            call_type == CallTypes.embedding.value
            or call_type == CallTypes.aembedding.value
        ):
            messages = args[1] if len(args) > 1 else kwargs.get("input", None)
        elif (
            call_type == CallTypes.image_generation.value
            or call_type == CallTypes.aimage_generation.value
        ):
            messages = args[0] if len(args) > 0 else kwargs["prompt"]
        elif (
            call_type == CallTypes.moderation.value
            or call_type == CallTypes.amoderation.value
        ):
            messages = args[1] if len(args) > 1 else kwargs["input"]
        elif (
            call_type == CallTypes.atext_completion.value
            or call_type == CallTypes.text_completion.value
        ):
            messages = args[0] if len(args) > 0 else kwargs["prompt"]
        elif (
            call_type == CallTypes.rerank.value or call_type == CallTypes.arerank.value
        ):
            messages = kwargs.get("query")
        elif (
            call_type == CallTypes.atranscription.value
            or call_type == CallTypes.transcription.value
        ):
            _file_obj: FileTypes = args[1] if len(args) > 1 else kwargs["file"]
            file_checksum = (
                litellm.litellm_core_utils.audio_utils.utils.get_audio_file_name(
                    file_obj=_file_obj
                )
            )
            if "metadata" in kwargs:
                kwargs["metadata"]["file_checksum"] = file_checksum
            else:
                kwargs["metadata"] = {"file_checksum": file_checksum}
            messages = file_checksum
        elif (
            call_type == CallTypes.aspeech.value or call_type == CallTypes.speech.value
        ):
            messages = kwargs.get("input", "speech")
        elif (
            call_type == CallTypes.aresponses.value
            or call_type == CallTypes.responses.value
        ):
            messages = args[0] if len(args) > 0 else kwargs["input"]
        else:
            messages = "default-message-value"
        stream = True if "stream" in kwargs and kwargs["stream"] is True else False
        logging_obj = LiteLLMLogging(
            model=model,
            messages=messages,
            stream=stream,
            litellm_call_id=kwargs["litellm_call_id"],
            litellm_trace_id=kwargs.get("litellm_trace_id"),
            function_id=function_id or "",
            call_type=call_type,
            start_time=start_time,
            dynamic_success_callbacks=dynamic_success_callbacks,
            dynamic_failure_callbacks=dynamic_failure_callbacks,
            dynamic_async_success_callbacks=dynamic_async_success_callbacks,
            dynamic_async_failure_callbacks=dynamic_async_failure_callbacks,
            kwargs=kwargs,
            applied_guardrails=applied_guardrails,
        )

        ## check if metadata is passed in
        litellm_params: Dict[str, Any] = {"api_base": ""}
        if "metadata" in kwargs:
            litellm_params["metadata"] = kwargs["metadata"]
        logging_obj.update_environment_variables(
            model=model,
            user="",
            optional_params={},
            litellm_params=litellm_params,
            stream_options=kwargs.get("stream_options", None),
        )
        return logging_obj, kwargs
    except Exception as e:
        verbose_logger.exception(
            "litellm.utils.py::function_setup() - [Non-Blocking] Error in function_setup"
        )
        raise e


async def _client_async_logging_helper(
    logging_obj: LiteLLMLoggingObject,
    result,
    start_time,
    end_time,
    is_completion_with_fallbacks: bool,
):
    if (
        is_completion_with_fallbacks is False
    ):  # don't log the parent event litellm.completion_with_fallbacks as a 'log_success_event', this will lead to double logging the same call - https://github.com/BerriAI/litellm/issues/7477
        print_verbose(
            f"Async Wrapper: Completed Call, calling async_success_handler: {logging_obj.async_success_handler}"
        )
        # check if user does not want this to be logged
        asyncio.create_task(
            logging_obj.async_success_handler(result, start_time, end_time)
        )
        logging_obj.handle_sync_success_callbacks_for_async_calls(
            result=result,
            start_time=start_time,
            end_time=end_time,
        )


def _get_wrapper_num_retries(
    kwargs: Dict[str, Any], exception: Exception
) -> Tuple[Optional[int], Dict[str, Any]]:
    """
    Get the number of retries from the kwargs and the retry policy.
    Used for the wrapper functions.
    """

    num_retries = kwargs.get("num_retries", None)
    if num_retries is None:
        num_retries = litellm.num_retries
    if kwargs.get("retry_policy", None):
        retry_policy_num_retries = get_num_retries_from_retry_policy(
            exception=exception,
            retry_policy=kwargs.get("retry_policy"),
        )
        kwargs["retry_policy"] = reset_retry_policy()
        if retry_policy_num_retries is not None:
            num_retries = retry_policy_num_retries

    return num_retries, kwargs


def _get_wrapper_timeout(
    kwargs: Dict[str, Any], exception: Exception
) -> Optional[Union[float, int, httpx.Timeout]]:
    """
    Get the timeout from the kwargs
    Used for the wrapper functions.
    """

    timeout = cast(
        Optional[Union[float, int, httpx.Timeout]], kwargs.get("timeout", None)
    )

    return timeout


def client(original_function):  # noqa: PLR0915
    rules_obj = Rules()

    def check_coroutine(value) -> bool:
        if inspect.iscoroutine(value):
            return True
        elif inspect.iscoroutinefunction(value):
            return True
        else:
            return False

    def post_call_processing(original_response, model, optional_params: Optional[dict]):
        try:
            if original_response is None:
                pass
            else:
                call_type = original_function.__name__
                if (
                    call_type == CallTypes.completion.value
                    or call_type == CallTypes.acompletion.value
                ):
                    is_coroutine = check_coroutine(original_response)
                    if is_coroutine is True:
                        pass
                    else:
                        if (
                            isinstance(original_response, ModelResponse)
                            and len(original_response.choices) > 0
                        ):
                            model_response: Optional[str] = original_response.choices[
                                0
                            ].message.content  # type: ignore
                            if model_response is not None:
                                ### POST-CALL RULES ###
                                rules_obj.post_call_rules(
                                    input=model_response, model=model
                                )
                                ### JSON SCHEMA VALIDATION ###
                                if litellm.enable_json_schema_validation is True:
                                    try:
                                        if (
                                            optional_params is not None
                                            and "response_format" in optional_params
                                            and optional_params["response_format"]
                                            is not None
                                        ):
                                            json_response_format: Optional[dict] = None
                                            if (
                                                isinstance(
                                                    optional_params["response_format"],
                                                    dict,
                                                )
                                                and optional_params[
                                                    "response_format"
                                                ].get("json_schema")
                                                is not None
                                            ):
                                                json_response_format = optional_params[
                                                    "response_format"
                                                ]
                                            elif _parsing._completions.is_basemodel_type(
                                                optional_params["response_format"]  # type: ignore
                                            ):
                                                json_response_format = (
                                                    type_to_response_format_param(
                                                        response_format=optional_params[
                                                            "response_format"
                                                        ]
                                                    )
                                                )
                                            if json_response_format is not None:
                                                litellm.litellm_core_utils.json_validation_rule.validate_schema(
                                                    schema=json_response_format[
                                                        "json_schema"
                                                    ]["schema"],
                                                    response=model_response,
                                                )
                                    except TypeError:
                                        pass
                                if (
                                    optional_params is not None
                                    and "response_format" in optional_params
                                    and isinstance(
                                        optional_params["response_format"], dict
                                    )
                                    and "type" in optional_params["response_format"]
                                    and optional_params["response_format"]["type"]
                                    == "json_object"
                                    and "response_schema"
                                    in optional_params["response_format"]
                                    and isinstance(
                                        optional_params["response_format"][
                                            "response_schema"
                                        ],
                                        dict,
                                    )
                                    and "enforce_validation"
                                    in optional_params["response_format"]
                                    and optional_params["response_format"][
                                        "enforce_validation"
                                    ]
                                    is True
                                ):
                                    # schema given, json response expected, and validation enforced
                                    litellm.litellm_core_utils.json_validation_rule.validate_schema(
                                        schema=optional_params["response_format"][
                                            "response_schema"
                                        ],
                                        response=model_response,
                                    )

        except Exception as e:
            raise e

    @wraps(original_function)
    def wrapper(*args, **kwargs):  # noqa: PLR0915
        # DO NOT MOVE THIS. It always needs to run first
        # Check if this is an async function. If so only execute the async function
        call_type = original_function.__name__
        if _is_async_request(kwargs):
            # [OPTIONAL] CHECK MAX RETRIES / REQUEST
            if litellm.num_retries_per_request is not None:
                # check if previous_models passed in as ['litellm_params']['metadata]['previous_models']
                previous_models = kwargs.get("metadata", {}).get(
                    "previous_models", None
                )
                if previous_models is not None:
                    if litellm.num_retries_per_request <= len(previous_models):
                        raise Exception("Max retries per request hit!")

            # MODEL CALL
            result = original_function(*args, **kwargs)
            if "stream" in kwargs and kwargs["stream"] is True:
                if (
                    "complete_response" in kwargs
                    and kwargs["complete_response"] is True
                ):
                    chunks = []
                    for idx, chunk in enumerate(result):
                        chunks.append(chunk)
                    return litellm.stream_chunk_builder(
                        chunks, messages=kwargs.get("messages", None)
                    )
                else:
                    return result

            return result

        # Prints Exactly what was passed to litellm function - don't execute any logic here - it should just print
        print_args_passed_to_litellm(original_function, args, kwargs)
        start_time = datetime.datetime.now()
        result = None
        logging_obj: Optional[LiteLLMLoggingObject] = kwargs.get(
            "litellm_logging_obj", None
        )

        # only set litellm_call_id if its not in kwargs
        if "litellm_call_id" not in kwargs:
            kwargs["litellm_call_id"] = str(uuid.uuid4())

        model: Optional[str] = args[0] if len(args) > 0 else kwargs.get("model", None)

        try:
            if logging_obj is None:
                logging_obj, kwargs = function_setup(
                    original_function.__name__, rules_obj, start_time, *args, **kwargs
                )
            ## LOAD CREDENTIALS
            load_credentials_from_list(kwargs)
            kwargs["litellm_logging_obj"] = logging_obj
            _llm_caching_handler: LLMCachingHandler = LLMCachingHandler(
                original_function=original_function,
                request_kwargs=kwargs,
                start_time=start_time,
            )
            logging_obj._llm_caching_handler = _llm_caching_handler

            # CHECK FOR 'os.environ/' in kwargs
            for k, v in kwargs.items():
                if v is not None and isinstance(v, str) and v.startswith("os.environ/"):
                    kwargs[k] = litellm.get_secret(v)
            # [OPTIONAL] CHECK BUDGET
            if litellm.max_budget:
                if litellm._current_cost > litellm.max_budget:
                    raise BudgetExceededError(
                        current_cost=litellm._current_cost,
                        max_budget=litellm.max_budget,
                    )

            # [OPTIONAL] CHECK MAX RETRIES / REQUEST
            if litellm.num_retries_per_request is not None:
                # check if previous_models passed in as ['litellm_params']['metadata]['previous_models']
                previous_models = kwargs.get("metadata", {}).get(
                    "previous_models", None
                )
                if previous_models is not None:
                    if litellm.num_retries_per_request <= len(previous_models):
                        raise Exception("Max retries per request hit!")

            # [OPTIONAL] CHECK CACHE
            print_verbose(
                f"SYNC kwargs[caching]: {kwargs.get('caching', False)}; litellm.cache: {litellm.cache}; kwargs.get('cache')['no-cache']: {kwargs.get('cache', {}).get('no-cache', False)}"
            )
            # if caching is false or cache["no-cache"]==True, don't run this
            if (
                (
                    (
                        (
                            kwargs.get("caching", None) is None
                            and litellm.cache is not None
                        )
                        or kwargs.get("caching", False) is True
                    )
                    and kwargs.get("cache", {}).get("no-cache", False) is not True
                )
                and kwargs.get("aembedding", False) is not True
                and kwargs.get("atext_completion", False) is not True
                and kwargs.get("acompletion", False) is not True
                and kwargs.get("aimg_generation", False) is not True
                and kwargs.get("atranscription", False) is not True
                and kwargs.get("arerank", False) is not True
                and kwargs.get("_arealtime", False) is not True
            ):  # allow users to control returning cached responses from the completion function
                # checking cache
                verbose_logger.debug("INSIDE CHECKING SYNC CACHE")
                caching_handler_response: CachingHandlerResponse = (
                    _llm_caching_handler._sync_get_cache(
                        model=model or "",
                        original_function=original_function,
                        logging_obj=logging_obj,
                        start_time=start_time,
                        call_type=call_type,
                        kwargs=kwargs,
                        args=args,
                    )
                )

                if caching_handler_response.cached_result is not None:
                    verbose_logger.debug("Cache hit!")
                    return caching_handler_response.cached_result

            # CHECK MAX TOKENS
            if (
                kwargs.get("max_tokens", None) is not None
                and model is not None
                and litellm.modify_params
                is True  # user is okay with params being modified
                and (
                    call_type == CallTypes.acompletion.value
                    or call_type == CallTypes.completion.value
                )
            ):
                try:
                    base_model = model
                    if kwargs.get("hf_model_name", None) is not None:
                        base_model = f"huggingface/{kwargs.get('hf_model_name')}"
                    messages = None
                    if len(args) > 1:
                        messages = args[1]
                    elif kwargs.get("messages", None):
                        messages = kwargs["messages"]
                    user_max_tokens = kwargs.get("max_tokens")
                    modified_max_tokens = get_modified_max_tokens(
                        model=model,
                        base_model=base_model,
                        messages=messages,
                        user_max_tokens=user_max_tokens,
                        buffer_num=None,
                        buffer_perc=None,
                    )
                    kwargs["max_tokens"] = modified_max_tokens
                except Exception as e:
                    print_verbose(f"Error while checking max token limit: {str(e)}")
            # MODEL CALL
            result = original_function(*args, **kwargs)
            end_time = datetime.datetime.now()
            if "stream" in kwargs and kwargs["stream"] is True:
                if (
                    "complete_response" in kwargs
                    and kwargs["complete_response"] is True
                ):
                    chunks = []
                    for idx, chunk in enumerate(result):
                        chunks.append(chunk)
                    return litellm.stream_chunk_builder(
                        chunks, messages=kwargs.get("messages", None)
                    )
                else:
                    # RETURN RESULT
                    update_response_metadata(
                        result=result,
                        logging_obj=logging_obj,
                        model=model,
                        kwargs=kwargs,
                        start_time=start_time,
                        end_time=end_time,
                    )
                    return result
            elif "acompletion" in kwargs and kwargs["acompletion"] is True:
                return result
            elif "aembedding" in kwargs and kwargs["aembedding"] is True:
                return result
            elif "aimg_generation" in kwargs and kwargs["aimg_generation"] is True:
                return result
            elif "atranscription" in kwargs and kwargs["atranscription"] is True:
                return result
            elif "aspeech" in kwargs and kwargs["aspeech"] is True:
                return result
            elif asyncio.iscoroutine(result):  # bubble up to relevant async function
                return result

            ### POST-CALL RULES ###
            post_call_processing(
                original_response=result,
                model=model or None,
                optional_params=kwargs,
            )

            # [OPTIONAL] ADD TO CACHE
            _llm_caching_handler.sync_set_cache(
                result=result,
                args=args,
                kwargs=kwargs,
            )

            # LOG SUCCESS - handle streaming success logging in the _next_ object, remove `handle_success` once it's deprecated
            verbose_logger.info("Wrapper: Completed Call, calling success_handler")
            executor.submit(
                logging_obj.success_handler,
                result,
                start_time,
                end_time,
            )
            # RETURN RESULT
            update_response_metadata(
                result=result,
                logging_obj=logging_obj,
                model=model,
                kwargs=kwargs,
                start_time=start_time,
                end_time=end_time,
            )
            return result
        except Exception as e:
            call_type = original_function.__name__
            if call_type == CallTypes.completion.value:
                num_retries = (
                    kwargs.get("num_retries", None) or litellm.num_retries or None
                )
                if kwargs.get("retry_policy", None):
                    num_retries = get_num_retries_from_retry_policy(
                        exception=e,
                        retry_policy=kwargs.get("retry_policy"),
                    )
                    kwargs["retry_policy"] = (
                        reset_retry_policy()
                    )  # prevent infinite loops
                litellm.num_retries = (
                    None  # set retries to None to prevent infinite loops
                )
                context_window_fallback_dict = kwargs.get(
                    "context_window_fallback_dict", {}
                )

                _is_litellm_router_call = "model_group" in kwargs.get(
                    "metadata", {}
                )  # check if call from litellm.router/proxy
                if (
                    num_retries and not _is_litellm_router_call
                ):  # only enter this if call is not from litellm router/proxy. router has it's own logic for retrying
                    if (
                        isinstance(e, openai.APIError)
                        or isinstance(e, openai.Timeout)
                        or isinstance(e, openai.APIConnectionError)
                    ):
                        kwargs["num_retries"] = num_retries
                        return litellm.completion_with_retries(*args, **kwargs)
                elif (
                    isinstance(e, litellm.exceptions.ContextWindowExceededError)
                    and context_window_fallback_dict
                    and model in context_window_fallback_dict
                    and not _is_litellm_router_call
                ):
                    if len(args) > 0:
                        args[0] = context_window_fallback_dict[model]  # type: ignore
                    else:
                        kwargs["model"] = context_window_fallback_dict[model]
                    return original_function(*args, **kwargs)
            traceback_exception = traceback.format_exc()
            end_time = datetime.datetime.now()

            # LOG FAILURE - handle streaming failure logging in the _next_ object, remove `handle_failure` once it's deprecated
            if logging_obj:
                logging_obj.failure_handler(
                    e, traceback_exception, start_time, end_time
                )  # DO NOT MAKE THREADED - router retry fallback relies on this!
            raise e

    @wraps(original_function)
    async def wrapper_async(*args, **kwargs):  # noqa: PLR0915
        print_args_passed_to_litellm(original_function, args, kwargs)
        start_time = datetime.datetime.now()
        result = None
        logging_obj: Optional[LiteLLMLoggingObject] = kwargs.get(
            "litellm_logging_obj", None
        )
        _llm_caching_handler: LLMCachingHandler = LLMCachingHandler(
            original_function=original_function,
            request_kwargs=kwargs,
            start_time=start_time,
        )
        # only set litellm_call_id if its not in kwargs
        call_type = original_function.__name__
        if "litellm_call_id" not in kwargs:
            kwargs["litellm_call_id"] = str(uuid.uuid4())

        model: Optional[str] = args[0] if len(args) > 0 else kwargs.get("model", None)
        is_completion_with_fallbacks = kwargs.get("fallbacks") is not None

        try:
            if logging_obj is None:
                logging_obj, kwargs = function_setup(
                    original_function.__name__, rules_obj, start_time, *args, **kwargs
                )

            kwargs["litellm_logging_obj"] = logging_obj
            ## LOAD CREDENTIALS
            load_credentials_from_list(kwargs)
            logging_obj._llm_caching_handler = _llm_caching_handler
            # [OPTIONAL] CHECK BUDGET
            if litellm.max_budget:
                if litellm._current_cost > litellm.max_budget:
                    raise BudgetExceededError(
                        current_cost=litellm._current_cost,
                        max_budget=litellm.max_budget,
                    )

            # [OPTIONAL] CHECK CACHE
            print_verbose(
                f"ASYNC kwargs[caching]: {kwargs.get('caching', False)}; litellm.cache: {litellm.cache}; kwargs.get('cache'): {kwargs.get('cache', None)}"
            )
            _caching_handler_response: CachingHandlerResponse = (
                await _llm_caching_handler._async_get_cache(
                    model=model or "",
                    original_function=original_function,
                    logging_obj=logging_obj,
                    start_time=start_time,
                    call_type=call_type,
                    kwargs=kwargs,
                    args=args,
                )
            )
            if (
                _caching_handler_response.cached_result is not None
                and _caching_handler_response.final_embedding_cached_response is None
            ):
                return _caching_handler_response.cached_result

            elif _caching_handler_response.embedding_all_elements_cache_hit is True:
                return _caching_handler_response.final_embedding_cached_response

            # MODEL CALL
            result = await original_function(*args, **kwargs)
            end_time = datetime.datetime.now()
            if "stream" in kwargs and kwargs["stream"] is True:
                if (
                    "complete_response" in kwargs
                    and kwargs["complete_response"] is True
                ):
                    chunks = []
                    for idx, chunk in enumerate(result):
                        chunks.append(chunk)
                    return litellm.stream_chunk_builder(
                        chunks, messages=kwargs.get("messages", None)
                    )
                else:
                    update_response_metadata(
                        result=result,
                        logging_obj=logging_obj,
                        model=model,
                        kwargs=kwargs,
                        start_time=start_time,
                        end_time=end_time,
                    )
                    return result
            elif call_type == CallTypes.arealtime.value:
                return result
            ### POST-CALL RULES ###
            post_call_processing(
                original_response=result, model=model, optional_params=kwargs
            )

            ## Add response to cache
            await _llm_caching_handler.async_set_cache(
                result=result,
                original_function=original_function,
                kwargs=kwargs,
                args=args,
            )

            # LOG SUCCESS - handle streaming success logging in the _next_ object
            asyncio.create_task(
                _client_async_logging_helper(
                    logging_obj=logging_obj,
                    result=result,
                    start_time=start_time,
                    end_time=end_time,
                    is_completion_with_fallbacks=is_completion_with_fallbacks,
                )
            )
            logging_obj.handle_sync_success_callbacks_for_async_calls(
                result=result,
                start_time=start_time,
                end_time=end_time,
            )
            # REBUILD EMBEDDING CACHING
            if (
                isinstance(result, EmbeddingResponse)
                and _caching_handler_response.final_embedding_cached_response
                is not None
            ):
                return _llm_caching_handler._combine_cached_embedding_response_with_api_result(
                    _caching_handler_response=_caching_handler_response,
                    embedding_response=result,
                    start_time=start_time,
                    end_time=end_time,
                )

            update_response_metadata(
                result=result,
                logging_obj=logging_obj,
                model=model,
                kwargs=kwargs,
                start_time=start_time,
                end_time=end_time,
            )

            return result
        except Exception as e:
            traceback_exception = traceback.format_exc()
            end_time = datetime.datetime.now()
            if logging_obj:
                try:
                    logging_obj.failure_handler(
                        e, traceback_exception, start_time, end_time
                    )  # DO NOT MAKE THREADED - router retry fallback relies on this!
                except Exception as e:
                    raise e
                try:
                    await logging_obj.async_failure_handler(
                        e, traceback_exception, start_time, end_time
                    )
                except Exception as e:
                    raise e

            call_type = original_function.__name__
            num_retries, kwargs = _get_wrapper_num_retries(kwargs=kwargs, exception=e)
            if call_type == CallTypes.acompletion.value:
                context_window_fallback_dict = kwargs.get(
                    "context_window_fallback_dict", {}
                )

                _is_litellm_router_call = "model_group" in kwargs.get(
                    "metadata", {}
                )  # check if call from litellm.router/proxy

                if (
                    num_retries and not _is_litellm_router_call
                ):  # only enter this if call is not from litellm router/proxy. router has it's own logic for retrying
                    try:
                        litellm.num_retries = (
                            None  # set retries to None to prevent infinite loops
                        )
                        kwargs["num_retries"] = num_retries
                        kwargs["original_function"] = original_function
                        if isinstance(
                            e, openai.RateLimitError
                        ):  # rate limiting specific error
                            kwargs["retry_strategy"] = "exponential_backoff_retry"
                        elif isinstance(e, openai.APIError):  # generic api error
                            kwargs["retry_strategy"] = "constant_retry"
                        return await litellm.acompletion_with_retries(*args, **kwargs)
                    except Exception:
                        pass
                elif (
                    isinstance(e, litellm.exceptions.ContextWindowExceededError)
                    and context_window_fallback_dict
                    and model in context_window_fallback_dict
                ):
                    if len(args) > 0:
                        args[0] = context_window_fallback_dict[model]  # type: ignore
                    else:
                        kwargs["model"] = context_window_fallback_dict[model]
                    return await original_function(*args, **kwargs)

            setattr(
                e, "num_retries", num_retries
            )  ## IMPORTANT: returns the deployment's num_retries to the router

            timeout = _get_wrapper_timeout(kwargs=kwargs, exception=e)
            setattr(e, "timeout", timeout)
            raise e

    is_coroutine = inspect.iscoroutinefunction(original_function)

    # Return the appropriate wrapper based on the original function type
    if is_coroutine:
        return wrapper_async
    else:
        return wrapper


def _is_async_request(
    kwargs: Optional[dict],
    is_pass_through: bool = False,
) -> bool:
    """
    Returns True if the call type is an internal async request.

    eg. litellm.acompletion, litellm.aimage_generation, litellm.acreate_batch, litellm._arealtime

    Args:
        kwargs (dict): The kwargs passed to the litellm function
        is_pass_through (bool): Whether the call is a pass-through call. By default all pass through calls are async.
    """
    if kwargs is None:
        return False
    if (
        kwargs.get("acompletion", False) is True
        or kwargs.get("aembedding", False) is True
        or kwargs.get("aimg_generation", False) is True
        or kwargs.get("amoderation", False) is True
        or kwargs.get("atext_completion", False) is True
        or kwargs.get("atranscription", False) is True
        or kwargs.get("arerank", False) is True
        or kwargs.get("_arealtime", False) is True
        or kwargs.get("acreate_batch", False) is True
        or kwargs.get("acreate_fine_tuning_job", False) is True
        or is_pass_through is True
    ):
        return True
    return False


def update_response_metadata(
    result: Any,
    logging_obj: LiteLLMLoggingObject,
    model: Optional[str],
    kwargs: dict,
    start_time: datetime.datetime,
    end_time: datetime.datetime,
) -> None:
    """
    Updates response metadata, adds the following:
        - response._hidden_params
        - response._hidden_params["litellm_overhead_time_ms"]
        - response.response_time_ms
    """
    if result is None:
        return

    metadata = ResponseMetadata(result)
    metadata.set_hidden_params(logging_obj=logging_obj, model=model, kwargs=kwargs)
    metadata.set_timing_metrics(
        start_time=start_time, end_time=end_time, logging_obj=logging_obj
    )
    metadata.apply()


def _select_tokenizer(
    model: str, custom_tokenizer: Optional[CustomHuggingfaceTokenizer] = None
):
    if custom_tokenizer is not None:
        _tokenizer = create_pretrained_tokenizer(
            identifier=custom_tokenizer["identifier"],
            revision=custom_tokenizer["revision"],
            auth_token=custom_tokenizer["auth_token"],
        )
        return _tokenizer
    return _select_tokenizer_helper(model=model)


@lru_cache(maxsize=DEFAULT_MAX_LRU_CACHE_SIZE)
def _select_tokenizer_helper(model: str) -> SelectTokenizerResponse:
    if litellm.disable_hf_tokenizer_download is True:
        return _return_openai_tokenizer(model)

    try:
        result = _return_huggingface_tokenizer(model)
        if result is not None:
            return result
    except Exception as e:
        verbose_logger.debug(f"Error selecting tokenizer: {e}")

    # default - tiktoken
    return _return_openai_tokenizer(model)


def _return_openai_tokenizer(model: str) -> SelectTokenizerResponse:
    return {"type": "openai_tokenizer", "tokenizer": encoding}


def _return_huggingface_tokenizer(model: str) -> Optional[SelectTokenizerResponse]:
    if model in litellm.cohere_models and "command-r" in model:
        # cohere
        cohere_tokenizer = Tokenizer.from_pretrained(
            "Xenova/c4ai-command-r-v01-tokenizer"
        )
        return {"type": "huggingface_tokenizer", "tokenizer": cohere_tokenizer}
    # anthropic
    elif model in litellm.anthropic_models and "claude-3" not in model:
        claude_tokenizer = Tokenizer.from_str(claude_json_str)
        return {"type": "huggingface_tokenizer", "tokenizer": claude_tokenizer}
    # llama2
    elif "llama-2" in model.lower() or "replicate" in model.lower():
        tokenizer = Tokenizer.from_pretrained("hf-internal-testing/llama-tokenizer")
        return {"type": "huggingface_tokenizer", "tokenizer": tokenizer}
    # llama3
    elif "llama-3" in model.lower():
        tokenizer = Tokenizer.from_pretrained("Xenova/llama-3-tokenizer")
        return {"type": "huggingface_tokenizer", "tokenizer": tokenizer}
    else:
        return None


def encode(model="", text="", custom_tokenizer: Optional[dict] = None):
    """
    Encodes the given text using the specified model.

    Args:
        model (str): The name of the model to use for tokenization.
        custom_tokenizer (Optional[dict]): A custom tokenizer created with the `create_pretrained_tokenizer` or `create_tokenizer` method. Must be a dictionary with a string value for `type` and Tokenizer for `tokenizer`. Default is None.
        text (str): The text to be encoded.

    Returns:
        enc: The encoded text.
    """
    tokenizer_json = custom_tokenizer or _select_tokenizer(model=model)
    if isinstance(tokenizer_json["tokenizer"], Encoding):
        enc = tokenizer_json["tokenizer"].encode(text, disallowed_special=())
    else:
        enc = tokenizer_json["tokenizer"].encode(text)
    return enc


def decode(model="", tokens: List[int] = [], custom_tokenizer: Optional[dict] = None):
    tokenizer_json = custom_tokenizer or _select_tokenizer(model=model)
    dec = tokenizer_json["tokenizer"].decode(tokens)
    return dec


def openai_token_counter(  # noqa: PLR0915
    messages: Optional[list] = None,
    model="gpt-3.5-turbo-0613",
    text: Optional[str] = None,
    is_tool_call: Optional[bool] = False,
    tools: Optional[List[ChatCompletionToolParam]] = None,
    tool_choice: Optional[ChatCompletionNamedToolChoiceParam] = None,
    count_response_tokens: Optional[
        bool
    ] = False,  # Flag passed from litellm.stream_chunk_builder, to indicate counting tokens for LLM Response. We need this because for LLM input we add +3 tokens per message - based on OpenAI's token counter
    use_default_image_token_count: Optional[bool] = False,
    default_token_count: Optional[int] = None,
):
    """
    Return the number of tokens used by a list of messages.

    Borrowed from https://github.com/openai/openai-cookbook/blob/main/examples/How_to_count_tokens_with_tiktoken.ipynb.
    """
    print_verbose(f"LiteLLM: Utils - Counting tokens for OpenAI model={model}")
    try:
        if "gpt-4o" in model:
            encoding = tiktoken.get_encoding("o200k_base")
        else:
            encoding = tiktoken.encoding_for_model(model)
    except KeyError:
        print_verbose("Warning: model not found. Using cl100k_base encoding.")
        encoding = tiktoken.get_encoding("cl100k_base")
    if model == "gpt-3.5-turbo-0301":
        tokens_per_message = (
            4  # every message follows <|start|>{role/name}\n{content}<|end|>\n
        )
        tokens_per_name = -1  # if there's a name, the role is omitted
    elif model in litellm.open_ai_chat_completion_models:
        tokens_per_message = 3
        tokens_per_name = 1
    elif model in litellm.azure_llms:
        tokens_per_message = 3
        tokens_per_name = 1
    else:
        raise NotImplementedError(
            f"""num_tokens_from_messages() is not implemented for model {model}. See https://github.com/openai/openai-python/blob/main/chatml.md for information on how messages are converted to tokens."""
        )
    num_tokens = 0
    includes_system_message = False

    if is_tool_call and text is not None:
        # if it's a tool call we assembled 'text' in token_counter()
        num_tokens = len(encoding.encode(text, disallowed_special=()))
    elif messages is not None:
        for message in messages:
            num_tokens += tokens_per_message
            if message.get("role", None) == "system":
                includes_system_message = True
            for key, value in message.items():
                if isinstance(value, str):
                    num_tokens += len(encoding.encode(value, disallowed_special=()))
                    if key == "name":
                        num_tokens += tokens_per_name
                elif isinstance(value, List):
                    text, num_tokens_from_list = _get_num_tokens_from_content_list(
                        content_list=value,
                        use_default_image_token_count=use_default_image_token_count,
                        default_token_count=default_token_count,
                    )
                    num_tokens += num_tokens_from_list
    elif text is not None and count_response_tokens is True:
        # This is the case where we need to count tokens for a streamed response. We should NOT add +3 tokens per message in this branch
        num_tokens = len(encoding.encode(text, disallowed_special=()))
        return num_tokens
    elif text is not None:
        num_tokens = len(encoding.encode(text, disallowed_special=()))
    num_tokens += 3  # every reply is primed with <|start|>assistant<|message|>

    if tools:
        num_tokens += len(encoding.encode(_format_function_definitions(tools)))
        num_tokens += 9  # Additional tokens for function definition of tools
    # If there's a system message and tools are present, subtract four tokens
    if tools and includes_system_message:
        num_tokens -= 4
    # If tool_choice is 'none', add one token.
    # If it's an object, add 4 + the number of tokens in the function name.
    # If it's undefined or 'auto', don't add anything.
    if tool_choice == "none":
        num_tokens += 1
    elif isinstance(tool_choice, dict):
        num_tokens += 7
        num_tokens += len(encoding.encode(tool_choice["function"]["name"]))

    return num_tokens


def create_pretrained_tokenizer(
    identifier: str, revision="main", auth_token: Optional[str] = None
):
    """
    Creates a tokenizer from an existing file on a HuggingFace repository to be used with `token_counter`.

    Args:
    identifier (str): The identifier of a Model on the Hugging Face Hub, that contains a tokenizer.json file
    revision (str, defaults to main): A branch or commit id
    auth_token (str, optional, defaults to None): An optional auth token used to access private repositories on the Hugging Face Hub

    Returns:
    dict: A dictionary with the tokenizer and its type.
    """

    try:
        tokenizer = Tokenizer.from_pretrained(
            identifier, revision=revision, auth_token=auth_token  # type: ignore
        )
    except Exception as e:
        verbose_logger.error(
            f"Error creating pretrained tokenizer: {e}. Defaulting to version without 'auth_token'."
        )
        tokenizer = Tokenizer.from_pretrained(identifier, revision=revision)
    return {"type": "huggingface_tokenizer", "tokenizer": tokenizer}


def create_tokenizer(json: str):
    """
    Creates a tokenizer from a valid JSON string for use with `token_counter`.

    Args:
    json (str): A valid JSON string representing a previously serialized tokenizer

    Returns:
    dict: A dictionary with the tokenizer and its type.
    """

    tokenizer = Tokenizer.from_str(json)
    return {"type": "huggingface_tokenizer", "tokenizer": tokenizer}


def _format_function_definitions(tools):
    """Formats tool definitions in the format that OpenAI appears to use.
    Based on https://github.com/forestwanglin/openai-java/blob/main/jtokkit/src/main/java/xyz/felh/openai/jtokkit/utils/TikTokenUtils.java
    """
    lines = []
    lines.append("namespace functions {")
    lines.append("")
    for tool in tools:
        function = tool.get("function")
        if function_description := function.get("description"):
            lines.append(f"// {function_description}")
        function_name = function.get("name")
        parameters = function.get("parameters", {})
        properties = parameters.get("properties")
        if properties and properties.keys():
            lines.append(f"type {function_name} = (_: {{")
            lines.append(_format_object_parameters(parameters, 0))
            lines.append("}) => any;")
        else:
            lines.append(f"type {function_name} = () => any;")
        lines.append("")
    lines.append("} // namespace functions")
    return "\n".join(lines)


def _format_object_parameters(parameters, indent):
    properties = parameters.get("properties")
    if not properties:
        return ""
    required_params = parameters.get("required", [])
    lines = []
    for key, props in properties.items():
        description = props.get("description")
        if description:
            lines.append(f"// {description}")
        question = "?"
        if required_params and key in required_params:
            question = ""
        lines.append(f"{key}{question}: {_format_type(props, indent)},")
    return "\n".join([" " * max(0, indent) + line for line in lines])


def _format_type(props, indent):
    type = props.get("type")
    if type == "string":
        if "enum" in props:
            return " | ".join([f'"{item}"' for item in props["enum"]])
        return "string"
    elif type == "array":
        # items is required, OpenAI throws an error if it's missing
        return f"{_format_type(props['items'], indent)}[]"
    elif type == "object":
        return f"{{\n{_format_object_parameters(props, indent + 2)}\n}}"
    elif type in ["integer", "number"]:
        if "enum" in props:
            return " | ".join([f'"{item}"' for item in props["enum"]])
        return "number"
    elif type == "boolean":
        return "boolean"
    elif type == "null":
        return "null"
    else:
        # This is a guess, as an empty string doesn't yield the expected token count
        return "any"


def _get_num_tokens_from_content_list(
    content_list: List[Dict[str, Any]],
    use_default_image_token_count: Optional[bool] = False,
    default_token_count: Optional[int] = None,
) -> Tuple[str, int]:
    """
    Get the number of tokens from a list of content.

    Returns:
        Tuple[str, int]: A tuple containing the text and the number of tokens.
    """
    try:
        num_tokens = 0
        text = ""
        for c in content_list:
            if c["type"] == "text":
                text += c["text"]
                num_tokens += len(encoding.encode(c["text"], disallowed_special=()))
            elif c["type"] == "image_url":
                if isinstance(c["image_url"], dict):
                    image_url_dict = c["image_url"]
                    detail = image_url_dict.get("detail", "auto")
                    url = image_url_dict.get("url")
                    num_tokens += calculate_img_tokens(
                        data=url,
                        mode=detail,
                        use_default_image_token_count=use_default_image_token_count
                        or False,
                    )
                elif isinstance(c["image_url"], str):
                    image_url_str = c["image_url"]
                    num_tokens += calculate_img_tokens(
                        data=image_url_str,
                        mode="auto",
                        use_default_image_token_count=use_default_image_token_count
                        or False,
                    )
        return text, num_tokens
    except Exception as e:
        if default_token_count is not None:
            return "", default_token_count
        raise ValueError(
            f"Error getting number of tokens from content list: {e}, default_token_count={default_token_count}"
        )


def token_counter(
    model="",
    custom_tokenizer: Optional[Union[dict, SelectTokenizerResponse]] = None,
    text: Optional[Union[str, List[str]]] = None,
    messages: Optional[List] = None,
    count_response_tokens: Optional[bool] = False,
    tools: Optional[List[ChatCompletionToolParam]] = None,
    tool_choice: Optional[ChatCompletionNamedToolChoiceParam] = None,
    use_default_image_token_count: Optional[bool] = False,
    default_token_count: Optional[int] = None,
) -> int:
    """
    Count the number of tokens in a given text using a specified model.

    Args:
    model (str): The name of the model to use for tokenization. Default is an empty string.
    custom_tokenizer (Optional[dict]): A custom tokenizer created with the `create_pretrained_tokenizer` or `create_tokenizer` method. Must be a dictionary with a string value for `type` and Tokenizer for `tokenizer`. Default is None.
    text (str): The raw text string to be passed to the model. Default is None.
    messages (Optional[List[Dict[str, str]]]): Alternative to passing in text. A list of dictionaries representing messages with "role" and "content" keys. Default is None.
    default_token_count (Optional[int]): The default number of tokens to return for a message block, if an error occurs. Default is None.

    Returns:
    int: The number of tokens in the text.
    """
    # use tiktoken, anthropic, cohere, llama2, or llama3's tokenizer depending on the model
    is_tool_call = False
    num_tokens = 0
    if text is None:
        if messages is not None:
            print_verbose(f"token_counter messages received: {messages}")
            text = ""
            for message in messages:
                if message.get("content", None) is not None:
                    content = message.get("content")
                    if isinstance(content, str):
                        text += message["content"]
                    elif isinstance(content, List):
                        text, num_tokens = _get_num_tokens_from_content_list(
                            content_list=content,
                            use_default_image_token_count=use_default_image_token_count,
                            default_token_count=default_token_count,
                        )
                if message.get("tool_calls"):
                    is_tool_call = True
                    for tool_call in message["tool_calls"]:
                        if "function" in tool_call:
                            function_arguments = tool_call["function"]["arguments"]
                            text = (
                                text if isinstance(text, str) else "".join(text or [])
                            ) + (str(function_arguments) if function_arguments else "")

        else:
            raise ValueError("text and messages cannot both be None")
    elif isinstance(text, List):
        text = "".join(t for t in text if isinstance(t, str))
    elif isinstance(text, str):
        count_response_tokens = True  # user just trying to count tokens for a text. don't add the chat_ml +3 tokens to this

    if model is not None or custom_tokenizer is not None:
        tokenizer_json = custom_tokenizer or _select_tokenizer(model=model)
        if tokenizer_json["type"] == "huggingface_tokenizer":
            enc = tokenizer_json["tokenizer"].encode(text)
            num_tokens = len(enc.ids)
        elif tokenizer_json["type"] == "openai_tokenizer":
            if (
                model in litellm.open_ai_chat_completion_models
                or model in litellm.azure_llms
            ):
                if model in litellm.azure_llms:
                    # azure llms use gpt-35-turbo instead of gpt-3.5-turbo 🙃
                    model = model.replace("-35", "-3.5")

                print_verbose(
                    f"Token Counter - using OpenAI token counter, for model={model}"
                )
                num_tokens = openai_token_counter(
                    text=text,  # type: ignore
                    model=model,
                    messages=messages,
                    is_tool_call=is_tool_call,
                    count_response_tokens=count_response_tokens,
                    tools=tools,
                    tool_choice=tool_choice,
                    use_default_image_token_count=use_default_image_token_count
                    or False,
                    default_token_count=default_token_count,
                )
            else:
                print_verbose(
                    f"Token Counter - using generic token counter, for model={model}"
                )
                num_tokens = openai_token_counter(
                    text=text,  # type: ignore
                    model="gpt-3.5-turbo",
                    messages=messages,
                    is_tool_call=is_tool_call,
                    count_response_tokens=count_response_tokens,
                    tools=tools,
                    tool_choice=tool_choice,
                    use_default_image_token_count=use_default_image_token_count
                    or False,
                    default_token_count=default_token_count,
                )
    else:
        num_tokens = len(encoding.encode(text, disallowed_special=()))  # type: ignore
    return num_tokens


def supports_httpx_timeout(custom_llm_provider: str) -> bool:
    """
    Helper function to know if a provider implementation supports httpx timeout
    """
    supported_providers = ["openai", "azure", "bedrock"]

    if custom_llm_provider in supported_providers:
        return True

    return False


def supports_system_messages(model: str, custom_llm_provider: Optional[str]) -> bool:
    """
    Check if the given model supports system messages and return a boolean value.

    Parameters:
    model (str): The model name to be checked.
    custom_llm_provider (str): The provider to be checked.

    Returns:
    bool: True if the model supports system messages, False otherwise.

    Raises:
    Exception: If the given model is not found in model_prices_and_context_window.json.
    """
    return _supports_factory(
        model=model,
        custom_llm_provider=custom_llm_provider,
        key="supports_system_messages",
    )


def supports_web_search(model: str, custom_llm_provider: Optional[str] = None) -> bool:
    """
    Check if the given model supports web search and return a boolean value.

    Parameters:
    model (str): The model name to be checked.
    custom_llm_provider (str): The provider to be checked.

    Returns:
    bool: True if the model supports web search, False otherwise.

    Raises:
    Exception: If the given model is not found in model_prices_and_context_window.json.
    """
    return _supports_factory(
        model=model,
        custom_llm_provider=custom_llm_provider,
        key="supports_web_search",
    )


def supports_native_streaming(model: str, custom_llm_provider: Optional[str]) -> bool:
    """
    Check if the given model supports native streaming and return a boolean value.

    Parameters:
    model (str): The model name to be checked.
    custom_llm_provider (str): The provider to be checked.

    Returns:
    bool: True if the model supports native streaming, False otherwise.

    Raises:
    Exception: If the given model is not found in model_prices_and_context_window.json.
    """
    try:
        model, custom_llm_provider, _, _ = litellm.get_llm_provider(
            model=model, custom_llm_provider=custom_llm_provider
        )

        model_info = _get_model_info_helper(
            model=model, custom_llm_provider=custom_llm_provider
        )
        supports_native_streaming = model_info.get("supports_native_streaming", True)
        if supports_native_streaming is None:
            supports_native_streaming = True
        return supports_native_streaming
    except Exception as e:
        verbose_logger.debug(
            f"Model not found or error in checking supports_native_streaming support. You passed model={model}, custom_llm_provider={custom_llm_provider}. Error: {str(e)}"
        )
        return False


def supports_response_schema(
    model: str, custom_llm_provider: Optional[str] = None
) -> bool:
    """
    Check if the given model + provider supports 'response_schema' as a param.

    Parameters:
    model (str): The model name to be checked.
    custom_llm_provider (str): The provider to be checked.

    Returns:
    bool: True if the model supports response_schema, False otherwise.

    Does not raise error. Defaults to 'False'. Outputs logging.error.
    """
    ## GET LLM PROVIDER ##
    try:
        model, custom_llm_provider, _, _ = get_llm_provider(
            model=model, custom_llm_provider=custom_llm_provider
        )
    except Exception as e:
        verbose_logger.debug(
            f"Model not found or error in checking response schema support. You passed model={model}, custom_llm_provider={custom_llm_provider}. Error: {str(e)}"
        )
        return False

    # providers that globally support response schema
    PROVIDERS_GLOBALLY_SUPPORT_RESPONSE_SCHEMA = [
        litellm.LlmProviders.PREDIBASE,
        litellm.LlmProviders.FIREWORKS_AI,
    ]

    if custom_llm_provider in PROVIDERS_GLOBALLY_SUPPORT_RESPONSE_SCHEMA:
        return True
    return _supports_factory(
        model=model,
        custom_llm_provider=custom_llm_provider,
        key="supports_response_schema",
    )


def supports_parallel_function_calling(
    model: str, custom_llm_provider: Optional[str] = None
) -> bool:
    """
    Check if the given model supports parallel tool calls and return a boolean value.
    """
    return _supports_factory(
        model=model,
        custom_llm_provider=custom_llm_provider,
        key="supports_parallel_function_calling",
    )


def supports_function_calling(
    model: str, custom_llm_provider: Optional[str] = None
) -> bool:
    """
    Check if the given model supports function calling and return a boolean value.

    Parameters:
    model (str): The model name to be checked.
    custom_llm_provider (Optional[str]): The provider to be checked.

    Returns:
    bool: True if the model supports function calling, False otherwise.

    Raises:
    Exception: If the given model is not found or there's an error in retrieval.
    """
    return _supports_factory(
        model=model,
        custom_llm_provider=custom_llm_provider,
        key="supports_function_calling",
    )


def supports_tool_choice(model: str, custom_llm_provider: Optional[str] = None) -> bool:
    """
    Check if the given model supports `tool_choice` and return a boolean value.
    """
    return _supports_factory(
        model=model, custom_llm_provider=custom_llm_provider, key="supports_tool_choice"
    )


def _supports_factory(model: str, custom_llm_provider: Optional[str], key: str) -> bool:
    """
    Check if the given model supports function calling and return a boolean value.

    Parameters:
    model (str): The model name to be checked.
    custom_llm_provider (Optional[str]): The provider to be checked.

    Returns:
    bool: True if the model supports function calling, False otherwise.

    Raises:
    Exception: If the given model is not found or there's an error in retrieval.
    """
    try:
        model, custom_llm_provider, _, _ = litellm.get_llm_provider(
            model=model, custom_llm_provider=custom_llm_provider
        )

        model_info = _get_model_info_helper(
            model=model, custom_llm_provider=custom_llm_provider
        )

        if model_info.get(key, False) is True:
            return True
        return False
    except Exception as e:
        verbose_logger.debug(
            f"Model not found or error in checking {key} support. You passed model={model}, custom_llm_provider={custom_llm_provider}. Error: {str(e)}"
        )

        provider_info = get_provider_info(
            model=model, custom_llm_provider=custom_llm_provider
        )

        if provider_info is not None and provider_info.get(key, False) is True:
            return True
        return False


def supports_audio_input(model: str, custom_llm_provider: Optional[str] = None) -> bool:
    """Check if a given model supports audio input in a chat completion call"""
    return _supports_factory(
        model=model, custom_llm_provider=custom_llm_provider, key="supports_audio_input"
    )


def supports_pdf_input(model: str, custom_llm_provider: Optional[str] = None) -> bool:
    """Check if a given model supports pdf input in a chat completion call"""
    return _supports_factory(
        model=model, custom_llm_provider=custom_llm_provider, key="supports_pdf_input"
    )


def supports_audio_output(
    model: str, custom_llm_provider: Optional[str] = None
) -> bool:
    """Check if a given model supports audio output in a chat completion call"""
    return _supports_factory(
        model=model, custom_llm_provider=custom_llm_provider, key="supports_audio_input"
    )


def supports_prompt_caching(
    model: str, custom_llm_provider: Optional[str] = None
) -> bool:
    """
    Check if the given model supports prompt caching and return a boolean value.

    Parameters:
    model (str): The model name to be checked.
    custom_llm_provider (Optional[str]): The provider to be checked.

    Returns:
    bool: True if the model supports prompt caching, False otherwise.

    Raises:
    Exception: If the given model is not found or there's an error in retrieval.
    """
    return _supports_factory(
        model=model,
        custom_llm_provider=custom_llm_provider,
        key="supports_prompt_caching",
    )


def supports_vision(model: str, custom_llm_provider: Optional[str] = None) -> bool:
    """
    Check if the given model supports vision and return a boolean value.

    Parameters:
    model (str): The model name to be checked.
    custom_llm_provider (Optional[str]): The provider to be checked.

    Returns:
    bool: True if the model supports vision, False otherwise.
    """
    return _supports_factory(
        model=model,
        custom_llm_provider=custom_llm_provider,
        key="supports_vision",
    )


def supports_reasoning(model: str, custom_llm_provider: Optional[str] = None) -> bool:
    """
    Check if the given model supports reasoning and return a boolean value.
    """
    return _supports_factory(
        model=model, custom_llm_provider=custom_llm_provider, key="supports_reasoning"
    )


def supports_embedding_image_input(
    model: str, custom_llm_provider: Optional[str] = None
) -> bool:
    """
    Check if the given model supports embedding image input and return a boolean value.
    """
    return _supports_factory(
        model=model,
        custom_llm_provider=custom_llm_provider,
        key="supports_embedding_image_input",
    )


####### HELPER FUNCTIONS ################
def _update_dictionary(existing_dict: Dict, new_dict: dict) -> dict:
    for k, v in new_dict.items():
        if v is not None:
            existing_dict[k] = v

    return existing_dict


def register_model(model_cost: Union[str, dict]):  # noqa: PLR0915
    """
    Register new / Override existing models (and their pricing) to specific providers.
    Provide EITHER a model cost dictionary or a url to a hosted json blob
    Example usage:
    model_cost_dict = {
        "gpt-4": {
            "max_tokens": 8192,
            "input_cost_per_token": 0.00003,
            "output_cost_per_token": 0.00006,
            "litellm_provider": "openai",
            "mode": "chat"
        },
    }
    """

    loaded_model_cost = {}
    if isinstance(model_cost, dict):
        loaded_model_cost = model_cost
    elif isinstance(model_cost, str):
        loaded_model_cost = litellm.get_model_cost_map(url=model_cost)

    for key, value in loaded_model_cost.items():
        ## get model info ##
        try:
            existing_model: dict = cast(dict, get_model_info(model=key))
            model_cost_key = existing_model["key"]
        except Exception:
            existing_model = {}
            model_cost_key = key
        ## override / add new keys to the existing model cost dictionary
        updated_dictionary = _update_dictionary(existing_model, value)
        litellm.model_cost.setdefault(model_cost_key, {}).update(updated_dictionary)
        verbose_logger.debug(
            f"added/updated model={model_cost_key} in litellm.model_cost: {model_cost_key}"
        )
        # add new model names to provider lists
        if value.get("litellm_provider") == "openai":
            if key not in litellm.open_ai_chat_completion_models:
                litellm.open_ai_chat_completion_models.append(key)
        elif value.get("litellm_provider") == "text-completion-openai":
            if key not in litellm.open_ai_text_completion_models:
                litellm.open_ai_text_completion_models.append(key)
        elif value.get("litellm_provider") == "cohere":
            if key not in litellm.cohere_models:
                litellm.cohere_models.append(key)
        elif value.get("litellm_provider") == "anthropic":
            if key not in litellm.anthropic_models:
                litellm.anthropic_models.append(key)
        elif value.get("litellm_provider") == "openrouter":
            split_string = key.split("/", 1)
            if key not in litellm.openrouter_models:
                litellm.openrouter_models.append(split_string[1])
        elif value.get("litellm_provider") == "vertex_ai-text-models":
            if key not in litellm.vertex_text_models:
                litellm.vertex_text_models.append(key)
        elif value.get("litellm_provider") == "vertex_ai-code-text-models":
            if key not in litellm.vertex_code_text_models:
                litellm.vertex_code_text_models.append(key)
        elif value.get("litellm_provider") == "vertex_ai-chat-models":
            if key not in litellm.vertex_chat_models:
                litellm.vertex_chat_models.append(key)
        elif value.get("litellm_provider") == "vertex_ai-code-chat-models":
            if key not in litellm.vertex_code_chat_models:
                litellm.vertex_code_chat_models.append(key)
        elif value.get("litellm_provider") == "ai21":
            if key not in litellm.ai21_models:
                litellm.ai21_models.append(key)
        elif value.get("litellm_provider") == "nlp_cloud":
            if key not in litellm.nlp_cloud_models:
                litellm.nlp_cloud_models.append(key)
        elif value.get("litellm_provider") == "aleph_alpha":
            if key not in litellm.aleph_alpha_models:
                litellm.aleph_alpha_models.append(key)
        elif value.get("litellm_provider") == "bedrock":
            if key not in litellm.bedrock_models:
                litellm.bedrock_models.append(key)
    return model_cost


def _should_drop_param(k, additional_drop_params) -> bool:
    if (
        additional_drop_params is not None
        and isinstance(additional_drop_params, list)
        and k in additional_drop_params
    ):
        return True  # allow user to drop specific params for a model - e.g. vllm - logit bias

    return False


def _get_non_default_params(
    passed_params: dict, default_params: dict, additional_drop_params: Optional[bool]
) -> dict:
    non_default_params = {}
    for k, v in passed_params.items():
        if (
            k in default_params
            and v != default_params[k]
            and _should_drop_param(k=k, additional_drop_params=additional_drop_params)
            is False
        ):
            non_default_params[k] = v

    return non_default_params


def get_optional_params_transcription(
    model: str,
    language: Optional[str] = None,
    prompt: Optional[str] = None,
    response_format: Optional[str] = None,
    temperature: Optional[int] = None,
    timestamp_granularities: Optional[List[Literal["word", "segment"]]] = None,
    custom_llm_provider: Optional[str] = None,
    drop_params: Optional[bool] = None,
    **kwargs,
):
    # retrieve all parameters passed to the function
    passed_params = locals()
    custom_llm_provider = passed_params.pop("custom_llm_provider")
    drop_params = passed_params.pop("drop_params")
    special_params = passed_params.pop("kwargs")
    for k, v in special_params.items():
        passed_params[k] = v

    default_params = {
        "language": None,
        "prompt": None,
        "response_format": None,
        "temperature": None,  # openai defaults this to 0
    }

    non_default_params = {
        k: v
        for k, v in passed_params.items()
        if (k in default_params and v != default_params[k])
    }
    optional_params = {}

    ## raise exception if non-default value passed for non-openai/azure embedding calls
    def _check_valid_arg(supported_params):
        if len(non_default_params.keys()) > 0:
            keys = list(non_default_params.keys())
            for k in keys:
                if (
                    drop_params is True or litellm.drop_params is True
                ) and k not in supported_params:  # drop the unsupported non-default values
                    non_default_params.pop(k, None)
                elif k not in supported_params:
                    raise UnsupportedParamsError(
                        status_code=500,
                        message=f"Setting user/encoding format is not supported by {custom_llm_provider}. To drop it from the call, set `litellm.drop_params = True`.",
                    )
            return non_default_params

    provider_config: Optional[BaseAudioTranscriptionConfig] = None
    if custom_llm_provider is not None:
        provider_config = ProviderConfigManager.get_provider_audio_transcription_config(
            model=model,
            provider=LlmProviders(custom_llm_provider),
        )

    if custom_llm_provider == "openai" or custom_llm_provider == "azure":
        optional_params = non_default_params
    elif custom_llm_provider == "groq":
        supported_params = litellm.GroqSTTConfig().get_supported_openai_params_stt()
        _check_valid_arg(supported_params=supported_params)
        optional_params = litellm.GroqSTTConfig().map_openai_params_stt(
            non_default_params=non_default_params,
            optional_params=optional_params,
            model=model,
            drop_params=drop_params if drop_params is not None else False,
        )
    elif provider_config is not None:  # handles fireworks ai, and any future providers
        supported_params = provider_config.get_supported_openai_params(model=model)
        _check_valid_arg(supported_params=supported_params)
        optional_params = provider_config.map_openai_params(
            non_default_params=non_default_params,
            optional_params=optional_params,
            model=model,
            drop_params=drop_params if drop_params is not None else False,
        )
    for k in passed_params.keys():  # pass additional kwargs without modification
        if k not in default_params.keys():
            optional_params[k] = passed_params[k]
    return optional_params


def get_optional_params_image_gen(
    model: Optional[str] = None,
    n: Optional[int] = None,
    quality: Optional[str] = None,
    response_format: Optional[str] = None,
    size: Optional[str] = None,
    style: Optional[str] = None,
    user: Optional[str] = None,
    custom_llm_provider: Optional[str] = None,
    additional_drop_params: Optional[bool] = None,
    **kwargs,
):
    # retrieve all parameters passed to the function
    passed_params = locals()
    model = passed_params.pop("model", None)
    custom_llm_provider = passed_params.pop("custom_llm_provider")
    additional_drop_params = passed_params.pop("additional_drop_params", None)
    special_params = passed_params.pop("kwargs")
    for k, v in special_params.items():
        if k.startswith("aws_") and (
            custom_llm_provider != "bedrock" and custom_llm_provider != "sagemaker"
        ):  # allow dynamically setting boto3 init logic
            continue
        elif k == "hf_model_name" and custom_llm_provider != "sagemaker":
            continue
        elif (
            k.startswith("vertex_")
            and custom_llm_provider != "vertex_ai"
            and custom_llm_provider != "vertex_ai_beta"
        ):  # allow dynamically setting vertex ai init logic
            continue
        passed_params[k] = v

    default_params = {
        "n": None,
        "quality": None,
        "response_format": None,
        "size": None,
        "style": None,
        "user": None,
    }

    non_default_params = _get_non_default_params(
        passed_params=passed_params,
        default_params=default_params,
        additional_drop_params=additional_drop_params,
    )
    optional_params = {}

    ## raise exception if non-default value passed for non-openai/azure embedding calls
    def _check_valid_arg(supported_params):
        if len(non_default_params.keys()) > 0:
            keys = list(non_default_params.keys())
            for k in keys:
                if (
                    litellm.drop_params is True and k not in supported_params
                ):  # drop the unsupported non-default values
                    non_default_params.pop(k, None)
                elif k not in supported_params:
                    raise UnsupportedParamsError(
                        status_code=500,
                        message=f"Setting `{k}` is not supported by {custom_llm_provider}. To drop it from the call, set `litellm.drop_params = True`.",
                    )
            return non_default_params

    if (
        custom_llm_provider == "openai"
        or custom_llm_provider == "azure"
        or custom_llm_provider in litellm.openai_compatible_providers
    ):
        optional_params = non_default_params
    elif custom_llm_provider == "bedrock":
        # use stability3 config class if model is a stability3 model
        config_class = (
            litellm.AmazonStability3Config
            if litellm.AmazonStability3Config._is_stability_3_model(model=model)
            else (
                litellm.AmazonNovaCanvasConfig
                if litellm.AmazonNovaCanvasConfig._is_nova_model(model=model)
                else litellm.AmazonStabilityConfig
            )
        )
        supported_params = config_class.get_supported_openai_params(model=model)
        _check_valid_arg(supported_params=supported_params)
        optional_params = config_class.map_openai_params(
            non_default_params=non_default_params, optional_params={}
        )
    elif custom_llm_provider == "vertex_ai":
        supported_params = ["n"]
        """
        All params here: https://console.cloud.google.com/vertex-ai/publishers/google/model-garden/imagegeneration?project=adroit-crow-413218
        """
        _check_valid_arg(supported_params=supported_params)
        if n is not None:
            optional_params["sampleCount"] = int(n)

    for k in passed_params.keys():
        if k not in default_params.keys():
            optional_params[k] = passed_params[k]
    return optional_params


def get_optional_params_embeddings(  # noqa: PLR0915
    # 2 optional params
    model: str,
    user: Optional[str] = None,
    encoding_format: Optional[str] = None,
    dimensions: Optional[int] = None,
    custom_llm_provider="",
    drop_params: Optional[bool] = None,
    additional_drop_params: Optional[bool] = None,
    **kwargs,
):
    # retrieve all parameters passed to the function
    passed_params = locals()
    custom_llm_provider = passed_params.pop("custom_llm_provider", None)
    special_params = passed_params.pop("kwargs")
    for k, v in special_params.items():
        passed_params[k] = v

    drop_params = passed_params.pop("drop_params", None)
    additional_drop_params = passed_params.pop("additional_drop_params", None)

    default_params = {"user": None, "encoding_format": None, "dimensions": None}

    def _check_valid_arg(supported_params: Optional[list]):
        if supported_params is None:
            return
        unsupported_params = {}
        for k in non_default_params.keys():
            if k not in supported_params:
                unsupported_params[k] = non_default_params[k]
        if unsupported_params:
            if litellm.drop_params is True or (
                drop_params is not None and drop_params is True
            ):
                pass
            else:
                raise UnsupportedParamsError(
                    status_code=500,
                    message=f"{custom_llm_provider} does not support parameters: {unsupported_params}, for model={model}. To drop these, set `litellm.drop_params=True` or for proxy:\n\n`litellm_settings:\n drop_params: true`\n",
                )

    non_default_params = _get_non_default_params(
        passed_params=passed_params,
        default_params=default_params,
        additional_drop_params=additional_drop_params,
    )
    ## raise exception if non-default value passed for non-openai/azure embedding calls
    if custom_llm_provider == "openai":
        # 'dimensions` is only supported in `text-embedding-3` and later models

        if (
            model is not None
            and "text-embedding-3" not in model
            and "dimensions" in non_default_params.keys()
        ):
            raise UnsupportedParamsError(
                status_code=500,
                message="Setting dimensions is not supported for OpenAI `text-embedding-3` and later models. To drop it from the call, set `litellm.drop_params = True`.",
            )
    elif custom_llm_provider == "triton":
        supported_params = get_supported_openai_params(
            model=model,
            custom_llm_provider=custom_llm_provider,
            request_type="embeddings",
        )
        _check_valid_arg(supported_params=supported_params)
        optional_params = litellm.TritonEmbeddingConfig().map_openai_params(
            non_default_params=non_default_params,
            optional_params={},
            model=model,
            drop_params=drop_params if drop_params is not None else False,
        )
        final_params = {**optional_params, **kwargs}
        return final_params
    elif custom_llm_provider == "databricks":
        supported_params = get_supported_openai_params(
            model=model or "",
            custom_llm_provider="databricks",
            request_type="embeddings",
        )
        _check_valid_arg(supported_params=supported_params)
        optional_params = litellm.DatabricksEmbeddingConfig().map_openai_params(
            non_default_params=non_default_params, optional_params={}
        )
        final_params = {**optional_params, **kwargs}
        return final_params
    elif custom_llm_provider == "nvidia_nim":
        supported_params = get_supported_openai_params(
            model=model or "",
            custom_llm_provider="nvidia_nim",
            request_type="embeddings",
        )
        _check_valid_arg(supported_params=supported_params)
        optional_params = litellm.nvidiaNimEmbeddingConfig.map_openai_params(
            non_default_params=non_default_params, optional_params={}, kwargs=kwargs
        )
        return optional_params
    elif custom_llm_provider == "vertex_ai" or custom_llm_provider == "gemini":
        supported_params = get_supported_openai_params(
            model=model,
            custom_llm_provider="vertex_ai",
            request_type="embeddings",
        )
        _check_valid_arg(supported_params=supported_params)
        (
            optional_params,
            kwargs,
        ) = litellm.VertexAITextEmbeddingConfig().map_openai_params(
            non_default_params=non_default_params, optional_params={}, kwargs=kwargs
        )
        final_params = {**optional_params, **kwargs}
        return final_params
    elif custom_llm_provider == "lm_studio":
        supported_params = (
            litellm.LmStudioEmbeddingConfig().get_supported_openai_params()
        )
        _check_valid_arg(supported_params=supported_params)
        optional_params = litellm.LmStudioEmbeddingConfig().map_openai_params(
            non_default_params=non_default_params, optional_params={}
        )
        final_params = {**optional_params, **kwargs}
        return final_params
    elif custom_llm_provider == "bedrock":
        # if dimensions is in non_default_params -> pass it for model=bedrock/amazon.titan-embed-text-v2
        if "amazon.titan-embed-text-v1" in model:
            object: Any = litellm.AmazonTitanG1Config()
        elif "amazon.titan-embed-image-v1" in model:
            object = litellm.AmazonTitanMultimodalEmbeddingG1Config()
        elif "amazon.titan-embed-text-v2:0" in model:
            object = litellm.AmazonTitanV2Config()
        elif "cohere.embed-multilingual-v3" in model:
            object = litellm.BedrockCohereEmbeddingConfig()
        else:  # unmapped model
            supported_params = []
            _check_valid_arg(supported_params=supported_params)
            final_params = {**kwargs}
            return final_params

        supported_params = object.get_supported_openai_params()
        _check_valid_arg(supported_params=supported_params)
        optional_params = object.map_openai_params(
            non_default_params=non_default_params, optional_params={}
        )
        final_params = {**optional_params, **kwargs}
        return final_params
    elif custom_llm_provider == "mistral":
        supported_params = get_supported_openai_params(
            model=model,
            custom_llm_provider="mistral",
            request_type="embeddings",
        )
        _check_valid_arg(supported_params=supported_params)
        optional_params = litellm.MistralEmbeddingConfig().map_openai_params(
            non_default_params=non_default_params, optional_params={}
        )
        final_params = {**optional_params, **kwargs}
        return final_params
    elif custom_llm_provider == "jina_ai":
        supported_params = get_supported_openai_params(
            model=model,
            custom_llm_provider="jina_ai",
            request_type="embeddings",
        )
        _check_valid_arg(supported_params=supported_params)
        optional_params = litellm.JinaAIEmbeddingConfig().map_openai_params(
            non_default_params=non_default_params, optional_params={}
        )
        final_params = {**optional_params, **kwargs}
        return final_params
    elif custom_llm_provider == "bitdeerai":
        supported_params = get_supported_openai_params(
            model=model,
            custom_llm_provider="bitdeerai",
            request_type="embeddings",
        )
        _check_valid_arg(supported_params=supported_params)
        optional_params = litellm.BitdeerAIEmbeddingConfig().map_openai_params(
            non_default_params=non_default_params,
            optional_params={},
            model=model,
             drop_params=drop_params if drop_params is not None else False,
        )
        final_params = {**optional_params, **kwargs}
        return final_params
    elif custom_llm_provider == "voyage":
        supported_params = get_supported_openai_params(
            model=model,
            custom_llm_provider="voyage",
            request_type="embeddings",
        )
        _check_valid_arg(supported_params=supported_params)
        optional_params = litellm.VoyageEmbeddingConfig().map_openai_params(
            non_default_params=non_default_params,
            optional_params={},
            model=model,
            drop_params=drop_params if drop_params is not None else False,
        )
        final_params = {**optional_params, **kwargs}
        return final_params
    elif custom_llm_provider == "infinity":
        supported_params = get_supported_openai_params(
            model=model,
            custom_llm_provider="infinity",
            request_type="embeddings",
        )
        _check_valid_arg(supported_params=supported_params)
        optional_params = litellm.InfinityEmbeddingConfig().map_openai_params(
            non_default_params=non_default_params,
            optional_params={},
            model=model,
            drop_params=drop_params if drop_params is not None else False,
        )
        final_params = {**optional_params, **kwargs}
        return final_params
    elif custom_llm_provider == "fireworks_ai":
        supported_params = get_supported_openai_params(
            model=model,
            custom_llm_provider="fireworks_ai",
            request_type="embeddings",
        )
        _check_valid_arg(supported_params=supported_params)
        optional_params = litellm.FireworksAIEmbeddingConfig().map_openai_params(
            non_default_params=non_default_params, optional_params={}, model=model
        )
        final_params = {**optional_params, **kwargs}
        return final_params

    elif (
        custom_llm_provider != "openai"
        and custom_llm_provider != "azure"
        and custom_llm_provider not in litellm.openai_compatible_providers
    ):
        if len(non_default_params.keys()) > 0:
            if (
                litellm.drop_params is True or drop_params is True
            ):  # drop the unsupported non-default values
                keys = list(non_default_params.keys())
                for k in keys:
                    non_default_params.pop(k, None)
            else:
                raise UnsupportedParamsError(
                    status_code=500,
                    message=f"Setting {non_default_params} is not supported by {custom_llm_provider}. To drop it from the call, set `litellm.drop_params = True`.",
                )
    final_params = {**non_default_params, **kwargs}
    return final_params


def _remove_additional_properties(schema):
    """
    clean out 'additionalProperties = False'. Causes vertexai/gemini OpenAI API Schema errors - https://github.com/langchain-ai/langchainjs/issues/5240

    Relevant Issues: https://github.com/BerriAI/litellm/issues/6136, https://github.com/BerriAI/litellm/issues/6088
    """
    if isinstance(schema, dict):
        # Remove the 'additionalProperties' key if it exists and is set to False
        if "additionalProperties" in schema and schema["additionalProperties"] is False:
            del schema["additionalProperties"]

        # Recursively process all dictionary values
        for key, value in schema.items():
            _remove_additional_properties(value)

    elif isinstance(schema, list):
        # Recursively process all items in the list
        for item in schema:
            _remove_additional_properties(item)

    return schema


def _remove_strict_from_schema(schema):
    """
    Relevant Issues: https://github.com/BerriAI/litellm/issues/6136, https://github.com/BerriAI/litellm/issues/6088
    """
    if isinstance(schema, dict):
        # Remove the 'additionalProperties' key if it exists and is set to False
        if "strict" in schema:
            del schema["strict"]

        # Recursively process all dictionary values
        for key, value in schema.items():
            _remove_strict_from_schema(value)

    elif isinstance(schema, list):
        # Recursively process all items in the list
        for item in schema:
            _remove_strict_from_schema(item)

    return schema


def _remove_unsupported_params(
    non_default_params: dict, supported_openai_params: Optional[List[str]]
) -> dict:
    """
    Remove unsupported params from non_default_params
    """
    remove_keys = []
    if supported_openai_params is None:
        return {}  # no supported params, so no optional openai params to send
    for param in non_default_params.keys():
        if param not in supported_openai_params:
            remove_keys.append(param)
    for key in remove_keys:
        non_default_params.pop(key, None)
    return non_default_params


def get_optional_params(  # noqa: PLR0915
    # use the openai defaults
    # https://platform.openai.com/docs/api-reference/chat/create
    model: str,
    functions=None,
    function_call=None,
    temperature=None,
    top_p=None,
    n=None,
    stream=False,
    stream_options=None,
    stop=None,
    max_tokens=None,
    max_completion_tokens=None,
    modalities=None,
    prediction=None,
    audio=None,
    presence_penalty=None,
    frequency_penalty=None,
    logit_bias=None,
    user=None,
    custom_llm_provider="",
    response_format=None,
    seed=None,
    tools=None,
    tool_choice=None,
    max_retries=None,
    logprobs=None,
    top_logprobs=None,
    extra_headers=None,
    api_version=None,
    parallel_tool_calls=None,
    drop_params=None,
    allowed_openai_params: Optional[List[str]] = None,
    reasoning_effort=None,
    additional_drop_params=None,
    messages: Optional[List[AllMessageValues]] = None,
    thinking: Optional[AnthropicThinkingParam] = None,
    **kwargs,
):
    # retrieve all parameters passed to the function
    passed_params = locals().copy()
    special_params = passed_params.pop("kwargs")
    for k, v in special_params.items():
        if k.startswith("aws_") and (
            custom_llm_provider != "bedrock" and custom_llm_provider != "sagemaker"
        ):  # allow dynamically setting boto3 init logic
            continue
        elif k == "hf_model_name" and custom_llm_provider != "sagemaker":
            continue
        elif (
            k.startswith("vertex_")
            and custom_llm_provider != "vertex_ai"
            and custom_llm_provider != "vertex_ai_beta"
        ):  # allow dynamically setting vertex ai init logic
            continue
        passed_params[k] = v

    optional_params: Dict = {}

    common_auth_dict = litellm.common_cloud_provider_auth_params
    if custom_llm_provider in common_auth_dict["providers"]:
        """
        Check if params = ["project", "region_name", "token"]
        and correctly translate for = ["azure", "vertex_ai", "watsonx", "aws"]
        """
        if custom_llm_provider == "azure":
            optional_params = litellm.AzureOpenAIConfig().map_special_auth_params(
                non_default_params=passed_params, optional_params=optional_params
            )
        elif custom_llm_provider == "bedrock":
            optional_params = (
                litellm.AmazonBedrockGlobalConfig().map_special_auth_params(
                    non_default_params=passed_params, optional_params=optional_params
                )
            )
        elif (
            custom_llm_provider == "vertex_ai"
            or custom_llm_provider == "vertex_ai_beta"
        ):
            optional_params = litellm.VertexAIConfig().map_special_auth_params(
                non_default_params=passed_params, optional_params=optional_params
            )
        elif custom_llm_provider == "watsonx":
            optional_params = litellm.IBMWatsonXAIConfig().map_special_auth_params(
                non_default_params=passed_params, optional_params=optional_params
            )

    default_params = {
        "functions": None,
        "function_call": None,
        "temperature": None,
        "top_p": None,
        "n": None,
        "stream": None,
        "stream_options": None,
        "stop": None,
        "max_tokens": None,
        "max_completion_tokens": None,
        "modalities": None,
        "prediction": None,
        "audio": None,
        "presence_penalty": None,
        "frequency_penalty": None,
        "logit_bias": None,
        "user": None,
        "model": None,
        "custom_llm_provider": "",
        "response_format": None,
        "seed": None,
        "tools": None,
        "tool_choice": None,
        "max_retries": None,
        "logprobs": None,
        "top_logprobs": None,
        "extra_headers": None,
        "api_version": None,
        "parallel_tool_calls": None,
        "drop_params": None,
        "allowed_openai_params": None,
        "additional_drop_params": None,
        "messages": None,
        "reasoning_effort": None,
        "thinking": None,
    }

    # filter out those parameters that were passed with non-default values

    non_default_params = {
        k: v
        for k, v in passed_params.items()
        if (
            k != "model"
            and k != "custom_llm_provider"
            and k != "api_version"
            and k != "drop_params"
            and k != "allowed_openai_params"
            and k != "additional_drop_params"
            and k != "messages"
            and k in default_params
            and v != default_params[k]
            and _should_drop_param(k=k, additional_drop_params=additional_drop_params)
            is False
        )
    }

    ## raise exception if function calling passed in for a provider that doesn't support it
    if (
        "functions" in non_default_params
        or "function_call" in non_default_params
        or "tools" in non_default_params
    ):
        if (
            custom_llm_provider == "ollama"
            and custom_llm_provider != "text-completion-openai"
            and custom_llm_provider != "azure"
            and custom_llm_provider != "vertex_ai"
            and custom_llm_provider != "anyscale"
            and custom_llm_provider != "together_ai"
            and custom_llm_provider != "groq"
            and custom_llm_provider != "nvidia_nim"
            and custom_llm_provider != "cerebras"
            and custom_llm_provider != "xai"
            and custom_llm_provider != "ai21_chat"
            and custom_llm_provider != "volcengine"
            and custom_llm_provider != "deepseek"
            and custom_llm_provider != "codestral"
            and custom_llm_provider != "mistral"
            and custom_llm_provider != "anthropic"
            and custom_llm_provider != "cohere_chat"
            and custom_llm_provider != "cohere"
            and custom_llm_provider != "bedrock"
            and custom_llm_provider != "ollama_chat"
            and custom_llm_provider != "openrouter"
            and custom_llm_provider != "bitdeerai"
            and custom_llm_provider not in litellm.openai_compatible_providers
        ):
            if custom_llm_provider == "ollama":
                # ollama actually supports json output
                optional_params["format"] = "json"
                litellm.add_function_to_prompt = (
                    True  # so that main.py adds the function call to the prompt
                )
                if "tools" in non_default_params:
                    optional_params["functions_unsupported_model"] = (
                        non_default_params.pop("tools")
                    )
                    non_default_params.pop(
                        "tool_choice", None
                    )  # causes ollama requests to hang
                elif "functions" in non_default_params:
                    optional_params["functions_unsupported_model"] = (
                        non_default_params.pop("functions")
                    )
            elif (
                litellm.add_function_to_prompt
            ):  # if user opts to add it to prompt instead
                optional_params["functions_unsupported_model"] = non_default_params.pop(
                    "tools", non_default_params.pop("functions", None)
                )
            else:
                raise UnsupportedParamsError(
                    status_code=500,
                    message=f"Function calling is not supported by {custom_llm_provider}.",
                )

    provider_config: Optional[BaseConfig] = None
    if custom_llm_provider is not None and custom_llm_provider in [
        provider.value for provider in LlmProviders
    ]:
        provider_config = ProviderConfigManager.get_provider_chat_config(
            model=model, provider=LlmProviders(custom_llm_provider)
        )

    if "response_format" in non_default_params:
        if provider_config is not None:
            non_default_params["response_format"] = (
                provider_config.get_json_schema_from_pydantic_object(
                    response_format=non_default_params["response_format"]
                )
            )
        else:
            non_default_params["response_format"] = type_to_response_format_param(
                response_format=non_default_params["response_format"]
            )

    if "tools" in non_default_params and isinstance(
        non_default_params, list
    ):  # fixes https://github.com/BerriAI/litellm/issues/4933
        tools = non_default_params["tools"]
        for (
            tool
        ) in (
            tools
        ):  # clean out 'additionalProperties = False'. Causes vertexai/gemini OpenAI API Schema errors - https://github.com/langchain-ai/langchainjs/issues/5240
            tool_function = tool.get("function", {})
            parameters = tool_function.get("parameters", None)
            if parameters is not None:
                new_parameters = copy.deepcopy(parameters)
                if (
                    "additionalProperties" in new_parameters
                    and new_parameters["additionalProperties"] is False
                ):
                    new_parameters.pop("additionalProperties", None)
                tool_function["parameters"] = new_parameters

    def _check_valid_arg(supported_params: List[str]):
        """
        Check if the params passed to completion() are supported by the provider

        Args:
            supported_params: List[str] - supported params from the litellm config
        """
        verbose_logger.info(
            f"\nLiteLLM completion() model= {model}; provider = {custom_llm_provider}"
        )
        verbose_logger.debug(
            f"\nLiteLLM: Params passed to completion() {passed_params}"
        )
        verbose_logger.debug(
            f"\nLiteLLM: Non-Default params passed to completion() {non_default_params}"
        )
        unsupported_params = {}
        for k in non_default_params.keys():
            if k not in supported_params:
                if k == "user" or k == "stream_options" or k == "stream":
                    continue
                if k == "n" and n == 1:  # langchain sends n=1 as a default value
                    continue  # skip this param
                if (
                    k == "max_retries"
                ):  # TODO: This is a patch. We support max retries for OpenAI, Azure. For non OpenAI LLMs we need to add support for max retries
                    continue  # skip this param
                # Always keeps this in elif code blocks
                else:
                    unsupported_params[k] = non_default_params[k]

        if unsupported_params:
            if litellm.drop_params is True or (
                drop_params is not None and drop_params is True
            ):
                for k in unsupported_params.keys():
                    non_default_params.pop(k, None)
            else:
                raise UnsupportedParamsError(
                    status_code=500,
                    message=f"{custom_llm_provider} does not support parameters: {list(unsupported_params.keys())}, for model={model}. To drop these, set `litellm.drop_params=True` or for proxy:\n\n`litellm_settings:\n drop_params: true`\n. \n If you want to use these params dynamically send allowed_openai_params={list(unsupported_params.keys())} in your request.",
                )

    supported_params = get_supported_openai_params(
        model=model, custom_llm_provider=custom_llm_provider
    )
    if supported_params is None:
        supported_params = get_supported_openai_params(
            model=model, custom_llm_provider="openai"
        )

    supported_params = supported_params or []
    allowed_openai_params = allowed_openai_params or []
    supported_params.extend(allowed_openai_params)

    _check_valid_arg(
        supported_params=supported_params or [],
    )
    ## raise exception if provider doesn't support passed in param
    if custom_llm_provider == "anthropic":
        ## check if unsupported param passed in
        optional_params = litellm.AnthropicConfig().map_openai_params(
            model=model,
            non_default_params=non_default_params,
            optional_params=optional_params,
            drop_params=(
                drop_params
                if drop_params is not None and isinstance(drop_params, bool)
                else False
            ),
        )
    elif custom_llm_provider == "anthropic_text":
        optional_params = litellm.AnthropicTextConfig().map_openai_params(
            model=model,
            non_default_params=non_default_params,
            optional_params=optional_params,
            drop_params=(
                drop_params
                if drop_params is not None and isinstance(drop_params, bool)
                else False
            ),
        )
        optional_params = litellm.AnthropicTextConfig().map_openai_params(
            model=model,
            non_default_params=non_default_params,
            optional_params=optional_params,
            drop_params=(
                drop_params
                if drop_params is not None and isinstance(drop_params, bool)
                else False
            ),
        )

    elif custom_llm_provider == "cohere":
        ## check if unsupported param passed in
        # handle cohere params
        optional_params = litellm.CohereConfig().map_openai_params(
            non_default_params=non_default_params,
            optional_params=optional_params,
            model=model,
            drop_params=(
                drop_params
                if drop_params is not None and isinstance(drop_params, bool)
                else False
            ),
        )
    elif custom_llm_provider == "cohere_chat":
        # handle cohere params
        optional_params = litellm.CohereChatConfig().map_openai_params(
            non_default_params=non_default_params,
            optional_params=optional_params,
            model=model,
            drop_params=(
                drop_params
                if drop_params is not None and isinstance(drop_params, bool)
                else False
            ),
        )
    elif custom_llm_provider == "triton":
        optional_params = litellm.TritonConfig().map_openai_params(
            non_default_params=non_default_params,
            optional_params=optional_params,
            model=model,
            drop_params=drop_params if drop_params is not None else False,
        )

    elif custom_llm_provider == "maritalk":
        optional_params = litellm.MaritalkConfig().map_openai_params(
            non_default_params=non_default_params,
            optional_params=optional_params,
            model=model,
            drop_params=(
                drop_params
                if drop_params is not None and isinstance(drop_params, bool)
                else False
            ),
        )
    elif custom_llm_provider == "replicate":
        optional_params = litellm.ReplicateConfig().map_openai_params(
            non_default_params=non_default_params,
            optional_params=optional_params,
            model=model,
            drop_params=(
                drop_params
                if drop_params is not None and isinstance(drop_params, bool)
                else False
            ),
        )
    elif custom_llm_provider == "predibase":
        optional_params = litellm.PredibaseConfig().map_openai_params(
            non_default_params=non_default_params,
            optional_params=optional_params,
            model=model,
            drop_params=(
                drop_params
                if drop_params is not None and isinstance(drop_params, bool)
                else False
            ),
        )
    elif custom_llm_provider == "huggingface":
        optional_params = litellm.HuggingFaceChatConfig().map_openai_params(
            non_default_params=non_default_params,
            optional_params=optional_params,
            model=model,
            drop_params=(
                drop_params
                if drop_params is not None and isinstance(drop_params, bool)
                else False
            ),
        )
    elif custom_llm_provider == "together_ai":
        optional_params = litellm.TogetherAIConfig().map_openai_params(
            non_default_params=non_default_params,
            optional_params=optional_params,
            model=model,
            drop_params=(
                drop_params
                if drop_params is not None and isinstance(drop_params, bool)
                else False
            ),
        )
    elif custom_llm_provider == "bitdeerai":
        optional_params = litellm.BitdeerAIChatConfig().map_openai_params(
            non_default_params=non_default_params,
            optional_params=optional_params,
            model=model,
            drop_params=(
                drop_params
                if drop_params is not None and isinstance(drop_params, bool)
                else False
            ),
        )
    elif custom_llm_provider == "vertex_ai" and (
        model in litellm.vertex_chat_models
        or model in litellm.vertex_code_chat_models
        or model in litellm.vertex_text_models
        or model in litellm.vertex_code_text_models
        or model in litellm.vertex_language_models
        or model in litellm.vertex_vision_models
    ):
        optional_params = litellm.VertexGeminiConfig().map_openai_params(
            non_default_params=non_default_params,
            optional_params=optional_params,
            model=model,
            drop_params=(
                drop_params
                if drop_params is not None and isinstance(drop_params, bool)
                else False
            ),
        )

    elif custom_llm_provider == "gemini":
        optional_params = litellm.GoogleAIStudioGeminiConfig().map_openai_params(
            non_default_params=non_default_params,
            optional_params=optional_params,
            model=model,
            drop_params=(
                drop_params
                if drop_params is not None and isinstance(drop_params, bool)
                else False
            ),
        )
    elif custom_llm_provider == "vertex_ai_beta" or (
        custom_llm_provider == "vertex_ai" and "gemini" in model
    ):
        optional_params = litellm.VertexGeminiConfig().map_openai_params(
            non_default_params=non_default_params,
            optional_params=optional_params,
            model=model,
            drop_params=(
                drop_params
                if drop_params is not None and isinstance(drop_params, bool)
                else False
            ),
        )
    elif litellm.VertexAIAnthropicConfig.is_supported_model(
        model=model, custom_llm_provider=custom_llm_provider
    ):
        optional_params = litellm.VertexAIAnthropicConfig().map_openai_params(
            model=model,
            non_default_params=non_default_params,
            optional_params=optional_params,
            drop_params=(
                drop_params
                if drop_params is not None and isinstance(drop_params, bool)
                else False
            ),
        )
    elif custom_llm_provider == "vertex_ai":
        if model in litellm.vertex_mistral_models:
            if "codestral" in model:
                optional_params = (
                    litellm.CodestralTextCompletionConfig().map_openai_params(
                        model=model,
                        non_default_params=non_default_params,
                        optional_params=optional_params,
                        drop_params=(
                            drop_params
                            if drop_params is not None and isinstance(drop_params, bool)
                            else False
                        ),
                    )
                )
            else:
                optional_params = litellm.MistralConfig().map_openai_params(
                    model=model,
                    non_default_params=non_default_params,
                    optional_params=optional_params,
                    drop_params=(
                        drop_params
                        if drop_params is not None and isinstance(drop_params, bool)
                        else False
                    ),
                )
        elif model in litellm.vertex_ai_ai21_models:
            optional_params = litellm.VertexAIAi21Config().map_openai_params(
                non_default_params=non_default_params,
                optional_params=optional_params,
                model=model,
                drop_params=(
                    drop_params
                    if drop_params is not None and isinstance(drop_params, bool)
                    else False
                ),
            )
        else:  # use generic openai-like param mapping
            optional_params = litellm.VertexAILlama3Config().map_openai_params(
                non_default_params=non_default_params,
                optional_params=optional_params,
                model=model,
                drop_params=(
                    drop_params
                    if drop_params is not None and isinstance(drop_params, bool)
                    else False
                ),
            )

    elif custom_llm_provider == "sagemaker":
        # temperature, top_p, n, stream, stop, max_tokens, n, presence_penalty default to None
        optional_params = litellm.SagemakerConfig().map_openai_params(
            non_default_params=non_default_params,
            optional_params=optional_params,
            model=model,
            drop_params=(
                drop_params
                if drop_params is not None and isinstance(drop_params, bool)
                else False
            ),
        )
    elif custom_llm_provider == "bedrock":
        bedrock_route = BedrockModelInfo.get_bedrock_route(model)
        bedrock_base_model = BedrockModelInfo.get_base_model(model)
        if bedrock_route == "converse" or bedrock_route == "converse_like":
            optional_params = litellm.AmazonConverseConfig().map_openai_params(
                model=model,
                non_default_params=non_default_params,
                optional_params=optional_params,
                drop_params=(
                    drop_params
                    if drop_params is not None and isinstance(drop_params, bool)
                    else False
                ),
            )

        elif "anthropic" in bedrock_base_model and bedrock_route == "invoke":
            if bedrock_base_model.startswith("anthropic.claude-3"):
                optional_params = (
                    litellm.AmazonAnthropicClaude3Config().map_openai_params(
                        non_default_params=non_default_params,
                        optional_params=optional_params,
                        model=model,
                        drop_params=(
                            drop_params
                            if drop_params is not None and isinstance(drop_params, bool)
                            else False
                        ),
                    )
                )

            else:
                optional_params = litellm.AmazonAnthropicConfig().map_openai_params(
                    non_default_params=non_default_params,
                    optional_params=optional_params,
                    model=model,
                    drop_params=(
                        drop_params
                        if drop_params is not None and isinstance(drop_params, bool)
                        else False
                    ),
                )
        elif provider_config is not None:
            optional_params = provider_config.map_openai_params(
                non_default_params=non_default_params,
                optional_params=optional_params,
                model=model,
                drop_params=(
                    drop_params
                    if drop_params is not None and isinstance(drop_params, bool)
                    else False
                ),
            )
    elif custom_llm_provider == "cloudflare":
        optional_params = litellm.CloudflareChatConfig().map_openai_params(
            model=model,
            non_default_params=non_default_params,
            optional_params=optional_params,
            drop_params=(
                drop_params
                if drop_params is not None and isinstance(drop_params, bool)
                else False
            ),
        )
    elif custom_llm_provider == "ollama":
        optional_params = litellm.OllamaConfig().map_openai_params(
            non_default_params=non_default_params,
            optional_params=optional_params,
            model=model,
            drop_params=(
                drop_params
                if drop_params is not None and isinstance(drop_params, bool)
                else False
            ),
        )
    elif custom_llm_provider == "ollama_chat":
        optional_params = litellm.OllamaChatConfig().map_openai_params(
            model=model,
            non_default_params=non_default_params,
            optional_params=optional_params,
            drop_params=(
                drop_params
                if drop_params is not None and isinstance(drop_params, bool)
                else False
            ),
        )
    elif custom_llm_provider == "nlp_cloud":
        optional_params = litellm.NLPCloudConfig().map_openai_params(
            non_default_params=non_default_params,
            optional_params=optional_params,
            model=model,
            drop_params=(
                drop_params
                if drop_params is not None and isinstance(drop_params, bool)
                else False
            ),
        )

    elif custom_llm_provider == "petals":
        optional_params = litellm.PetalsConfig().map_openai_params(
            non_default_params=non_default_params,
            optional_params=optional_params,
            model=model,
            drop_params=(
                drop_params
                if drop_params is not None and isinstance(drop_params, bool)
                else False
            ),
        )
    elif custom_llm_provider == "deepinfra":
        optional_params = litellm.DeepInfraConfig().map_openai_params(
            non_default_params=non_default_params,
            optional_params=optional_params,
            model=model,
            drop_params=(
                drop_params
                if drop_params is not None and isinstance(drop_params, bool)
                else False
            ),
        )
    elif custom_llm_provider == "perplexity" and provider_config is not None:
        optional_params = provider_config.map_openai_params(
            non_default_params=non_default_params,
            optional_params=optional_params,
            model=model,
            drop_params=(
                drop_params
                if drop_params is not None and isinstance(drop_params, bool)
                else False
            ),
        )
    elif custom_llm_provider == "mistral" or custom_llm_provider == "codestral":
        optional_params = litellm.MistralConfig().map_openai_params(
            non_default_params=non_default_params,
            optional_params=optional_params,
            model=model,
            drop_params=(
                drop_params
                if drop_params is not None and isinstance(drop_params, bool)
                else False
            ),
        )
    elif custom_llm_provider == "text-completion-codestral":
        optional_params = litellm.CodestralTextCompletionConfig().map_openai_params(
            non_default_params=non_default_params,
            optional_params=optional_params,
            model=model,
            drop_params=(
                drop_params
                if drop_params is not None and isinstance(drop_params, bool)
                else False
            ),
        )

    elif custom_llm_provider == "databricks":
        optional_params = litellm.DatabricksConfig().map_openai_params(
            non_default_params=non_default_params,
            optional_params=optional_params,
            model=model,
            drop_params=(
                drop_params
                if drop_params is not None and isinstance(drop_params, bool)
                else False
            ),
        )
    elif custom_llm_provider == "nvidia_nim":
        optional_params = litellm.NvidiaNimConfig().map_openai_params(
            model=model,
            non_default_params=non_default_params,
            optional_params=optional_params,
            drop_params=(
                drop_params
                if drop_params is not None and isinstance(drop_params, bool)
                else False
            ),
        )
    elif custom_llm_provider == "cerebras":
        optional_params = litellm.CerebrasConfig().map_openai_params(
            non_default_params=non_default_params,
            optional_params=optional_params,
            model=model,
            drop_params=(
                drop_params
                if drop_params is not None and isinstance(drop_params, bool)
                else False
            ),
        )
    elif custom_llm_provider == "xai":
        optional_params = litellm.XAIChatConfig().map_openai_params(
            model=model,
            non_default_params=non_default_params,
            optional_params=optional_params,
        )
    elif custom_llm_provider == "ai21_chat" or custom_llm_provider == "ai21":
        optional_params = litellm.AI21ChatConfig().map_openai_params(
            non_default_params=non_default_params,
            optional_params=optional_params,
            model=model,
            drop_params=(
                drop_params
                if drop_params is not None and isinstance(drop_params, bool)
                else False
            ),
        )
    elif custom_llm_provider == "fireworks_ai":
        optional_params = litellm.FireworksAIConfig().map_openai_params(
            non_default_params=non_default_params,
            optional_params=optional_params,
            model=model,
            drop_params=(
                drop_params
                if drop_params is not None and isinstance(drop_params, bool)
                else False
            ),
        )
    elif custom_llm_provider == "volcengine":
        optional_params = litellm.VolcEngineConfig().map_openai_params(
            non_default_params=non_default_params,
            optional_params=optional_params,
            model=model,
            drop_params=(
                drop_params
                if drop_params is not None and isinstance(drop_params, bool)
                else False
            ),
        )
    elif custom_llm_provider == "hosted_vllm":
        optional_params = litellm.HostedVLLMChatConfig().map_openai_params(
            non_default_params=non_default_params,
            optional_params=optional_params,
            model=model,
            drop_params=(
                drop_params
                if drop_params is not None and isinstance(drop_params, bool)
                else False
            ),
        )
    elif custom_llm_provider == "vllm":
        optional_params = litellm.VLLMConfig().map_openai_params(
            non_default_params=non_default_params,
            optional_params=optional_params,
            model=model,
            drop_params=(
                drop_params
                if drop_params is not None and isinstance(drop_params, bool)
                else False
            ),
        )
    elif custom_llm_provider == "groq":
        optional_params = litellm.GroqChatConfig().map_openai_params(
            non_default_params=non_default_params,
            optional_params=optional_params,
            model=model,
            drop_params=(
                drop_params
                if drop_params is not None and isinstance(drop_params, bool)
                else False
            ),
        )
    elif custom_llm_provider == "deepseek":
        optional_params = litellm.OpenAIConfig().map_openai_params(
            non_default_params=non_default_params,
            optional_params=optional_params,
            model=model,
            drop_params=(
                drop_params
                if drop_params is not None and isinstance(drop_params, bool)
                else False
            ),
        )
    elif custom_llm_provider == "openrouter":
        optional_params = litellm.OpenrouterConfig().map_openai_params(
            non_default_params=non_default_params,
            optional_params=optional_params,
            model=model,
            drop_params=(
                drop_params
                if drop_params is not None and isinstance(drop_params, bool)
                else False
            ),
        )

    elif custom_llm_provider == "watsonx":
        optional_params = litellm.IBMWatsonXChatConfig().map_openai_params(
            non_default_params=non_default_params,
            optional_params=optional_params,
            model=model,
            drop_params=(
                drop_params
                if drop_params is not None and isinstance(drop_params, bool)
                else False
            ),
        )
        # WatsonX-text param check
        for param in passed_params.keys():
            if litellm.IBMWatsonXAIConfig().is_watsonx_text_param(param):
                raise ValueError(
                    f"LiteLLM now defaults to Watsonx's `/text/chat` endpoint. Please use the `watsonx_text` provider instead, to call the `/text/generation` endpoint. Param: {param}"
                )
    elif custom_llm_provider == "watsonx_text":
        optional_params = litellm.IBMWatsonXAIConfig().map_openai_params(
            non_default_params=non_default_params,
            optional_params=optional_params,
            model=model,
            drop_params=(
                drop_params
                if drop_params is not None and isinstance(drop_params, bool)
                else False
            ),
        )
    elif custom_llm_provider == "openai":
        optional_params = litellm.OpenAIConfig().map_openai_params(
            non_default_params=non_default_params,
            optional_params=optional_params,
            model=model,
            drop_params=(
                drop_params
                if drop_params is not None and isinstance(drop_params, bool)
                else False
            ),
        )
    elif custom_llm_provider == "azure":
        if litellm.AzureOpenAIO1Config().is_o_series_model(model=model):
            optional_params = litellm.AzureOpenAIO1Config().map_openai_params(
                non_default_params=non_default_params,
                optional_params=optional_params,
                model=model,
                drop_params=(
                    drop_params
                    if drop_params is not None and isinstance(drop_params, bool)
                    else False
                ),
            )
        else:
            verbose_logger.debug(
                "Azure optional params - api_version: api_version={}, litellm.api_version={}, os.environ['AZURE_API_VERSION']={}".format(
                    api_version, litellm.api_version, get_secret("AZURE_API_VERSION")
                )
            )
            api_version = (
                api_version
                or litellm.api_version
                or get_secret("AZURE_API_VERSION")
                or litellm.AZURE_DEFAULT_API_VERSION
            )
            optional_params = litellm.AzureOpenAIConfig().map_openai_params(
                non_default_params=non_default_params,
                optional_params=optional_params,
                model=model,
                api_version=api_version,  # type: ignore
                drop_params=(
                    drop_params
                    if drop_params is not None and isinstance(drop_params, bool)
                    else False
                ),
            )
    elif provider_config is not None:
        optional_params = provider_config.map_openai_params(
            non_default_params=non_default_params,
            optional_params=optional_params,
            model=model,
            drop_params=(
                drop_params
                if drop_params is not None and isinstance(drop_params, bool)
                else False
            ),
        )
    else:  # assume passing in params for openai-like api
        optional_params = litellm.OpenAILikeChatConfig().map_openai_params(
            non_default_params=non_default_params,
            optional_params=optional_params,
            model=model,
            drop_params=(
                drop_params
                if drop_params is not None and isinstance(drop_params, bool)
                else False
            ),
        )
    if (
        custom_llm_provider
        in ["openai", "azure", "text-completion-openai"]
        + litellm.openai_compatible_providers
    ):
        # for openai, azure we should pass the extra/passed params within `extra_body` https://github.com/openai/openai-python/blob/ac33853ba10d13ac149b1fa3ca6dba7d613065c9/src/openai/resources/models.py#L46
        if (
            _should_drop_param(
                k="extra_body", additional_drop_params=additional_drop_params
            )
            is False
        ):
            extra_body = passed_params.pop("extra_body", {})
            for k in passed_params.keys():
                if k not in default_params.keys():
                    extra_body[k] = passed_params[k]
            optional_params.setdefault("extra_body", {})
            optional_params["extra_body"] = {
                **optional_params["extra_body"],
                **extra_body,
            }

            optional_params["extra_body"] = _ensure_extra_body_is_safe(
                extra_body=optional_params["extra_body"]
            )
    else:
        # if user passed in non-default kwargs for specific providers/models, pass them along
        for k in passed_params.keys():
            if k not in default_params.keys():
                optional_params[k] = passed_params[k]
    print_verbose(f"Final returned optional params: {optional_params}")
    optional_params = _apply_openai_param_overrides(
        optional_params=optional_params,
        non_default_params=non_default_params,
        allowed_openai_params=allowed_openai_params,
    )
    return optional_params


def _apply_openai_param_overrides(
    optional_params: dict, non_default_params: dict, allowed_openai_params: list
):
    """
    If user passes in allowed_openai_params, apply them to optional_params

    These params will get passed as is to the LLM API since the user opted in to passing them in the request
    """
    if allowed_openai_params:
        for param in allowed_openai_params:
            if param not in optional_params:
                optional_params[param] = non_default_params.pop(param, None)
    return optional_params


def get_non_default_params(passed_params: dict) -> dict:
    default_params = {
        "functions": None,
        "function_call": None,
        "temperature": None,
        "top_p": None,
        "n": None,
        "stream": None,
        "stream_options": None,
        "stop": None,
        "max_tokens": None,
        "presence_penalty": None,
        "frequency_penalty": None,
        "logit_bias": None,
        "user": None,
        "model": None,
        "custom_llm_provider": "",
        "response_format": None,
        "seed": None,
        "tools": None,
        "tool_choice": None,
        "max_retries": None,
        "logprobs": None,
        "top_logprobs": None,
        "extra_headers": None,
    }
    # filter out those parameters that were passed with non-default values
    non_default_params = {
        k: v
        for k, v in passed_params.items()
        if (
            k != "model"
            and k != "custom_llm_provider"
            and k in default_params
            and v != default_params[k]
        )
    }

    return non_default_params


def calculate_max_parallel_requests(
    max_parallel_requests: Optional[int],
    rpm: Optional[int],
    tpm: Optional[int],
    default_max_parallel_requests: Optional[int],
) -> Optional[int]:
    """
    Returns the max parallel requests to send to a deployment.

    Used in semaphore for async requests on router.

    Parameters:
    - max_parallel_requests - Optional[int] - max_parallel_requests allowed for that deployment
    - rpm - Optional[int] - requests per minute allowed for that deployment
    - tpm - Optional[int] - tokens per minute allowed for that deployment
    - default_max_parallel_requests - Optional[int] - default_max_parallel_requests allowed for any deployment

    Returns:
    - int or None (if all params are None)

    Order:
    max_parallel_requests > rpm > tpm / 6 (azure formula) > default max_parallel_requests

    Azure RPM formula:
    6 rpm per 1000 TPM
    https://learn.microsoft.com/en-us/azure/ai-services/openai/quotas-limits


    """
    if max_parallel_requests is not None:
        return max_parallel_requests
    elif rpm is not None:
        return rpm
    elif tpm is not None:
        calculated_rpm = int(tpm / 1000 / 6)
        if calculated_rpm == 0:
            calculated_rpm = 1
        return calculated_rpm
    elif default_max_parallel_requests is not None:
        return default_max_parallel_requests
    return None


def _get_order_filtered_deployments(healthy_deployments: List[Dict]) -> List:
    min_order = min(
        (
            deployment["litellm_params"]["order"]
            for deployment in healthy_deployments
            if "order" in deployment["litellm_params"]
        ),
        default=None,
    )

    if min_order is not None:
        filtered_deployments = [
            deployment
            for deployment in healthy_deployments
            if deployment["litellm_params"].get("order") == min_order
        ]

        return filtered_deployments
    return healthy_deployments


def _get_model_region(
    custom_llm_provider: str, litellm_params: LiteLLM_Params
) -> Optional[str]:
    """
    Return the region for a model, for a given provider
    """
    if custom_llm_provider == "vertex_ai":
        # check 'vertex_location'
        vertex_ai_location = (
            litellm_params.vertex_location
            or litellm.vertex_location
            or get_secret("VERTEXAI_LOCATION")
            or get_secret("VERTEX_LOCATION")
        )
        if vertex_ai_location is not None and isinstance(vertex_ai_location, str):
            return vertex_ai_location
    elif custom_llm_provider == "bedrock":
        aws_region_name = litellm_params.aws_region_name
        if aws_region_name is not None:
            return aws_region_name
    elif custom_llm_provider == "watsonx":
        watsonx_region_name = litellm_params.watsonx_region_name
        if watsonx_region_name is not None:
            return watsonx_region_name
    return litellm_params.region_name


def _infer_model_region(litellm_params: LiteLLM_Params) -> Optional[AllowedModelRegion]:
    """
    Infer if a model is in the EU or US region

    Returns:
    - str (region) - "eu" or "us"
    - None (if region not found)
    """
    model, custom_llm_provider, _, _ = litellm.get_llm_provider(
        model=litellm_params.model, litellm_params=litellm_params
    )

    model_region = _get_model_region(
        custom_llm_provider=custom_llm_provider, litellm_params=litellm_params
    )

    if model_region is None:
        verbose_logger.debug(
            "Cannot infer model region for model: {}".format(litellm_params.model)
        )
        return None

    if custom_llm_provider == "azure":
        eu_regions = litellm.AzureOpenAIConfig().get_eu_regions()
        us_regions = litellm.AzureOpenAIConfig().get_us_regions()
    elif custom_llm_provider == "vertex_ai":
        eu_regions = litellm.VertexAIConfig().get_eu_regions()
        us_regions = litellm.VertexAIConfig().get_us_regions()
    elif custom_llm_provider == "bedrock":
        eu_regions = litellm.AmazonBedrockGlobalConfig().get_eu_regions()
        us_regions = litellm.AmazonBedrockGlobalConfig().get_us_regions()
    elif custom_llm_provider == "watsonx":
        eu_regions = litellm.IBMWatsonXAIConfig().get_eu_regions()
        us_regions = litellm.IBMWatsonXAIConfig().get_us_regions()
    else:
        eu_regions = []
        us_regions = []

    for region in eu_regions:
        if region in model_region.lower():
            return "eu"
    for region in us_regions:
        if region in model_region.lower():
            return "us"
    return None


def _is_region_eu(litellm_params: LiteLLM_Params) -> bool:
    """
    Return true/false if a deployment is in the EU
    """
    if litellm_params.region_name == "eu":
        return True

    ## Else - try and infer from model region
    model_region = _infer_model_region(litellm_params=litellm_params)
    if model_region is not None and model_region == "eu":
        return True
    return False


def _is_region_us(litellm_params: LiteLLM_Params) -> bool:
    """
    Return true/false if a deployment is in the US
    """
    if litellm_params.region_name == "us":
        return True

    ## Else - try and infer from model region
    model_region = _infer_model_region(litellm_params=litellm_params)
    if model_region is not None and model_region == "us":
        return True
    return False


def is_region_allowed(
    litellm_params: LiteLLM_Params, allowed_model_region: str
) -> bool:
    """
    Return true/false if a deployment is in the EU
    """
    if litellm_params.region_name == allowed_model_region:
        return True
    return False


def get_model_region(
    litellm_params: LiteLLM_Params, mode: Optional[str]
) -> Optional[str]:
    """
    Pass the litellm params for an azure model, and get back the region
    """
    if (
        "azure" in litellm_params.model
        and isinstance(litellm_params.api_key, str)
        and isinstance(litellm_params.api_base, str)
    ):
        _model = litellm_params.model.replace("azure/", "")
        response: dict = litellm.AzureChatCompletion().get_headers(
            model=_model,
            api_key=litellm_params.api_key,
            api_base=litellm_params.api_base,
            api_version=litellm_params.api_version or litellm.AZURE_DEFAULT_API_VERSION,
            timeout=10,
            mode=mode or "chat",
        )

        region: Optional[str] = response.get("x-ms-region", None)
        return region
    return None


def get_first_chars_messages(kwargs: dict) -> str:
    try:
        _messages = kwargs.get("messages")
        _messages = str(_messages)[:100]
        return _messages
    except Exception:
        return ""


def _count_characters(text: str) -> int:
    # Remove white spaces and count characters
    filtered_text = "".join(char for char in text if not char.isspace())
    return len(filtered_text)


def get_response_string(response_obj: Union[ModelResponse, ModelResponseStream]) -> str:
    _choices: Union[List[Union[Choices, StreamingChoices]], List[StreamingChoices]] = (
        response_obj.choices
    )

    response_str = ""
    for choice in _choices:
        if isinstance(choice, Choices):
            if choice.message.content is not None:
                response_str += choice.message.content
        elif isinstance(choice, StreamingChoices):
            if choice.delta.content is not None:
                response_str += choice.delta.content

    return response_str


def get_api_key(llm_provider: str, dynamic_api_key: Optional[str]):
    api_key = dynamic_api_key or litellm.api_key
    # openai
    if llm_provider == "openai" or llm_provider == "text-completion-openai":
        api_key = api_key or litellm.openai_key or get_secret("OPENAI_API_KEY")
    # anthropic
    elif llm_provider == "anthropic" or llm_provider == "anthropic_text":
        api_key = api_key or litellm.anthropic_key or get_secret("ANTHROPIC_API_KEY")
    # ai21
    elif llm_provider == "ai21":
        api_key = api_key or litellm.ai21_key or get_secret("AI211_API_KEY")
    # aleph_alpha
    elif llm_provider == "aleph_alpha":
        api_key = (
            api_key or litellm.aleph_alpha_key or get_secret("ALEPH_ALPHA_API_KEY")
        )
    # baseten
    elif llm_provider == "baseten":
        api_key = api_key or litellm.baseten_key or get_secret("BASETEN_API_KEY")
    # cohere
    elif llm_provider == "cohere" or llm_provider == "cohere_chat":
        api_key = api_key or litellm.cohere_key or get_secret("COHERE_API_KEY")
    # huggingface
    elif llm_provider == "huggingface":
        api_key = (
            api_key or litellm.huggingface_key or get_secret("HUGGINGFACE_API_KEY")
        )
    # nlp_cloud
    elif llm_provider == "nlp_cloud":
        api_key = api_key or litellm.nlp_cloud_key or get_secret("NLP_CLOUD_API_KEY")
    # replicate
    elif llm_provider == "replicate":
        api_key = api_key or litellm.replicate_key or get_secret("REPLICATE_API_KEY")
    # together_ai
    elif llm_provider == "together_ai":
        api_key = (
            api_key
            or litellm.togetherai_api_key
            or get_secret("TOGETHERAI_API_KEY")
            or get_secret("TOGETHER_AI_TOKEN")
        )
    elif llm_provider == "bitdeerai":
        api_key = (
            api_key
            or litellm.bitdeerai_api_key
            or get_secret("BITDEERAI_API_KEY")
            or get_secret("BITDEERAI_TOKEN")
        )
    return api_key


def get_utc_datetime():
    import datetime as dt
    from datetime import datetime

    if hasattr(dt, "UTC"):
        return datetime.now(dt.UTC)  # type: ignore
    else:
        return datetime.utcnow()  # type: ignore


def get_max_tokens(model: str) -> Optional[int]:
    """
    Get the maximum number of output tokens allowed for a given model.

    Parameters:
    model (str): The name of the model.

    Returns:
        int: The maximum number of tokens allowed for the given model.

    Raises:
        Exception: If the model is not mapped yet.

    Example:
        >>> get_max_tokens("gpt-4")
        8192
    """

    def _get_max_position_embeddings(model_name):
        # Construct the URL for the config.json file
        config_url = f"https://huggingface.co/{model_name}/raw/main/config.json"
        try:
            # Make the HTTP request to get the raw JSON file
            response = litellm.module_level_client.get(config_url)
            response.raise_for_status()  # Raise an exception for bad responses (4xx or 5xx)

            # Parse the JSON response
            config_json = response.json()
            # Extract and return the max_position_embeddings
            max_position_embeddings = config_json.get("max_position_embeddings")
            if max_position_embeddings is not None:
                return max_position_embeddings
            else:
                return None
        except Exception:
            return None

    try:
        if model in litellm.model_cost:
            if "max_output_tokens" in litellm.model_cost[model]:
                return litellm.model_cost[model]["max_output_tokens"]
            elif "max_tokens" in litellm.model_cost[model]:
                return litellm.model_cost[model]["max_tokens"]
        model, custom_llm_provider, _, _ = get_llm_provider(model=model)
        if custom_llm_provider == "huggingface":
            max_tokens = _get_max_position_embeddings(model_name=model)
            return max_tokens
        if model in litellm.model_cost:  # check if extracted model is in model_list
            if "max_output_tokens" in litellm.model_cost[model]:
                return litellm.model_cost[model]["max_output_tokens"]
            elif "max_tokens" in litellm.model_cost[model]:
                return litellm.model_cost[model]["max_tokens"]
        else:
            raise Exception()
        return None
    except Exception:
        raise Exception(
            f"Model {model} isn't mapped yet. Add it here - https://github.com/BerriAI/litellm/blob/main/model_prices_and_context_window.json"
        )


def _strip_stable_vertex_version(model_name) -> str:
    return re.sub(r"-\d+$", "", model_name)


def _get_base_bedrock_model(model_name) -> str:
    """
    Get the base model from the given model name.

    Handle model names like - "us.meta.llama3-2-11b-instruct-v1:0" -> "meta.llama3-2-11b-instruct-v1"
    AND "meta.llama3-2-11b-instruct-v1:0" -> "meta.llama3-2-11b-instruct-v1"
    """
    from litellm.llms.bedrock.common_utils import BedrockModelInfo

    return BedrockModelInfo.get_base_model(model_name)


def _strip_openai_finetune_model_name(model_name: str) -> str:
    """
    Strips the organization, custom suffix, and ID from an OpenAI fine-tuned model name.

    input: ft:gpt-3.5-turbo:my-org:custom_suffix:id
    output: ft:gpt-3.5-turbo

    Args:
    model_name (str): The full model name

    Returns:
    str: The stripped model name
    """
    return re.sub(r"(:[^:]+){3}$", "", model_name)


def _strip_model_name(model: str, custom_llm_provider: Optional[str]) -> str:
    if custom_llm_provider and custom_llm_provider == "bedrock":
        stripped_bedrock_model = _get_base_bedrock_model(model_name=model)
        return stripped_bedrock_model
    elif custom_llm_provider and (
        custom_llm_provider == "vertex_ai" or custom_llm_provider == "gemini"
    ):
        strip_version = _strip_stable_vertex_version(model_name=model)
        return strip_version
    elif custom_llm_provider and (custom_llm_provider == "databricks"):
        strip_version = _strip_stable_vertex_version(model_name=model)
        return strip_version
    elif "ft:" in model:
        strip_finetune = _strip_openai_finetune_model_name(model_name=model)
        return strip_finetune
    else:
        return model


def _get_model_info_from_model_cost(key: str) -> dict:
    return litellm.model_cost[key]


def _check_provider_match(model_info: dict, custom_llm_provider: Optional[str]) -> bool:
    """
    Check if the model info provider matches the custom provider.
    """
    if custom_llm_provider and (
        "litellm_provider" in model_info
        and model_info["litellm_provider"] != custom_llm_provider
    ):
        if custom_llm_provider == "vertex_ai" and model_info[
            "litellm_provider"
        ].startswith("vertex_ai"):
            return True
        elif custom_llm_provider == "fireworks_ai" and model_info[
            "litellm_provider"
        ].startswith("fireworks_ai"):
            return True
        elif custom_llm_provider.startswith("bedrock") and model_info[
            "litellm_provider"
        ].startswith("bedrock"):
            return True
        else:
            return False

    return True


from typing import TypedDict


class PotentialModelNamesAndCustomLLMProvider(TypedDict):
    split_model: str
    combined_model_name: str
    stripped_model_name: str
    combined_stripped_model_name: str
    custom_llm_provider: str


def _get_potential_model_names(
    model: str, custom_llm_provider: Optional[str]
) -> PotentialModelNamesAndCustomLLMProvider:
    if custom_llm_provider is None:
        # Get custom_llm_provider
        try:
            split_model, custom_llm_provider, _, _ = get_llm_provider(model=model)
        except Exception:
            split_model = model
        combined_model_name = model
        stripped_model_name = _strip_model_name(
            model=model, custom_llm_provider=custom_llm_provider
        )
        combined_stripped_model_name = stripped_model_name
    elif custom_llm_provider and model.startswith(
        custom_llm_provider + "/"
    ):  # handle case where custom_llm_provider is provided and model starts with custom_llm_provider
        split_model = model.split("/", 1)[1]
        combined_model_name = model
        stripped_model_name = _strip_model_name(
            model=split_model, custom_llm_provider=custom_llm_provider
        )
        combined_stripped_model_name = "{}/{}".format(
            custom_llm_provider, stripped_model_name
        )
    else:
        split_model = model
        combined_model_name = "{}/{}".format(custom_llm_provider, model)
        stripped_model_name = _strip_model_name(
            model=model, custom_llm_provider=custom_llm_provider
        )
        combined_stripped_model_name = "{}/{}".format(
            custom_llm_provider,
            stripped_model_name,
        )

    return PotentialModelNamesAndCustomLLMProvider(
        split_model=split_model,
        combined_model_name=combined_model_name,
        stripped_model_name=stripped_model_name,
        combined_stripped_model_name=combined_stripped_model_name,
        custom_llm_provider=cast(str, custom_llm_provider),
    )


def _get_max_position_embeddings(model_name: str) -> Optional[int]:
    # Construct the URL for the config.json file
    config_url = f"https://huggingface.co/{model_name}/raw/main/config.json"

    try:
        # Make the HTTP request to get the raw JSON file
        response = litellm.module_level_client.get(config_url)
        response.raise_for_status()  # Raise an exception for bad responses (4xx or 5xx)

        # Parse the JSON response
        config_json = response.json()

        # Extract and return the max_position_embeddings
        max_position_embeddings = config_json.get("max_position_embeddings")

        if max_position_embeddings is not None:
            return max_position_embeddings
        else:
            return None
    except Exception:
        return None


def _cached_get_model_info_helper(
    model: str, custom_llm_provider: Optional[str]
) -> ModelInfoBase:
    """
    _get_model_info_helper wrapped with lru_cache

    Speed Optimization to hit high RPS
    """
    return _get_model_info_helper(model=model, custom_llm_provider=custom_llm_provider)


def get_provider_info(
    model: str, custom_llm_provider: Optional[str]
) -> Optional[ProviderSpecificModelInfo]:
    ## PROVIDER-SPECIFIC INFORMATION
    # if custom_llm_provider == "predibase":
    #     _model_info["supports_response_schema"] = True
    provider_config: Optional[BaseLLMModelInfo] = None
    if custom_llm_provider and custom_llm_provider in LlmProvidersSet:
        # Check if the provider string exists in LlmProviders enum
        provider_config = ProviderConfigManager.get_provider_model_info(
            model=model, provider=LlmProviders(custom_llm_provider)
        )

    model_info: Optional[ProviderSpecificModelInfo] = None
    if provider_config:
        model_info = provider_config.get_provider_info(model=model)

    return model_info


def _get_model_info_helper(  # noqa: PLR0915
    model: str, custom_llm_provider: Optional[str] = None
) -> ModelInfoBase:
    """
    Helper for 'get_model_info'. Separated out to avoid infinite loop caused by returning 'supported_openai_param's
    """
    try:
        azure_llms = {**litellm.azure_llms, **litellm.azure_embedding_models}
        if model in azure_llms:
            model = azure_llms[model]
        if custom_llm_provider is not None and custom_llm_provider == "vertex_ai_beta":
            custom_llm_provider = "vertex_ai"
        if custom_llm_provider is not None and custom_llm_provider == "vertex_ai":
            if "meta/" + model in litellm.vertex_llama3_models:
                model = "meta/" + model
            elif model + "@latest" in litellm.vertex_mistral_models:
                model = model + "@latest"
            elif model + "@latest" in litellm.vertex_ai_ai21_models:
                model = model + "@latest"
        ##########################
        potential_model_names = _get_potential_model_names(
            model=model, custom_llm_provider=custom_llm_provider
        )

        verbose_logger.debug(
            f"checking potential_model_names in litellm.model_cost: {potential_model_names}"
        )

        combined_model_name = potential_model_names["combined_model_name"]
        stripped_model_name = potential_model_names["stripped_model_name"]
        combined_stripped_model_name = potential_model_names[
            "combined_stripped_model_name"
        ]
        split_model = potential_model_names["split_model"]
        custom_llm_provider = potential_model_names["custom_llm_provider"]
        #########################
        if custom_llm_provider == "huggingface":
            max_tokens = _get_max_position_embeddings(model_name=model)
            return ModelInfoBase(
                key=model,
                max_tokens=max_tokens,  # type: ignore
                max_input_tokens=None,
                max_output_tokens=None,
                input_cost_per_token=0,
                output_cost_per_token=0,
                litellm_provider="huggingface",
                mode="chat",
                supports_system_messages=None,
                supports_response_schema=None,
                supports_function_calling=None,
                supports_tool_choice=None,
                supports_assistant_prefill=None,
                supports_prompt_caching=None,
                supports_pdf_input=None,
            )
        elif custom_llm_provider == "ollama" or custom_llm_provider == "ollama_chat":
            return litellm.OllamaConfig().get_model_info(model)
        else:
            """
            Check if: (in order of specificity)
            1. 'custom_llm_provider/model' in litellm.model_cost. Checks "groq/llama3-8b-8192" if model="llama3-8b-8192" and custom_llm_provider="groq"
            2. 'model' in litellm.model_cost. Checks "gemini-1.5-pro-002" in  litellm.model_cost if model="gemini-1.5-pro-002" and custom_llm_provider=None
            3. 'combined_stripped_model_name' in litellm.model_cost. Checks if 'gemini/gemini-1.5-flash' in model map, if 'gemini/gemini-1.5-flash-001' given.
            4. 'stripped_model_name' in litellm.model_cost. Checks if 'ft:gpt-3.5-turbo' in model map, if 'ft:gpt-3.5-turbo:my-org:custom_suffix:id' given.
            5. 'split_model' in litellm.model_cost. Checks "llama3-8b-8192" in litellm.model_cost if model="groq/llama3-8b-8192"
            """

            _model_info: Optional[Dict[str, Any]] = None
            key: Optional[str] = None

            if combined_model_name in litellm.model_cost:
                key = combined_model_name
                _model_info = _get_model_info_from_model_cost(key=cast(str, key))
                if not _check_provider_match(
                    model_info=_model_info, custom_llm_provider=custom_llm_provider
                ):
                    _model_info = None
            if _model_info is None and model in litellm.model_cost:
                key = model
                _model_info = _get_model_info_from_model_cost(key=cast(str, key))
                if not _check_provider_match(
                    model_info=_model_info, custom_llm_provider=custom_llm_provider
                ):
                    _model_info = None
            if (
                _model_info is None
                and combined_stripped_model_name in litellm.model_cost
            ):
                key = combined_stripped_model_name
                _model_info = _get_model_info_from_model_cost(key=cast(str, key))
                if not _check_provider_match(
                    model_info=_model_info, custom_llm_provider=custom_llm_provider
                ):
                    _model_info = None
            if _model_info is None and stripped_model_name in litellm.model_cost:
                key = stripped_model_name
                _model_info = _get_model_info_from_model_cost(key=cast(str, key))
                if not _check_provider_match(
                    model_info=_model_info, custom_llm_provider=custom_llm_provider
                ):
                    _model_info = None
            if _model_info is None and split_model in litellm.model_cost:
                key = split_model
                _model_info = _get_model_info_from_model_cost(key=cast(str, key))
                if not _check_provider_match(
                    model_info=_model_info, custom_llm_provider=custom_llm_provider
                ):
                    _model_info = None

            if _model_info is None or key is None:
                raise ValueError(
                    "This model isn't mapped yet. Add it here - https://github.com/BerriAI/litellm/blob/main/model_prices_and_context_window.json"
                )

            _input_cost_per_token: Optional[float] = _model_info.get(
                "input_cost_per_token"
            )
            if _input_cost_per_token is None:
                # default value to 0, be noisy about this
                verbose_logger.debug(
                    "model={}, custom_llm_provider={} has no input_cost_per_token in model_cost_map. Defaulting to 0.".format(
                        model, custom_llm_provider
                    )
                )
                _input_cost_per_token = 0

            _output_cost_per_token: Optional[float] = _model_info.get(
                "output_cost_per_token"
            )
            if _output_cost_per_token is None:
                # default value to 0, be noisy about this
                verbose_logger.debug(
                    "model={}, custom_llm_provider={} has no output_cost_per_token in model_cost_map. Defaulting to 0.".format(
                        model, custom_llm_provider
                    )
                )
                _output_cost_per_token = 0

            return ModelInfoBase(
                key=key,
                max_tokens=_model_info.get("max_tokens", None),
                max_input_tokens=_model_info.get("max_input_tokens", None),
                max_output_tokens=_model_info.get("max_output_tokens", None),
                input_cost_per_token=_input_cost_per_token,
                cache_creation_input_token_cost=_model_info.get(
                    "cache_creation_input_token_cost", None
                ),
                cache_read_input_token_cost=_model_info.get(
                    "cache_read_input_token_cost", None
                ),
                input_cost_per_character=_model_info.get(
                    "input_cost_per_character", None
                ),
                input_cost_per_token_above_128k_tokens=_model_info.get(
                    "input_cost_per_token_above_128k_tokens", None
                ),
                input_cost_per_token_above_200k_tokens=_model_info.get(
                    "input_cost_per_token_above_200k_tokens", None
                ),
                input_cost_per_query=_model_info.get("input_cost_per_query", None),
                input_cost_per_second=_model_info.get("input_cost_per_second", None),
                input_cost_per_audio_token=_model_info.get(
                    "input_cost_per_audio_token", None
                ),
                input_cost_per_token_batches=_model_info.get(
                    "input_cost_per_token_batches"
                ),
                output_cost_per_token_batches=_model_info.get(
                    "output_cost_per_token_batches"
                ),
                output_cost_per_token=_output_cost_per_token,
                output_cost_per_audio_token=_model_info.get(
                    "output_cost_per_audio_token", None
                ),
                output_cost_per_character=_model_info.get(
                    "output_cost_per_character", None
                ),
                output_cost_per_reasoning_token=_model_info.get(
                    "output_cost_per_reasoning_token", None
                ),
                output_cost_per_token_above_128k_tokens=_model_info.get(
                    "output_cost_per_token_above_128k_tokens", None
                ),
                output_cost_per_character_above_128k_tokens=_model_info.get(
                    "output_cost_per_character_above_128k_tokens", None
                ),
                output_cost_per_token_above_200k_tokens=_model_info.get(
                    "output_cost_per_token_above_200k_tokens", None
                ),
                output_cost_per_second=_model_info.get("output_cost_per_second", None),
                output_cost_per_image=_model_info.get("output_cost_per_image", None),
                output_vector_size=_model_info.get("output_vector_size", None),
                litellm_provider=_model_info.get(
                    "litellm_provider", custom_llm_provider
                ),
                mode=_model_info.get("mode"),  # type: ignore
                supports_system_messages=_model_info.get(
                    "supports_system_messages", None
                ),
                supports_response_schema=_model_info.get(
                    "supports_response_schema", None
                ),
                supports_vision=_model_info.get("supports_vision", False),
                supports_function_calling=_model_info.get(
                    "supports_function_calling", False
                ),
                supports_tool_choice=_model_info.get("supports_tool_choice", False),
                supports_assistant_prefill=_model_info.get(
                    "supports_assistant_prefill", False
                ),
                supports_prompt_caching=_model_info.get(
                    "supports_prompt_caching", False
                ),
                supports_audio_input=_model_info.get("supports_audio_input", False),
                supports_audio_output=_model_info.get("supports_audio_output", False),
                supports_pdf_input=_model_info.get("supports_pdf_input", False),
                supports_embedding_image_input=_model_info.get(
                    "supports_embedding_image_input", False
                ),
                supports_native_streaming=_model_info.get(
                    "supports_native_streaming", None
                ),
                supports_web_search=_model_info.get("supports_web_search", False),
                supports_reasoning=_model_info.get("supports_reasoning", False),
                search_context_cost_per_query=_model_info.get(
                    "search_context_cost_per_query", None
                ),
                tpm=_model_info.get("tpm", None),
                rpm=_model_info.get("rpm", None),
            )
    except Exception as e:
        verbose_logger.debug(f"Error getting model info: {e}")
        if "OllamaError" in str(e):
            raise e
        raise Exception(
            "This model isn't mapped yet. model={}, custom_llm_provider={}. Add it here - https://github.com/BerriAI/litellm/blob/main/model_prices_and_context_window.json.".format(
                model, custom_llm_provider
            )
        )


def get_model_info(model: str, custom_llm_provider: Optional[str] = None) -> ModelInfo:
    """
    Get a dict for the maximum tokens (context window), input_cost_per_token, output_cost_per_token  for a given model.

    Parameters:
    - model (str): The name of the model.
    - custom_llm_provider (str | null): the provider used for the model. If provided, used to check if the litellm model info is for that provider.

    Returns:
        dict: A dictionary containing the following information:
            key: Required[str] # the key in litellm.model_cost which is returned
            max_tokens: Required[Optional[int]]
            max_input_tokens: Required[Optional[int]]
            max_output_tokens: Required[Optional[int]]
            input_cost_per_token: Required[float]
            input_cost_per_character: Optional[float]  # only for vertex ai models
            input_cost_per_token_above_128k_tokens: Optional[float]  # only for vertex ai models
            input_cost_per_character_above_128k_tokens: Optional[
                float
            ]  # only for vertex ai models
            input_cost_per_query: Optional[float] # only for rerank models
            input_cost_per_image: Optional[float]  # only for vertex ai models
            input_cost_per_audio_token: Optional[float]
            input_cost_per_audio_per_second: Optional[float]  # only for vertex ai models
            input_cost_per_video_per_second: Optional[float]  # only for vertex ai models
            output_cost_per_token: Required[float]
            output_cost_per_audio_token: Optional[float]
            output_cost_per_character: Optional[float]  # only for vertex ai models
            output_cost_per_token_above_128k_tokens: Optional[
                float
            ]  # only for vertex ai models
            output_cost_per_character_above_128k_tokens: Optional[
                float
            ]  # only for vertex ai models
            output_cost_per_image: Optional[float]
            output_vector_size: Optional[int]
            output_cost_per_video_per_second: Optional[float]  # only for vertex ai models
            output_cost_per_audio_per_second: Optional[float]  # only for vertex ai models
            litellm_provider: Required[str]
            mode: Required[
                Literal[
                    "completion", "embedding", "image_generation", "chat", "audio_transcription"
                ]
            ]
            supported_openai_params: Required[Optional[List[str]]]
            supports_system_messages: Optional[bool]
            supports_response_schema: Optional[bool]
            supports_vision: Optional[bool]
            supports_function_calling: Optional[bool]
            supports_tool_choice: Optional[bool]
            supports_prompt_caching: Optional[bool]
            supports_audio_input: Optional[bool]
            supports_audio_output: Optional[bool]
            supports_pdf_input: Optional[bool]
            supports_web_search: Optional[bool]
            supports_reasoning: Optional[bool]
    Raises:
        Exception: If the model is not mapped yet.

    Example:
        >>> get_model_info("gpt-4")
        {
            "max_tokens": 8192,
            "input_cost_per_token": 0.00003,
            "output_cost_per_token": 0.00006,
            "litellm_provider": "openai",
            "mode": "chat",
            "supported_openai_params": ["temperature", "max_tokens", "top_p", "frequency_penalty", "presence_penalty"]
        }
    """
    supported_openai_params = litellm.get_supported_openai_params(
        model=model, custom_llm_provider=custom_llm_provider
    )

    _model_info = _get_model_info_helper(
        model=model,
        custom_llm_provider=custom_llm_provider,
    )

    verbose_logger.debug(f"model_info: {_model_info}")

    returned_model_info = ModelInfo(
        **_model_info, supported_openai_params=supported_openai_params
    )

    return returned_model_info


def json_schema_type(python_type_name: str):
    """Converts standard python types to json schema types

    Parameters
    ----------
    python_type_name : str
        __name__ of type

    Returns
    -------
    str
        a standard JSON schema type, "string" if not recognized.
    """
    python_to_json_schema_types = {
        str.__name__: "string",
        int.__name__: "integer",
        float.__name__: "number",
        bool.__name__: "boolean",
        list.__name__: "array",
        dict.__name__: "object",
        "NoneType": "null",
    }

    return python_to_json_schema_types.get(python_type_name, "string")


def function_to_dict(input_function):  # noqa: C901
    """Using type hints and numpy-styled docstring,
    produce a dictionnary usable for OpenAI function calling

    Parameters
    ----------
    input_function : function
        A function with a numpy-style docstring

    Returns
    -------
    dictionnary
        A dictionnary to add to the list passed to `functions` parameter of `litellm.completion`
    """
    # Get function name and docstring
    try:
        import inspect
        from ast import literal_eval

        from numpydoc.docscrape import NumpyDocString
    except Exception as e:
        raise e

    name = input_function.__name__
    docstring = inspect.getdoc(input_function)
    numpydoc = NumpyDocString(docstring)
    description = "\n".join([s.strip() for s in numpydoc["Summary"]])

    # Get function parameters and their types from annotations and docstring
    parameters = {}
    required_params = []
    param_info = inspect.signature(input_function).parameters

    for param_name, param in param_info.items():
        if hasattr(param, "annotation"):
            param_type = json_schema_type(param.annotation.__name__)
        else:
            param_type = None
        param_description = None
        param_enum = None

        # Try to extract param description from docstring using numpydoc
        for param_data in numpydoc["Parameters"]:
            if param_data.name == param_name:
                if hasattr(param_data, "type"):
                    # replace type from docstring rather than annotation
                    param_type = param_data.type
                    if "optional" in param_type:
                        param_type = param_type.split(",")[0]
                    elif "{" in param_type:
                        # may represent a set of acceptable values
                        # translating as enum for function calling
                        try:
                            param_enum = str(list(literal_eval(param_type)))
                            param_type = "string"
                        except Exception:
                            pass
                    param_type = json_schema_type(param_type)
                param_description = "\n".join([s.strip() for s in param_data.desc])

        param_dict = {
            "type": param_type,
            "description": param_description,
            "enum": param_enum,
        }

        parameters[param_name] = dict(
            [(k, v) for k, v in param_dict.items() if isinstance(v, str)]
        )

        # Check if the parameter has no default value (i.e., it's required)
        if param.default == param.empty:
            required_params.append(param_name)

    # Create the dictionary
    result = {
        "name": name,
        "description": description,
        "parameters": {
            "type": "object",
            "properties": parameters,
        },
    }

    # Add "required" key if there are required parameters
    if required_params:
        result["parameters"]["required"] = required_params

    return result


def modify_url(original_url, new_path):
    url = httpx.URL(original_url)
    modified_url = url.copy_with(path=new_path)
    return str(modified_url)


def load_test_model(
    model: str,
    custom_llm_provider: str = "",
    api_base: str = "",
    prompt: str = "",
    num_calls: int = 0,
    force_timeout: int = 0,
):
    test_prompt = "Hey, how's it going"
    test_calls = 100
    if prompt:
        test_prompt = prompt
    if num_calls:
        test_calls = num_calls
    messages = [[{"role": "user", "content": test_prompt}] for _ in range(test_calls)]
    start_time = time.time()
    try:
        litellm.batch_completion(
            model=model,
            messages=messages,
            custom_llm_provider=custom_llm_provider,
            api_base=api_base,
            force_timeout=force_timeout,
        )
        end_time = time.time()
        response_time = end_time - start_time
        return {
            "total_response_time": response_time,
            "calls_made": 100,
            "status": "success",
            "exception": None,
        }
    except Exception as e:
        end_time = time.time()
        response_time = end_time - start_time
        return {
            "total_response_time": response_time,
            "calls_made": 100,
            "status": "failed",
            "exception": e,
        }


def get_provider_fields(custom_llm_provider: str) -> List[ProviderField]:
    """Return the fields required for each provider"""

    if custom_llm_provider == "databricks":
        return litellm.DatabricksConfig().get_required_params()

    elif custom_llm_provider == "ollama":
        return litellm.OllamaConfig().get_required_params()

    elif custom_llm_provider == "azure_ai":
        return litellm.AzureAIStudioConfig().get_required_params()

    else:
        return []


def create_proxy_transport_and_mounts():
    proxies = {
        key: None if url is None else Proxy(url=url)
        for key, url in get_environment_proxies().items()
    }

    sync_proxy_mounts = {}
    async_proxy_mounts = {}

    # Retrieve NO_PROXY environment variable
    no_proxy = os.getenv("NO_PROXY", None)
    no_proxy_urls = no_proxy.split(",") if no_proxy else []

    for key, proxy in proxies.items():
        if proxy is None:
            sync_proxy_mounts[key] = httpx.HTTPTransport()
            async_proxy_mounts[key] = httpx.AsyncHTTPTransport()
        else:
            sync_proxy_mounts[key] = httpx.HTTPTransport(proxy=proxy)
            async_proxy_mounts[key] = httpx.AsyncHTTPTransport(proxy=proxy)

    for url in no_proxy_urls:
        sync_proxy_mounts[url] = httpx.HTTPTransport()
        async_proxy_mounts[url] = httpx.AsyncHTTPTransport()

    return sync_proxy_mounts, async_proxy_mounts


def validate_environment(  # noqa: PLR0915
    model: Optional[str] = None,
    api_key: Optional[str] = None,
    api_base: Optional[str] = None,
) -> dict:
    """
    Checks if the environment variables are valid for the given model.

    Args:
        model (Optional[str]): The name of the model. Defaults to None.
        api_key (Optional[str]): If the user passed in an api key, of their own.

    Returns:
        dict: A dictionary containing the following keys:
            - keys_in_environment (bool): True if all the required keys are present in the environment, False otherwise.
            - missing_keys (List[str]): A list of missing keys in the environment.
    """
    keys_in_environment = False
    missing_keys: List[str] = []

    if model is None:
        return {
            "keys_in_environment": keys_in_environment,
            "missing_keys": missing_keys,
        }
    ## EXTRACT LLM PROVIDER - if model name provided
    try:
        _, custom_llm_provider, _, _ = get_llm_provider(model=model)
    except Exception:
        custom_llm_provider = None

    if custom_llm_provider:
        if custom_llm_provider == "openai":
            if "OPENAI_API_KEY" in os.environ:
                keys_in_environment = True
            else:
                missing_keys.append("OPENAI_API_KEY")
        elif custom_llm_provider == "azure":
            if (
                "AZURE_API_BASE" in os.environ
                and "AZURE_API_VERSION" in os.environ
                and "AZURE_API_KEY" in os.environ
            ):
                keys_in_environment = True
            else:
                missing_keys.extend(
                    ["AZURE_API_BASE", "AZURE_API_VERSION", "AZURE_API_KEY"]
                )
        elif custom_llm_provider == "anthropic":
            if "ANTHROPIC_API_KEY" in os.environ:
                keys_in_environment = True
            else:
                missing_keys.append("ANTHROPIC_API_KEY")
        elif custom_llm_provider == "cohere":
            if "COHERE_API_KEY" in os.environ:
                keys_in_environment = True
            else:
                missing_keys.append("COHERE_API_KEY")
        elif custom_llm_provider == "replicate":
            if "REPLICATE_API_KEY" in os.environ:
                keys_in_environment = True
            else:
                missing_keys.append("REPLICATE_API_KEY")
        elif custom_llm_provider == "openrouter":
            if "OPENROUTER_API_KEY" in os.environ:
                keys_in_environment = True
            else:
                missing_keys.append("OPENROUTER_API_KEY")
        elif custom_llm_provider == "vertex_ai":
            if "VERTEXAI_PROJECT" in os.environ and "VERTEXAI_LOCATION" in os.environ:
                keys_in_environment = True
            else:
                missing_keys.extend(["VERTEXAI_PROJECT", "VERTEXAI_LOCATION"])
        elif custom_llm_provider == "huggingface":
            if "HUGGINGFACE_API_KEY" in os.environ:
                keys_in_environment = True
            else:
                missing_keys.append("HUGGINGFACE_API_KEY")
        elif custom_llm_provider == "ai21":
            if "AI21_API_KEY" in os.environ:
                keys_in_environment = True
            else:
                missing_keys.append("AI21_API_KEY")
        elif custom_llm_provider == "together_ai":
            if "TOGETHERAI_API_KEY" in os.environ:
                keys_in_environment = True
            else:
                missing_keys.append("TOGETHERAI_API_KEY")
        elif custom_llm_provider == "aleph_alpha":
            if "ALEPH_ALPHA_API_KEY" in os.environ:
                keys_in_environment = True
            else:
                missing_keys.append("ALEPH_ALPHA_API_KEY")
        elif custom_llm_provider == "baseten":
            if "BASETEN_API_KEY" in os.environ:
                keys_in_environment = True
            else:
                missing_keys.append("BASETEN_API_KEY")
        elif custom_llm_provider == "nlp_cloud":
            if "NLP_CLOUD_API_KEY" in os.environ:
                keys_in_environment = True
            else:
                missing_keys.append("NLP_CLOUD_API_KEY")
        elif custom_llm_provider == "bedrock" or custom_llm_provider == "sagemaker":
            if (
                "AWS_ACCESS_KEY_ID" in os.environ
                and "AWS_SECRET_ACCESS_KEY" in os.environ
            ):
                keys_in_environment = True
            else:
                missing_keys.append("AWS_ACCESS_KEY_ID")
                missing_keys.append("AWS_SECRET_ACCESS_KEY")
        elif custom_llm_provider in ["ollama", "ollama_chat"]:
            if "OLLAMA_API_BASE" in os.environ:
                keys_in_environment = True
            else:
                missing_keys.append("OLLAMA_API_BASE")
        elif custom_llm_provider == "anyscale":
            if "ANYSCALE_API_KEY" in os.environ:
                keys_in_environment = True
            else:
                missing_keys.append("ANYSCALE_API_KEY")
        elif custom_llm_provider == "deepinfra":
            if "DEEPINFRA_API_KEY" in os.environ:
                keys_in_environment = True
            else:
                missing_keys.append("DEEPINFRA_API_KEY")
        elif custom_llm_provider == "gemini":
            if "GEMINI_API_KEY" in os.environ:
                keys_in_environment = True
            else:
                missing_keys.append("GEMINI_API_KEY")
        elif custom_llm_provider == "groq":
            if "GROQ_API_KEY" in os.environ:
                keys_in_environment = True
            else:
                missing_keys.append("GROQ_API_KEY")
        elif custom_llm_provider == "nvidia_nim":
            if "NVIDIA_NIM_API_KEY" in os.environ:
                keys_in_environment = True
            else:
                missing_keys.append("NVIDIA_NIM_API_KEY")
        elif custom_llm_provider == "cerebras":
            if "CEREBRAS_API_KEY" in os.environ:
                keys_in_environment = True
            else:
                missing_keys.append("CEREBRAS_API_KEY")
        elif custom_llm_provider == "xai":
            if "XAI_API_KEY" in os.environ:
                keys_in_environment = True
            else:
                missing_keys.append("XAI_API_KEY")
        elif custom_llm_provider == "ai21_chat":
            if "AI21_API_KEY" in os.environ:
                keys_in_environment = True
            else:
                missing_keys.append("AI21_API_KEY")
        elif custom_llm_provider == "volcengine":
            if "VOLCENGINE_API_KEY" in os.environ:
                keys_in_environment = True
            else:
                missing_keys.append("VOLCENGINE_API_KEY")
        elif (
            custom_llm_provider == "codestral"
            or custom_llm_provider == "text-completion-codestral"
        ):
            if "CODESTRAL_API_KEY" in os.environ:
                keys_in_environment = True
            else:
                missing_keys.append("CODESTRAL_API_KEY")
        elif custom_llm_provider == "deepseek":
            if "DEEPSEEK_API_KEY" in os.environ:
                keys_in_environment = True
            else:
                missing_keys.append("DEEPSEEK_API_KEY")
        elif custom_llm_provider == "mistral":
            if "MISTRAL_API_KEY" in os.environ:
                keys_in_environment = True
            else:
                missing_keys.append("MISTRAL_API_KEY")
        elif custom_llm_provider == "palm":
            if "PALM_API_KEY" in os.environ:
                keys_in_environment = True
            else:
                missing_keys.append("PALM_API_KEY")
        elif custom_llm_provider == "perplexity":
            if "PERPLEXITYAI_API_KEY" in os.environ:
                keys_in_environment = True
            else:
                missing_keys.append("PERPLEXITYAI_API_KEY")
        elif custom_llm_provider == "voyage":
            if "VOYAGE_API_KEY" in os.environ:
                keys_in_environment = True
            else:
                missing_keys.append("VOYAGE_API_KEY")
<<<<<<< HEAD
        elif custom_llm_provider == "bitdeerai":
            if "BITDEERAI_API_KEY" in os.environ:
                keys_in_environment = True
            else:  
                missing_keys.append("BITDEERAI_API_KEY")
=======
        elif custom_llm_provider == "infinity":
            if "INFINITY_API_KEY" in os.environ:
                keys_in_environment = True
            else:
                missing_keys.append("INFINITY_API_KEY")
>>>>>>> 3fe5c2f6
        elif custom_llm_provider == "fireworks_ai":
            if (
                "FIREWORKS_AI_API_KEY" in os.environ
                or "FIREWORKS_API_KEY" in os.environ
                or "FIREWORKSAI_API_KEY" in os.environ
                or "FIREWORKS_AI_TOKEN" in os.environ
            ):
                keys_in_environment = True
            else:
                missing_keys.append("FIREWORKS_AI_API_KEY")
        elif custom_llm_provider == "cloudflare":
            if "CLOUDFLARE_API_KEY" in os.environ and (
                "CLOUDFLARE_ACCOUNT_ID" in os.environ
                or "CLOUDFLARE_API_BASE" in os.environ
            ):
                keys_in_environment = True
            else:
                missing_keys.append("CLOUDFLARE_API_KEY")
                missing_keys.append("CLOUDFLARE_API_BASE")
    else:
        ## openai - chatcompletion + text completion
        if (
            model in litellm.open_ai_chat_completion_models
            or model in litellm.open_ai_text_completion_models
            or model in litellm.open_ai_embedding_models
            or model in litellm.openai_image_generation_models
        ):
            if "OPENAI_API_KEY" in os.environ:
                keys_in_environment = True
            else:
                missing_keys.append("OPENAI_API_KEY")
        ## anthropic
        elif model in litellm.anthropic_models:
            if "ANTHROPIC_API_KEY" in os.environ:
                keys_in_environment = True
            else:
                missing_keys.append("ANTHROPIC_API_KEY")
        ## cohere
        elif model in litellm.cohere_models:
            if "COHERE_API_KEY" in os.environ:
                keys_in_environment = True
            else:
                missing_keys.append("COHERE_API_KEY")
        ## replicate
        elif model in litellm.replicate_models:
            if "REPLICATE_API_KEY" in os.environ:
                keys_in_environment = True
            else:
                missing_keys.append("REPLICATE_API_KEY")
        ## openrouter
        elif model in litellm.openrouter_models:
            if "OPENROUTER_API_KEY" in os.environ:
                keys_in_environment = True
            else:
                missing_keys.append("OPENROUTER_API_KEY")
        ## vertex - text + chat models
        elif (
            model in litellm.vertex_chat_models
            or model in litellm.vertex_text_models
            or model in litellm.models_by_provider["vertex_ai"]
        ):
            if "VERTEXAI_PROJECT" in os.environ and "VERTEXAI_LOCATION" in os.environ:
                keys_in_environment = True
            else:
                missing_keys.extend(["VERTEXAI_PROJECT", "VERTEXAI_LOCATION"])
        ## huggingface
        elif model in litellm.huggingface_models:
            if "HUGGINGFACE_API_KEY" in os.environ:
                keys_in_environment = True
            else:
                missing_keys.append("HUGGINGFACE_API_KEY")
        ## ai21
        elif model in litellm.ai21_models:
            if "AI21_API_KEY" in os.environ:
                keys_in_environment = True
            else:
                missing_keys.append("AI21_API_KEY")
        ## together_ai
        elif model in litellm.together_ai_models:
            if "TOGETHERAI_API_KEY" in os.environ:
                keys_in_environment = True
            else:
                missing_keys.append("TOGETHERAI_API_KEY")
        ## aleph_alpha
        elif model in litellm.aleph_alpha_models:
            if "ALEPH_ALPHA_API_KEY" in os.environ:
                keys_in_environment = True
            else:
                missing_keys.append("ALEPH_ALPHA_API_KEY")
        ## baseten
        elif model in litellm.baseten_models:
            if "BASETEN_API_KEY" in os.environ:
                keys_in_environment = True
            else:
                missing_keys.append("BASETEN_API_KEY")
        ## nlp_cloud
        elif model in litellm.nlp_cloud_models:
            if "NLP_CLOUD_API_KEY" in os.environ:
                keys_in_environment = True
            else:
                missing_keys.append("NLP_CLOUD_API_KEY")
        ## bitdeerai
        elif model in litellm.bitdeerai_models:
            if "BITDEERAI_API_KEY" in os.environ:
                keys_in_environment = True
            else:
                missing_keys.append("BITDEERAI_API_KEY")

    if api_key is not None:
        new_missing_keys = []
        for key in missing_keys:
            if "api_key" not in key.lower():
                new_missing_keys.append(key)
        missing_keys = new_missing_keys

    if api_base is not None:
        new_missing_keys = []
        for key in missing_keys:
            if "api_base" not in key.lower():
                new_missing_keys.append(key)
        missing_keys = new_missing_keys

    if len(missing_keys) == 0:  # no missing keys
        keys_in_environment = True

    return {"keys_in_environment": keys_in_environment, "missing_keys": missing_keys}


def acreate(*args, **kwargs):  ## Thin client to handle the acreate langchain call
    return litellm.acompletion(*args, **kwargs)


def prompt_token_calculator(model, messages):
    # use tiktoken or anthropic's tokenizer depending on the model
    text = " ".join(message["content"] for message in messages)
    num_tokens = 0
    if "claude" in model:
        try:
            import anthropic
        except Exception:
            Exception("Anthropic import failed please run `pip install anthropic`")
        from anthropic import AI_PROMPT, HUMAN_PROMPT, Anthropic

        anthropic_obj = Anthropic()
        num_tokens = anthropic_obj.count_tokens(text)  # type: ignore
    else:
        num_tokens = len(encoding.encode(text))
    return num_tokens


def valid_model(model):
    try:
        # for a given model name, check if the user has the right permissions to access the model
        if (
            model in litellm.open_ai_chat_completion_models
            or model in litellm.open_ai_text_completion_models
        ):
            openai.models.retrieve(model)
        else:
            messages = [{"role": "user", "content": "Hello World"}]
            litellm.completion(model=model, messages=messages)
    except Exception:
        raise BadRequestError(message="", model=model, llm_provider="")


def check_valid_key(model: str, api_key: str):
    """
    Checks if a given API key is valid for a specific model by making a litellm.completion call with max_tokens=10

    Args:
        model (str): The name of the model to check the API key against.
        api_key (str): The API key to be checked.

    Returns:
        bool: True if the API key is valid for the model, False otherwise.
    """
    messages = [{"role": "user", "content": "Hey, how's it going?"}]
    try:
        litellm.completion(
            model=model, messages=messages, api_key=api_key, max_tokens=10
        )
        return True
    except AuthenticationError:
        return False
    except Exception:
        return False


def _should_retry(status_code: int):
    """
    Retries on 408, 409, 429 and 500 errors.

    Any client error in the 400-499 range that isn't explicitly handled (such as 400 Bad Request, 401 Unauthorized, 403 Forbidden, 404 Not Found, etc.) would not trigger a retry.

    Reimplementation of openai's should retry logic, since that one can't be imported.
    https://github.com/openai/openai-python/blob/af67cfab4210d8e497c05390ce14f39105c77519/src/openai/_base_client.py#L639
    """
    # If the server explicitly says whether or not to retry, obey.
    # Retry on request timeouts.
    if status_code == 408:
        return True

    # Retry on lock timeouts.
    if status_code == 409:
        return True

    # Retry on rate limits.
    if status_code == 429:
        return True

    # Retry internal errors.
    if status_code >= 500:
        return True

    return False


def _get_retry_after_from_exception_header(
    response_headers: Optional[httpx.Headers] = None,
):
    """
    Reimplementation of openai's calculate retry after, since that one can't be imported.
    https://github.com/openai/openai-python/blob/af67cfab4210d8e497c05390ce14f39105c77519/src/openai/_base_client.py#L631
    """
    try:
        import email  # openai import

        # About the Retry-After header: https://developer.mozilla.org/en-US/docs/Web/HTTP/Headers/Retry-After
        #
        # <http-date>". See https://developer.mozilla.org/en-US/docs/Web/HTTP/Headers/Retry-After#syntax for
        # details.
        if response_headers is not None:
            retry_header = response_headers.get("retry-after")
            try:
                retry_after = int(retry_header)
            except Exception:
                retry_date_tuple = email.utils.parsedate_tz(retry_header)  # type: ignore
                if retry_date_tuple is None:
                    retry_after = -1
                else:
                    retry_date = email.utils.mktime_tz(retry_date_tuple)  # type: ignore
                    retry_after = int(retry_date - time.time())
        else:
            retry_after = -1

        return retry_after

    except Exception:
        retry_after = -1


def _calculate_retry_after(
    remaining_retries: int,
    max_retries: int,
    response_headers: Optional[httpx.Headers] = None,
    min_timeout: int = 0,
) -> Union[float, int]:
    retry_after = _get_retry_after_from_exception_header(response_headers)

    # If the API asks us to wait a certain amount of time (and it's a reasonable amount), just do what it says.
    if retry_after is not None and 0 < retry_after <= 60:
        return retry_after

    initial_retry_delay = INITIAL_RETRY_DELAY
    max_retry_delay = MAX_RETRY_DELAY
    nb_retries = max_retries - remaining_retries

    # Apply exponential backoff, but not more than the max.
    sleep_seconds = min(initial_retry_delay * pow(2.0, nb_retries), max_retry_delay)

    # Apply some jitter, plus-or-minus half a second.
    jitter = JITTER * random.random()
    timeout = sleep_seconds * jitter
    return timeout if timeout >= min_timeout else min_timeout


# custom prompt helper function
def register_prompt_template(
    model: str,
    roles: dict = {},
    initial_prompt_value: str = "",
    final_prompt_value: str = "",
    tokenizer_config: dict = {},
):
    """
    Register a prompt template to follow your custom format for a given model

    Args:
        model (str): The name of the model.
        roles (dict): A dictionary mapping roles to their respective prompt values.
        initial_prompt_value (str, optional): The initial prompt value. Defaults to "".
        final_prompt_value (str, optional): The final prompt value. Defaults to "".

    Returns:
        dict: The updated custom prompt dictionary.
    Example usage:
    ```
    import litellm
    litellm.register_prompt_template(
            model="llama-2",
        initial_prompt_value="You are a good assistant" # [OPTIONAL]
            roles={
            "system": {
                "pre_message": "[INST] <<SYS>>\n", # [OPTIONAL]
                "post_message": "\n<</SYS>>\n [/INST]\n" # [OPTIONAL]
            },
            "user": {
                "pre_message": "[INST] ", # [OPTIONAL]
                "post_message": " [/INST]" # [OPTIONAL]
            },
            "assistant": {
                "pre_message": "\n" # [OPTIONAL]
                "post_message": "\n" # [OPTIONAL]
            }
        }
        final_prompt_value="Now answer as best you can:" # [OPTIONAL]
    )
    ```
    """
    complete_model = model
    potential_models = [complete_model]
    try:
        model = get_llm_provider(model=model)[0]
        potential_models.append(model)
    except Exception:
        pass
    if tokenizer_config:
        for m in potential_models:
            litellm.known_tokenizer_config[m] = {
                "tokenizer": tokenizer_config,
                "status": "success",
            }
    else:
        for m in potential_models:
            litellm.custom_prompt_dict[m] = {
                "roles": roles,
                "initial_prompt_value": initial_prompt_value,
                "final_prompt_value": final_prompt_value,
            }

    return litellm.custom_prompt_dict


class TextCompletionStreamWrapper:
    def __init__(
        self,
        completion_stream,
        model,
        stream_options: Optional[dict] = None,
        custom_llm_provider: Optional[str] = None,
    ):
        self.completion_stream = completion_stream
        self.model = model
        self.stream_options = stream_options
        self.custom_llm_provider = custom_llm_provider

    def __iter__(self):
        return self

    def __aiter__(self):
        return self

    def convert_to_text_completion_object(self, chunk: ModelResponse):
        try:
            response = TextCompletionResponse()
            response["id"] = chunk.get("id", None)
            response["object"] = "text_completion"
            response["created"] = chunk.get("created", None)
            response["model"] = chunk.get("model", None)
            text_choices = TextChoices()
            if isinstance(
                chunk, Choices
            ):  # chunk should always be of type StreamingChoices
                raise Exception
            text_choices["text"] = chunk["choices"][0]["delta"]["content"]
            text_choices["index"] = chunk["choices"][0]["index"]
            text_choices["finish_reason"] = chunk["choices"][0]["finish_reason"]
            response["choices"] = [text_choices]

            # only pass usage when stream_options["include_usage"] is True
            if (
                self.stream_options
                and self.stream_options.get("include_usage", False) is True
            ):
                response["usage"] = chunk.get("usage", None)

            return response
        except Exception as e:
            raise Exception(
                f"Error occurred converting to text completion object - chunk: {chunk}; Error: {str(e)}"
            )

    def __next__(self):
        # model_response = ModelResponse(stream=True, model=self.model)
        TextCompletionResponse()
        try:
            for chunk in self.completion_stream:
                if chunk == "None" or chunk is None:
                    raise Exception
                processed_chunk = self.convert_to_text_completion_object(chunk=chunk)
                return processed_chunk
            raise StopIteration
        except StopIteration:
            raise StopIteration
        except Exception as e:
            raise exception_type(
                model=self.model,
                custom_llm_provider=self.custom_llm_provider or "",
                original_exception=e,
                completion_kwargs={},
                extra_kwargs={},
            )

    async def __anext__(self):
        try:
            async for chunk in self.completion_stream:
                if chunk == "None" or chunk is None:
                    raise Exception
                processed_chunk = self.convert_to_text_completion_object(chunk=chunk)
                return processed_chunk
            raise StopIteration
        except StopIteration:
            raise StopAsyncIteration


def mock_completion_streaming_obj(
    model_response, mock_response, model, n: Optional[int] = None
):
    if isinstance(mock_response, litellm.MockException):
        raise mock_response
    for i in range(0, len(mock_response), 3):
        completion_obj = Delta(role="assistant", content=mock_response[i : i + 3])
        if n is None:
            model_response.choices[0].delta = completion_obj
        else:
            _all_choices = []
            for j in range(n):
                _streaming_choice = litellm.utils.StreamingChoices(
                    index=j,
                    delta=litellm.utils.Delta(
                        role="assistant", content=mock_response[i : i + 3]
                    ),
                )
                _all_choices.append(_streaming_choice)
            model_response.choices = _all_choices
        yield model_response


async def async_mock_completion_streaming_obj(
    model_response, mock_response, model, n: Optional[int] = None
):
    if isinstance(mock_response, litellm.MockException):
        raise mock_response
    for i in range(0, len(mock_response), 3):
        completion_obj = Delta(role="assistant", content=mock_response[i : i + 3])
        if n is None:
            model_response.choices[0].delta = completion_obj
        else:
            _all_choices = []
            for j in range(n):
                _streaming_choice = litellm.utils.StreamingChoices(
                    index=j,
                    delta=litellm.utils.Delta(
                        role="assistant", content=mock_response[i : i + 3]
                    ),
                )
                _all_choices.append(_streaming_choice)
            model_response.choices = _all_choices
        yield model_response


########## Reading Config File ############################
def read_config_args(config_path) -> dict:
    try:
        import os

        os.getcwd()
        with open(config_path, "r") as config_file:
            config = json.load(config_file)

        # read keys/ values from config file and return them
        return config
    except Exception as e:
        raise e


########## experimental completion variants ############################


def process_system_message(system_message, max_tokens, model):
    system_message_event = {"role": "system", "content": system_message}
    system_message_tokens = get_token_count([system_message_event], model)

    if system_message_tokens > max_tokens:
        print_verbose(
            "`tokentrimmer`: Warning, system message exceeds token limit. Trimming..."
        )
        # shorten system message to fit within max_tokens
        new_system_message = shorten_message_to_fit_limit(
            system_message_event, max_tokens, model
        )
        system_message_tokens = get_token_count([new_system_message], model)

    return system_message_event, max_tokens - system_message_tokens


def process_messages(messages, max_tokens, model):
    # Process messages from older to more recent
    messages = messages[::-1]
    final_messages = []

    for message in messages:
        used_tokens = get_token_count(final_messages, model)
        available_tokens = max_tokens - used_tokens
        if available_tokens <= 3:
            break
        final_messages = attempt_message_addition(
            final_messages=final_messages,
            message=message,
            available_tokens=available_tokens,
            max_tokens=max_tokens,
            model=model,
        )

    return final_messages


def attempt_message_addition(
    final_messages, message, available_tokens, max_tokens, model
):
    temp_messages = [message] + final_messages
    temp_message_tokens = get_token_count(messages=temp_messages, model=model)

    if temp_message_tokens <= max_tokens:
        return temp_messages

    # if temp_message_tokens > max_tokens, try shortening temp_messages
    elif "function_call" not in message:
        # fit updated_message to be within temp_message_tokens - max_tokens (aka the amount temp_message_tokens is greate than max_tokens)
        updated_message = shorten_message_to_fit_limit(message, available_tokens, model)
        if can_add_message(updated_message, final_messages, max_tokens, model):
            return [updated_message] + final_messages

    return final_messages


def can_add_message(message, messages, max_tokens, model):
    if get_token_count(messages + [message], model) <= max_tokens:
        return True
    return False


def get_token_count(messages, model):
    return token_counter(model=model, messages=messages)


def shorten_message_to_fit_limit(message, tokens_needed, model: Optional[str]):
    """
    Shorten a message to fit within a token limit by removing characters from the middle.
    """

    # For OpenAI models, even blank messages cost 7 token,
    # and if the buffer is less than 3, the while loop will never end,
    # hence the value 10.
    if model is not None and "gpt" in model and tokens_needed <= 10:
        return message

    content = message["content"]

    while True:
        total_tokens = get_token_count([message], model)

        if total_tokens <= tokens_needed:
            break

        ratio = (tokens_needed) / total_tokens

        new_length = int(len(content) * ratio) - 1
        new_length = max(0, new_length)

        half_length = new_length // 2
        left_half = content[:half_length]
        right_half = content[-half_length:]

        trimmed_content = left_half + ".." + right_half
        message["content"] = trimmed_content
        content = trimmed_content

    return message


# LiteLLM token trimmer
# this code is borrowed from https://github.com/KillianLucas/tokentrim/blob/main/tokentrim/tokentrim.py
# Credits for this code go to Killian Lucas
def trim_messages(
    messages,
    model: Optional[str] = None,
    trim_ratio: float = DEFAULT_TRIM_RATIO,
    return_response_tokens: bool = False,
    max_tokens=None,
):
    """
    Trim a list of messages to fit within a model's token limit.

    Args:
        messages: Input messages to be trimmed. Each message is a dictionary with 'role' and 'content'.
        model: The LiteLLM model being used (determines the token limit).
        trim_ratio: Target ratio of tokens to use after trimming. Default is 0.75, meaning it will trim messages so they use about 75% of the model's token limit.
        return_response_tokens: If True, also return the number of tokens left available for the response after trimming.
        max_tokens: Instead of specifying a model or trim_ratio, you can specify this directly.

    Returns:
        Trimmed messages and optionally the number of tokens available for response.
    """
    # Initialize max_tokens
    # if users pass in max tokens, trim to this amount
    messages = copy.deepcopy(messages)
    try:
        if max_tokens is None:
            # Check if model is valid
            if model in litellm.model_cost:
                max_tokens_for_model = litellm.model_cost[model].get(
                    "max_input_tokens", litellm.model_cost[model]["max_tokens"]
                )
                max_tokens = int(max_tokens_for_model * trim_ratio)
            else:
                # if user did not specify max (input) tokens
                # or passed an llm litellm does not know
                # do nothing, just return messages
                return messages

        system_message = ""
        for message in messages:
            if message["role"] == "system":
                system_message += "\n" if system_message else ""
                system_message += message["content"]

        ## Handle Tool Call ## - check if last message is a tool response, return as is - https://github.com/BerriAI/litellm/issues/4931
        tool_messages = []

        for message in reversed(messages):
            if message["role"] != "tool":
                break
            tool_messages.append(message)
        # # Remove the collected tool messages from the original list
        if len(tool_messages):
            messages = messages[: -len(tool_messages)]

        current_tokens = token_counter(model=model or "", messages=messages)
        print_verbose(f"Current tokens: {current_tokens}, max tokens: {max_tokens}")

        # Do nothing if current tokens under messages
        if current_tokens < max_tokens:
            return messages

        #### Trimming messages if current_tokens > max_tokens
        print_verbose(
            f"Need to trim input messages: {messages}, current_tokens{current_tokens}, max_tokens: {max_tokens}"
        )
        system_message_event: Optional[dict] = None
        if system_message:
            system_message_event, max_tokens = process_system_message(
                system_message=system_message, max_tokens=max_tokens, model=model
            )

            if max_tokens == 0:  # the system messages are too long
                return [system_message_event]

            # Since all system messages are combined and trimmed to fit the max_tokens,
            # we remove all system messages from the messages list
            messages = [message for message in messages if message["role"] != "system"]

        final_messages = process_messages(
            messages=messages, max_tokens=max_tokens, model=model
        )

        # Add system message to the beginning of the final messages
        if system_message_event:
            final_messages = [system_message_event] + final_messages

        if len(tool_messages) > 0:
            final_messages.extend(tool_messages)

        if (
            return_response_tokens
        ):  # if user wants token count with new trimmed messages
            response_tokens = max_tokens - get_token_count(final_messages, model)
            return final_messages, response_tokens
        return final_messages
    except Exception as e:  # [NON-Blocking, if error occurs just return final_messages
        verbose_logger.exception(
            "Got exception while token trimming - {}".format(str(e))
        )
        return messages


from litellm.caching.in_memory_cache import InMemoryCache


class AvailableModelsCache(InMemoryCache):
    def __init__(self, ttl_seconds: int = 300, max_size: int = 1000):
        super().__init__(ttl_seconds, max_size)
        self._env_hash: Optional[str] = None

    def _get_env_hash(self) -> str:
        """Create a hash of relevant environment variables"""
        env_vars = {
            k: v
            for k, v in os.environ.items()
            if k.startswith(("OPENAI", "ANTHROPIC", "AZURE", "AWS"))
        }
        return str(hash(frozenset(env_vars.items())))

    def _check_env_changed(self) -> bool:
        """Check if environment variables have changed"""
        current_hash = self._get_env_hash()
        if self._env_hash is None:
            self._env_hash = current_hash
            return True
        return current_hash != self._env_hash

    def _get_cache_key(
        self,
        custom_llm_provider: Optional[str],
        litellm_params: Optional[LiteLLM_Params],
    ) -> str:
        valid_str = ""

        if litellm_params is not None:
            valid_str = litellm_params.model_dump_json()
        if custom_llm_provider is not None:
            valid_str = f"{custom_llm_provider}:{valid_str}"
        return hashlib.sha256(valid_str.encode()).hexdigest()

    def get_cached_model_info(
        self,
        custom_llm_provider: Optional[str] = None,
        litellm_params: Optional[LiteLLM_Params] = None,
    ) -> Optional[List[str]]:
        """Get cached model info"""
        # Check if environment has changed
        if litellm_params is None and self._check_env_changed():
            self.cache_dict.clear()
            return None

        cache_key = self._get_cache_key(custom_llm_provider, litellm_params)

        result = cast(Optional[List[str]], self.get_cache(cache_key))

        if result is not None:
            return copy.deepcopy(result)
        return result

    def set_cached_model_info(
        self,
        custom_llm_provider: str,
        litellm_params: Optional[LiteLLM_Params],
        available_models: List[str],
    ):
        """Set cached model info"""
        cache_key = self._get_cache_key(custom_llm_provider, litellm_params)
        self.set_cache(cache_key, copy.deepcopy(available_models))


# Global cache instance
_model_cache = AvailableModelsCache()


def _infer_valid_provider_from_env_vars(
    custom_llm_provider: Optional[str] = None,
) -> List[str]:
    valid_providers: List[str] = []
    environ_keys = os.environ.keys()
    for provider in litellm.provider_list:
        if custom_llm_provider and provider != custom_llm_provider:
            continue

        # edge case litellm has together_ai as a provider, it should be togetherai
        env_provider_1 = provider.replace("_", "")
        env_provider_2 = provider

        # litellm standardizes expected provider keys to
        # PROVIDER_API_KEY. Example: OPENAI_API_KEY, COHERE_API_KEY
        expected_provider_key_1 = f"{env_provider_1.upper()}_API_KEY"
        expected_provider_key_2 = f"{env_provider_2.upper()}_API_KEY"
        if (
            expected_provider_key_1 in environ_keys
            or expected_provider_key_2 in environ_keys
        ):
            # key is set
            valid_providers.append(provider)

    return valid_providers


def _get_valid_models_from_provider_api(
    provider_config: BaseLLMModelInfo,
    custom_llm_provider: str,
    litellm_params: Optional[LiteLLM_Params] = None,
) -> List[str]:
    try:
        cached_result = _model_cache.get_cached_model_info(
            custom_llm_provider, litellm_params
        )

        if cached_result is not None:
            return cached_result
        models = provider_config.get_models(
            api_key=litellm_params.api_key if litellm_params is not None else None,
            api_base=litellm_params.api_base if litellm_params is not None else None,
        )

        _model_cache.set_cached_model_info(custom_llm_provider, litellm_params, models)
        return models
    except Exception as e:
        verbose_logger.debug(f"Error getting valid models: {e}")
        return []


def get_valid_models(
    check_provider_endpoint: Optional[bool] = None,
    custom_llm_provider: Optional[str] = None,
    litellm_params: Optional[LiteLLM_Params] = None,
) -> List[str]:
    """
    Returns a list of valid LLMs based on the set environment variables

    Args:
        check_provider_endpoint: If True, will check the provider's endpoint for valid models.
        custom_llm_provider: If provided, will only check the provider's endpoint for valid models.
    Returns:
        A list of valid LLMs
    """

    try:
        check_provider_endpoint = (
            check_provider_endpoint or litellm.check_provider_endpoint
        )
        # get keys set in .env

        valid_providers: List[str] = []
        valid_models: List[str] = []
        # for all valid providers, make a list of supported llms

        if custom_llm_provider:
            valid_providers = [custom_llm_provider]
        else:
            valid_providers = _infer_valid_provider_from_env_vars(custom_llm_provider)

        for provider in valid_providers:
            provider_config = ProviderConfigManager.get_provider_model_info(
                model=None,
                provider=LlmProviders(provider),
            )

            if custom_llm_provider and provider != custom_llm_provider:
                continue

            if provider == "azure":
                valid_models.append("Azure-LLM")
            elif (
                provider_config is not None
                and check_provider_endpoint
                and provider is not None
            ):
                valid_models.extend(
                    _get_valid_models_from_provider_api(
                        provider_config,
                        provider,
                        litellm_params,
                    )
                )
            else:
                models_for_provider = copy.deepcopy(
                    litellm.models_by_provider.get(provider, [])
                )
                valid_models.extend(models_for_provider)

        return valid_models
    except Exception as e:
        verbose_logger.debug(f"Error getting valid models: {e}")
        return []  # NON-Blocking


def print_args_passed_to_litellm(original_function, args, kwargs):
    if not _is_debugging_on():
        return
    try:
        # we've already printed this for acompletion, don't print for completion
        if (
            "acompletion" in kwargs
            and kwargs["acompletion"] is True
            and original_function.__name__ == "completion"
        ):
            return
        elif (
            "aembedding" in kwargs
            and kwargs["aembedding"] is True
            and original_function.__name__ == "embedding"
        ):
            return
        elif (
            "aimg_generation" in kwargs
            and kwargs["aimg_generation"] is True
            and original_function.__name__ == "img_generation"
        ):
            return

        args_str = ", ".join(map(repr, args))
        kwargs_str = ", ".join(f"{key}={repr(value)}" for key, value in kwargs.items())
        print_verbose(
            "\n",
        )  # new line before
        print_verbose(
            "\033[92mRequest to litellm:\033[0m",
        )
        if args and kwargs:
            print_verbose(
                f"\033[92mlitellm.{original_function.__name__}({args_str}, {kwargs_str})\033[0m"
            )
        elif args:
            print_verbose(
                f"\033[92mlitellm.{original_function.__name__}({args_str})\033[0m"
            )
        elif kwargs:
            print_verbose(
                f"\033[92mlitellm.{original_function.__name__}({kwargs_str})\033[0m"
            )
        else:
            print_verbose(f"\033[92mlitellm.{original_function.__name__}()\033[0m")
        print_verbose("\n")  # new line after
    except Exception:
        # This should always be non blocking
        pass


def get_logging_id(start_time, response_obj):
    try:
        response_id = (
            "time-" + start_time.strftime("%H-%M-%S-%f") + "_" + response_obj.get("id")
        )
        return response_id
    except Exception:
        return None


def _get_base_model_from_metadata(model_call_details=None):
    if model_call_details is None:
        return None
    litellm_params = model_call_details.get("litellm_params", {})
    if litellm_params is not None:
        _base_model = litellm_params.get("base_model", None)
        if _base_model is not None:
            return _base_model
        metadata = litellm_params.get("metadata", {})

        return _get_base_model_from_litellm_call_metadata(metadata=metadata)
    return None


class ModelResponseIterator:
    def __init__(self, model_response: ModelResponse, convert_to_delta: bool = False):
        if convert_to_delta is True:
            self.model_response = ModelResponse(stream=True)
            _delta = self.model_response.choices[0].delta  # type: ignore
            _delta.content = model_response.choices[0].message.content  # type: ignore
        else:
            self.model_response = model_response
        self.is_done = False

    # Sync iterator
    def __iter__(self):
        return self

    def __next__(self):
        if self.is_done:
            raise StopIteration
        self.is_done = True
        return self.model_response

    # Async iterator
    def __aiter__(self):
        return self

    async def __anext__(self):
        if self.is_done:
            raise StopAsyncIteration
        self.is_done = True
        return self.model_response


class ModelResponseListIterator:
    def __init__(self, model_responses, delay: Optional[float] = None):
        self.model_responses = model_responses
        self.index = 0
        self.delay = delay

    # Sync iterator
    def __iter__(self):
        return self

    def __next__(self):
        if self.index >= len(self.model_responses):
            raise StopIteration
        model_response = self.model_responses[self.index]
        self.index += 1
        if self.delay:
            time.sleep(self.delay)
        return model_response

    # Async iterator
    def __aiter__(self):
        return self

    async def __anext__(self):
        if self.index >= len(self.model_responses):
            raise StopAsyncIteration
        model_response = self.model_responses[self.index]
        self.index += 1
        if self.delay:
            await asyncio.sleep(self.delay)
        return model_response


class CustomModelResponseIterator(Iterable):
    def __init__(self) -> None:
        super().__init__()


def is_cached_message(message: AllMessageValues) -> bool:
    """
    Returns true, if message is marked as needing to be cached.

    Used for anthropic/gemini context caching.

    Follows the anthropic format {"cache_control": {"type": "ephemeral"}}
    """
    if "content" not in message:
        return False
    if message["content"] is None or isinstance(message["content"], str):
        return False

    for content in message["content"]:
        if (
            content["type"] == "text"
            and content.get("cache_control") is not None
            and content["cache_control"]["type"] == "ephemeral"  # type: ignore
        ):
            return True

    return False


def is_base64_encoded(s: str) -> bool:
    try:
        # Strip out the prefix if it exists
        if not s.startswith(
            "data:"
        ):  # require `data:` for base64 str, like openai. Prevents false positives like s='Dog'
            return False

        s = s.split(",")[1]

        # Try to decode the string
        decoded_bytes = base64.b64decode(s, validate=True)

        # Check if the original string can be re-encoded to the same string
        return base64.b64encode(decoded_bytes).decode("utf-8") == s
    except Exception:
        return False


def get_base64_str(s: str) -> str:
    """
    s: b64str OR data:image/png;base64,b64str
    """
    if "," in s:
        return s.split(",")[1]
    return s


def has_tool_call_blocks(messages: List[AllMessageValues]) -> bool:
    """
    Returns true, if messages has tool call blocks.

    Used for anthropic/bedrock message validation.
    """
    for message in messages:
        if message.get("tool_calls") is not None:
            return True
    return False


def add_dummy_tool(custom_llm_provider: str) -> List[ChatCompletionToolParam]:
    """
    Prevent Anthropic from raising error when tool_use block exists but no tools are provided.

    Relevent Issues: https://github.com/BerriAI/litellm/issues/5388, https://github.com/BerriAI/litellm/issues/5747
    """
    return [
        ChatCompletionToolParam(
            type="function",
            function=ChatCompletionToolParamFunctionChunk(
                name="dummy_tool",
                description="This is a dummy tool call",  # provided to satisfy bedrock constraint.
                parameters={
                    "type": "object",
                    "properties": {},
                },
            ),
        )
    ]


from litellm.types.llms.openai import (
    ChatCompletionAudioObject,
    ChatCompletionImageObject,
    ChatCompletionTextObject,
    ChatCompletionUserMessage,
    OpenAIMessageContent,
    ValidUserMessageContentTypes,
)


def convert_to_dict(message: Union[BaseModel, dict]) -> dict:
    """
    Converts a message to a dictionary if it's a Pydantic model.

    Args:
        message: The message, which may be a Pydantic model or a dictionary.

    Returns:
        dict: The converted message.
    """
    if isinstance(message, BaseModel):
        return message.model_dump(exclude_none=True)
    elif isinstance(message, dict):
        return message
    else:
        raise TypeError(
            f"Invalid message type: {type(message)}. Expected dict or Pydantic model."
        )


def validate_and_fix_openai_messages(messages: List):
    """
    Ensures all messages are valid OpenAI chat completion messages.

    Handles missing role for assistant messages.
    """
    new_messages = []
    for message in messages:
        if not message.get("role"):
            message["role"] = "assistant"
        if message.get("tool_calls"):
            message["tool_calls"] = jsonify_tools(tools=message["tool_calls"])

        convert_msg_to_dict = cast(AllMessageValues, convert_to_dict(message))
        cleaned_message = cleanup_none_field_in_message(message=convert_msg_to_dict)
        new_messages.append(cleaned_message)
    return validate_chat_completion_user_messages(messages=new_messages)


def cleanup_none_field_in_message(message: AllMessageValues):
    """
    Cleans up the message by removing the none field.

    remove None fields in the message - e.g. {"function": None} - some providers raise validation errors
    """
    new_message = message.copy()
    return {k: v for k, v in new_message.items() if v is not None}


def validate_chat_completion_user_messages(messages: List[AllMessageValues]):
    """
    Ensures all user messages are valid OpenAI chat completion messages.

    Args:
        messages: List of message dictionaries
        message_content_type: Type to validate content against

    Returns:
        List[dict]: The validated messages

    Raises:
        ValueError: If any message is invalid
    """
    for idx, m in enumerate(messages):
        try:
            if m["role"] == "user":
                user_content = m.get("content")
                if user_content is not None:
                    if isinstance(user_content, str):
                        continue
                    elif isinstance(user_content, list):
                        for item in user_content:
                            if isinstance(item, dict):
                                if item.get("type") not in ValidUserMessageContentTypes:
                                    raise Exception("invalid content type")
        except Exception as e:
            if isinstance(e, KeyError):
                raise Exception(
                    f"Invalid message={m} at index {idx}. Please ensure all messages are valid OpenAI chat completion messages."
                )
            if "invalid content type" in str(e):
                raise Exception(
                    f"Invalid user message={m} at index {idx}. Please ensure all user messages are valid OpenAI chat completion messages."
                )
            else:
                raise e

    return messages


def validate_chat_completion_tool_choice(
    tool_choice: Optional[Union[dict, str]],
) -> Optional[Union[dict, str]]:
    """
    Confirm the tool choice is passed in the OpenAI format.

    Prevents user errors like: https://github.com/BerriAI/litellm/issues/7483
    """
    from litellm.types.llms.openai import (
        ChatCompletionToolChoiceObjectParam,
        ChatCompletionToolChoiceStringValues,
    )

    if tool_choice is None:
        return tool_choice
    elif isinstance(tool_choice, str):
        return tool_choice
    elif isinstance(tool_choice, dict):
        if tool_choice.get("type") is None or tool_choice.get("function") is None:
            raise Exception(
                f"Invalid tool choice, tool_choice={tool_choice}. Please ensure tool_choice follows the OpenAI spec"
            )
        return tool_choice
    raise Exception(
        f"Invalid tool choice, tool_choice={tool_choice}. Got={type(tool_choice)}. Expecting str, or dict. Please ensure tool_choice follows the OpenAI tool_choice spec"
    )


class ProviderConfigManager:
    @staticmethod
    def get_provider_chat_config(  # noqa: PLR0915
        model: str, provider: LlmProviders
    ) -> Optional[BaseConfig]:
        """
        Returns the provider config for a given provider.
        """
        if (
            provider == LlmProviders.OPENAI
            and litellm.openaiOSeriesConfig.is_model_o_series_model(model=model)
        ):
            return litellm.openaiOSeriesConfig
        elif litellm.LlmProviders.DEEPSEEK == provider:
            return litellm.DeepSeekChatConfig()
        elif litellm.LlmProviders.GROQ == provider:
            return litellm.GroqChatConfig()
        elif litellm.LlmProviders.DATABRICKS == provider:
            return litellm.DatabricksConfig()
        elif litellm.LlmProviders.XAI == provider:
            return litellm.XAIChatConfig()
        elif litellm.LlmProviders.TEXT_COMPLETION_OPENAI == provider:
            return litellm.OpenAITextCompletionConfig()
        elif litellm.LlmProviders.COHERE_CHAT == provider:
            return litellm.CohereChatConfig()
        elif litellm.LlmProviders.COHERE == provider:
            return litellm.CohereConfig()
        elif litellm.LlmProviders.SNOWFLAKE == provider:
            return litellm.SnowflakeConfig()
        elif litellm.LlmProviders.CLARIFAI == provider:
            return litellm.ClarifaiConfig()
        elif litellm.LlmProviders.ANTHROPIC == provider:
            return litellm.AnthropicConfig()
        elif litellm.LlmProviders.ANTHROPIC_TEXT == provider:
            return litellm.AnthropicTextConfig()
        elif litellm.LlmProviders.VERTEX_AI_BETA == provider:
            return litellm.VertexGeminiConfig()
        elif litellm.LlmProviders.VERTEX_AI == provider:
            if "gemini" in model:
                return litellm.VertexGeminiConfig()
            elif "claude" in model:
                return litellm.VertexAIAnthropicConfig()
            elif model in litellm.vertex_mistral_models:
                if "codestral" in model:
                    return litellm.CodestralTextCompletionConfig()
                else:
                    return litellm.MistralConfig()
            elif model in litellm.vertex_ai_ai21_models:
                return litellm.VertexAIAi21Config()
            else:  # use generic openai-like param mapping
                return litellm.VertexAILlama3Config()
        elif litellm.LlmProviders.CLOUDFLARE == provider:
            return litellm.CloudflareChatConfig()
        elif litellm.LlmProviders.SAGEMAKER_CHAT == provider:
            return litellm.SagemakerChatConfig()
        elif litellm.LlmProviders.SAGEMAKER == provider:
            return litellm.SagemakerConfig()
        elif litellm.LlmProviders.FIREWORKS_AI == provider:
            return litellm.FireworksAIConfig()
        elif litellm.LlmProviders.FRIENDLIAI == provider:
            return litellm.FriendliaiChatConfig()
        elif litellm.LlmProviders.WATSONX == provider:
            return litellm.IBMWatsonXChatConfig()
        elif litellm.LlmProviders.WATSONX_TEXT == provider:
            return litellm.IBMWatsonXAIConfig()
        elif litellm.LlmProviders.EMPOWER == provider:
            return litellm.EmpowerChatConfig()
        elif litellm.LlmProviders.GITHUB == provider:
            return litellm.GithubChatConfig()
        elif (
            litellm.LlmProviders.CUSTOM == provider
            or litellm.LlmProviders.CUSTOM_OPENAI == provider
            or litellm.LlmProviders.OPENAI_LIKE == provider
        ):
            return litellm.OpenAILikeChatConfig()
        elif litellm.LlmProviders.AIOHTTP_OPENAI == provider:
            return litellm.AiohttpOpenAIChatConfig()
        elif litellm.LlmProviders.HOSTED_VLLM == provider:
            return litellm.HostedVLLMChatConfig()
        elif litellm.LlmProviders.LM_STUDIO == provider:
            return litellm.LMStudioChatConfig()
        elif litellm.LlmProviders.GALADRIEL == provider:
            return litellm.GaladrielChatConfig()
        elif litellm.LlmProviders.REPLICATE == provider:
            return litellm.ReplicateConfig()
        elif litellm.LlmProviders.HUGGINGFACE == provider:
            return litellm.HuggingFaceChatConfig()
        elif litellm.LlmProviders.TOGETHER_AI == provider:
            return litellm.TogetherAIConfig()
        elif litellm.LlmProviders.OPENROUTER == provider:
            return litellm.OpenrouterConfig()
        elif litellm.LlmProviders.GEMINI == provider:
            return litellm.GoogleAIStudioGeminiConfig()
        elif (
            litellm.LlmProviders.AI21 == provider
            or litellm.LlmProviders.AI21_CHAT == provider
        ):
            return litellm.AI21ChatConfig()
        elif litellm.LlmProviders.AZURE == provider:
            if litellm.AzureOpenAIO1Config().is_o_series_model(model=model):
                return litellm.AzureOpenAIO1Config()
            return litellm.AzureOpenAIConfig()
        elif litellm.LlmProviders.AZURE_AI == provider:
            return litellm.AzureAIStudioConfig()
        elif litellm.LlmProviders.AZURE_TEXT == provider:
            return litellm.AzureOpenAITextConfig()
        elif litellm.LlmProviders.HOSTED_VLLM == provider:
            return litellm.HostedVLLMChatConfig()
        elif litellm.LlmProviders.NLP_CLOUD == provider:
            return litellm.NLPCloudConfig()
        elif litellm.LlmProviders.OOBABOOGA == provider:
            return litellm.OobaboogaConfig()
        elif litellm.LlmProviders.OLLAMA_CHAT == provider:
            return litellm.OllamaChatConfig()
        elif litellm.LlmProviders.DEEPINFRA == provider:
            return litellm.DeepInfraConfig()
        elif litellm.LlmProviders.PERPLEXITY == provider:
            return litellm.PerplexityChatConfig()
        elif (
            litellm.LlmProviders.MISTRAL == provider
            or litellm.LlmProviders.CODESTRAL == provider
        ):
            return litellm.MistralConfig()
        elif litellm.LlmProviders.NVIDIA_NIM == provider:
            return litellm.NvidiaNimConfig()
        elif litellm.LlmProviders.CEREBRAS == provider:
            return litellm.CerebrasConfig()
        elif litellm.LlmProviders.VOLCENGINE == provider:
            return litellm.VolcEngineConfig()
        elif litellm.LlmProviders.TEXT_COMPLETION_CODESTRAL == provider:
            return litellm.CodestralTextCompletionConfig()
        elif litellm.LlmProviders.SAMBANOVA == provider:
            return litellm.SambanovaConfig()
        elif litellm.LlmProviders.MARITALK == provider:
            return litellm.MaritalkConfig()
        elif litellm.LlmProviders.CLOUDFLARE == provider:
            return litellm.CloudflareChatConfig()
        elif litellm.LlmProviders.ANTHROPIC_TEXT == provider:
            return litellm.AnthropicTextConfig()
        elif litellm.LlmProviders.VLLM == provider:
            return litellm.VLLMConfig()
        elif litellm.LlmProviders.OLLAMA == provider:
            return litellm.OllamaConfig()
        elif litellm.LlmProviders.PREDIBASE == provider:
            return litellm.PredibaseConfig()
        elif litellm.LlmProviders.TRITON == provider:
            return litellm.TritonConfig()
        elif litellm.LlmProviders.PETALS == provider:
            return litellm.PetalsConfig()
        elif litellm.LlmProviders.BITDEERAI == provider:
            return litellm.BitdeerAIChatConfig()
        elif litellm.LlmProviders.BEDROCK == provider:
            bedrock_route = BedrockModelInfo.get_bedrock_route(model)
            bedrock_invoke_provider = litellm.BedrockLLM.get_bedrock_invoke_provider(
                model=model
            )
            base_model = BedrockModelInfo.get_base_model(model)

            if bedrock_route == "converse" or bedrock_route == "converse_like":
                return litellm.AmazonConverseConfig()
            elif bedrock_invoke_provider == "amazon":  # amazon titan llms
                return litellm.AmazonTitanConfig()
            elif bedrock_invoke_provider == "anthropic":
                if base_model.startswith("anthropic.claude-3"):
                    return litellm.AmazonAnthropicClaude3Config()
                else:
                    return litellm.AmazonAnthropicConfig()
            elif (
                bedrock_invoke_provider == "meta" or bedrock_invoke_provider == "llama"
            ):  # amazon / meta llms
                return litellm.AmazonLlamaConfig()
            elif bedrock_invoke_provider == "ai21":  # ai21 llms
                return litellm.AmazonAI21Config()
            elif bedrock_invoke_provider == "cohere":  # cohere models on bedrock
                return litellm.AmazonCohereConfig()
            elif bedrock_invoke_provider == "mistral":  # mistral models on bedrock
                return litellm.AmazonMistralConfig()
            elif bedrock_invoke_provider == "deepseek_r1":  # deepseek models on bedrock
                return litellm.AmazonDeepSeekR1Config()
            elif bedrock_invoke_provider == "nova":
                return litellm.AmazonInvokeNovaConfig()
            else:
                return litellm.AmazonInvokeConfig()
        elif litellm.LlmProviders.LITELLM_PROXY == provider:
            return litellm.LiteLLMProxyChatConfig()
        elif litellm.LlmProviders.OPENAI == provider:
            return litellm.OpenAIGPTConfig()
        return None

    @staticmethod
    def get_provider_embedding_config(
        model: str,
        provider: LlmProviders,
    ) -> BaseEmbeddingConfig:
        if litellm.LlmProviders.VOYAGE == provider:
            return litellm.VoyageEmbeddingConfig()
        elif litellm.LlmProviders.TRITON == provider:
            return litellm.TritonEmbeddingConfig()
        elif litellm.LlmProviders.WATSONX == provider:
            return litellm.IBMWatsonXEmbeddingConfig()
        elif litellm.LlmProviders.INFINITY == provider:
            return litellm.InfinityEmbeddingConfig()
        raise ValueError(f"Provider {provider.value} does not support embedding config")

    @staticmethod
    def get_provider_rerank_config(
        model: str,
        provider: LlmProviders,
        api_base: Optional[str],
        present_version_params: List[str],
    ) -> BaseRerankConfig:
        if litellm.LlmProviders.COHERE == provider:
            if should_use_cohere_v1_client(api_base, present_version_params):
                return litellm.CohereRerankConfig()
            else:
                return litellm.CohereRerankV2Config()
        elif litellm.LlmProviders.AZURE_AI == provider:
            return litellm.AzureAIRerankConfig()
        elif litellm.LlmProviders.INFINITY == provider:
            return litellm.InfinityRerankConfig()
        elif litellm.LlmProviders.JINA_AI == provider:
            return litellm.JinaAIRerankConfig()
        return litellm.CohereRerankConfig()

    @staticmethod
    def get_provider_anthropic_messages_config(
        model: str,
        provider: LlmProviders,
    ) -> Optional[BaseAnthropicMessagesConfig]:
        if litellm.LlmProviders.ANTHROPIC == provider:
            return litellm.AnthropicMessagesConfig()
        return None

    @staticmethod
    def get_provider_audio_transcription_config(
        model: str,
        provider: LlmProviders,
    ) -> Optional[BaseAudioTranscriptionConfig]:
        if litellm.LlmProviders.FIREWORKS_AI == provider:
            return litellm.FireworksAIAudioTranscriptionConfig()
        elif litellm.LlmProviders.DEEPGRAM == provider:
            return litellm.DeepgramAudioTranscriptionConfig()
        elif litellm.LlmProviders.OPENAI == provider:
            if "gpt-4o" in model:
                return litellm.OpenAIGPTAudioTranscriptionConfig()
            else:
                return litellm.OpenAIWhisperAudioTranscriptionConfig()
        return None

    @staticmethod
    def get_provider_responses_api_config(
        provider: LlmProviders,
        model: Optional[str] = None,
    ) -> Optional[BaseResponsesAPIConfig]:
        if litellm.LlmProviders.OPENAI == provider:
            return litellm.OpenAIResponsesAPIConfig()
        elif litellm.LlmProviders.AZURE == provider:
            return litellm.AzureOpenAIResponsesAPIConfig()
        return None

    @staticmethod
    def get_provider_text_completion_config(
        model: str,
        provider: LlmProviders,
    ) -> BaseTextCompletionConfig:
        if LlmProviders.FIREWORKS_AI == provider:
            return litellm.FireworksAITextCompletionConfig()
        elif LlmProviders.TOGETHER_AI == provider:
            return litellm.TogetherAITextCompletionConfig()
        return litellm.OpenAITextCompletionConfig()

    @staticmethod
    def get_provider_model_info(
        model: Optional[str],
        provider: LlmProviders,
    ) -> Optional[BaseLLMModelInfo]:
        if LlmProviders.FIREWORKS_AI == provider:
            return litellm.FireworksAIConfig()
        elif LlmProviders.OPENAI == provider:
            return litellm.OpenAIGPTConfig()
        elif LlmProviders.GEMINI == provider:
            return litellm.GeminiModelInfo()
        elif LlmProviders.LITELLM_PROXY == provider:
            return litellm.LiteLLMProxyChatConfig()
        elif LlmProviders.TOPAZ == provider:
            return litellm.TopazModelInfo()
        elif LlmProviders.ANTHROPIC == provider:
            return litellm.AnthropicModelInfo()
        elif LlmProviders.XAI == provider:
            return litellm.XAIModelInfo()
        elif LlmProviders.VLLM == provider:
            from litellm.llms.vllm.common_utils import (
                VLLMModelInfo,  # experimental approach, to reduce bloat on __init__.py
            )

            return VLLMModelInfo()
        return None

    @staticmethod
    def get_provider_image_variation_config(
        model: str,
        provider: LlmProviders,
    ) -> Optional[BaseImageVariationConfig]:
        if LlmProviders.OPENAI == provider:
            return litellm.OpenAIImageVariationConfig()
        elif LlmProviders.TOPAZ == provider:
            return litellm.TopazImageVariationConfig()
        return None

    @staticmethod
    def get_provider_files_config(
        model: str,
        provider: LlmProviders,
    ) -> Optional[BaseFilesConfig]:
        if LlmProviders.GEMINI == provider:
            from litellm.llms.gemini.files.transformation import (
                GoogleAIStudioFilesHandler,  # experimental approach, to reduce bloat on __init__.py
            )

            return GoogleAIStudioFilesHandler()
        elif LlmProviders.VERTEX_AI == provider:
            from litellm.llms.vertex_ai.files.transformation import VertexAIFilesConfig

            return VertexAIFilesConfig()
        return None


def get_end_user_id_for_cost_tracking(
    litellm_params: dict,
    service_type: Literal["litellm_logging", "prometheus"] = "litellm_logging",
) -> Optional[str]:
    """
    Used for enforcing `disable_end_user_cost_tracking` param.

    service_type: "litellm_logging" or "prometheus" - used to allow prometheus only disable cost tracking.
    """
    _metadata = cast(dict, litellm_params.get("metadata", {}) or {})

    end_user_id = cast(
        Optional[str],
        litellm_params.get("user_api_key_end_user_id")
        or _metadata.get("user_api_key_end_user_id"),
    )
    if litellm.disable_end_user_cost_tracking:
        return None
    if (
        service_type == "prometheus"
        and litellm.disable_end_user_cost_tracking_prometheus_only
    ):
        return None
    return end_user_id


def should_use_cohere_v1_client(
    api_base: Optional[str], present_version_params: List[str]
):
    if not api_base:
        return False
    uses_v1_params = ("max_chunks_per_doc" in present_version_params) and (
        "max_tokens_per_doc" not in present_version_params
    )
    return api_base.endswith("/v1/rerank") or (
        uses_v1_params and not api_base.endswith("/v2/rerank")
    )


def is_prompt_caching_valid_prompt(
    model: str,
    messages: Optional[List[AllMessageValues]],
    tools: Optional[List[ChatCompletionToolParam]] = None,
    custom_llm_provider: Optional[str] = None,
) -> bool:
    """
    Returns true if the prompt is valid for prompt caching.

    OpenAI + Anthropic providers have a minimum token count of 1024 for prompt caching.
    """
    try:
        if messages is None and tools is None:
            return False
        if custom_llm_provider is not None and not model.startswith(
            custom_llm_provider
        ):
            model = custom_llm_provider + "/" + model
        token_count = token_counter(
            messages=messages,
            tools=tools,
            model=model,
            use_default_image_token_count=True,
        )
        return token_count >= MINIMUM_PROMPT_CACHE_TOKEN_COUNT
    except Exception as e:
        verbose_logger.error(f"Error in is_prompt_caching_valid_prompt: {e}")
        return False


def extract_duration_from_srt_or_vtt(srt_or_vtt_content: str) -> Optional[float]:
    """
    Extracts the total duration (in seconds) from SRT or VTT content.

    Args:
        srt_or_vtt_content (str): The content of an SRT or VTT file as a string.

    Returns:
        Optional[float]: The total duration in seconds, or None if no timestamps are found.
    """
    # Regular expression to match timestamps in the format "hh:mm:ss,ms" or "hh:mm:ss.ms"
    timestamp_pattern = r"(\d{2}):(\d{2}):(\d{2})[.,](\d{3})"

    timestamps = re.findall(timestamp_pattern, srt_or_vtt_content)

    if not timestamps:
        return None

    # Convert timestamps to seconds and find the max (end time)
    durations = []
    for match in timestamps:
        hours, minutes, seconds, milliseconds = map(int, match)
        total_seconds = hours * 3600 + minutes * 60 + seconds + milliseconds / 1000.0
        durations.append(total_seconds)

    return max(durations) if durations else None


import httpx


def _add_path_to_api_base(api_base: str, ending_path: str) -> str:
    """
    Adds an ending path to an API base URL while preventing duplicate path segments.

    Args:
        api_base: Base URL string
        ending_path: Path to append to the base URL

    Returns:
        Modified URL string with proper path handling
    """
    original_url = httpx.URL(api_base)
    base_url = original_url.copy_with(params={})  # Removes query params
    base_path = original_url.path.rstrip("/")
    end_path = ending_path.lstrip("/")

    # Split paths into segments
    base_segments = [s for s in base_path.split("/") if s]
    end_segments = [s for s in end_path.split("/") if s]

    # Find overlapping segments from the end of base_path and start of ending_path
    final_segments = []
    for i in range(len(base_segments)):
        if base_segments[i:] == end_segments[: len(base_segments) - i]:
            final_segments = base_segments[:i] + end_segments
            break
    else:
        # No overlap found, just combine all segments
        final_segments = base_segments + end_segments

    # Construct the new path
    modified_path = "/" + "/".join(final_segments)
    modified_url = base_url.copy_with(path=modified_path)

    # Re-add the original query parameters
    return str(modified_url.copy_with(params=original_url.params))


def get_non_default_completion_params(kwargs: dict) -> dict:
    openai_params = litellm.OPENAI_CHAT_COMPLETION_PARAMS
    default_params = openai_params + all_litellm_params
    non_default_params = {
        k: v for k, v in kwargs.items() if k not in default_params
    }  # model-specific params - pass them straight to the model/provider
    return non_default_params


def add_openai_metadata(metadata: dict) -> dict:
    """
    Add metadata to openai optional parameters, excluding hidden params.

    OpenAI 'metadata' only supports string values.

    Args:
        params (dict): Dictionary of API parameters
        metadata (dict, optional): Metadata to include in the request

    Returns:
        dict: Updated parameters dictionary with visible metadata only
    """
    if metadata is None:
        return None
    # Only include non-hidden parameters
    visible_metadata = {
        k: v
        for k, v in metadata.items()
        if k != "hidden_params" and isinstance(v, (str))
    }

    return visible_metadata.copy()


def return_raw_request(endpoint: CallTypes, kwargs: dict) -> RawRequestTypedDict:
    """
    Return the json str of the request

    This is currently in BETA, and tested for `/chat/completions` -> `litellm.completion` calls.
    """
    from datetime import datetime

    from litellm.litellm_core_utils.litellm_logging import Logging

    litellm_logging_obj = Logging(
        model="gpt-3.5-turbo",
        messages=[{"role": "user", "content": "hi"}],
        stream=False,
        call_type="acompletion",
        litellm_call_id="1234",
        start_time=datetime.now(),
        function_id="1234",
        log_raw_request_response=True,
    )

    llm_api_endpoint = getattr(litellm, endpoint.value)

    received_exception = ""

    try:
        llm_api_endpoint(
            **kwargs,
            litellm_logging_obj=litellm_logging_obj,
            api_key="my-fake-api-key",  # 👈 ensure the request fails
        )
    except Exception as e:
        received_exception = str(e)

    raw_request_typed_dict = litellm_logging_obj.model_call_details.get(
        "raw_request_typed_dict"
    )
    if raw_request_typed_dict:
        return cast(RawRequestTypedDict, raw_request_typed_dict)
    else:
        return RawRequestTypedDict(
            error=received_exception,
        )


def jsonify_tools(tools: List[Any]) -> List[Dict]:
    """
    Fixes https://github.com/BerriAI/litellm/issues/9321

    Where user passes in a pydantic base model
    """
    new_tools: List[Dict] = []
    for tool in tools:
        if isinstance(tool, BaseModel):
            tool = tool.model_dump(exclude_none=True)
        elif isinstance(tool, dict):
            tool = tool.copy()
        if isinstance(tool, dict):
            new_tools.append(tool)
    return new_tools<|MERGE_RESOLUTION|>--- conflicted
+++ resolved
@@ -5177,19 +5177,16 @@
                 keys_in_environment = True
             else:
                 missing_keys.append("VOYAGE_API_KEY")
-<<<<<<< HEAD
         elif custom_llm_provider == "bitdeerai":
             if "BITDEERAI_API_KEY" in os.environ:
                 keys_in_environment = True
             else:  
                 missing_keys.append("BITDEERAI_API_KEY")
-=======
         elif custom_llm_provider == "infinity":
             if "INFINITY_API_KEY" in os.environ:
                 keys_in_environment = True
             else:
                 missing_keys.append("INFINITY_API_KEY")
->>>>>>> 3fe5c2f6
         elif custom_llm_provider == "fireworks_ai":
             if (
                 "FIREWORKS_AI_API_KEY" in os.environ
