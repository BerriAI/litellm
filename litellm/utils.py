--- conflicted
+++ resolved
@@ -6795,13 +6795,10 @@
             return litellm.LiteLLMProxyChatConfig()
         elif litellm.LlmProviders.OPENAI == provider:
             return litellm.OpenAIGPTConfig()
-<<<<<<< HEAD
         elif litellm.LlmProviders.DIGITALOCEAN == provider:
             return litellm.DigitalOceanConfig()
-=======
         elif litellm.LlmProviders.NSCALE == provider:
             return litellm.NscaleConfig()
->>>>>>> 4bb732d3
         return None
 
     @staticmethod
