--- conflicted
+++ resolved
@@ -3262,17 +3262,8 @@
                 else False
             ),
         )
-<<<<<<< HEAD
-    elif custom_llm_provider == "nvidia":
-        supported_params = get_supported_openai_params(
-            model=model, custom_llm_provider=custom_llm_provider
-        )
-        _check_valid_arg(supported_params=supported_params)
+    elif custom_llm_provider == "nvidia" or custom_llm_provider == "nvidia_nim":
         optional_params = litellm.NvidiaConfig().map_openai_params(
-=======
-    elif custom_llm_provider == "nvidia_nim":
-        optional_params = litellm.NvidiaNimConfig().map_openai_params(
->>>>>>> 022917b7
             model=model,
             non_default_params=non_default_params,
             optional_params=optional_params,
