# +-----------------------------------------------+
# |                                               |
# |           Give Feedback / Get Help            |
# | https://github.com/BerriAI/litellm/issues/new |
# |                                               |
# +-----------------------------------------------+
#
#  Thank you users! We ❤️ you! - Krrish & Ishaan

import ast
import asyncio
import base64
import binascii
import copy
import datetime
import inspect
import itertools
import json
import logging
import os
import random  # type: ignore
import re
import struct
import subprocess

# What is this?
## Generic utils.py file. Problem-specific utils (e.g. 'cost calculation), should all be in `litellm_core_utils/`.
import sys
import textwrap
import threading
import time
import traceback
import uuid
from dataclasses import dataclass, field
from functools import lru_cache, wraps
from inspect import iscoroutine
from os.path import abspath, dirname, join

import aiohttp
import dotenv
import httpx
import openai
import requests
import tiktoken
from httpx import Proxy
from httpx._utils import get_environment_proxies
from pydantic import BaseModel
from tokenizers import Tokenizer

import litellm
import litellm._service_logger  # for storing API inputs, outputs, and metadata
import litellm.litellm_core_utils
import litellm.litellm_core_utils.json_validation_rule
from litellm.caching import DualCache
from litellm.litellm_core_utils.core_helpers import map_finish_reason
from litellm.litellm_core_utils.exception_mapping_utils import get_error_message
from litellm.litellm_core_utils.llm_request_utils import _ensure_extra_body_is_safe
from litellm.litellm_core_utils.redact_messages import (
    redact_message_input_output_from_logging,
)
from litellm.litellm_core_utils.token_counter import get_modified_max_tokens
from litellm.llms.custom_httpx.http_handler import AsyncHTTPHandler, HTTPHandler
from litellm.types.llms.openai import (
    ChatCompletionNamedToolChoiceParam,
    ChatCompletionToolParam,
)
from litellm.types.utils import (
    CallTypes,
    ChatCompletionDeltaToolCall,
    Choices,
    CostPerToken,
    Delta,
    Embedding,
    EmbeddingResponse,
    ImageResponse,
    Message,
    ModelInfo,
    ModelResponse,
    ProviderField,
    StreamingChoices,
    TextChoices,
    TextCompletionResponse,
    TranscriptionResponse,
    Usage,
)

oidc_cache = DualCache()

try:
    # New and recommended way to access resources
    from importlib import resources

    filename = str(resources.files(litellm).joinpath("llms/tokenizers"))
except (ImportError, AttributeError):
    # Old way to access resources, which setuptools deprecated some time ago
    import pkg_resources  # type: ignore

    filename = pkg_resources.resource_filename(__name__, "llms/tokenizers")

os.environ["TIKTOKEN_CACHE_DIR"] = os.getenv(
    "CUSTOM_TIKTOKEN_CACHE_DIR", filename
)  # use local copy of tiktoken b/c of - https://github.com/BerriAI/litellm/issues/1071

encoding = tiktoken.get_encoding("cl100k_base")
from importlib import resources

with resources.open_text("litellm.llms.tokenizers", "anthropic_tokenizer.json") as f:
    json_data = json.load(f)
# Convert to str (if necessary)
claude_json_str = json.dumps(json_data)
import importlib.metadata

from openai import OpenAIError as OriginalError

from ._logging import verbose_logger
from .caching import RedisCache, RedisSemanticCache, S3Cache
from .exceptions import (
    APIConnectionError,
    APIError,
    AuthenticationError,
    BadRequestError,
    BudgetExceededError,
    ContentPolicyViolationError,
    ContextWindowExceededError,
    NotFoundError,
    OpenAIError,
    PermissionDeniedError,
    RateLimitError,
    ServiceUnavailableError,
    Timeout,
    UnprocessableEntityError,
    UnsupportedParamsError,
)
from .proxy._types import KeyManagementSystem
from .types.llms.openai import (
    ChatCompletionDeltaToolCallChunk,
    ChatCompletionToolCallChunk,
    ChatCompletionToolCallFunctionChunk,
)
from .types.router import LiteLLM_Params

try:
    from .proxy.enterprise.enterprise_callbacks.generic_api_callback import (
        GenericAPILogger,
    )
except Exception as e:
    verbose_logger.debug(f"Exception import enterprise features {str(e)}")

from concurrent.futures import ThreadPoolExecutor
from typing import (
    Any,
    BinaryIO,
    Callable,
    Dict,
    Iterable,
    List,
    Literal,
    Optional,
    Tuple,
    Union,
    cast,
    get_args,
)

from .caching import Cache

####### ENVIRONMENT VARIABLES ####################
# Adjust to your specific application needs / system capabilities.
MAX_THREADS = 100

# Create a ThreadPoolExecutor
executor = ThreadPoolExecutor(max_workers=MAX_THREADS)
sentry_sdk_instance = None
capture_exception = None
add_breadcrumb = None
posthog = None
slack_app = None
alerts_channel = None
heliconeLogger = None
athinaLogger = None
promptLayerLogger = None
langsmithLogger = None
logfireLogger = None
weightsBiasesLogger = None
customLogger = None
langFuseLogger = None
openMeterLogger = None
lagoLogger = None
dataDogLogger = None
prometheusLogger = None
dynamoLogger = None
s3Logger = None
genericAPILogger = None
clickHouseLogger = None
greenscaleLogger = None
lunaryLogger = None
aispendLogger = None
berrispendLogger = None
supabaseClient = None
liteDebuggerClient = None
callback_list: Optional[List[str]] = []
user_logger_fn = None
additional_details: Optional[Dict[str, str]] = {}
local_cache: Optional[Dict[str, str]] = {}
last_fetched_at = None
last_fetched_at_keys = None
######## Model Response #########################


# All liteLLM Model responses will be in this format, Follows the OpenAI Format
# https://docs.litellm.ai/docs/completion/output
# {
#   'choices': [
#      {
#         'finish_reason': 'stop',
#         'index': 0,
#         'message': {
#            'role': 'assistant',
#             'content': " I'm doing well, thank you for asking. I am Claude, an AI assistant created by Anthropic."
#         }
#       }
#     ],
#  'created': 1691429984.3852863,
#  'model': 'claude-instant-1',
#  'usage': {'prompt_tokens': 18, 'completion_tokens': 23, 'total_tokens': 41}
# }


############################################################
def print_verbose(
    print_statement,
    logger_only: bool = False,
    log_level: Literal["DEBUG", "INFO", "ERROR"] = "DEBUG",
):
    try:
        if log_level == "DEBUG":
            verbose_logger.debug(print_statement)
        elif log_level == "INFO":
            verbose_logger.info(print_statement)
        elif log_level == "ERROR":
            verbose_logger.error(print_statement)
        if litellm.set_verbose == True and logger_only == False:
            print(print_statement)  # noqa
    except:
        pass


####### LOGGING ###################


def exception_logging(
    additional_args={},
    logger_fn=None,
    exception=None,
):
    try:
        model_call_details = {}
        if exception:
            model_call_details["exception"] = exception
        model_call_details["additional_args"] = additional_args
        # User Logging -> if you pass in a custom logging function or want to use sentry breadcrumbs
        print_verbose(
            f"Logging Details: logger_fn - {logger_fn} | callable(logger_fn) - {callable(logger_fn)}"
        )
        if logger_fn and callable(logger_fn):
            try:
                logger_fn(
                    model_call_details
                )  # Expectation: any logger function passed in by the user should accept a dict object
            except Exception as e:
                print_verbose(
                    f"LiteLLM.LoggingError: [Non-Blocking] Exception occurred while logging {traceback.format_exc()}"
                )
    except Exception as e:
        print_verbose(
            f"LiteLLM.LoggingError: [Non-Blocking] Exception occurred while logging {traceback.format_exc()}"
        )
        pass


####### RULES ###################


class Rules:
    """
    Fail calls based on the input or llm api output

    Example usage:
    import litellm
    def my_custom_rule(input): # receives the model response
            if "i don't think i can answer" in input: # trigger fallback if the model refuses to answer
                    return False
            return True

    litellm.post_call_rules = [my_custom_rule] # have these be functions that can be called to fail a call

    response = litellm.completion(model="gpt-3.5-turbo", messages=[{"role": "user",
        "content": "Hey, how's it going?"}], fallbacks=["openrouter/mythomax"])
    """

    def __init__(self) -> None:
        pass

    def pre_call_rules(self, input: str, model: str):
        for rule in litellm.pre_call_rules:
            if callable(rule):
                decision = rule(input)
                if decision is False:
                    raise litellm.APIResponseValidationError(message="LLM Response failed post-call-rule check", llm_provider="", model=model)  # type: ignore
        return True

    def post_call_rules(self, input: Optional[str], model: str) -> bool:
        if input is None:
            return True
        for rule in litellm.post_call_rules:
            if callable(rule):
                decision = rule(input)
                if type(decision) == bool:
                    if decision is False:
                        raise litellm.APIResponseValidationError(message="LLM Response failed post-call-rule check", llm_provider="", model=model)  # type: ignore
                elif type(decision) == dict:
                    decision_val = decision.get("decision", True)
                    decision_message = decision.get(
                        "message", "LLM Response failed post-call-rule check"
                    )
                    if decision_val is False:
                        raise litellm.APIResponseValidationError(message=decision_message, llm_provider="", model=model)  # type: ignore
        return True


####### CLIENT ###################
# make it easy to log if completion/embedding runs succeeded or failed + see what happened | Non-Blocking
def custom_llm_setup():
    """
    Add custom_llm provider to provider list
    """
    for custom_llm in litellm.custom_provider_map:
        if custom_llm["provider"] not in litellm.provider_list:
            litellm.provider_list.append(custom_llm["provider"])

        if custom_llm["provider"] not in litellm._custom_providers:
            litellm._custom_providers.append(custom_llm["provider"])


def function_setup(
    original_function: str, rules_obj, start_time, *args, **kwargs
):  # just run once to check if user wants to send their data anywhere - PostHog/Sentry/Slack/etc.
    ### NOTICES ###
    if litellm.set_verbose is True:
        verbose_logger.warning(
            "`litellm.set_verbose` is deprecated. Please set `os.environ['LITELLM_LOG'] = 'DEBUG'` for debug logs."
        )
    try:
        global callback_list, add_breadcrumb, user_logger_fn, Logging

        ## CUSTOM LLM SETUP ##
        custom_llm_setup()

        ## LOGGING SETUP
        function_id = kwargs["id"] if "id" in kwargs else None

        if len(litellm.callbacks) > 0:
            for callback in litellm.callbacks:
                # check if callback is a string - e.g. "lago", "openmeter"
                if isinstance(callback, str):
                    callback = litellm.litellm_core_utils.litellm_logging._init_custom_logger_compatible_class(  # type: ignore
                        callback, internal_usage_cache=None, llm_router=None
                    )
                    if any(
                        isinstance(cb, type(callback))
                        for cb in litellm._async_success_callback
                    ):  # don't double add a callback
                        continue
                if callback not in litellm.input_callback:
                    litellm.input_callback.append(callback)  # type: ignore
                if callback not in litellm.success_callback:
                    litellm.success_callback.append(callback)  # type: ignore
                if callback not in litellm.failure_callback:
                    litellm.failure_callback.append(callback)  # type: ignore
                if callback not in litellm._async_success_callback:
                    litellm._async_success_callback.append(callback)  # type: ignore
                if callback not in litellm._async_failure_callback:
                    litellm._async_failure_callback.append(callback)  # type: ignore
            print_verbose(
                f"Initialized litellm callbacks, Async Success Callbacks: {litellm._async_success_callback}"
            )
        if (
            len(litellm.input_callback) > 0
            or len(litellm.success_callback) > 0
            or len(litellm.failure_callback) > 0
        ) and len(
            callback_list  # type: ignore
        ) == 0:  # type: ignore
            callback_list = list(
                set(
                    litellm.input_callback  # type: ignore
                    + litellm.success_callback
                    + litellm.failure_callback
                )
            )
            litellm.litellm_core_utils.litellm_logging.set_callbacks(
                callback_list=callback_list, function_id=function_id
            )
        ## ASYNC CALLBACKS
        if len(litellm.input_callback) > 0:
            removed_async_items = []
            for index, callback in enumerate(litellm.input_callback):  # type: ignore
                if inspect.iscoroutinefunction(callback):
                    litellm._async_input_callback.append(callback)
                    removed_async_items.append(index)

            # Pop the async items from input_callback in reverse order to avoid index issues
            for index in reversed(removed_async_items):
                litellm.input_callback.pop(index)
        if len(litellm.success_callback) > 0:
            removed_async_items = []
            for index, callback in enumerate(litellm.success_callback):  # type: ignore
                if inspect.iscoroutinefunction(callback):
                    litellm._async_success_callback.append(callback)
                    removed_async_items.append(index)
                elif callback == "dynamodb" or callback == "openmeter":
                    # dynamo is an async callback, it's used for the proxy and needs to be async
                    # we only support async dynamo db logging for acompletion/aembedding since that's used on proxy
                    litellm._async_success_callback.append(callback)
                    removed_async_items.append(index)
                elif callback in litellm._known_custom_logger_compatible_callbacks:
                    callback_class = litellm.litellm_core_utils.litellm_logging._init_custom_logger_compatible_class(  # type: ignore
                        callback, internal_usage_cache=None, llm_router=None  # type: ignore
                    )

                    # don't double add a callback
                    if not any(
                        isinstance(cb, type(callback_class)) for cb in litellm.callbacks
                    ):
                        litellm.callbacks.append(callback_class)  # type: ignore
                        litellm.input_callback.append(callback_class)  # type: ignore
                        litellm.success_callback.append(callback_class)  # type: ignore
                        litellm.failure_callback.append(callback_class)  # type: ignore
                        litellm._async_success_callback.append(callback_class)  # type: ignore
                        litellm._async_failure_callback.append(callback_class)  # type: ignore

            # Pop the async items from success_callback in reverse order to avoid index issues
            for index in reversed(removed_async_items):
                litellm.success_callback.pop(index)

        if len(litellm.failure_callback) > 0:
            removed_async_items = []
            for index, callback in enumerate(litellm.failure_callback):  # type: ignore
                if inspect.iscoroutinefunction(callback):
                    litellm._async_failure_callback.append(callback)
                    removed_async_items.append(index)

            # Pop the async items from failure_callback in reverse order to avoid index issues
            for index in reversed(removed_async_items):
                litellm.failure_callback.pop(index)
        ### DYNAMIC CALLBACKS ###
        dynamic_success_callbacks = None
        dynamic_async_success_callbacks = None
        dynamic_failure_callbacks = None
        if kwargs.get("success_callback", None) is not None and isinstance(
            kwargs["success_callback"], list
        ):
            removed_async_items = []
            for index, callback in enumerate(kwargs["success_callback"]):
                if (
                    inspect.iscoroutinefunction(callback)
                    or callback == "dynamodb"
                    or callback == "s3"
                ):
                    if dynamic_async_success_callbacks is not None and isinstance(
                        dynamic_async_success_callbacks, list
                    ):
                        dynamic_async_success_callbacks.append(callback)
                    else:
                        dynamic_async_success_callbacks = [callback]
                    removed_async_items.append(index)
            # Pop the async items from success_callback in reverse order to avoid index issues
            for index in reversed(removed_async_items):
                kwargs["success_callback"].pop(index)
            dynamic_success_callbacks = kwargs.pop("success_callback")
        if kwargs.get("failure_callback", None) is not None and isinstance(
            kwargs["failure_callback"], list
        ):
            dynamic_failure_callbacks = kwargs.pop("failure_callback")

        if add_breadcrumb:
            try:
                details_to_log = copy.deepcopy(kwargs)
            except:
                details_to_log = kwargs

            if litellm.turn_off_message_logging:
                # make a copy of the _model_Call_details and log it
                details_to_log.pop("messages", None)
                details_to_log.pop("input", None)
                details_to_log.pop("prompt", None)
            add_breadcrumb(
                category="litellm.llm_call",
                message=f"Positional Args: {args}, Keyword Args: {details_to_log}",
                level="info",
            )
        if "logger_fn" in kwargs:
            user_logger_fn = kwargs["logger_fn"]
        # INIT LOGGER - for user-specified integrations
        model = args[0] if len(args) > 0 else kwargs.get("model", None)
        call_type = original_function
        if (
            call_type == CallTypes.completion.value
            or call_type == CallTypes.acompletion.value
        ):
            messages = None
            if len(args) > 1:
                messages = args[1]
            elif kwargs.get("messages", None):
                messages = kwargs["messages"]
            ### PRE-CALL RULES ###
            if (
                isinstance(messages, list)
                and len(messages) > 0
                and isinstance(messages[0], dict)
                and "content" in messages[0]
            ):
                rules_obj.pre_call_rules(
                    input="".join(
                        m.get("content", "")
                        for m in messages
                        if "content" in m and isinstance(m["content"], str)
                    ),
                    model=model,
                )
        elif (
            call_type == CallTypes.embedding.value
            or call_type == CallTypes.aembedding.value
        ):
            messages = args[1] if len(args) > 1 else kwargs["input"]
        elif (
            call_type == CallTypes.image_generation.value
            or call_type == CallTypes.aimage_generation.value
        ):
            messages = args[0] if len(args) > 0 else kwargs["prompt"]
        elif (
            call_type == CallTypes.moderation.value
            or call_type == CallTypes.amoderation.value
        ):
            messages = args[1] if len(args) > 1 else kwargs["input"]
        elif (
            call_type == CallTypes.atext_completion.value
            or call_type == CallTypes.text_completion.value
        ):
            messages = args[0] if len(args) > 0 else kwargs["prompt"]
        elif (
            call_type == CallTypes.atranscription.value
            or call_type == CallTypes.transcription.value
        ):
            _file_name: BinaryIO = args[1] if len(args) > 1 else kwargs["file"]
            messages = "audio_file"
        elif (
            call_type == CallTypes.aspeech.value or call_type == CallTypes.speech.value
        ):
            messages = kwargs.get("input", "speech")
        else:
            messages = "default-message-value"
        stream = True if "stream" in kwargs and kwargs["stream"] == True else False
        logging_obj = litellm.litellm_core_utils.litellm_logging.Logging(
            model=model,
            messages=messages,
            stream=stream,
            litellm_call_id=kwargs["litellm_call_id"],
            function_id=function_id,
            call_type=call_type,
            start_time=start_time,
            dynamic_success_callbacks=dynamic_success_callbacks,
            dynamic_failure_callbacks=dynamic_failure_callbacks,
            dynamic_async_success_callbacks=dynamic_async_success_callbacks,
            langfuse_public_key=kwargs.pop("langfuse_public_key", None),
            langfuse_secret=kwargs.pop("langfuse_secret", None)
            or kwargs.pop("langfuse_secret_key", None),
            langfuse_host=kwargs.pop("langfuse_host", None),
        )
        ## check if metadata is passed in
        litellm_params = {"api_base": ""}
        if "metadata" in kwargs:
            litellm_params["metadata"] = kwargs["metadata"]
        logging_obj.update_environment_variables(
            model=model,
            user="",
            optional_params={},
            litellm_params=litellm_params,
            stream_options=kwargs.get("stream_options", None),
        )
        return logging_obj, kwargs
    except Exception as e:
        verbose_logger.error(
            f"litellm.utils.py::function_setup() - [Non-Blocking] {traceback.format_exc()}; args - {args}; kwargs - {kwargs}"
        )
        raise e


def client(original_function):
    global liteDebuggerClient, get_all_keys
    rules_obj = Rules()

    def check_coroutine(value) -> bool:
        if inspect.iscoroutine(value):
            return True
        elif inspect.iscoroutinefunction(value):
            return True
        else:
            return False

    def post_call_processing(original_response, model, optional_params: Optional[dict]):
        try:
            if original_response is None:
                pass
            else:
                call_type = original_function.__name__
                if (
                    call_type == CallTypes.completion.value
                    or call_type == CallTypes.acompletion.value
                ):
                    is_coroutine = check_coroutine(original_function)
                    if is_coroutine == True:
                        pass
                    else:
                        if isinstance(original_response, ModelResponse):
                            model_response: Optional[str] = original_response.choices[
                                0
                            ].message.content  # type: ignore
                            if model_response is not None:
                                ### POST-CALL RULES ###
                                rules_obj.post_call_rules(
                                    input=model_response, model=model
                                )
                                ### JSON SCHEMA VALIDATION ###
                                if (
                                    optional_params is not None
                                    and "response_format" in optional_params
                                    and isinstance(
                                        optional_params["response_format"], dict
                                    )
                                    and "type" in optional_params["response_format"]
                                    and optional_params["response_format"]["type"]
                                    == "json_object"
                                    and "response_schema"
                                    in optional_params["response_format"]
                                    and isinstance(
                                        optional_params["response_format"][
                                            "response_schema"
                                        ],
                                        dict,
                                    )
                                    and "enforce_validation"
                                    in optional_params["response_format"]
                                    and optional_params["response_format"][
                                        "enforce_validation"
                                    ]
                                    is True
                                ):
                                    # schema given, json response expected, and validation enforced
                                    litellm.litellm_core_utils.json_validation_rule.validate_schema(
                                        schema=optional_params["response_format"][
                                            "response_schema"
                                        ],
                                        response=model_response,
                                    )

        except Exception as e:
            raise e

    @wraps(original_function)
    def wrapper(*args, **kwargs):
        # DO NOT MOVE THIS. It always needs to run first
        # Check if this is an async function. If so only execute the async function
        if (
            kwargs.get("acompletion", False) == True
            or kwargs.get("aembedding", False) == True
            or kwargs.get("aimg_generation", False) == True
            or kwargs.get("amoderation", False) == True
            or kwargs.get("atext_completion", False) == True
            or kwargs.get("atranscription", False) == True
        ):
            # [OPTIONAL] CHECK MAX RETRIES / REQUEST
            if litellm.num_retries_per_request is not None:
                # check if previous_models passed in as ['litellm_params']['metadata]['previous_models']
                previous_models = kwargs.get("metadata", {}).get(
                    "previous_models", None
                )
                if previous_models is not None:
                    if litellm.num_retries_per_request <= len(previous_models):
                        raise Exception(f"Max retries per request hit!")

            # MODEL CALL
            result = original_function(*args, **kwargs)
            if "stream" in kwargs and kwargs["stream"] == True:
                if (
                    "complete_response" in kwargs
                    and kwargs["complete_response"] == True
                ):
                    chunks = []
                    for idx, chunk in enumerate(result):
                        chunks.append(chunk)
                    return litellm.stream_chunk_builder(
                        chunks, messages=kwargs.get("messages", None)
                    )
                else:
                    return result

            return result

        # Prints Exactly what was passed to litellm function - don't execute any logic here - it should just print
        print_args_passed_to_litellm(original_function, args, kwargs)
        start_time = datetime.datetime.now()
        result = None
        logging_obj = kwargs.get("litellm_logging_obj", None)

        # only set litellm_call_id if its not in kwargs
        call_type = original_function.__name__
        if "litellm_call_id" not in kwargs:
            kwargs["litellm_call_id"] = str(uuid.uuid4())
        try:
            model = args[0] if len(args) > 0 else kwargs["model"]
        except Exception:
            model = None
            if (
                call_type != CallTypes.image_generation.value
                and call_type != CallTypes.text_completion.value
            ):
                raise ValueError("model param not passed in.")

        try:
            if logging_obj is None:
                logging_obj, kwargs = function_setup(
                    original_function.__name__, rules_obj, start_time, *args, **kwargs
                )
            kwargs["litellm_logging_obj"] = logging_obj

            # CHECK FOR 'os.environ/' in kwargs
            for k, v in kwargs.items():
                if v is not None and isinstance(v, str) and v.startswith("os.environ/"):
                    kwargs[k] = litellm.get_secret(v)
            # [OPTIONAL] CHECK BUDGET
            if litellm.max_budget:
                if litellm._current_cost > litellm.max_budget:
                    raise BudgetExceededError(
                        current_cost=litellm._current_cost,
                        max_budget=litellm.max_budget,
                    )

            # [OPTIONAL] CHECK MAX RETRIES / REQUEST
            if litellm.num_retries_per_request is not None:
                # check if previous_models passed in as ['litellm_params']['metadata]['previous_models']
                previous_models = kwargs.get("metadata", {}).get(
                    "previous_models", None
                )
                if previous_models is not None:
                    if litellm.num_retries_per_request <= len(previous_models):
                        raise Exception("Max retries per request hit!")

            # [OPTIONAL] CHECK CACHE
            print_verbose(
                f"SYNC kwargs[caching]: {kwargs.get('caching', False)}; litellm.cache: {litellm.cache}; kwargs.get('cache')['no-cache']: {kwargs.get('cache', {}).get('no-cache', False)}"
            )
            # if caching is false or cache["no-cache"]==True, don't run this
            if (
                (
                    (
                        (
                            kwargs.get("caching", None) is None
                            and litellm.cache is not None
                        )
                        or kwargs.get("caching", False) == True
                    )
                    and kwargs.get("cache", {}).get("no-cache", False) != True
                )
                and kwargs.get("aembedding", False) != True
                and kwargs.get("atext_completion", False) != True
                and kwargs.get("acompletion", False) != True
                and kwargs.get("aimg_generation", False) != True
                and kwargs.get("atranscription", False) != True
            ):  # allow users to control returning cached responses from the completion function
                # checking cache
                print_verbose(f"INSIDE CHECKING CACHE")
                if (
                    litellm.cache is not None
                    and str(original_function.__name__)
                    in litellm.cache.supported_call_types
                ):
                    print_verbose(f"Checking Cache")
                    preset_cache_key = litellm.cache.get_cache_key(*args, **kwargs)
                    kwargs["preset_cache_key"] = (
                        preset_cache_key  # for streaming calls, we need to pass the preset_cache_key
                    )
                    cached_result = litellm.cache.get_cache(*args, **kwargs)
                    if cached_result != None:
                        if "detail" in cached_result:
                            # implies an error occurred
                            pass
                        else:
                            call_type = original_function.__name__
                            print_verbose(
                                f"Cache Response Object routing: call_type - {call_type}; cached_result instace: {type(cached_result)}"
                            )
                            if call_type == CallTypes.completion.value and isinstance(
                                cached_result, dict
                            ):
                                cached_result = convert_to_model_response_object(
                                    response_object=cached_result,
                                    model_response_object=ModelResponse(),
                                    stream=kwargs.get("stream", False),
                                )

                                if kwargs.get("stream", False) is True:
                                    cached_result = CustomStreamWrapper(
                                        completion_stream=cached_result,
                                        model=model,
                                        custom_llm_provider="cached_response",
                                        logging_obj=logging_obj,
                                    )
                            elif call_type == CallTypes.embedding.value and isinstance(
                                cached_result, dict
                            ):
                                cached_result = convert_to_model_response_object(
                                    response_object=cached_result,
                                    response_type="embedding",
                                )

                            # LOG SUCCESS
                            cache_hit = True
                            end_time = datetime.datetime.now()
                            (
                                model,
                                custom_llm_provider,
                                dynamic_api_key,
                                api_base,
                            ) = litellm.get_llm_provider(
                                model=model,
                                custom_llm_provider=kwargs.get(
                                    "custom_llm_provider", None
                                ),
                                api_base=kwargs.get("api_base", None),
                                api_key=kwargs.get("api_key", None),
                            )
                            print_verbose(
                                f"Async Wrapper: Completed Call, calling async_success_handler: {logging_obj.async_success_handler}"
                            )
                            logging_obj.update_environment_variables(
                                model=model,
                                user=kwargs.get("user", None),
                                optional_params={},
                                litellm_params={
                                    "logger_fn": kwargs.get("logger_fn", None),
                                    "acompletion": False,
                                    "metadata": kwargs.get("metadata", {}),
                                    "model_info": kwargs.get("model_info", {}),
                                    "proxy_server_request": kwargs.get(
                                        "proxy_server_request", None
                                    ),
                                    "preset_cache_key": kwargs.get(
                                        "preset_cache_key", None
                                    ),
                                    "stream_response": kwargs.get(
                                        "stream_response", {}
                                    ),
                                },
                                input=kwargs.get("messages", ""),
                                api_key=kwargs.get("api_key", None),
                                original_response=str(cached_result),
                                additional_args=None,
                                stream=kwargs.get("stream", False),
                            )
                            threading.Thread(
                                target=logging_obj.success_handler,
                                args=(cached_result, start_time, end_time, cache_hit),
                            ).start()
                            return cached_result

            # CHECK MAX TOKENS
            if (
                kwargs.get("max_tokens", None) is not None
                and model is not None
                and litellm.modify_params
                is True  # user is okay with params being modified
                and (
                    call_type == CallTypes.acompletion.value
                    or call_type == CallTypes.completion.value
                )
            ):
                try:
                    base_model = model
                    if kwargs.get("hf_model_name", None) is not None:
                        base_model = f"huggingface/{kwargs.get('hf_model_name')}"
                    messages = None
                    if len(args) > 1:
                        messages = args[1]
                    elif kwargs.get("messages", None):
                        messages = kwargs["messages"]
                    user_max_tokens = kwargs.get("max_tokens")
                    modified_max_tokens = get_modified_max_tokens(
                        model=model,
                        base_model=base_model,
                        messages=messages,
                        user_max_tokens=user_max_tokens,
                    )
                    kwargs["max_tokens"] = modified_max_tokens
                except Exception as e:
                    print_verbose(f"Error while checking max token limit: {str(e)}")
            # MODEL CALL
            result = original_function(*args, **kwargs)
            end_time = datetime.datetime.now()
            if "stream" in kwargs and kwargs["stream"] == True:
                if (
                    "complete_response" in kwargs
                    and kwargs["complete_response"] == True
                ):
                    chunks = []
                    for idx, chunk in enumerate(result):
                        chunks.append(chunk)
                    return litellm.stream_chunk_builder(
                        chunks, messages=kwargs.get("messages", None)
                    )
                else:
                    return result
            elif "acompletion" in kwargs and kwargs["acompletion"] == True:
                return result
            elif "aembedding" in kwargs and kwargs["aembedding"] == True:
                return result
            elif "aimg_generation" in kwargs and kwargs["aimg_generation"] == True:
                return result
            elif "atranscription" in kwargs and kwargs["atranscription"] == True:
                return result
            elif "aspeech" in kwargs and kwargs["aspeech"] == True:
                return result

            ### POST-CALL RULES ###
            post_call_processing(
                original_response=result,
                model=model or None,
                optional_params=kwargs,
            )

            # [OPTIONAL] ADD TO CACHE
            if (
                litellm.cache is not None
                and str(original_function.__name__)
                in litellm.cache.supported_call_types
            ) and (kwargs.get("cache", {}).get("no-store", False) != True):
                litellm.cache.add_cache(result, *args, **kwargs)

            # LOG SUCCESS - handle streaming success logging in the _next_ object, remove `handle_success` once it's deprecated
            verbose_logger.info(f"Wrapper: Completed Call, calling success_handler")
            threading.Thread(
                target=logging_obj.success_handler, args=(result, start_time, end_time)
            ).start()
            # RETURN RESULT
            if hasattr(result, "_hidden_params"):
                result._hidden_params["model_id"] = kwargs.get("model_info", {}).get(
                    "id", None
                )
                result._hidden_params["api_base"] = get_api_base(
                    model=model,
                    optional_params=getattr(logging_obj, "optional_params", {}),
                )
                result._hidden_params["response_cost"] = (
                    litellm.response_cost_calculator(
                        response_object=result,
                        model=getattr(logging_obj, "model", ""),
                        custom_llm_provider=getattr(
                            logging_obj, "custom_llm_provider", None
                        ),
                        call_type=getattr(logging_obj, "call_type", "completion"),
                        optional_params=getattr(logging_obj, "optional_params", {}),
                    )
                )
            result._response_ms = (
                end_time - start_time
            ).total_seconds() * 1000  # return response latency in ms like openai
            return result
        except Exception as e:
            call_type = original_function.__name__
            if call_type == CallTypes.completion.value:
                num_retries = (
                    kwargs.get("num_retries", None) or litellm.num_retries or None
                )
                litellm.num_retries = (
                    None  # set retries to None to prevent infinite loops
                )
                context_window_fallback_dict = kwargs.get(
                    "context_window_fallback_dict", {}
                )

                _is_litellm_router_call = "model_group" in kwargs.get(
                    "metadata", {}
                )  # check if call from litellm.router/proxy
                if (
                    num_retries and not _is_litellm_router_call
                ):  # only enter this if call is not from litellm router/proxy. router has it's own logic for retrying
                    if (
                        isinstance(e, openai.APIError)
                        or isinstance(e, openai.Timeout)
                        or isinstance(e, openai.APIConnectionError)
                    ):
                        kwargs["num_retries"] = num_retries
                        return litellm.completion_with_retries(*args, **kwargs)
                elif (
                    isinstance(e, litellm.exceptions.ContextWindowExceededError)
                    and context_window_fallback_dict
                    and model in context_window_fallback_dict
                    and not _is_litellm_router_call
                ):
                    if len(args) > 0:
                        args[0] = context_window_fallback_dict[model]
                    else:
                        kwargs["model"] = context_window_fallback_dict[model]
                    return original_function(*args, **kwargs)
            traceback_exception = traceback.format_exc()
            end_time = datetime.datetime.now()

            # LOG FAILURE - handle streaming failure logging in the _next_ object, remove `handle_failure` once it's deprecated
            if logging_obj:
                logging_obj.failure_handler(
                    e, traceback_exception, start_time, end_time
                )  # DO NOT MAKE THREADED - router retry fallback relies on this!
                if hasattr(e, "message"):
                    if (
                        liteDebuggerClient and liteDebuggerClient.dashboard_url != None
                    ):  # make it easy to get to the debugger logs if you've initialized it
                        e.message += f"\n Check the log in your dashboard - {liteDebuggerClient.dashboard_url}"
            raise e

    @wraps(original_function)
    async def wrapper_async(*args, **kwargs):
        print_args_passed_to_litellm(original_function, args, kwargs)
        start_time = datetime.datetime.now()
        result = None
        logging_obj = kwargs.get("litellm_logging_obj", None)
        # only set litellm_call_id if its not in kwargs
        call_type = original_function.__name__
        if "litellm_call_id" not in kwargs:
            kwargs["litellm_call_id"] = str(uuid.uuid4())

        model = ""
        try:
            model = args[0] if len(args) > 0 else kwargs["model"]
        except:
            if (
                call_type != CallTypes.aimage_generation.value  # model optional
                and call_type != CallTypes.atext_completion.value  # can also be engine
            ):
                raise ValueError("model param not passed in.")

        try:
            if logging_obj is None:
                logging_obj, kwargs = function_setup(
                    original_function.__name__, rules_obj, start_time, *args, **kwargs
                )
            kwargs["litellm_logging_obj"] = logging_obj

            # [OPTIONAL] CHECK BUDGET
            if litellm.max_budget:
                if litellm._current_cost > litellm.max_budget:
                    raise BudgetExceededError(
                        current_cost=litellm._current_cost,
                        max_budget=litellm.max_budget,
                    )

            # [OPTIONAL] CHECK CACHE
            print_verbose(
                f"ASYNC kwargs[caching]: {kwargs.get('caching', False)}; litellm.cache: {litellm.cache}; kwargs.get('cache'): {kwargs.get('cache', None)}"
            )
            # if caching is false, don't run this
            final_embedding_cached_response = None

            if (
                (kwargs.get("caching", None) is None and litellm.cache is not None)
                or kwargs.get("caching", False) == True
            ) and (
                kwargs.get("cache", {}).get("no-cache", False) != True
            ):  # allow users to control returning cached responses from the completion function
                # checking cache
                print_verbose("INSIDE CHECKING CACHE")
                if (
                    litellm.cache is not None
                    and str(original_function.__name__)
                    in litellm.cache.supported_call_types
                ):
                    print_verbose(f"Checking Cache")
                    if call_type == CallTypes.aembedding.value and isinstance(
                        kwargs["input"], list
                    ):
                        tasks = []
                        for idx, i in enumerate(kwargs["input"]):
                            preset_cache_key = litellm.cache.get_cache_key(
                                *args, **{**kwargs, "input": i}
                            )
                            tasks.append(
                                litellm.cache.async_get_cache(
                                    cache_key=preset_cache_key
                                )
                            )
                        cached_result = await asyncio.gather(*tasks)
                        ## check if cached result is None ##
                        if cached_result is not None and isinstance(
                            cached_result, list
                        ):
                            if len(cached_result) == 1 and cached_result[0] is None:
                                cached_result = None
                    elif isinstance(
                        litellm.cache.cache, RedisSemanticCache
                    ) or isinstance(litellm.cache.cache, RedisCache):
                        preset_cache_key = litellm.cache.get_cache_key(*args, **kwargs)
                        kwargs["preset_cache_key"] = (
                            preset_cache_key  # for streaming calls, we need to pass the preset_cache_key
                        )
                        cached_result = await litellm.cache.async_get_cache(
                            *args, **kwargs
                        )
                    else:  # for s3 caching. [NOT RECOMMENDED IN PROD - this will slow down responses since boto3 is sync]
                        preset_cache_key = litellm.cache.get_cache_key(*args, **kwargs)
                        kwargs["preset_cache_key"] = (
                            preset_cache_key  # for streaming calls, we need to pass the preset_cache_key
                        )
                        cached_result = litellm.cache.get_cache(*args, **kwargs)
                    if cached_result is not None and not isinstance(
                        cached_result, list
                    ):
                        print_verbose("Cache Hit!", log_level="INFO")
                        cache_hit = True
                        end_time = datetime.datetime.now()
                        (
                            model,
                            custom_llm_provider,
                            dynamic_api_key,
                            api_base,
                        ) = litellm.get_llm_provider(
                            model=model,
                            custom_llm_provider=kwargs.get("custom_llm_provider", None),
                            api_base=kwargs.get("api_base", None),
                            api_key=kwargs.get("api_key", None),
                        )
                        print_verbose(
                            f"Async Wrapper: Completed Call, calling async_success_handler: {logging_obj.async_success_handler}"
                        )
                        logging_obj.update_environment_variables(
                            model=model,
                            user=kwargs.get("user", None),
                            optional_params={},
                            litellm_params={
                                "logger_fn": kwargs.get("logger_fn", None),
                                "acompletion": True,
                                "metadata": kwargs.get("metadata", {}),
                                "model_info": kwargs.get("model_info", {}),
                                "proxy_server_request": kwargs.get(
                                    "proxy_server_request", None
                                ),
                                "preset_cache_key": kwargs.get(
                                    "preset_cache_key", None
                                ),
                                "stream_response": kwargs.get("stream_response", {}),
                                "api_base": kwargs.get("api_base", ""),
                            },
                            input=kwargs.get("messages", ""),
                            api_key=kwargs.get("api_key", None),
                            original_response=str(cached_result),
                            additional_args=None,
                            stream=kwargs.get("stream", False),
                        )
                        call_type = original_function.__name__
                        if call_type == CallTypes.acompletion.value and isinstance(
                            cached_result, dict
                        ):
                            if kwargs.get("stream", False) == True:
                                cached_result = convert_to_streaming_response_async(
                                    response_object=cached_result,
                                )
                                cached_result = CustomStreamWrapper(
                                    completion_stream=cached_result,
                                    model=model,
                                    custom_llm_provider="cached_response",
                                    logging_obj=logging_obj,
                                )
                            else:
                                cached_result = convert_to_model_response_object(
                                    response_object=cached_result,
                                    model_response_object=ModelResponse(),
                                )
                        if (
                            call_type == CallTypes.atext_completion.value
                            and isinstance(cached_result, dict)
                        ):
                            if kwargs.get("stream", False) == True:
                                cached_result = convert_to_streaming_response_async(
                                    response_object=cached_result,
                                )
                                cached_result = CustomStreamWrapper(
                                    completion_stream=cached_result,
                                    model=model,
                                    custom_llm_provider="cached_response",
                                    logging_obj=logging_obj,
                                )
                            else:
                                cached_result = TextCompletionResponse(**cached_result)
                        elif call_type == CallTypes.aembedding.value and isinstance(
                            cached_result, dict
                        ):
                            cached_result = convert_to_model_response_object(
                                response_object=cached_result,
                                model_response_object=EmbeddingResponse(),
                                response_type="embedding",
                            )
                        elif call_type == CallTypes.atranscription.value and isinstance(
                            cached_result, dict
                        ):
                            hidden_params = {
                                "model": "whisper-1",
                                "custom_llm_provider": custom_llm_provider,
                            }
                            cached_result = convert_to_model_response_object(
                                response_object=cached_result,
                                model_response_object=TranscriptionResponse(),
                                response_type="audio_transcription",
                                hidden_params=hidden_params,
                            )
                        if kwargs.get("stream", False) == False:
                            # LOG SUCCESS
                            asyncio.create_task(
                                logging_obj.async_success_handler(
                                    cached_result, start_time, end_time, cache_hit
                                )
                            )
                            threading.Thread(
                                target=logging_obj.success_handler,
                                args=(cached_result, start_time, end_time, cache_hit),
                            ).start()
                        cache_key = kwargs.get("preset_cache_key", None)
                        cached_result._hidden_params["cache_key"] = cache_key
                        return cached_result
                    elif (
                        call_type == CallTypes.aembedding.value
                        and cached_result is not None
                        and isinstance(cached_result, list)
                        and litellm.cache is not None
                        and not isinstance(
                            litellm.cache.cache, S3Cache
                        )  # s3 doesn't support bulk writing. Exclude.
                    ):
                        remaining_list = []
                        non_null_list = []
                        for idx, cr in enumerate(cached_result):
                            if cr is None:
                                remaining_list.append(kwargs["input"][idx])
                            else:
                                non_null_list.append((idx, cr))
                        original_kwargs_input = kwargs["input"]
                        kwargs["input"] = remaining_list
                        if len(non_null_list) > 0:
                            print_verbose(
                                f"EMBEDDING CACHE HIT! - {len(non_null_list)}"
                            )
                            final_embedding_cached_response = EmbeddingResponse(
                                model=kwargs.get("model"),
                                data=[None] * len(original_kwargs_input),
                            )
                            final_embedding_cached_response._hidden_params[
                                "cache_hit"
                            ] = True

                            for val in non_null_list:
                                idx, cr = val  # (idx, cr) tuple
                                if cr is not None:
                                    final_embedding_cached_response.data[idx] = (
                                        Embedding(
                                            embedding=cr["embedding"],
                                            index=idx,
                                            object="embedding",
                                        )
                                    )
                        if len(remaining_list) == 0:
                            # LOG SUCCESS
                            cache_hit = True
                            end_time = datetime.datetime.now()
                            (
                                model,
                                custom_llm_provider,
                                dynamic_api_key,
                                api_base,
                            ) = litellm.get_llm_provider(
                                model=model,
                                custom_llm_provider=kwargs.get(
                                    "custom_llm_provider", None
                                ),
                                api_base=kwargs.get("api_base", None),
                                api_key=kwargs.get("api_key", None),
                            )
                            print_verbose(
                                f"Async Wrapper: Completed Call, calling async_success_handler: {logging_obj.async_success_handler}"
                            )
                            logging_obj.update_environment_variables(
                                model=model,
                                user=kwargs.get("user", None),
                                optional_params={},
                                litellm_params={
                                    "logger_fn": kwargs.get("logger_fn", None),
                                    "acompletion": True,
                                    "metadata": kwargs.get("metadata", {}),
                                    "model_info": kwargs.get("model_info", {}),
                                    "proxy_server_request": kwargs.get(
                                        "proxy_server_request", None
                                    ),
                                    "preset_cache_key": kwargs.get(
                                        "preset_cache_key", None
                                    ),
                                    "stream_response": kwargs.get(
                                        "stream_response", {}
                                    ),
                                    "api_base": "",
                                },
                                input=kwargs.get("messages", ""),
                                api_key=kwargs.get("api_key", None),
                                original_response=str(final_embedding_cached_response),
                                additional_args=None,
                                stream=kwargs.get("stream", False),
                            )
                            asyncio.create_task(
                                logging_obj.async_success_handler(
                                    final_embedding_cached_response,
                                    start_time,
                                    end_time,
                                    cache_hit,
                                )
                            )
                            threading.Thread(
                                target=logging_obj.success_handler,
                                args=(
                                    final_embedding_cached_response,
                                    start_time,
                                    end_time,
                                    cache_hit,
                                ),
                            ).start()
                            return final_embedding_cached_response
            # MODEL CALL
            result = await original_function(*args, **kwargs)
            end_time = datetime.datetime.now()
            if "stream" in kwargs and kwargs["stream"] == True:
                if (
                    "complete_response" in kwargs
                    and kwargs["complete_response"] == True
                ):
                    chunks = []
                    for idx, chunk in enumerate(result):
                        chunks.append(chunk)
                    return litellm.stream_chunk_builder(
                        chunks, messages=kwargs.get("messages", None)
                    )
                else:
                    return result

            # ADD HIDDEN PARAMS - additional call metadata
            if hasattr(result, "_hidden_params"):
                result._hidden_params["litellm_call_id"] = getattr(
                    logging_obj, "litellm_call_id", None
                )
                result._hidden_params["model_id"] = kwargs.get("model_info", {}).get(
                    "id", None
                )
                result._hidden_params["api_base"] = get_api_base(
                    model=model,
                    optional_params=kwargs,
                )
                result._hidden_params["response_cost"] = (
                    litellm.response_cost_calculator(
                        response_object=result,
                        model=getattr(logging_obj, "model", ""),
                        custom_llm_provider=getattr(
                            logging_obj, "custom_llm_provider", None
                        ),
                        call_type=getattr(logging_obj, "call_type", "completion"),
                        optional_params=getattr(logging_obj, "optional_params", {}),
                    )
                )
            if (
                isinstance(result, ModelResponse)
                or isinstance(result, EmbeddingResponse)
                or isinstance(result, TranscriptionResponse)
            ):
                result._response_ms = (
                    end_time - start_time
                ).total_seconds() * 1000  # return response latency in ms like openai

            ### POST-CALL RULES ###
            post_call_processing(
                original_response=result, model=model, optional_params=kwargs
            )

            # [OPTIONAL] ADD TO CACHE
            if (
                (litellm.cache is not None)
                and (
                    str(original_function.__name__)
                    in litellm.cache.supported_call_types
                )
                and (kwargs.get("cache", {}).get("no-store", False) != True)
            ):
                if (
                    isinstance(result, litellm.ModelResponse)
                    or isinstance(result, litellm.EmbeddingResponse)
                    or isinstance(result, TranscriptionResponse)
                ):
                    if (
                        isinstance(result, EmbeddingResponse)
                        and isinstance(kwargs["input"], list)
                        and litellm.cache is not None
                        and not isinstance(
                            litellm.cache.cache, S3Cache
                        )  # s3 doesn't support bulk writing. Exclude.
                    ):
                        asyncio.create_task(
                            litellm.cache.async_add_cache_pipeline(
                                result, *args, **kwargs
                            )
                        )
                    elif isinstance(litellm.cache.cache, S3Cache):
                        threading.Thread(
                            target=litellm.cache.add_cache,
                            args=(result,) + args,
                            kwargs=kwargs,
                        ).start()
                    else:
                        asyncio.create_task(
                            litellm.cache.async_add_cache(
                                result.json(), *args, **kwargs
                            )
                        )
                else:
                    asyncio.create_task(
                        litellm.cache.async_add_cache(result, *args, **kwargs)
                    )
            # LOG SUCCESS - handle streaming success logging in the _next_ object
            print_verbose(
                f"Async Wrapper: Completed Call, calling async_success_handler: {logging_obj.async_success_handler}"
            )
            # check if user does not want this to be logged
            asyncio.create_task(
                logging_obj.async_success_handler(result, start_time, end_time)
            )
            threading.Thread(
                target=logging_obj.success_handler,
                args=(result, start_time, end_time),
            ).start()

            # REBUILD EMBEDDING CACHING
            if (
                isinstance(result, EmbeddingResponse)
                and final_embedding_cached_response is not None
            ):
                idx = 0
                final_data_list = []
                for item in final_embedding_cached_response.data:
                    if item is None:
                        final_data_list.append(result.data[idx])
                        idx += 1
                    else:
                        final_data_list.append(item)

                final_embedding_cached_response.data = final_data_list
                final_embedding_cached_response._hidden_params["cache_hit"] = True
                final_embedding_cached_response._response_ms = (
                    end_time - start_time
                ).total_seconds() * 1000
                return final_embedding_cached_response

            return result
        except Exception as e:
            traceback_exception = traceback.format_exc()
            end_time = datetime.datetime.now()
            if logging_obj:
                try:
                    logging_obj.failure_handler(
                        e, traceback_exception, start_time, end_time
                    )  # DO NOT MAKE THREADED - router retry fallback relies on this!
                except Exception as e:
                    raise e
                try:
                    await logging_obj.async_failure_handler(
                        e, traceback_exception, start_time, end_time
                    )
                except Exception as e:
                    raise e

            call_type = original_function.__name__
            if call_type == CallTypes.acompletion.value:
                num_retries = (
                    kwargs.get("num_retries", None) or litellm.num_retries or None
                )
                litellm.num_retries = (
                    None  # set retries to None to prevent infinite loops
                )
                context_window_fallback_dict = kwargs.get(
                    "context_window_fallback_dict", {}
                )

                _is_litellm_router_call = "model_group" in kwargs.get(
                    "metadata", {}
                )  # check if call from litellm.router/proxy
                if (
                    num_retries and not _is_litellm_router_call
                ):  # only enter this if call is not from litellm router/proxy. router has it's own logic for retrying
                    try:
                        kwargs["num_retries"] = num_retries
                        kwargs["original_function"] = original_function
                        if isinstance(
                            e, openai.RateLimitError
                        ):  # rate limiting specific error
                            kwargs["retry_strategy"] = "exponential_backoff_retry"
                        elif isinstance(e, openai.APIError):  # generic api error
                            kwargs["retry_strategy"] = "constant_retry"
                        return await litellm.acompletion_with_retries(*args, **kwargs)
                    except:
                        pass
                elif (
                    isinstance(e, litellm.exceptions.ContextWindowExceededError)
                    and context_window_fallback_dict
                    and model in context_window_fallback_dict
                ):
                    if len(args) > 0:
                        args[0] = context_window_fallback_dict[model]
                    else:
                        kwargs["model"] = context_window_fallback_dict[model]
                    return await original_function(*args, **kwargs)
            raise e

    is_coroutine = inspect.iscoroutinefunction(original_function)

    # Return the appropriate wrapper based on the original function type
    if is_coroutine:
        return wrapper_async
    else:
        return wrapper


@lru_cache(maxsize=128)
def _select_tokenizer(model: str):
    if model in litellm.cohere_models and "command-r" in model:
        # cohere
        cohere_tokenizer = Tokenizer.from_pretrained(
            "Xenova/c4ai-command-r-v01-tokenizer"
        )
        return {"type": "huggingface_tokenizer", "tokenizer": cohere_tokenizer}
    # anthropic
    elif model in litellm.anthropic_models and "claude-3" not in model:
        claude_tokenizer = Tokenizer.from_str(claude_json_str)
        return {"type": "huggingface_tokenizer", "tokenizer": claude_tokenizer}
    # llama2
    elif "llama-2" in model.lower() or "replicate" in model.lower():
        tokenizer = Tokenizer.from_pretrained("hf-internal-testing/llama-tokenizer")
        return {"type": "huggingface_tokenizer", "tokenizer": tokenizer}
    # llama3
    elif "llama-3" in model.lower():
        tokenizer = Tokenizer.from_pretrained("Xenova/llama-3-tokenizer")
        return {"type": "huggingface_tokenizer", "tokenizer": tokenizer}
    # default - tiktoken
    else:
        tokenizer = None
        try:
            tokenizer = Tokenizer.from_pretrained(model)
            return {"type": "huggingface_tokenizer", "tokenizer": tokenizer}
        except:
            return {"type": "openai_tokenizer", "tokenizer": encoding}


def encode(model="", text="", custom_tokenizer: Optional[dict] = None):
    """
    Encodes the given text using the specified model.

    Args:
        model (str): The name of the model to use for tokenization.
        custom_tokenizer (Optional[dict]): A custom tokenizer created with the `create_pretrained_tokenizer` or `create_tokenizer` method. Must be a dictionary with a string value for `type` and Tokenizer for `tokenizer`. Default is None.
        text (str): The text to be encoded.

    Returns:
        enc: The encoded text.
    """
    tokenizer_json = custom_tokenizer or _select_tokenizer(model=model)
    enc = tokenizer_json["tokenizer"].encode(text)
    return enc


def decode(model="", tokens: List[int] = [], custom_tokenizer: Optional[dict] = None):
    tokenizer_json = custom_tokenizer or _select_tokenizer(model=model)
    dec = tokenizer_json["tokenizer"].decode(tokens)
    return dec


def openai_token_counter(
    messages: Optional[list] = None,
    model="gpt-3.5-turbo-0613",
    text: Optional[str] = None,
    is_tool_call: Optional[bool] = False,
    tools: Optional[List[ChatCompletionToolParam]] = None,
    tool_choice: Optional[ChatCompletionNamedToolChoiceParam] = None,
    count_response_tokens: Optional[
        bool
    ] = False,  # Flag passed from litellm.stream_chunk_builder, to indicate counting tokens for LLM Response. We need this because for LLM input we add +3 tokens per message - based on OpenAI's token counter
):
    """
    Return the number of tokens used by a list of messages.

    Borrowed from https://github.com/openai/openai-cookbook/blob/main/examples/How_to_count_tokens_with_tiktoken.ipynb.
    """
    print_verbose(f"LiteLLM: Utils - Counting tokens for OpenAI model={model}")
    try:
        if "gpt-4o" in model:
            encoding = tiktoken.get_encoding("o200k_base")
        else:
            encoding = tiktoken.encoding_for_model(model)
    except KeyError:
        print_verbose("Warning: model not found. Using cl100k_base encoding.")
        encoding = tiktoken.get_encoding("cl100k_base")
    if model == "gpt-3.5-turbo-0301":
        tokens_per_message = (
            4  # every message follows <|start|>{role/name}\n{content}<|end|>\n
        )
        tokens_per_name = -1  # if there's a name, the role is omitted
    elif model in litellm.open_ai_chat_completion_models:
        tokens_per_message = 3
        tokens_per_name = 1
    elif model in litellm.azure_llms:
        tokens_per_message = 3
        tokens_per_name = 1
    else:
        raise NotImplementedError(
            f"""num_tokens_from_messages() is not implemented for model {model}. See https://github.com/openai/openai-python/blob/main/chatml.md for information on how messages are converted to tokens."""
        )
    num_tokens = 0
    includes_system_message = False

    if is_tool_call and text is not None:
        # if it's a tool call we assembled 'text' in token_counter()
        num_tokens = len(encoding.encode(text, disallowed_special=()))
    elif messages is not None:
        for message in messages:
            num_tokens += tokens_per_message
            if message.get("role", None) == "system":
                includes_system_message = True
            for key, value in message.items():
                if isinstance(value, str):
                    num_tokens += len(encoding.encode(value, disallowed_special=()))
                    if key == "name":
                        num_tokens += tokens_per_name
                elif isinstance(value, List):
                    for c in value:
                        if c["type"] == "text":
                            text += c["text"]
                            num_tokens += len(
                                encoding.encode(c["text"], disallowed_special=())
                            )
                        elif c["type"] == "image_url":
                            if isinstance(c["image_url"], dict):
                                image_url_dict = c["image_url"]
                                detail = image_url_dict.get("detail", "auto")
                                url = image_url_dict.get("url")
                                num_tokens += calculage_img_tokens(
                                    data=url, mode=detail
                                )
                            elif isinstance(c["image_url"], str):
                                image_url_str = c["image_url"]
                                num_tokens += calculage_img_tokens(
                                    data=image_url_str, mode="auto"
                                )
    elif text is not None and count_response_tokens == True:
        # This is the case where we need to count tokens for a streamed response. We should NOT add +3 tokens per message in this branch
        num_tokens = len(encoding.encode(text, disallowed_special=()))
        return num_tokens
    elif text is not None:
        num_tokens = len(encoding.encode(text, disallowed_special=()))
    num_tokens += 3  # every reply is primed with <|start|>assistant<|message|>

    if tools:
        num_tokens += len(encoding.encode(_format_function_definitions(tools)))
        num_tokens += 9  # Additional tokens for function definition of tools
    # If there's a system message and tools are present, subtract four tokens
    if tools and includes_system_message:
        num_tokens -= 4
    # If tool_choice is 'none', add one token.
    # If it's an object, add 4 + the number of tokens in the function name.
    # If it's undefined or 'auto', don't add anything.
    if tool_choice == "none":
        num_tokens += 1
    elif isinstance(tool_choice, dict):
        num_tokens += 7
        num_tokens += len(encoding.encode(tool_choice["function"]["name"]))

    return num_tokens


def resize_image_high_res(width, height):
    # Maximum dimensions for high res mode
    max_short_side = 768
    max_long_side = 2000

    # Return early if no resizing is needed
    if width <= 768 and height <= 768:
        return width, height

    # Determine the longer and shorter sides
    longer_side = max(width, height)
    shorter_side = min(width, height)

    # Calculate the aspect ratio
    aspect_ratio = longer_side / shorter_side

    # Resize based on the short side being 768px
    if width <= height:  # Portrait or square
        resized_width = max_short_side
        resized_height = int(resized_width * aspect_ratio)
        # if the long side exceeds the limit after resizing, adjust both sides accordingly
        if resized_height > max_long_side:
            resized_height = max_long_side
            resized_width = int(resized_height / aspect_ratio)
    else:  # Landscape
        resized_height = max_short_side
        resized_width = int(resized_height * aspect_ratio)
        # if the long side exceeds the limit after resizing, adjust both sides accordingly
        if resized_width > max_long_side:
            resized_width = max_long_side
            resized_height = int(resized_width / aspect_ratio)

    return resized_width, resized_height


# Test the function with the given example
def calculate_tiles_needed(
    resized_width, resized_height, tile_width=512, tile_height=512
):
    tiles_across = (resized_width + tile_width - 1) // tile_width
    tiles_down = (resized_height + tile_height - 1) // tile_height
    total_tiles = tiles_across * tiles_down
    return total_tiles


def get_image_dimensions(data):
    img_data = None

    # Check if data is a URL by trying to parse it
    try:
        response = requests.get(data)
        response.raise_for_status()  # Check if the request was successful
        img_data = response.content
    except Exception:
        # Data is not a URL, handle as base64
        header, encoded = data.split(",", 1)
        img_data = base64.b64decode(encoded)

    # Try to determine dimensions from headers
    # This is a very simplistic check, primarily works with PNG and non-progressive JPEG
    if img_data[:8] == b"\x89PNG\r\n\x1a\n":
        # PNG Image; width and height are 4 bytes each and start at offset 16
        width, height = struct.unpack(">ii", img_data[16:24])
        return width, height
    elif img_data[:2] == b"\xff\xd8":
        # JPEG Image; for dimensions, SOF0 block (0xC0) gives dimensions at offset 3 for length, and then 5 and 7 for height and width
        # This will NOT find dimensions for all JPEGs (e.g., progressive JPEGs)
        # Find SOF0 marker (0xFF followed by 0xC0)
        sof = re.search(b"\xff\xc0....", img_data)
        if sof:
            # Parse SOF0 block to find dimensions
            height, width = struct.unpack(">HH", sof.group()[5:9])
            return width, height
        else:
            return None, None
    else:
        # Unsupported format
        return None, None


def calculage_img_tokens(
    data,
    mode: Literal["low", "high", "auto"] = "auto",
    base_tokens: int = 85,  # openai default - https://openai.com/pricing
):
    if mode == "low" or mode == "auto":
        return base_tokens
    elif mode == "high":
        width, height = get_image_dimensions(data=data)
        resized_width, resized_height = resize_image_high_res(
            width=width, height=height
        )
        tiles_needed_high_res = calculate_tiles_needed(resized_width, resized_height)
        tile_tokens = (base_tokens * 2) * tiles_needed_high_res
        total_tokens = base_tokens + tile_tokens
        return total_tokens


def create_pretrained_tokenizer(
    identifier: str, revision="main", auth_token: Optional[str] = None
):
    """
    Creates a tokenizer from an existing file on a HuggingFace repository to be used with `token_counter`.

    Args:
    identifier (str): The identifier of a Model on the Hugging Face Hub, that contains a tokenizer.json file
    revision (str, defaults to main): A branch or commit id
    auth_token (str, optional, defaults to None): An optional auth token used to access private repositories on the Hugging Face Hub

    Returns:
    dict: A dictionary with the tokenizer and its type.
    """

    tokenizer = Tokenizer.from_pretrained(
        identifier, revision=revision, auth_token=auth_token
    )
    return {"type": "huggingface_tokenizer", "tokenizer": tokenizer}


def create_tokenizer(json: str):
    """
    Creates a tokenizer from a valid JSON string for use with `token_counter`.

    Args:
    json (str): A valid JSON string representing a previously serialized tokenizer

    Returns:
    dict: A dictionary with the tokenizer and its type.
    """

    tokenizer = Tokenizer.from_str(json)
    return {"type": "huggingface_tokenizer", "tokenizer": tokenizer}


def _format_function_definitions(tools):
    """Formats tool definitions in the format that OpenAI appears to use.
    Based on https://github.com/forestwanglin/openai-java/blob/main/jtokkit/src/main/java/xyz/felh/openai/jtokkit/utils/TikTokenUtils.java
    """
    lines = []
    lines.append("namespace functions {")
    lines.append("")
    for tool in tools:
        function = tool.get("function")
        if function_description := function.get("description"):
            lines.append(f"// {function_description}")
        function_name = function.get("name")
        parameters = function.get("parameters", {})
        properties = parameters.get("properties")
        if properties and properties.keys():
            lines.append(f"type {function_name} = (_: {{")
            lines.append(_format_object_parameters(parameters, 0))
            lines.append("}) => any;")
        else:
            lines.append(f"type {function_name} = () => any;")
        lines.append("")
    lines.append("} // namespace functions")
    return "\n".join(lines)


def _format_object_parameters(parameters, indent):
    properties = parameters.get("properties")
    if not properties:
        return ""
    required_params = parameters.get("required", [])
    lines = []
    for key, props in properties.items():
        description = props.get("description")
        if description:
            lines.append(f"// {description}")
        question = "?"
        if required_params and key in required_params:
            question = ""
        lines.append(f"{key}{question}: {_format_type(props, indent)},")
    return "\n".join([" " * max(0, indent) + line for line in lines])


def _format_type(props, indent):
    type = props.get("type")
    if type == "string":
        if "enum" in props:
            return " | ".join([f'"{item}"' for item in props["enum"]])
        return "string"
    elif type == "array":
        # items is required, OpenAI throws an error if it's missing
        return f"{_format_type(props['items'], indent)}[]"
    elif type == "object":
        return f"{{\n{_format_object_parameters(props, indent + 2)}\n}}"
    elif type in ["integer", "number"]:
        if "enum" in props:
            return " | ".join([f'"{item}"' for item in props["enum"]])
        return "number"
    elif type == "boolean":
        return "boolean"
    elif type == "null":
        return "null"
    else:
        # This is a guess, as an empty string doesn't yield the expected token count
        return "any"


def token_counter(
    model="",
    custom_tokenizer: Optional[dict] = None,
    text: Optional[Union[str, List[str]]] = None,
    messages: Optional[List] = None,
    count_response_tokens: Optional[bool] = False,
    tools: Optional[List[ChatCompletionToolParam]] = None,
    tool_choice: Optional[ChatCompletionNamedToolChoiceParam] = None,
) -> int:
    """
    Count the number of tokens in a given text using a specified model.

    Args:
    model (str): The name of the model to use for tokenization. Default is an empty string.
    custom_tokenizer (Optional[dict]): A custom tokenizer created with the `create_pretrained_tokenizer` or `create_tokenizer` method. Must be a dictionary with a string value for `type` and Tokenizer for `tokenizer`. Default is None.
    text (str): The raw text string to be passed to the model. Default is None.
    messages (Optional[List[Dict[str, str]]]): Alternative to passing in text. A list of dictionaries representing messages with "role" and "content" keys. Default is None.

    Returns:
    int: The number of tokens in the text.
    """
    # use tiktoken, anthropic, cohere, llama2, or llama3's tokenizer depending on the model
    is_tool_call = False
    num_tokens = 0
    if text is None:
        if messages is not None:
            print_verbose(f"token_counter messages received: {messages}")
            text = ""
            for message in messages:
                if message.get("content", None) is not None:
                    content = message.get("content")
                    if isinstance(content, str):
                        text += message["content"]
                    elif isinstance(content, List):
                        for c in content:
                            if c["type"] == "text":
                                text += c["text"]
                            elif c["type"] == "image_url":
                                if isinstance(c["image_url"], dict):
                                    image_url_dict = c["image_url"]
                                    detail = image_url_dict.get("detail", "auto")
                                    url = image_url_dict.get("url")
                                    num_tokens += calculage_img_tokens(
                                        data=url, mode=detail
                                    )
                                elif isinstance(c["image_url"], str):
                                    image_url_str = c["image_url"]
                                    num_tokens += calculage_img_tokens(
                                        data=image_url_str, mode="auto"
                                    )
                if message.get("tool_calls"):
                    is_tool_call = True
                    for tool_call in message["tool_calls"]:
                        if "function" in tool_call:
                            function_arguments = tool_call["function"]["arguments"]
                            text += function_arguments
        else:
            raise ValueError("text and messages cannot both be None")
    elif isinstance(text, List):
        text = "".join(t for t in text if isinstance(t, str))
    elif isinstance(text, str):
        count_response_tokens = True  # user just trying to count tokens for a text. don't add the chat_ml +3 tokens to this

    if model is not None or custom_tokenizer is not None:
        tokenizer_json = custom_tokenizer or _select_tokenizer(model=model)
        if tokenizer_json["type"] == "huggingface_tokenizer":
            enc = tokenizer_json["tokenizer"].encode(text)
            num_tokens = len(enc.ids)
        elif tokenizer_json["type"] == "openai_tokenizer":
            if (
                model in litellm.open_ai_chat_completion_models
                or model in litellm.azure_llms
            ):
                if model in litellm.azure_llms:
                    # azure llms use gpt-35-turbo instead of gpt-3.5-turbo 🙃
                    model = model.replace("-35", "-3.5")

                print_verbose(
                    f"Token Counter - using OpenAI token counter, for model={model}"
                )
                num_tokens = openai_token_counter(
                    text=text,  # type: ignore
                    model=model,
                    messages=messages,
                    is_tool_call=is_tool_call,
                    count_response_tokens=count_response_tokens,
                    tools=tools,
                    tool_choice=tool_choice,
                )
            else:
                print_verbose(
                    f"Token Counter - using generic token counter, for model={model}"
                )
                num_tokens = openai_token_counter(
                    text=text,  # type: ignore
                    model="gpt-3.5-turbo",
                    messages=messages,
                    is_tool_call=is_tool_call,
                    count_response_tokens=count_response_tokens,
                    tools=tools,
                    tool_choice=tool_choice,
                )
    else:
        num_tokens = len(encoding.encode(text, disallowed_special=()))  # type: ignore
    return num_tokens


def supports_httpx_timeout(custom_llm_provider: str) -> bool:
    """
    Helper function to know if a provider implementation supports httpx timeout
    """
    supported_providers = ["openai", "azure", "bedrock"]

    if custom_llm_provider in supported_providers:
        return True

    return False


def supports_system_messages(model: str, custom_llm_provider: Optional[str]) -> bool:
    """
    Check if the given model supports system messages and return a boolean value.

    Parameters:
    model (str): The model name to be checked.
    custom_llm_provider (str): The provider to be checked.

    Returns:
    bool: True if the model supports system messages, False otherwise.

    Raises:
    Exception: If the given model is not found in model_prices_and_context_window.json.
    """
    try:
        model_info = litellm.get_model_info(
            model=model, custom_llm_provider=custom_llm_provider
        )
        if model_info.get("supports_system_messages", False) is True:
            return True
        return False
    except Exception:
        raise Exception(
            f"Model not in model_prices_and_context_window.json. You passed model={model}, custom_llm_provider={custom_llm_provider}."
        )


def supports_response_schema(model: str, custom_llm_provider: Optional[str]) -> bool:
    """
    Check if the given model + provider supports 'response_schema' as a param.

    Parameters:
    model (str): The model name to be checked.
    custom_llm_provider (str): The provider to be checked.

    Returns:
    bool: True if the model supports response_schema, False otherwise.

    Does not raise error. Defaults to 'False'. Outputs logging.error.
    """
    try:
        ## GET LLM PROVIDER ##
        model, custom_llm_provider, _, _ = get_llm_provider(
            model=model, custom_llm_provider=custom_llm_provider
        )

        if custom_llm_provider == "predibase":  # predibase supports this globally
            return True

        ## GET MODEL INFO
        model_info = litellm.get_model_info(
            model=model, custom_llm_provider=custom_llm_provider
        )

        if model_info.get("supports_response_schema", False) is True:
            return True
        return False
    except Exception:
        verbose_logger.error(
            f"Model not in model_prices_and_context_window.json. You passed model={model}, custom_llm_provider={custom_llm_provider}."
        )
        return False


def supports_function_calling(model: str) -> bool:
    """
    Check if the given model supports function calling and return a boolean value.

    Parameters:
    model (str): The model name to be checked.

    Returns:
    bool: True if the model supports function calling, False otherwise.

    Raises:
    Exception: If the given model is not found in model_prices_and_context_window.json.
    """

    if model in litellm.model_cost:
        model_info = litellm.model_cost[model]
        if model_info.get("supports_function_calling", False) is True:
            return True
        return False
    else:
        raise Exception(
            f"Model not in model_prices_and_context_window.json. You passed model={model}."
        )


def supports_vision(model: str):
    """
    Check if the given model supports vision and return a boolean value.

    Parameters:
    model (str): The model name to be checked.

    Returns:
    bool: True if the model supports vision, False otherwise.

    Raises:
    Exception: If the given model is not found in model_prices_and_context_window.json.
    """
    if model in litellm.model_cost:
        model_info = litellm.model_cost[model]
        if model_info.get("supports_vision", False) is True:
            return True
        return False
    else:
        return False


def supports_parallel_function_calling(model: str):
    """
    Check if the given model supports parallel function calling and return True if it does, False otherwise.

    Parameters:
        model (str): The model to check for support of parallel function calling.

    Returns:
        bool: True if the model supports parallel function calling, False otherwise.

    Raises:
        Exception: If the model is not found in the model_cost dictionary.
    """
    if model in litellm.model_cost:
        model_info = litellm.model_cost[model]
        if model_info.get("supports_parallel_function_calling", False) is True:
            return True
        return False
    else:
        raise Exception(
            f"Model not in model_prices_and_context_window.json. You passed model={model}."
        )


####### HELPER FUNCTIONS ################
def register_model(model_cost: Union[str, dict]):
    """
    Register new / Override existing models (and their pricing) to specific providers.
    Provide EITHER a model cost dictionary or a url to a hosted json blob
    Example usage:
    model_cost_dict = {
        "gpt-4": {
            "max_tokens": 8192,
            "input_cost_per_token": 0.00003,
            "output_cost_per_token": 0.00006,
            "litellm_provider": "openai",
            "mode": "chat"
        },
    }
    """
    loaded_model_cost = {}
    if isinstance(model_cost, dict):
        loaded_model_cost = model_cost
    elif isinstance(model_cost, str):
        loaded_model_cost = litellm.get_model_cost_map(url=model_cost)

    for key, value in loaded_model_cost.items():
        ## override / add new keys to the existing model cost dictionary
        litellm.model_cost.setdefault(key, {}).update(value)
        verbose_logger.debug(f"{key} added to model cost map")
        # add new model names to provider lists
        if value.get("litellm_provider") == "openai":
            if key not in litellm.open_ai_chat_completion_models:
                litellm.open_ai_chat_completion_models.append(key)
        elif value.get("litellm_provider") == "text-completion-openai":
            if key not in litellm.open_ai_text_completion_models:
                litellm.open_ai_text_completion_models.append(key)
        elif value.get("litellm_provider") == "cohere":
            if key not in litellm.cohere_models:
                litellm.cohere_models.append(key)
        elif value.get("litellm_provider") == "anthropic":
            if key not in litellm.anthropic_models:
                litellm.anthropic_models.append(key)
        elif value.get("litellm_provider") == "openrouter":
            split_string = key.split("/", 1)
            if key not in litellm.openrouter_models:
                litellm.openrouter_models.append(split_string[1])
        elif value.get("litellm_provider") == "vertex_ai-text-models":
            if key not in litellm.vertex_text_models:
                litellm.vertex_text_models.append(key)
        elif value.get("litellm_provider") == "vertex_ai-code-text-models":
            if key not in litellm.vertex_code_text_models:
                litellm.vertex_code_text_models.append(key)
        elif value.get("litellm_provider") == "vertex_ai-chat-models":
            if key not in litellm.vertex_chat_models:
                litellm.vertex_chat_models.append(key)
        elif value.get("litellm_provider") == "vertex_ai-code-chat-models":
            if key not in litellm.vertex_code_chat_models:
                litellm.vertex_code_chat_models.append(key)
        elif value.get("litellm_provider") == "ai21":
            if key not in litellm.ai21_models:
                litellm.ai21_models.append(key)
        elif value.get("litellm_provider") == "nlp_cloud":
            if key not in litellm.nlp_cloud_models:
                litellm.nlp_cloud_models.append(key)
        elif value.get("litellm_provider") == "aleph_alpha":
            if key not in litellm.aleph_alpha_models:
                litellm.aleph_alpha_models.append(key)
        elif value.get("litellm_provider") == "bedrock":
            if key not in litellm.bedrock_models:
                litellm.bedrock_models.append(key)
    return model_cost


def get_litellm_params(
    api_key=None,
    force_timeout=600,
    azure=False,
    logger_fn=None,
    verbose=False,
    hugging_face=False,
    replicate=False,
    together_ai=False,
    custom_llm_provider=None,
    api_base=None,
    litellm_call_id=None,
    model_alias_map=None,
    completion_call_id=None,
    metadata=None,
    model_info=None,
    proxy_server_request=None,
    acompletion=None,
    preset_cache_key=None,
    no_log=None,
    input_cost_per_second=None,
    input_cost_per_token=None,
    output_cost_per_token=None,
    output_cost_per_second=None,
    cooldown_time=None,
):
    litellm_params = {
        "acompletion": acompletion,
        "api_key": api_key,
        "force_timeout": force_timeout,
        "logger_fn": logger_fn,
        "verbose": verbose,
        "custom_llm_provider": custom_llm_provider,
        "api_base": api_base,
        "litellm_call_id": litellm_call_id,
        "model_alias_map": model_alias_map,
        "completion_call_id": completion_call_id,
        "metadata": metadata,
        "model_info": model_info,
        "proxy_server_request": proxy_server_request,
        "preset_cache_key": preset_cache_key,
        "no-log": no_log,
        "stream_response": {},  # litellm_call_id: ModelResponse Dict
        "input_cost_per_token": input_cost_per_token,
        "input_cost_per_second": input_cost_per_second,
        "output_cost_per_token": output_cost_per_token,
        "output_cost_per_second": output_cost_per_second,
        "cooldown_time": cooldown_time,
    }

    return litellm_params


def _should_drop_param(k, additional_drop_params) -> bool:
    if (
        additional_drop_params is not None
        and isinstance(additional_drop_params, list)
        and k in additional_drop_params
    ):
        return True  # allow user to drop specific params for a model - e.g. vllm - logit bias

    return False


def _get_non_default_params(
    passed_params: dict, default_params: dict, additional_drop_params: Optional[bool]
) -> dict:
    non_default_params = {}
    for k, v in passed_params.items():
        if (
            k in default_params
            and v != default_params[k]
            and _should_drop_param(k=k, additional_drop_params=additional_drop_params)
            is False
        ):
            non_default_params[k] = v

    return non_default_params


def get_optional_params_transcription(
    model: str,
    language: Optional[str] = None,
    prompt: Optional[str] = None,
    response_format: Optional[str] = None,
    temperature: Optional[int] = None,
    custom_llm_provider: Optional[str] = None,
    drop_params: Optional[bool] = None,
    **kwargs,
):
    # retrieve all parameters passed to the function
    passed_params = locals()
    custom_llm_provider = passed_params.pop("custom_llm_provider")
    drop_params = passed_params.pop("drop_params")
    special_params = passed_params.pop("kwargs")
    for k, v in special_params.items():
        passed_params[k] = v

    default_params = {
        "language": None,
        "prompt": None,
        "response_format": None,
        "temperature": None,  # openai defaults this to 0
    }

    non_default_params = {
        k: v
        for k, v in passed_params.items()
        if (k in default_params and v != default_params[k])
    }
    optional_params = {}

    ## raise exception if non-default value passed for non-openai/azure embedding calls
    def _check_valid_arg(supported_params):
        if len(non_default_params.keys()) > 0:
            keys = list(non_default_params.keys())
            for k in keys:
                if (
                    drop_params is True or litellm.drop_params is True
                ) and k not in supported_params:  # drop the unsupported non-default values
                    non_default_params.pop(k, None)
                elif k not in supported_params:
                    raise UnsupportedParamsError(
                        status_code=500,
                        message=f"Setting user/encoding format is not supported by {custom_llm_provider}. To drop it from the call, set `litellm.drop_params = True`.",
                    )
            return non_default_params

    if custom_llm_provider == "openai" or custom_llm_provider == "azure":
        optional_params = non_default_params
    elif custom_llm_provider == "groq":
        supported_params = litellm.GroqConfig().get_supported_openai_params_stt()
        _check_valid_arg(supported_params=supported_params)
        optional_params = litellm.GroqConfig().map_openai_params_stt(
            non_default_params=non_default_params,
            optional_params=optional_params,
            model=model,
            drop_params=drop_params if drop_params is not None else False,
        )
    for k in passed_params.keys():  # pass additional kwargs without modification
        if k not in default_params.keys():
            optional_params[k] = passed_params[k]
    return optional_params


def get_optional_params_image_gen(
    n: Optional[int] = None,
    quality: Optional[str] = None,
    response_format: Optional[str] = None,
    size: Optional[str] = None,
    style: Optional[str] = None,
    user: Optional[str] = None,
    custom_llm_provider: Optional[str] = None,
    additional_drop_params: Optional[bool] = None,
    **kwargs,
):
    # retrieve all parameters passed to the function
    passed_params = locals()
    custom_llm_provider = passed_params.pop("custom_llm_provider")
    additional_drop_params = passed_params.pop("additional_drop_params", None)
    special_params = passed_params.pop("kwargs")
    for k, v in special_params.items():
        passed_params[k] = v

    default_params = {
        "n": None,
        "quality": None,
        "response_format": None,
        "size": None,
        "style": None,
        "user": None,
    }

    non_default_params = _get_non_default_params(
        passed_params=passed_params,
        default_params=default_params,
        additional_drop_params=additional_drop_params,
    )
    optional_params = {}

    ## raise exception if non-default value passed for non-openai/azure embedding calls
    def _check_valid_arg(supported_params):
        if len(non_default_params.keys()) > 0:
            keys = list(non_default_params.keys())
            for k in keys:
                if (
                    litellm.drop_params is True and k not in supported_params
                ):  # drop the unsupported non-default values
                    non_default_params.pop(k, None)
                elif k not in supported_params:
                    raise UnsupportedParamsError(
                        status_code=500,
                        message=f"Setting user/encoding format is not supported by {custom_llm_provider}. To drop it from the call, set `litellm.drop_params = True`.",
                    )
            return non_default_params

    if (
        custom_llm_provider == "openai"
        or custom_llm_provider == "azure"
        or custom_llm_provider in litellm.openai_compatible_providers
    ):
        optional_params = non_default_params
    elif custom_llm_provider == "bedrock":
        supported_params = ["size"]
        _check_valid_arg(supported_params=supported_params)
        if size is not None:
            width, height = size.split("x")
            optional_params["width"] = int(width)
            optional_params["height"] = int(height)
    elif custom_llm_provider == "vertex_ai":
        supported_params = ["n"]
        """
        All params here: https://console.cloud.google.com/vertex-ai/publishers/google/model-garden/imagegeneration?project=adroit-crow-413218
        """
        _check_valid_arg(supported_params=supported_params)
        if n is not None:
            optional_params["sampleCount"] = int(n)

    for k in passed_params.keys():
        if k not in default_params.keys():
            optional_params[k] = passed_params[k]
    return optional_params


def get_optional_params_embeddings(
    # 2 optional params
    model=None,
    user=None,
    encoding_format=None,
    dimensions=None,
    custom_llm_provider="",
    additional_drop_params: Optional[bool] = None,
    **kwargs,
):
    # retrieve all parameters passed to the function
    passed_params = locals()
    custom_llm_provider = passed_params.pop("custom_llm_provider", None)
    special_params = passed_params.pop("kwargs")
    for k, v in special_params.items():
        passed_params[k] = v

    additional_drop_params = passed_params.pop("additional_drop_params", None)

    default_params = {"user": None, "encoding_format": None, "dimensions": None}

    def _check_valid_arg(supported_params: Optional[list]):
        if supported_params is None:
            return
        unsupported_params = {}
        for k in non_default_params.keys():
            if k not in supported_params:
                unsupported_params[k] = non_default_params[k]
        if unsupported_params and not litellm.drop_params:
            raise UnsupportedParamsError(
                status_code=500,
                message=f"{custom_llm_provider} does not support parameters: {unsupported_params}, for model={model}. To drop these, set `litellm.drop_params=True` or for proxy:\n\n`litellm_settings:\n drop_params: true`\n",
            )

    non_default_params = _get_non_default_params(
        passed_params=passed_params,
        default_params=default_params,
        additional_drop_params=additional_drop_params,
    )

    ## raise exception if non-default value passed for non-openai/azure embedding calls
    if custom_llm_provider == "openai":
        # 'dimensions` is only supported in `text-embedding-3` and later models

        if (
            model is not None
            and "text-embedding-3" not in model
            and "dimensions" in non_default_params.keys()
        ):
            raise UnsupportedParamsError(
                status_code=500,
                message=f"Setting dimensions is not supported for OpenAI `text-embedding-3` and later models. To drop it from the call, set `litellm.drop_params = True`.",
            )
    if custom_llm_provider == "triton":
        keys = list(non_default_params.keys())
        for k in keys:
            non_default_params.pop(k, None)
        final_params = {**non_default_params, **kwargs}
        return final_params
    if custom_llm_provider == "databricks":
        supported_params = get_supported_openai_params(
            model=model or "",
            custom_llm_provider="databricks",
            request_type="embeddings",
        )
        _check_valid_arg(supported_params=supported_params)
        optional_params = litellm.DatabricksEmbeddingConfig().map_openai_params(
            non_default_params=non_default_params, optional_params={}
        )
        final_params = {**optional_params, **kwargs}
        return final_params
    if custom_llm_provider == "vertex_ai":
        supported_params = get_supported_openai_params(
            model=model,
            custom_llm_provider="vertex_ai",
            request_type="embeddings",
        )
        _check_valid_arg(supported_params=supported_params)
        optional_params = litellm.VertexAITextEmbeddingConfig().map_openai_params(
            non_default_params=non_default_params, optional_params={}
        )
        final_params = {**optional_params, **kwargs}
        return final_params
    if custom_llm_provider == "vertex_ai":
        if len(non_default_params.keys()) > 0:
            if litellm.drop_params is True:  # drop the unsupported non-default values
                keys = list(non_default_params.keys())
                for k in keys:
                    non_default_params.pop(k, None)
                final_params = {**non_default_params, **kwargs}
                return final_params
            raise UnsupportedParamsError(
                status_code=500,
                message=f"Setting user/encoding format is not supported by {custom_llm_provider}. To drop it from the call, set `litellm.drop_params = True`.",
            )
    if custom_llm_provider == "bedrock":
        # if dimensions is in non_default_params -> pass it for model=bedrock/amazon.titan-embed-text-v2
        if (
            "dimensions" in non_default_params.keys()
            and "amazon.titan-embed-text-v2" in model
        ):
            kwargs["dimensions"] = non_default_params["dimensions"]
            non_default_params.pop("dimensions", None)

        if len(non_default_params.keys()) > 0:
            if litellm.drop_params is True:  # drop the unsupported non-default values
                keys = list(non_default_params.keys())
                for k in keys:
                    non_default_params.pop(k, None)
                final_params = {**non_default_params, **kwargs}
                return final_params
            raise UnsupportedParamsError(
                status_code=500,
                message=f"Setting user/encoding format is not supported by {custom_llm_provider}. To drop it from the call, set `litellm.drop_params = True`.",
            )
        return {**non_default_params, **kwargs}
    if custom_llm_provider == "mistral":
        supported_params = get_supported_openai_params(
            model=model,
            custom_llm_provider="mistral",
            request_type="embeddings",
        )
        _check_valid_arg(supported_params=supported_params)
        optional_params = litellm.MistralEmbeddingConfig().map_openai_params(
            non_default_params=non_default_params, optional_params={}
        )
        final_params = {**optional_params, **kwargs}
        return final_params
    if (
        custom_llm_provider != "openai"
        and custom_llm_provider != "azure"
        and custom_llm_provider not in litellm.openai_compatible_providers
    ):
        if len(non_default_params.keys()) > 0:
            if litellm.drop_params is True:  # drop the unsupported non-default values
                keys = list(non_default_params.keys())
                for k in keys:
                    non_default_params.pop(k, None)
            else:
                raise UnsupportedParamsError(
                    status_code=500,
                    message=f"Setting user/encoding format is not supported by {custom_llm_provider}. To drop it from the call, set `litellm.drop_params = True`.",
                )

    final_params = {**non_default_params, **kwargs}
    return final_params


def get_optional_params(
    # use the openai defaults
    # https://platform.openai.com/docs/api-reference/chat/create
    model: str,
    functions=None,
    function_call=None,
    temperature=None,
    top_p=None,
    n=None,
    stream=False,
    stream_options=None,
    stop=None,
    max_tokens=None,
    presence_penalty=None,
    frequency_penalty=None,
    logit_bias=None,
    user=None,
    custom_llm_provider="",
    response_format=None,
    seed=None,
    tools=None,
    tool_choice=None,
    max_retries=None,
    logprobs=None,
    top_logprobs=None,
    extra_headers=None,
    api_version=None,
    parallel_tool_calls=None,
    drop_params=None,
    additional_drop_params=None,
    **kwargs,
):
    # retrieve all parameters passed to the function
    passed_params = locals().copy()
    special_params = passed_params.pop("kwargs")
    for k, v in special_params.items():
        if k.startswith("aws_") and (
            custom_llm_provider != "bedrock" and custom_llm_provider != "sagemaker"
        ):  # allow dynamically setting boto3 init logic
            continue
        elif k == "hf_model_name" and custom_llm_provider != "sagemaker":
            continue
        elif (
            k.startswith("vertex_")
            and custom_llm_provider != "vertex_ai"
            and custom_llm_provider != "vertex_ai_beta"
        ):  # allow dynamically setting vertex ai init logic
            continue
        passed_params[k] = v

    optional_params: Dict = {}

    common_auth_dict = litellm.common_cloud_provider_auth_params
    if custom_llm_provider in common_auth_dict["providers"]:
        """
        Check if params = ["project", "region_name", "token"]
        and correctly translate for = ["azure", "vertex_ai", "watsonx", "aws"]
        """
        if custom_llm_provider == "azure":
            optional_params = litellm.AzureOpenAIConfig().map_special_auth_params(
                non_default_params=passed_params, optional_params=optional_params
            )
        elif custom_llm_provider == "bedrock":
            optional_params = (
                litellm.AmazonBedrockGlobalConfig().map_special_auth_params(
                    non_default_params=passed_params, optional_params=optional_params
                )
            )
        elif (
            custom_llm_provider == "vertex_ai"
            or custom_llm_provider == "vertex_ai_beta"
        ):
            optional_params = litellm.VertexAIConfig().map_special_auth_params(
                non_default_params=passed_params, optional_params=optional_params
            )
        elif custom_llm_provider == "watsonx":
            optional_params = litellm.IBMWatsonXAIConfig().map_special_auth_params(
                non_default_params=passed_params, optional_params=optional_params
            )

    default_params = {
        "functions": None,
        "function_call": None,
        "temperature": None,
        "top_p": None,
        "n": None,
        "stream": None,
        "stream_options": None,
        "stop": None,
        "max_tokens": None,
        "presence_penalty": None,
        "frequency_penalty": None,
        "logit_bias": None,
        "user": None,
        "model": None,
        "custom_llm_provider": "",
        "response_format": None,
        "seed": None,
        "tools": None,
        "tool_choice": None,
        "max_retries": None,
        "logprobs": None,
        "top_logprobs": None,
        "extra_headers": None,
        "api_version": None,
        "parallel_tool_calls": None,
        "drop_params": None,
        "additional_drop_params": None,
    }

    # filter out those parameters that were passed with non-default values
    non_default_params = {
        k: v
        for k, v in passed_params.items()
        if (
            k != "model"
            and k != "custom_llm_provider"
            and k != "api_version"
            and k != "drop_params"
            and k != "additional_drop_params"
            and k in default_params
            and v != default_params[k]
            and _should_drop_param(k=k, additional_drop_params=additional_drop_params)
            is False
        )
    }

    ## raise exception if function calling passed in for a provider that doesn't support it
    if (
        "functions" in non_default_params
        or "function_call" in non_default_params
        or "tools" in non_default_params
    ):
        if (
            custom_llm_provider == "ollama"
            and custom_llm_provider != "text-completion-openai"
            and custom_llm_provider != "azure"
            and custom_llm_provider != "vertex_ai"
            and custom_llm_provider != "anyscale"
            and custom_llm_provider != "together_ai"
            and custom_llm_provider != "groq"
            and custom_llm_provider != "nvidia_nim"
            and custom_llm_provider != "volcengine"
            and custom_llm_provider != "deepseek"
            and custom_llm_provider != "codestral"
            and custom_llm_provider != "mistral"
            and custom_llm_provider != "anthropic"
            and custom_llm_provider != "cohere_chat"
            and custom_llm_provider != "cohere"
            and custom_llm_provider != "bedrock"
            and custom_llm_provider != "ollama_chat"
            and custom_llm_provider != "openrouter"
            and custom_llm_provider not in litellm.openai_compatible_providers
        ):
            if custom_llm_provider == "ollama":
                # ollama actually supports json output
                optional_params["format"] = "json"
                litellm.add_function_to_prompt = (
                    True  # so that main.py adds the function call to the prompt
                )
                if "tools" in non_default_params:
                    optional_params["functions_unsupported_model"] = (
                        non_default_params.pop("tools")
                    )
                    non_default_params.pop(
                        "tool_choice", None
                    )  # causes ollama requests to hang
                elif "functions" in non_default_params:
                    optional_params["functions_unsupported_model"] = (
                        non_default_params.pop("functions")
                    )
            elif (
                litellm.add_function_to_prompt
            ):  # if user opts to add it to prompt instead
                optional_params["functions_unsupported_model"] = non_default_params.pop(
                    "tools", non_default_params.pop("functions", None)
                )
            else:
                raise UnsupportedParamsError(
                    status_code=500,
                    message=f"Function calling is not supported by {custom_llm_provider}.",
                )

    if "tools" in non_default_params and isinstance(
        non_default_params, list
    ):  # fixes https://github.com/BerriAI/litellm/issues/4933
        tools = non_default_params["tools"]
        for (
            tool
        ) in (
            tools
        ):  # clean out 'additionalProperties = False'. Causes vertexai/gemini OpenAI API Schema errors - https://github.com/langchain-ai/langchainjs/issues/5240
            tool_function = tool.get("function", {})
            parameters = tool_function.get("parameters", None)
            if parameters is not None:
                new_parameters = copy.deepcopy(parameters)
                if (
                    "additionalProperties" in new_parameters
                    and new_parameters["additionalProperties"] is False
                ):
                    new_parameters.pop("additionalProperties", None)
                tool_function["parameters"] = new_parameters

    def _check_valid_arg(supported_params):
        verbose_logger.info(
            f"\nLiteLLM completion() model= {model}; provider = {custom_llm_provider}"
        )
        verbose_logger.debug(
            f"\nLiteLLM: Params passed to completion() {passed_params}"
        )
        verbose_logger.debug(
            f"\nLiteLLM: Non-Default params passed to completion() {non_default_params}"
        )
        unsupported_params = {}
        for k in non_default_params.keys():
            if k not in supported_params:
                if k == "user" or k == "stream_options":
                    continue
                if k == "n" and n == 1:  # langchain sends n=1 as a default value
                    continue  # skip this param
                if (
                    k == "max_retries"
                ):  # TODO: This is a patch. We support max retries for OpenAI, Azure. For non OpenAI LLMs we need to add support for max retries
                    continue  # skip this param
                # Always keeps this in elif code blocks
                else:
                    unsupported_params[k] = non_default_params[k]
        if unsupported_params:
            if litellm.drop_params == True or (
                drop_params is not None and drop_params == True
            ):
                pass
            else:
                raise UnsupportedParamsError(
                    status_code=500,
                    message=f"{custom_llm_provider} does not support parameters: {unsupported_params}, for model={model}. To drop these, set `litellm.drop_params=True` or for proxy:\n\n`litellm_settings:\n drop_params: true`\n",
                )

    def _map_and_modify_arg(supported_params: dict, provider: str, model: str):
        """
        filter params to fit the required provider format, drop those that don't fit if user sets `litellm.drop_params = True`.
        """
        filtered_stop = None
        if "stop" in supported_params and litellm.drop_params:
            if provider == "bedrock" and "amazon" in model:
                filtered_stop = []
                if isinstance(stop, list):
                    for s in stop:
                        if re.match(r"^(\|+|User:)$", s):
                            filtered_stop.append(s)
        if filtered_stop is not None:
            supported_params["stop"] = filtered_stop

        return supported_params

    ## raise exception if provider doesn't support passed in param
    if custom_llm_provider == "anthropic":
        ## check if unsupported param passed in
        supported_params = get_supported_openai_params(
            model=model, custom_llm_provider=custom_llm_provider
        )
        _check_valid_arg(supported_params=supported_params)
        optional_params = litellm.AnthropicConfig().map_openai_params(
            non_default_params=non_default_params, optional_params=optional_params
        )
    elif custom_llm_provider == "cohere":
        ## check if unsupported param passed in
        supported_params = get_supported_openai_params(
            model=model, custom_llm_provider=custom_llm_provider
        )
        _check_valid_arg(supported_params=supported_params)
        # handle cohere params
        if stream:
            optional_params["stream"] = stream
        if temperature is not None:
            optional_params["temperature"] = temperature
        if max_tokens is not None:
            optional_params["max_tokens"] = max_tokens
        if n is not None:
            optional_params["num_generations"] = n
        if logit_bias is not None:
            optional_params["logit_bias"] = logit_bias
        if top_p is not None:
            optional_params["p"] = top_p
        if frequency_penalty is not None:
            optional_params["frequency_penalty"] = frequency_penalty
        if presence_penalty is not None:
            optional_params["presence_penalty"] = presence_penalty
        if stop is not None:
            optional_params["stop_sequences"] = stop
    elif custom_llm_provider == "cohere_chat":
        ## check if unsupported param passed in
        supported_params = get_supported_openai_params(
            model=model, custom_llm_provider=custom_llm_provider
        )
        _check_valid_arg(supported_params=supported_params)
        # handle cohere params
        if stream:
            optional_params["stream"] = stream
        if temperature is not None:
            optional_params["temperature"] = temperature
        if max_tokens is not None:
            optional_params["max_tokens"] = max_tokens
        if n is not None:
            optional_params["num_generations"] = n
        if top_p is not None:
            optional_params["p"] = top_p
        if frequency_penalty is not None:
            optional_params["frequency_penalty"] = frequency_penalty
        if presence_penalty is not None:
            optional_params["presence_penalty"] = presence_penalty
        if stop is not None:
            optional_params["stop_sequences"] = stop
        if tools is not None:
            optional_params["tools"] = tools
        if seed is not None:
            optional_params["seed"] = seed
    elif custom_llm_provider == "maritalk":
        ## check if unsupported param passed in
        supported_params = get_supported_openai_params(
            model=model, custom_llm_provider=custom_llm_provider
        )
        _check_valid_arg(supported_params=supported_params)
        # handle cohere params
        if stream:
            optional_params["stream"] = stream
        if temperature is not None:
            optional_params["temperature"] = temperature
        if max_tokens is not None:
            optional_params["max_tokens"] = max_tokens
        if logit_bias is not None:
            optional_params["logit_bias"] = logit_bias
        if top_p is not None:
            optional_params["p"] = top_p
        if presence_penalty is not None:
            optional_params["repetition_penalty"] = presence_penalty
        if stop is not None:
            optional_params["stopping_tokens"] = stop
    elif custom_llm_provider == "replicate":
        ## check if unsupported param passed in
        supported_params = get_supported_openai_params(
            model=model, custom_llm_provider=custom_llm_provider
        )
        _check_valid_arg(supported_params=supported_params)

        if stream:
            optional_params["stream"] = stream
            return optional_params
        if max_tokens is not None:
            if "vicuna" in model or "flan" in model:
                optional_params["max_length"] = max_tokens
            elif "meta/codellama-13b" in model:
                optional_params["max_tokens"] = max_tokens
            else:
                optional_params["max_new_tokens"] = max_tokens
        if temperature is not None:
            optional_params["temperature"] = temperature
        if top_p is not None:
            optional_params["top_p"] = top_p
        if stop is not None:
            optional_params["stop_sequences"] = stop
    elif custom_llm_provider == "predibase":
        supported_params = get_supported_openai_params(
            model=model, custom_llm_provider=custom_llm_provider
        )
        _check_valid_arg(supported_params=supported_params)
        optional_params = litellm.PredibaseConfig().map_openai_params(
            non_default_params=non_default_params, optional_params=optional_params
        )
    elif custom_llm_provider == "huggingface":
        ## check if unsupported param passed in
        supported_params = get_supported_openai_params(
            model=model, custom_llm_provider=custom_llm_provider
        )
        _check_valid_arg(supported_params=supported_params)
        optional_params = litellm.HuggingfaceConfig().map_openai_params(
            non_default_params=non_default_params, optional_params=optional_params
        )
    elif custom_llm_provider == "together_ai":
        ## check if unsupported param passed in
        supported_params = get_supported_openai_params(
            model=model, custom_llm_provider=custom_llm_provider
        )
        _check_valid_arg(supported_params=supported_params)

        if stream:
            optional_params["stream"] = stream
        if temperature is not None:
            optional_params["temperature"] = temperature
        if top_p is not None:
            optional_params["top_p"] = top_p
        if max_tokens is not None:
            optional_params["max_tokens"] = max_tokens
        if frequency_penalty is not None:
            optional_params["frequency_penalty"] = frequency_penalty
        if stop is not None:
            optional_params["stop"] = stop
        if tools is not None:
            optional_params["tools"] = tools
        if tool_choice is not None:
            optional_params["tool_choice"] = tool_choice
    elif custom_llm_provider == "ai21":
        ## check if unsupported param passed in
        supported_params = get_supported_openai_params(
            model=model, custom_llm_provider=custom_llm_provider
        )
        _check_valid_arg(supported_params=supported_params)

        if stream:
            optional_params["stream"] = stream
        if n is not None:
            optional_params["numResults"] = n
        if max_tokens is not None:
            optional_params["maxTokens"] = max_tokens
        if temperature is not None:
            optional_params["temperature"] = temperature
        if top_p is not None:
            optional_params["topP"] = top_p
        if stop is not None:
            optional_params["stopSequences"] = stop
        if frequency_penalty is not None:
            optional_params["frequencyPenalty"] = {"scale": frequency_penalty}
        if presence_penalty is not None:
            optional_params["presencePenalty"] = {"scale": presence_penalty}
    elif (
        custom_llm_provider == "palm"
    ):  # https://developers.generativeai.google/tutorials/curl_quickstart
        ## check if unsupported param passed in
        supported_params = get_supported_openai_params(
            model=model, custom_llm_provider=custom_llm_provider
        )
        _check_valid_arg(supported_params=supported_params)

        if temperature is not None:
            optional_params["temperature"] = temperature
        if top_p is not None:
            optional_params["top_p"] = top_p
        if stream:
            optional_params["stream"] = stream
        if n is not None:
            optional_params["candidate_count"] = n
        if stop is not None:
            if isinstance(stop, str):
                optional_params["stop_sequences"] = [stop]
            elif isinstance(stop, list):
                optional_params["stop_sequences"] = stop
        if max_tokens is not None:
            optional_params["max_output_tokens"] = max_tokens
    elif custom_llm_provider == "vertex_ai" and (
        model in litellm.vertex_chat_models
        or model in litellm.vertex_code_chat_models
        or model in litellm.vertex_text_models
        or model in litellm.vertex_code_text_models
        or model in litellm.vertex_language_models
        or model in litellm.vertex_embedding_models
        or model in litellm.vertex_vision_models
    ):
        print_verbose(f"(start) INSIDE THE VERTEX AI OPTIONAL PARAM BLOCK")
        ## check if unsupported param passed in
        supported_params = get_supported_openai_params(
            model=model, custom_llm_provider=custom_llm_provider
        )
        _check_valid_arg(supported_params=supported_params)

        optional_params = litellm.VertexAIConfig().map_openai_params(
            non_default_params=non_default_params,
            optional_params=optional_params,
        )

        print_verbose(
            f"(end) INSIDE THE VERTEX AI OPTIONAL PARAM BLOCK - optional_params: {optional_params}"
        )
    elif custom_llm_provider == "gemini":
        supported_params = get_supported_openai_params(
            model=model, custom_llm_provider=custom_llm_provider
        )
        _check_valid_arg(supported_params=supported_params)
        optional_params = litellm.GoogleAIStudioGeminiConfig().map_openai_params(
            non_default_params=non_default_params,
            optional_params=optional_params,
            model=model,
        )
    elif custom_llm_provider == "vertex_ai_beta" or custom_llm_provider == "gemini":
        supported_params = get_supported_openai_params(
            model=model, custom_llm_provider=custom_llm_provider
        )
        _check_valid_arg(supported_params=supported_params)
        optional_params = litellm.VertexGeminiConfig().map_openai_params(
            non_default_params=non_default_params,
            optional_params=optional_params,
            model=model,
            drop_params=(
                drop_params
                if drop_params is not None and isinstance(drop_params, bool)
                else False
            ),
        )
    elif (
        custom_llm_provider == "vertex_ai" and model in litellm.vertex_anthropic_models
    ):
        supported_params = get_supported_openai_params(
            model=model, custom_llm_provider=custom_llm_provider
        )
        _check_valid_arg(supported_params=supported_params)
        optional_params = litellm.VertexAIAnthropicConfig().map_openai_params(
            non_default_params=non_default_params,
            optional_params=optional_params,
        )
    elif custom_llm_provider == "vertex_ai" and model in litellm.vertex_llama3_models:
        supported_params = get_supported_openai_params(
            model=model, custom_llm_provider=custom_llm_provider
        )
        _check_valid_arg(supported_params=supported_params)
        optional_params = litellm.VertexAILlama3Config().map_openai_params(
            non_default_params=non_default_params,
            optional_params=optional_params,
        )
    elif custom_llm_provider == "vertex_ai" and model in litellm.vertex_mistral_models:
        supported_params = get_supported_openai_params(
            model=model, custom_llm_provider=custom_llm_provider
        )
        _check_valid_arg(supported_params=supported_params)
        optional_params = litellm.MistralConfig().map_openai_params(
            non_default_params=non_default_params,
            optional_params=optional_params,
        )
    elif custom_llm_provider == "sagemaker":
        ## check if unsupported param passed in
        supported_params = get_supported_openai_params(
            model=model, custom_llm_provider=custom_llm_provider
        )
        _check_valid_arg(supported_params=supported_params)
        # temperature, top_p, n, stream, stop, max_tokens, n, presence_penalty default to None
        if temperature is not None:
            if temperature == 0.0 or temperature == 0:
                # hugging face exception raised when temp==0
                # Failed: Error occurred: HuggingfaceException - Input validation error: `temperature` must be strictly positive
                temperature = 0.01
            optional_params["temperature"] = temperature
        if top_p is not None:
            optional_params["top_p"] = top_p
        if n is not None:
            optional_params["best_of"] = n
            optional_params["do_sample"] = (
                True  # Need to sample if you want best of for hf inference endpoints
            )
        if stream is not None:
            optional_params["stream"] = stream
        if stop is not None:
            optional_params["stop"] = stop
        if max_tokens is not None:
            # HF TGI raises the following exception when max_new_tokens==0
            # Failed: Error occurred: HuggingfaceException - Input validation error: `max_new_tokens` must be strictly positive
            if max_tokens == 0:
                max_tokens = 1
            optional_params["max_new_tokens"] = max_tokens
    elif custom_llm_provider == "bedrock":
        supported_params = get_supported_openai_params(
            model=model, custom_llm_provider=custom_llm_provider
        )
        if model in litellm.BEDROCK_CONVERSE_MODELS:
            _check_valid_arg(supported_params=supported_params)
            optional_params = litellm.AmazonConverseConfig().map_openai_params(
                model=model,
                non_default_params=non_default_params,
                optional_params=optional_params,
                drop_params=(
                    drop_params
                    if drop_params is not None and isinstance(drop_params, bool)
                    else False
                ),
            )
        elif "ai21" in model:
            _check_valid_arg(supported_params=supported_params)
            # params "maxTokens":200,"temperature":0,"topP":250,"stop_sequences":[],
            # https://us-west-2.console.aws.amazon.com/bedrock/home?region=us-west-2#/providers?model=j2-ultra
            if max_tokens is not None:
                optional_params["maxTokens"] = max_tokens
            if temperature is not None:
                optional_params["temperature"] = temperature
            if top_p is not None:
                optional_params["topP"] = top_p
            if stream:
                optional_params["stream"] = stream
        elif "anthropic" in model:
            _check_valid_arg(supported_params=supported_params)
            if "aws_bedrock_client" in passed_params:  # deprecated boto3.invoke route.
                if model.startswith("anthropic.claude-3"):
                    optional_params = (
                        litellm.AmazonAnthropicClaude3Config().map_openai_params(
                            non_default_params=non_default_params,
                            optional_params=optional_params,
                        )
                    )
            else:
                optional_params = litellm.AmazonAnthropicConfig().map_openai_params(
                    non_default_params=non_default_params,
                    optional_params=optional_params,
                )
        elif "amazon" in model:  # amazon titan llms
            _check_valid_arg(supported_params=supported_params)
            # see https://us-west-2.console.aws.amazon.com/bedrock/home?region=us-west-2#/providers?model=titan-large
            if max_tokens is not None:
                optional_params["maxTokenCount"] = max_tokens
            if temperature is not None:
                optional_params["temperature"] = temperature
            if stop is not None:
                filtered_stop = _map_and_modify_arg(
                    {"stop": stop}, provider="bedrock", model=model
                )
                optional_params["stopSequences"] = filtered_stop["stop"]
            if top_p is not None:
                optional_params["topP"] = top_p
            if stream:
                optional_params["stream"] = stream
        elif "meta" in model:  # amazon / meta llms
            _check_valid_arg(supported_params=supported_params)
            # see https://us-west-2.console.aws.amazon.com/bedrock/home?region=us-west-2#/providers?model=titan-large
            if max_tokens is not None:
                optional_params["max_gen_len"] = max_tokens
            if temperature is not None:
                optional_params["temperature"] = temperature
            if top_p is not None:
                optional_params["top_p"] = top_p
            if stream:
                optional_params["stream"] = stream
        elif "cohere" in model:  # cohere models on bedrock
            _check_valid_arg(supported_params=supported_params)
            # handle cohere params
            if stream:
                optional_params["stream"] = stream
            if temperature is not None:
                optional_params["temperature"] = temperature
            if max_tokens is not None:
                optional_params["max_tokens"] = max_tokens
        elif "mistral" in model:
            _check_valid_arg(supported_params=supported_params)
            # mistral params on bedrock
            # \"max_tokens\":400,\"temperature\":0.7,\"top_p\":0.7,\"stop\":[\"\\\\n\\\\nHuman:\"]}"
            if max_tokens is not None:
                optional_params["max_tokens"] = max_tokens
            if temperature is not None:
                optional_params["temperature"] = temperature
            if top_p is not None:
                optional_params["top_p"] = top_p
            if stop is not None:
                optional_params["stop"] = stop
            if stream is not None:
                optional_params["stream"] = stream
    elif custom_llm_provider == "aleph_alpha":
        supported_params = [
            "max_tokens",
            "stream",
            "top_p",
            "temperature",
            "presence_penalty",
            "frequency_penalty",
            "n",
            "stop",
        ]
        _check_valid_arg(supported_params=supported_params)
        if max_tokens is not None:
            optional_params["maximum_tokens"] = max_tokens
        if stream:
            optional_params["stream"] = stream
        if temperature is not None:
            optional_params["temperature"] = temperature
        if top_p is not None:
            optional_params["top_p"] = top_p
        if presence_penalty is not None:
            optional_params["presence_penalty"] = presence_penalty
        if frequency_penalty is not None:
            optional_params["frequency_penalty"] = frequency_penalty
        if n is not None:
            optional_params["n"] = n
        if stop is not None:
            optional_params["stop_sequences"] = stop
    elif custom_llm_provider == "cloudflare":
        # https://developers.cloudflare.com/workers-ai/models/text-generation/#input
        supported_params = get_supported_openai_params(
            model=model, custom_llm_provider=custom_llm_provider
        )
        _check_valid_arg(supported_params=supported_params)

        if max_tokens is not None:
            optional_params["max_tokens"] = max_tokens
        if stream is not None:
            optional_params["stream"] = stream
    elif custom_llm_provider == "ollama":
        supported_params = get_supported_openai_params(
            model=model, custom_llm_provider=custom_llm_provider
        )
        _check_valid_arg(supported_params=supported_params)

        if max_tokens is not None:
            optional_params["num_predict"] = max_tokens
        if stream:
            optional_params["stream"] = stream
        if temperature is not None:
            optional_params["temperature"] = temperature
        if seed is not None:
            optional_params["seed"] = seed
        if top_p is not None:
            optional_params["top_p"] = top_p
        if frequency_penalty is not None:
            optional_params["repeat_penalty"] = frequency_penalty
        if stop is not None:
            optional_params["stop"] = stop
        if response_format is not None and response_format["type"] == "json_object":
            optional_params["format"] = "json"
    elif custom_llm_provider == "ollama_chat":
        supported_params = litellm.OllamaChatConfig().get_supported_openai_params()

        _check_valid_arg(supported_params=supported_params)

        optional_params = litellm.OllamaChatConfig().map_openai_params(
            model=model,
            non_default_params=non_default_params,
            optional_params=optional_params,
        )
    elif custom_llm_provider == "nlp_cloud":
        supported_params = get_supported_openai_params(
            model=model, custom_llm_provider=custom_llm_provider
        )
        _check_valid_arg(supported_params=supported_params)

        if max_tokens is not None:
            optional_params["max_length"] = max_tokens
        if stream:
            optional_params["stream"] = stream
        if temperature is not None:
            optional_params["temperature"] = temperature
        if top_p is not None:
            optional_params["top_p"] = top_p
        if presence_penalty is not None:
            optional_params["presence_penalty"] = presence_penalty
        if frequency_penalty is not None:
            optional_params["frequency_penalty"] = frequency_penalty
        if n is not None:
            optional_params["num_return_sequences"] = n
        if stop is not None:
            optional_params["stop_sequences"] = stop
    elif custom_llm_provider == "petals":
        supported_params = get_supported_openai_params(
            model=model, custom_llm_provider=custom_llm_provider
        )
        _check_valid_arg(supported_params=supported_params)
        # max_new_tokens=1,temperature=0.9, top_p=0.6
        if max_tokens is not None:
            optional_params["max_new_tokens"] = max_tokens
        if temperature is not None:
            optional_params["temperature"] = temperature
        if top_p is not None:
            optional_params["top_p"] = top_p
        if stream:
            optional_params["stream"] = stream
    elif custom_llm_provider == "deepinfra":
        supported_params = get_supported_openai_params(
            model=model, custom_llm_provider=custom_llm_provider
        )
        _check_valid_arg(supported_params=supported_params)
        optional_params = litellm.DeepInfraConfig().map_openai_params(
            non_default_params=non_default_params,
            optional_params=optional_params,
            model=model,
            drop_params=(
                drop_params
                if drop_params is not None and isinstance(drop_params, bool)
                else False
            ),
        )
    elif custom_llm_provider == "perplexity":
        supported_params = get_supported_openai_params(
            model=model, custom_llm_provider=custom_llm_provider
        )
        _check_valid_arg(supported_params=supported_params)
        if temperature is not None:
            if (
                temperature == 0 and model == "mistral-7b-instruct"
            ):  # this model does no support temperature == 0
                temperature = 0.0001  # close to 0
            optional_params["temperature"] = temperature
        if top_p:
            optional_params["top_p"] = top_p
        if stream:
            optional_params["stream"] = stream
        if max_tokens:
            optional_params["max_tokens"] = max_tokens
        if presence_penalty:
            optional_params["presence_penalty"] = presence_penalty
        if frequency_penalty:
            optional_params["frequency_penalty"] = frequency_penalty
    elif custom_llm_provider == "anyscale":
        supported_params = get_supported_openai_params(
            model=model, custom_llm_provider=custom_llm_provider
        )
        if model in [
            "mistralai/Mistral-7B-Instruct-v0.1",
            "mistralai/Mixtral-8x7B-Instruct-v0.1",
        ]:
            supported_params += [  # type: ignore
                "functions",
                "function_call",
                "tools",
                "tool_choice",
                "response_format",
            ]
        _check_valid_arg(supported_params=supported_params)
        optional_params = non_default_params
        if temperature is not None:
            if temperature == 0 and model in [
                "mistralai/Mistral-7B-Instruct-v0.1",
                "mistralai/Mixtral-8x7B-Instruct-v0.1",
            ]:  # this model does no support temperature == 0
                temperature = 0.0001  # close to 0
            optional_params["temperature"] = temperature
        if top_p:
            optional_params["top_p"] = top_p
        if stream:
            optional_params["stream"] = stream
        if max_tokens:
            optional_params["max_tokens"] = max_tokens
    elif custom_llm_provider == "mistral" or custom_llm_provider == "codestral":
        supported_params = get_supported_openai_params(
            model=model, custom_llm_provider=custom_llm_provider
        )
        _check_valid_arg(supported_params=supported_params)
        optional_params = litellm.MistralConfig().map_openai_params(
            non_default_params=non_default_params, optional_params=optional_params
        )
    elif custom_llm_provider == "text-completion-codestral":
        supported_params = get_supported_openai_params(
            model=model, custom_llm_provider=custom_llm_provider
        )
        _check_valid_arg(supported_params=supported_params)
        optional_params = litellm.MistralTextCompletionConfig().map_openai_params(
            non_default_params=non_default_params, optional_params=optional_params
        )

    elif custom_llm_provider == "databricks":
        supported_params = get_supported_openai_params(
            model=model, custom_llm_provider=custom_llm_provider
        )
        _check_valid_arg(supported_params=supported_params)
        optional_params = litellm.DatabricksConfig().map_openai_params(
            non_default_params=non_default_params, optional_params=optional_params
        )
    elif custom_llm_provider == "nvidia_nim":
        supported_params = get_supported_openai_params(
            model=model, custom_llm_provider=custom_llm_provider
        )
        _check_valid_arg(supported_params=supported_params)
        optional_params = litellm.NvidiaNimConfig().map_openai_params(
            model=model,
            non_default_params=non_default_params,
            optional_params=optional_params,
        )
    elif custom_llm_provider == "fireworks_ai":
        supported_params = get_supported_openai_params(
            model=model, custom_llm_provider=custom_llm_provider
        )
        _check_valid_arg(supported_params=supported_params)
        optional_params = litellm.FireworksAIConfig().map_openai_params(
            non_default_params=non_default_params,
            optional_params=optional_params,
            model=model,
        )
    elif custom_llm_provider == "volcengine":
        supported_params = get_supported_openai_params(
            model=model, custom_llm_provider=custom_llm_provider
        )
        _check_valid_arg(supported_params=supported_params)
        optional_params = litellm.VolcEngineConfig().map_openai_params(
            non_default_params=non_default_params,
            optional_params=optional_params,
            model=model,
        )

    elif custom_llm_provider == "groq":
        supported_params = get_supported_openai_params(
            model=model, custom_llm_provider=custom_llm_provider
        )
        _check_valid_arg(supported_params=supported_params)

        if temperature is not None:
            optional_params["temperature"] = temperature
        if max_tokens is not None:
            optional_params["max_tokens"] = max_tokens
        if top_p is not None:
            optional_params["top_p"] = top_p
        if stream is not None:
            optional_params["stream"] = stream
        if stop is not None:
            optional_params["stop"] = stop
        if tools is not None:
            optional_params["tools"] = tools
        if tool_choice is not None:
            optional_params["tool_choice"] = tool_choice
        if response_format is not None:
            optional_params["response_format"] = response_format
        if seed is not None:
            optional_params["seed"] = seed
    elif custom_llm_provider == "deepseek":
        supported_params = get_supported_openai_params(
            model=model, custom_llm_provider=custom_llm_provider
        )
        _check_valid_arg(supported_params=supported_params)

        if frequency_penalty is not None:
            optional_params["frequency_penalty"] = frequency_penalty
        if max_tokens is not None:
            optional_params["max_tokens"] = max_tokens
        if presence_penalty is not None:
            optional_params["presence_penalty"] = presence_penalty
        if stop is not None:
            optional_params["stop"] = stop
        if stream is not None:
            optional_params["stream"] = stream
        if temperature is not None:
            optional_params["temperature"] = temperature
        if logprobs is not None:
            optional_params["logprobs"] = logprobs
        if top_logprobs is not None:
            optional_params["top_logprobs"] = top_logprobs
    elif custom_llm_provider == "openrouter":
        supported_params = get_supported_openai_params(
            model=model, custom_llm_provider=custom_llm_provider
        )
        _check_valid_arg(supported_params=supported_params)

        if functions is not None:
            optional_params["functions"] = functions
        if function_call is not None:
            optional_params["function_call"] = function_call
        if temperature is not None:
            optional_params["temperature"] = temperature
        if top_p is not None:
            optional_params["top_p"] = top_p
        if n is not None:
            optional_params["n"] = n
        if stream is not None:
            optional_params["stream"] = stream
        if stop is not None:
            optional_params["stop"] = stop
        if max_tokens is not None:
            optional_params["max_tokens"] = max_tokens
        if presence_penalty is not None:
            optional_params["presence_penalty"] = presence_penalty
        if frequency_penalty is not None:
            optional_params["frequency_penalty"] = frequency_penalty
        if logit_bias is not None:
            optional_params["logit_bias"] = logit_bias
        if user is not None:
            optional_params["user"] = user
        if response_format is not None:
            optional_params["response_format"] = response_format
        if seed is not None:
            optional_params["seed"] = seed
        if tools is not None:
            optional_params["tools"] = tools
        if tool_choice is not None:
            optional_params["tool_choice"] = tool_choice
        if max_retries is not None:
            optional_params["max_retries"] = max_retries

        # OpenRouter-only parameters
        extra_body = {}
        transforms = passed_params.pop("transforms", None)
        models = passed_params.pop("models", None)
        route = passed_params.pop("route", None)
        if transforms is not None:
            extra_body["transforms"] = transforms
        if models is not None:
            extra_body["models"] = models
        if route is not None:
            extra_body["route"] = route
        optional_params["extra_body"] = (
            extra_body  # openai client supports `extra_body` param
        )
    elif custom_llm_provider == "watsonx":
        supported_params = get_supported_openai_params(
            model=model, custom_llm_provider=custom_llm_provider
        )
        _check_valid_arg(supported_params=supported_params)
        if max_tokens is not None:
            optional_params["max_new_tokens"] = max_tokens
        if stream:
            optional_params["stream"] = stream
        if temperature is not None:
            optional_params["temperature"] = temperature
        if top_p is not None:
            optional_params["top_p"] = top_p
        if frequency_penalty is not None:
            optional_params["repetition_penalty"] = frequency_penalty
        if seed is not None:
            optional_params["random_seed"] = seed
        if stop is not None:
            optional_params["stop_sequences"] = stop

        # WatsonX-only parameters
        extra_body = {}
        if "decoding_method" in passed_params:
            extra_body["decoding_method"] = passed_params.pop("decoding_method")
        if "min_tokens" in passed_params or "min_new_tokens" in passed_params:
            extra_body["min_new_tokens"] = passed_params.pop(
                "min_tokens", passed_params.pop("min_new_tokens")
            )
        if "top_k" in passed_params:
            extra_body["top_k"] = passed_params.pop("top_k")
        if "truncate_input_tokens" in passed_params:
            extra_body["truncate_input_tokens"] = passed_params.pop(
                "truncate_input_tokens"
            )
        if "length_penalty" in passed_params:
            extra_body["length_penalty"] = passed_params.pop("length_penalty")
        if "time_limit" in passed_params:
            extra_body["time_limit"] = passed_params.pop("time_limit")
        if "return_options" in passed_params:
            extra_body["return_options"] = passed_params.pop("return_options")
        optional_params["extra_body"] = (
            extra_body  # openai client supports `extra_body` param
        )
    elif custom_llm_provider == "openai":
        supported_params = get_supported_openai_params(
            model=model, custom_llm_provider="openai"
        )
        _check_valid_arg(supported_params=supported_params)
        optional_params = litellm.OpenAIConfig().map_openai_params(
            non_default_params=non_default_params,
            optional_params=optional_params,
            model=model,
        )
    elif custom_llm_provider == "azure":
        supported_params = get_supported_openai_params(
            model=model, custom_llm_provider="azure"
        )
        _check_valid_arg(supported_params=supported_params)
        verbose_logger.debug(
            "Azure optional params - api_version: api_version={}, litellm.api_version={}, os.environ['AZURE_API_VERSION']={}".format(
                api_version, litellm.api_version, get_secret("AZURE_API_VERSION")
            )
        )
        api_version = (
            api_version
            or litellm.api_version
            or get_secret("AZURE_API_VERSION")
            or litellm.AZURE_DEFAULT_API_VERSION
        )
        optional_params = litellm.AzureOpenAIConfig().map_openai_params(
            non_default_params=non_default_params,
            optional_params=optional_params,
            model=model,
            api_version=api_version,  # type: ignore
            drop_params=drop_params,
        )
    else:  # assume passing in params for text-completion openai
        supported_params = get_supported_openai_params(
            model=model, custom_llm_provider="custom_openai"
        )
        _check_valid_arg(supported_params=supported_params)
        if functions is not None:
            optional_params["functions"] = functions
        if function_call is not None:
            optional_params["function_call"] = function_call
        if temperature is not None:
            optional_params["temperature"] = temperature
        if top_p is not None:
            optional_params["top_p"] = top_p
        if n is not None:
            optional_params["n"] = n
        if stream is not None:
            optional_params["stream"] = stream
        if stream_options is not None:
            optional_params["stream_options"] = stream_options
        if stop is not None:
            optional_params["stop"] = stop
        if max_tokens is not None:
            optional_params["max_tokens"] = max_tokens
        if presence_penalty is not None:
            optional_params["presence_penalty"] = presence_penalty
        if frequency_penalty is not None:
            optional_params["frequency_penalty"] = frequency_penalty
        if logit_bias is not None:
            optional_params["logit_bias"] = logit_bias
        if user is not None:
            optional_params["user"] = user
        if response_format is not None:
            optional_params["response_format"] = response_format
        if seed is not None:
            optional_params["seed"] = seed
        if tools is not None:
            optional_params["tools"] = tools
        if tool_choice is not None:
            optional_params["tool_choice"] = tool_choice
        if max_retries is not None:
            optional_params["max_retries"] = max_retries
        if logprobs is not None:
            optional_params["logprobs"] = logprobs
        if top_logprobs is not None:
            optional_params["top_logprobs"] = top_logprobs
        if extra_headers is not None:
            optional_params["extra_headers"] = extra_headers
    if (
        custom_llm_provider
        in ["openai", "azure", "text-completion-openai"]
        + litellm.openai_compatible_providers
    ):
        # for openai, azure we should pass the extra/passed params within `extra_body` https://github.com/openai/openai-python/blob/ac33853ba10d13ac149b1fa3ca6dba7d613065c9/src/openai/resources/models.py#L46
        if (
            _should_drop_param(
                k="extra_body", additional_drop_params=additional_drop_params
            )
            is False
        ):
            extra_body = passed_params.pop("extra_body", {})
            for k in passed_params.keys():
                if k not in default_params.keys():
                    extra_body[k] = passed_params[k]
            optional_params.setdefault("extra_body", {})
            optional_params["extra_body"] = {
                **optional_params["extra_body"],
                **extra_body,
            }

            optional_params["extra_body"] = _ensure_extra_body_is_safe(
                extra_body=optional_params["extra_body"]
            )
    else:
        # if user passed in non-default kwargs for specific providers/models, pass them along
        for k in passed_params.keys():
            if k not in default_params.keys():
                optional_params[k] = passed_params[k]
    print_verbose(f"Final returned optional params: {optional_params}")
    return optional_params


def get_non_default_params(passed_params: dict) -> dict:
    default_params = {
        "functions": None,
        "function_call": None,
        "temperature": None,
        "top_p": None,
        "n": None,
        "stream": None,
        "stream_options": None,
        "stop": None,
        "max_tokens": None,
        "presence_penalty": None,
        "frequency_penalty": None,
        "logit_bias": None,
        "user": None,
        "model": None,
        "custom_llm_provider": "",
        "response_format": None,
        "seed": None,
        "tools": None,
        "tool_choice": None,
        "max_retries": None,
        "logprobs": None,
        "top_logprobs": None,
        "extra_headers": None,
    }
    # filter out those parameters that were passed with non-default values
    non_default_params = {
        k: v
        for k, v in passed_params.items()
        if (
            k != "model"
            and k != "custom_llm_provider"
            and k in default_params
            and v != default_params[k]
        )
    }

    return non_default_params


def calculate_max_parallel_requests(
    max_parallel_requests: Optional[int],
    rpm: Optional[int],
    tpm: Optional[int],
    default_max_parallel_requests: Optional[int],
) -> Optional[int]:
    """
    Returns the max parallel requests to send to a deployment.

    Used in semaphore for async requests on router.

    Parameters:
    - max_parallel_requests - Optional[int] - max_parallel_requests allowed for that deployment
    - rpm - Optional[int] - requests per minute allowed for that deployment
    - tpm - Optional[int] - tokens per minute allowed for that deployment
    - default_max_parallel_requests - Optional[int] - default_max_parallel_requests allowed for any deployment

    Returns:
    - int or None (if all params are None)

    Order:
    max_parallel_requests > rpm > tpm / 6 (azure formula) > default max_parallel_requests

    Azure RPM formula:
    6 rpm per 1000 TPM
    https://learn.microsoft.com/en-us/azure/ai-services/openai/quotas-limits


    """
    if max_parallel_requests is not None:
        return max_parallel_requests
    elif rpm is not None:
        return rpm
    elif tpm is not None:
        calculated_rpm = int(tpm / 1000 / 6)
        if calculated_rpm == 0:
            calculated_rpm = 1
        return calculated_rpm
    elif default_max_parallel_requests is not None:
        return default_max_parallel_requests
    return None


def _get_order_filtered_deployments(healthy_deployments: List[Dict]) -> List:
    min_order = min(
        (
            deployment["litellm_params"]["order"]
            for deployment in healthy_deployments
            if "order" in deployment["litellm_params"]
        ),
        default=None,
    )

    if min_order is not None:
        filtered_deployments = [
            deployment
            for deployment in healthy_deployments
            if deployment["litellm_params"].get("order") == min_order
        ]

        return filtered_deployments
    return healthy_deployments


def _get_model_region(
    custom_llm_provider: str, litellm_params: LiteLLM_Params
) -> Optional[str]:
    """
    Return the region for a model, for a given provider
    """
    if custom_llm_provider == "vertex_ai":
        # check 'vertex_location'
        vertex_ai_location = (
            litellm_params.vertex_location
            or litellm.vertex_location
            or get_secret("VERTEXAI_LOCATION")
            or get_secret("VERTEX_LOCATION")
        )
        if vertex_ai_location is not None and isinstance(vertex_ai_location, str):
            return vertex_ai_location
    elif custom_llm_provider == "bedrock":
        aws_region_name = litellm_params.aws_region_name
        if aws_region_name is not None:
            return aws_region_name
    elif custom_llm_provider == "watsonx":
        watsonx_region_name = litellm_params.watsonx_region_name
        if watsonx_region_name is not None:
            return watsonx_region_name
    return litellm_params.region_name


def _is_region_eu(litellm_params: LiteLLM_Params) -> bool:
    """
    Return true/false if a deployment is in the EU
    """
    if litellm_params.region_name == "eu":
        return True

    ## ELSE ##
    """
    - get provider 
    - get provider regions 
    - return true if given region (get_provider_region) in eu region (config.get_eu_regions())
    """
    model, custom_llm_provider, _, _ = litellm.get_llm_provider(
        model=litellm_params.model, litellm_params=litellm_params
    )

    model_region = _get_model_region(
        custom_llm_provider=custom_llm_provider, litellm_params=litellm_params
    )

    if model_region is None:
        return False

    if custom_llm_provider == "azure":
        eu_regions = litellm.AzureOpenAIConfig().get_eu_regions()
    elif custom_llm_provider == "vertex_ai":
        eu_regions = litellm.VertexAIConfig().get_eu_regions()
    elif custom_llm_provider == "bedrock":
        eu_regions = litellm.AmazonBedrockGlobalConfig().get_eu_regions()
    elif custom_llm_provider == "watsonx":
        eu_regions = litellm.IBMWatsonXAIConfig().get_eu_regions()
    else:
        return False

    for region in eu_regions:
        if region in model_region.lower():
            return True
    return False


def get_model_region(
    litellm_params: LiteLLM_Params, mode: Optional[str]
) -> Optional[str]:
    """
    Pass the litellm params for an azure model, and get back the region
    """
    if (
        "azure" in litellm_params.model
        and isinstance(litellm_params.api_key, str)
        and isinstance(litellm_params.api_base, str)
    ):
        _model = litellm_params.model.replace("azure/", "")
        response: dict = litellm.AzureChatCompletion().get_headers(
            model=_model,
            api_key=litellm_params.api_key,
            api_base=litellm_params.api_base,
            api_version=litellm_params.api_version or litellm.AZURE_DEFAULT_API_VERSION,
            timeout=10,
            mode=mode or "chat",
        )

        region: Optional[str] = response.get("x-ms-region", None)
        return region
    return None


def get_api_base(
    model: str, optional_params: Union[dict, LiteLLM_Params]
) -> Optional[str]:
    """
    Returns the api base used for calling the model.

    Parameters:
    - model: str - the model passed to litellm.completion()
    - optional_params - the 'litellm_params' in router.completion *OR* additional params passed to litellm.completion - eg. api_base, api_key, etc. See `LiteLLM_Params` - https://github.com/BerriAI/litellm/blob/f09e6ba98d65e035a79f73bc069145002ceafd36/litellm/router.py#L67

    Returns:
    - string (api_base) or None

    Example:
    ```
    from litellm import get_api_base

    get_api_base(model="gemini/gemini-pro")
    ```
    """

    try:
        if isinstance(optional_params, LiteLLM_Params):
            _optional_params = optional_params
        elif "model" in optional_params:
            _optional_params = LiteLLM_Params(**optional_params)
        else:  # prevent needing to copy and pop the dict
            _optional_params = LiteLLM_Params(
                model=model, **optional_params
            )  # convert to pydantic object
    except Exception as e:
        verbose_logger.debug("Error occurred in getting api base - {}".format(str(e)))
        return None
    # get llm provider

    if _optional_params.api_base is not None:
        return _optional_params.api_base

    if litellm.model_alias_map and model in litellm.model_alias_map:
        model = litellm.model_alias_map[model]
    try:
        (
            model,
            custom_llm_provider,
            dynamic_api_key,
            dynamic_api_base,
        ) = get_llm_provider(
            model=model,
            custom_llm_provider=_optional_params.custom_llm_provider,
            api_base=_optional_params.api_base,
            api_key=_optional_params.api_key,
        )
    except Exception as e:
        verbose_logger.debug("Error occurred in getting api base - {}".format(str(e)))
        custom_llm_provider = None
        dynamic_api_key = None
        dynamic_api_base = None

    if dynamic_api_base is not None:
        return dynamic_api_base

    stream: bool = getattr(optional_params, "stream", False)

    if (
        _optional_params.vertex_location is not None
        and _optional_params.vertex_project is not None
    ):
        from litellm.llms.vertex_ai_anthropic import create_vertex_anthropic_url

        if "claude" in model:
            _api_base = create_vertex_anthropic_url(
                vertex_location=_optional_params.vertex_location,
                vertex_project=_optional_params.vertex_project,
                model=model,
                stream=stream,
            )
        else:

            if stream:
                _api_base = "{}-aiplatform.googleapis.com/v1/projects/{}/locations/{}/publishers/google/models/{}:streamGenerateContent".format(
                    _optional_params.vertex_location,
                    _optional_params.vertex_project,
                    _optional_params.vertex_location,
                    model,
                )
            else:
                _api_base = "{}-aiplatform.googleapis.com/v1/projects/{}/locations/{}/publishers/google/models/{}:generateContent".format(
                    _optional_params.vertex_location,
                    _optional_params.vertex_project,
                    _optional_params.vertex_location,
                    model,
                )
        return _api_base

    if custom_llm_provider is None:
        return None

    if custom_llm_provider == "gemini":
        if stream:
            _api_base = "https://generativelanguage.googleapis.com/v1beta/models/{}:streamGenerateContent".format(
                model
            )
        else:
            _api_base = "https://generativelanguage.googleapis.com/v1beta/models/{}:generateContent".format(
                model
            )
        return _api_base
    elif custom_llm_provider == "openai":
        _api_base = "https://api.openai.com"
        return _api_base
    return None


def get_first_chars_messages(kwargs: dict) -> str:
    try:
        _messages = kwargs.get("messages")
        _messages = str(_messages)[:100]
        return _messages
    except:
        return ""


def get_supported_openai_params(
    model: str,
    custom_llm_provider: Optional[str] = None,
    request_type: Literal["chat_completion", "embeddings"] = "chat_completion",
) -> Optional[list]:
    """
    Returns the supported openai params for a given model + provider

    Example:
    ```
    get_supported_openai_params(model="anthropic.claude-3", custom_llm_provider="bedrock")
    ```

    Returns:
    - List if custom_llm_provider is mapped
    - None if unmapped
    """
    if not custom_llm_provider:
        try:
            custom_llm_provider = litellm.get_llm_provider(model=model)[1]
        except BadRequestError:
            return None
    if custom_llm_provider == "bedrock":
        return litellm.AmazonConverseConfig().get_supported_openai_params(model=model)
    elif custom_llm_provider == "ollama":
        return litellm.OllamaConfig().get_supported_openai_params()
    elif custom_llm_provider == "ollama_chat":
        return litellm.OllamaChatConfig().get_supported_openai_params()
    elif custom_llm_provider == "anthropic":
        return litellm.AnthropicConfig().get_supported_openai_params()
    elif custom_llm_provider == "fireworks_ai":
        return litellm.FireworksAIConfig().get_supported_openai_params()
    elif custom_llm_provider == "nvidia_nim":
        return litellm.NvidiaNimConfig().get_supported_openai_params(model=model)
    elif custom_llm_provider == "volcengine":
        return litellm.VolcEngineConfig().get_supported_openai_params(model=model)
    elif custom_llm_provider == "groq":
        return [
            "temperature",
            "max_tokens",
            "top_p",
            "stream",
            "stop",
            "tools",
            "tool_choice",
            "response_format",
            "seed",
            "extra_headers",
            "extra_body",
        ]
    elif custom_llm_provider == "deepseek":
        return [
            # https://platform.deepseek.com/api-docs/api/create-chat-completion
            "frequency_penalty",
            "max_tokens",
            "presence_penalty",
            "stop",
            "stream",
            "temperature",
            "top_p",
            "logprobs",
            "top_logprobs",
        ]
    elif custom_llm_provider == "cohere":
        return [
            "stream",
            "temperature",
            "max_tokens",
            "logit_bias",
            "top_p",
            "frequency_penalty",
            "presence_penalty",
            "stop",
            "n",
        ]
    elif custom_llm_provider == "cohere_chat":
        return [
            "stream",
            "temperature",
            "max_tokens",
            "top_p",
            "frequency_penalty",
            "presence_penalty",
            "stop",
            "n",
            "tools",
            "tool_choice",
            "seed",
        ]
    elif custom_llm_provider == "maritalk":
        return [
            "stream",
            "temperature",
            "max_tokens",
            "top_p",
            "presence_penalty",
            "stop",
        ]
    elif custom_llm_provider == "openai":
        return litellm.OpenAIConfig().get_supported_openai_params(model=model)
    elif custom_llm_provider == "azure":
        return litellm.AzureOpenAIConfig().get_supported_openai_params()
    elif custom_llm_provider == "openrouter":
        return [
            "temperature",
            "top_p",
            "frequency_penalty",
            "presence_penalty",
            "repetition_penalty",
            "seed",
            "max_tokens",
            "logit_bias",
            "logprobs",
            "top_logprobs",
            "response_format",
            "stop",
            "tools",
            "tool_choice",
        ]
    elif custom_llm_provider == "mistral" or custom_llm_provider == "codestral":
        # mistal and codestral api have the exact same params
        if request_type == "chat_completion":
            return litellm.MistralConfig().get_supported_openai_params()
        elif request_type == "embeddings":
            return litellm.MistralEmbeddingConfig().get_supported_openai_params()
    elif custom_llm_provider == "text-completion-codestral":
        return litellm.MistralTextCompletionConfig().get_supported_openai_params()
    elif custom_llm_provider == "replicate":
        return [
            "stream",
            "temperature",
            "max_tokens",
            "top_p",
            "stop",
            "seed",
            "tools",
            "tool_choice",
            "functions",
            "function_call",
        ]
    elif custom_llm_provider == "huggingface":
        return litellm.HuggingfaceConfig().get_supported_openai_params()
    elif custom_llm_provider == "together_ai":
        return [
            "stream",
            "temperature",
            "max_tokens",
            "top_p",
            "stop",
            "frequency_penalty",
            "tools",
            "tool_choice",
        ]
    elif custom_llm_provider == "ai21":
        return [
            "stream",
            "n",
            "temperature",
            "max_tokens",
            "top_p",
            "stop",
            "frequency_penalty",
            "presence_penalty",
        ]
    elif custom_llm_provider == "databricks":
        if request_type == "chat_completion":
            return litellm.DatabricksConfig().get_supported_openai_params()
        elif request_type == "embeddings":
            return litellm.DatabricksEmbeddingConfig().get_supported_openai_params()
    elif custom_llm_provider == "palm" or custom_llm_provider == "gemini":
        return litellm.GoogleAIStudioGeminiConfig().get_supported_openai_params()
    elif custom_llm_provider == "vertex_ai":
        if request_type == "chat_completion":
            if model.startswith("meta/"):
                return litellm.VertexAILlama3Config().get_supported_openai_params()
            if model.startswith("mistral"):
                return litellm.MistralConfig().get_supported_openai_params()
            return litellm.VertexAIConfig().get_supported_openai_params()
        elif request_type == "embeddings":
            return litellm.VertexAITextEmbeddingConfig().get_supported_openai_params()
    elif custom_llm_provider == "vertex_ai_beta":
        if request_type == "chat_completion":
            return litellm.VertexAIConfig().get_supported_openai_params()
        elif request_type == "embeddings":
            return litellm.VertexAITextEmbeddingConfig().get_supported_openai_params()
    elif custom_llm_provider == "sagemaker":
        return ["stream", "temperature", "max_tokens", "top_p", "stop", "n"]
    elif custom_llm_provider == "aleph_alpha":
        return [
            "max_tokens",
            "stream",
            "top_p",
            "temperature",
            "presence_penalty",
            "frequency_penalty",
            "n",
            "stop",
        ]
    elif custom_llm_provider == "cloudflare":
        return ["max_tokens", "stream"]
    elif custom_llm_provider == "nlp_cloud":
        return [
            "max_tokens",
            "stream",
            "temperature",
            "top_p",
            "presence_penalty",
            "frequency_penalty",
            "n",
            "stop",
        ]
    elif custom_llm_provider == "petals":
        return ["max_tokens", "temperature", "top_p", "stream"]
    elif custom_llm_provider == "deepinfra":
        return litellm.DeepInfraConfig().get_supported_openai_params()
    elif custom_llm_provider == "perplexity":
        return [
            "temperature",
            "top_p",
            "stream",
            "max_tokens",
            "presence_penalty",
            "frequency_penalty",
        ]
    elif custom_llm_provider == "anyscale":
        return [
            "temperature",
            "top_p",
            "stream",
            "max_tokens",
            "stop",
            "frequency_penalty",
            "presence_penalty",
        ]
    elif custom_llm_provider == "watsonx":
        return litellm.IBMWatsonXAIConfig().get_supported_openai_params()
    elif custom_llm_provider == "custom_openai" or "text-completion-openai":
        return [
            "functions",
            "function_call",
            "temperature",
            "top_p",
            "n",
            "stream",
            "stream_options",
            "stop",
            "max_tokens",
            "presence_penalty",
            "frequency_penalty",
            "logit_bias",
            "user",
            "response_format",
            "seed",
            "tools",
            "tool_choice",
            "max_retries",
            "logprobs",
            "top_logprobs",
            "extra_headers",
        ]
    return None


def _count_characters(text: str) -> int:
    # Remove white spaces and count characters
    filtered_text = "".join(char for char in text if not char.isspace())
    return len(filtered_text)


def get_formatted_prompt(
    data: dict,
    call_type: Literal[
        "completion",
        "embedding",
        "image_generation",
        "audio_transcription",
        "moderation",
        "text_completion",
    ],
) -> str:
    """
    Extracts the prompt from the input data based on the call type.

    Returns a string.
    """
    prompt = ""
    if call_type == "completion":
        for message in data["messages"]:
            if message.get("content", None) is not None:
                content = message.get("content")
                if isinstance(content, str):
                    prompt += message["content"]
                elif isinstance(content, List):
                    for c in content:
                        if c["type"] == "text":
                            prompt += c["text"]
            if "tool_calls" in message:
                for tool_call in message["tool_calls"]:
                    if "function" in tool_call:
                        function_arguments = tool_call["function"]["arguments"]
                        prompt += function_arguments
    elif call_type == "text_completion":
        prompt = data["prompt"]
    elif call_type == "embedding" or call_type == "moderation":
        if isinstance(data["input"], str):
            prompt = data["input"]
        elif isinstance(data["input"], list):
            for m in data["input"]:
                prompt += m
    elif call_type == "image_generation":
        prompt = data["prompt"]
    elif call_type == "audio_transcription":
        if "prompt" in data:
            prompt = data["prompt"]
    return prompt


def get_response_string(response_obj: ModelResponse) -> str:
    _choices: List[Union[Choices, StreamingChoices]] = response_obj.choices

    response_str = ""
    for choice in _choices:
        if isinstance(choice, Choices):
            if choice.message.content is not None:
                response_str += choice.message.content
        elif isinstance(choice, StreamingChoices):
            if choice.delta.content is not None:
                response_str += choice.delta.content

    return response_str


def _is_non_openai_azure_model(model: str) -> bool:
    try:
        model_name = model.split("/", 1)[1]
        if (
            model_name in litellm.cohere_chat_models
            or f"mistral/{model_name}" in litellm.mistral_chat_models
        ):
            return True
    except:
        return False
    return False


def get_llm_provider(
    model: str,
    custom_llm_provider: Optional[str] = None,
    api_base: Optional[str] = None,
    api_key: Optional[str] = None,
    litellm_params: Optional[LiteLLM_Params] = None,
) -> Tuple[str, str, Optional[str], Optional[str]]:
    """
    Returns the provider for a given model name - e.g. 'azure/chatgpt-v-2' -> 'azure'

    For router -> Can also give the whole litellm param dict -> this function will extract the relevant details

    Raises Error - if unable to map model to a provider
    """
    try:
        ## IF LITELLM PARAMS GIVEN ##
        if litellm_params is not None:
            assert (
                custom_llm_provider is None and api_base is None and api_key is None
            ), "Either pass in litellm_params or the custom_llm_provider/api_base/api_key. Otherwise, these values will be overriden."
            custom_llm_provider = litellm_params.custom_llm_provider
            api_base = litellm_params.api_base
            api_key = litellm_params.api_key

        dynamic_api_key = None
        # check if llm provider provided
        # AZURE AI-Studio Logic - Azure AI Studio supports AZURE/Cohere
        # If User passes azure/command-r-plus -> we should send it to cohere_chat/command-r-plus
        if model.split("/", 1)[0] == "azure":
            if _is_non_openai_azure_model(model):
                custom_llm_provider = "openai"
                return model, custom_llm_provider, dynamic_api_key, api_base

        if custom_llm_provider:
            return model, custom_llm_provider, dynamic_api_key, api_base

        if api_key and api_key.startswith("os.environ/"):
            dynamic_api_key = get_secret(api_key)
        # check if llm provider part of model name
        if (
            model.split("/", 1)[0] in litellm.provider_list
            and model.split("/", 1)[0] not in litellm.model_list
            and len(model.split("/"))
            > 1  # handle edge case where user passes in `litellm --model mistral` https://github.com/BerriAI/litellm/issues/1351
        ):
            custom_llm_provider = model.split("/", 1)[0]
            model = model.split("/", 1)[1]
            if custom_llm_provider == "perplexity":
                # perplexity is openai compatible, we just need to set this to custom_openai and have the api_base be https://api.perplexity.ai
                api_base = api_base or "https://api.perplexity.ai"
                dynamic_api_key = api_key or get_secret("PERPLEXITYAI_API_KEY")
            elif custom_llm_provider == "anyscale":
                # anyscale is openai compatible, we just need to set this to custom_openai and have the api_base be https://api.endpoints.anyscale.com/v1
                api_base = api_base or "https://api.endpoints.anyscale.com/v1"
                dynamic_api_key = api_key or get_secret("ANYSCALE_API_KEY")
            elif custom_llm_provider == "deepinfra":
                # deepinfra is openai compatible, we just need to set this to custom_openai and have the api_base be https://api.endpoints.anyscale.com/v1
                api_base = api_base or "https://api.deepinfra.com/v1/openai"
                dynamic_api_key = api_key or get_secret("DEEPINFRA_API_KEY")
            elif custom_llm_provider == "empower":
                api_base = api_base or "https://app.empower.dev/api/v1"
                dynamic_api_key = api_key or get_secret("EMPOWER_API_KEY")
            elif custom_llm_provider == "groq":
                # groq is openai compatible, we just need to set this to custom_openai and have the api_base be https://api.groq.com/openai/v1
                api_base = api_base or "https://api.groq.com/openai/v1"
                dynamic_api_key = api_key or get_secret("GROQ_API_KEY")
            elif custom_llm_provider == "nvidia_nim":
                # nvidia_nim is openai compatible, we just need to set this to custom_openai and have the api_base be https://api.endpoints.anyscale.com/v1
                api_base = api_base or "https://integrate.api.nvidia.com/v1"
                dynamic_api_key = api_key or get_secret("NVIDIA_NIM_API_KEY")
            elif custom_llm_provider == "volcengine":
                # volcengine is openai compatible, we just need to set this to custom_openai and have the api_base be https://api.endpoints.anyscale.com/v1
                api_base = api_base or "https://ark.cn-beijing.volces.com/api/v3"
                dynamic_api_key = api_key or get_secret("VOLCENGINE_API_KEY")
            elif custom_llm_provider == "codestral":
                # codestral is openai compatible, we just need to set this to custom_openai and have the api_base be https://codestral.mistral.ai/v1
                api_base = api_base or "https://codestral.mistral.ai/v1"
                dynamic_api_key = api_key or get_secret("CODESTRAL_API_KEY")
            elif custom_llm_provider == "deepseek":
                # deepseek is openai compatible, we just need to set this to custom_openai and have the api_base be https://api.deepseek.com/v1
                api_base = api_base or "https://api.deepseek.com/v1"
                dynamic_api_key = api_key or get_secret("DEEPSEEK_API_KEY")
            elif custom_llm_provider == "fireworks_ai":
                # fireworks is openai compatible, we just need to set this to custom_openai and have the api_base be https://api.fireworks.ai/inference/v1
                if not model.startswith("accounts/"):
                    model = f"accounts/fireworks/models/{model}"
                api_base = api_base or "https://api.fireworks.ai/inference/v1"
                dynamic_api_key = api_key or (
                    get_secret("FIREWORKS_API_KEY")
                    or get_secret("FIREWORKS_AI_API_KEY")
                    or get_secret("FIREWORKSAI_API_KEY")
                    or get_secret("FIREWORKS_AI_TOKEN")
                )
            elif custom_llm_provider == "azure_ai":
                api_base = api_base or get_secret("AZURE_AI_API_BASE")  # type: ignore
                dynamic_api_key = api_key or get_secret("AZURE_AI_API_KEY")
            elif custom_llm_provider == "mistral":
                # mistral is openai compatible, we just need to set this to custom_openai and have the api_base be https://api.mistral.ai
                api_base = (
                    api_base
                    or get_secret("MISTRAL_AZURE_API_BASE")  # for Azure AI Mistral
                    or "https://api.mistral.ai/v1"
                )  # type: ignore

                # if api_base does not end with /v1 we add it
                if api_base is not None and not api_base.endswith(
                    "/v1"
                ):  # Mistral always needs a /v1 at the end
                    api_base = api_base + "/v1"
                dynamic_api_key = (
                    api_key
                    or get_secret("MISTRAL_AZURE_API_KEY")  # for Azure AI Mistral
                    or get_secret("MISTRAL_API_KEY")
                )
            elif custom_llm_provider == "voyage":
                # voyage is openai compatible, we just need to set this to custom_openai and have the api_base be https://api.voyageai.com/v1
                api_base = "https://api.voyageai.com/v1"
                dynamic_api_key = api_key or get_secret("VOYAGE_API_KEY")
            elif custom_llm_provider == "together_ai":
                api_base = "https://api.together.xyz/v1"
                dynamic_api_key = api_key or (
                    get_secret("TOGETHER_API_KEY")
                    or get_secret("TOGETHER_AI_API_KEY")
                    or get_secret("TOGETHERAI_API_KEY")
                    or get_secret("TOGETHER_AI_TOKEN")
                )
<<<<<<< HEAD
            elif custom_llm_provider == "notdiamond":
                api_base = "https://not-diamond-server.onrender.com/v2/optimizer/modelSelect"
                dynamic_api_key = get_secret("NOTDIAMOND_API_KEY") or None
=======
            elif custom_llm_provider == "friendliai":
                api_base = (
                    api_base
                    or get_secret("FRIENDLI_API_BASE")
                    or "https://inference.friendli.ai/v1"
                )
                dynamic_api_key = (
                    api_key
                    or get_secret("FRIENDLIAI_API_KEY")
                    or get_secret("FRIENDLI_TOKEN")
                )
>>>>>>> 36dca6bc
            if api_base is not None and not isinstance(api_base, str):
                raise Exception(
                    "api base needs to be a string. api_base={}".format(api_base)
                )
            if dynamic_api_key is not None and not isinstance(dynamic_api_key, str):
                raise Exception(
                    "dynamic_api_key needs to be a string. dynamic_api_key={}".format(
                        dynamic_api_key
                    )
                )
            return model, custom_llm_provider, dynamic_api_key, api_base
        elif model.split("/", 1)[0] in litellm.provider_list:
            custom_llm_provider = model.split("/", 1)[0]
            model = model.split("/", 1)[1]
            if api_base is not None and not isinstance(api_base, str):
                raise Exception(
                    "api base needs to be a string. api_base={}".format(api_base)
                )
            if dynamic_api_key is not None and not isinstance(dynamic_api_key, str):
                raise Exception(
                    "dynamic_api_key needs to be a string. dynamic_api_key={}".format(
                        dynamic_api_key
                    )
                )
            return model, custom_llm_provider, dynamic_api_key, api_base
        # check if api base is a known openai compatible endpoint
        if api_base:
            for endpoint in litellm.openai_compatible_endpoints:
                if endpoint in api_base:
                    if endpoint == "api.perplexity.ai":
                        custom_llm_provider = "perplexity"
                        dynamic_api_key = get_secret("PERPLEXITYAI_API_KEY")
                    elif endpoint == "api.endpoints.anyscale.com/v1":
                        custom_llm_provider = "anyscale"
                        dynamic_api_key = get_secret("ANYSCALE_API_KEY")
                    elif endpoint == "api.deepinfra.com/v1/openai":
                        custom_llm_provider = "deepinfra"
                        dynamic_api_key = get_secret("DEEPINFRA_API_KEY")
                    elif endpoint == "api.mistral.ai/v1":
                        custom_llm_provider = "mistral"
                        dynamic_api_key = get_secret("MISTRAL_API_KEY")
                    elif endpoint == "api.groq.com/openai/v1":
                        custom_llm_provider = "groq"
                        dynamic_api_key = get_secret("GROQ_API_KEY")
                    elif endpoint == "https://integrate.api.nvidia.com/v1":
                        custom_llm_provider = "nvidia_nim"
                        dynamic_api_key = get_secret("NVIDIA_NIM_API_KEY")
                    elif endpoint == "https://codestral.mistral.ai/v1":
                        custom_llm_provider = "codestral"
                        dynamic_api_key = get_secret("CODESTRAL_API_KEY")
                    elif endpoint == "https://codestral.mistral.ai/v1":
                        custom_llm_provider = "text-completion-codestral"
                        dynamic_api_key = get_secret("CODESTRAL_API_KEY")
                    elif endpoint == "app.empower.dev/api/v1":
                        custom_llm_provider = "empower"
                        dynamic_api_key = get_secret("EMPOWER_API_KEY")
                    elif endpoint == "api.deepseek.com/v1":
                        custom_llm_provider = "deepseek"
                        dynamic_api_key = get_secret("DEEPSEEK_API_KEY")
                    elif endpoint == "inference.friendli.ai/v1":
                        custom_llm_provider = "friendliai"
                        dynamic_api_key = get_secret(
                            "FRIENDLIAI_API_KEY"
                        ) or get_secret("FRIENDLI_TOKEN")

                    if api_base is not None and not isinstance(api_base, str):
                        raise Exception(
                            "api base needs to be a string. api_base={}".format(
                                api_base
                            )
                        )
                    if dynamic_api_key is not None and not isinstance(
                        dynamic_api_key, str
                    ):
                        raise Exception(
                            "dynamic_api_key needs to be a string. dynamic_api_key={}".format(
                                dynamic_api_key
                            )
                        )
                    return model, custom_llm_provider, dynamic_api_key, api_base  # type: ignore

        # check if model in known model provider list  -> for huggingface models, raise exception as they don't have a fixed provider (can be togetherai, anyscale, baseten, runpod, et.)
        ## openai - chatcompletion + text completion
        if (
            model in litellm.open_ai_chat_completion_models
            or "ft:gpt-3.5-turbo" in model
            or "ft:gpt-4" in model  # catches ft:gpt-4-0613, ft:gpt-4o
            or model in litellm.openai_image_generation_models
        ):
            custom_llm_provider = "openai"
        elif model in litellm.open_ai_text_completion_models:
            custom_llm_provider = "text-completion-openai"
        ## anthropic
        elif model in litellm.anthropic_models:
            custom_llm_provider = "anthropic"
        ## cohere
        elif model in litellm.cohere_models or model in litellm.cohere_embedding_models:
            custom_llm_provider = "cohere"
        ## cohere chat models
        elif model in litellm.cohere_chat_models:
            custom_llm_provider = "cohere_chat"
        ## replicate
        elif model in litellm.replicate_models or (":" in model and len(model) > 64):
            model_parts = model.split(":")
            if (
                len(model_parts) > 1 and len(model_parts[1]) == 64
            ):  ## checks if model name has a 64 digit code - e.g. "meta/llama-2-70b-chat:02e509c789964a7ea8736978a43525956ef40397be9033abf9fd2badfe68c9e3"
                custom_llm_provider = "replicate"
            elif model in litellm.replicate_models:
                custom_llm_provider = "replicate"
        ## openrouter
        elif model in litellm.openrouter_models:
            custom_llm_provider = "openrouter"
        ## openrouter
        elif model in litellm.maritalk_models:
            custom_llm_provider = "maritalk"
        ## vertex - text + chat + language (gemini) models
        elif (
            model in litellm.vertex_chat_models
            or model in litellm.vertex_code_chat_models
            or model in litellm.vertex_text_models
            or model in litellm.vertex_code_text_models
            or model in litellm.vertex_language_models
            or model in litellm.vertex_embedding_models
            or model in litellm.vertex_vision_models
        ):
            custom_llm_provider = "vertex_ai"
        ## ai21
        elif model in litellm.ai21_models:
            custom_llm_provider = "ai21"
        ## aleph_alpha
        elif model in litellm.aleph_alpha_models:
            custom_llm_provider = "aleph_alpha"
        ## baseten
        elif model in litellm.baseten_models:
            custom_llm_provider = "baseten"
        ## nlp_cloud
        elif model in litellm.nlp_cloud_models:
            custom_llm_provider = "nlp_cloud"
        ## petals
        elif model in litellm.petals_models:
            custom_llm_provider = "petals"
        ## bedrock
        elif (
            model in litellm.bedrock_models or model in litellm.bedrock_embedding_models
        ):
            custom_llm_provider = "bedrock"
        elif model in litellm.watsonx_models:
            custom_llm_provider = "watsonx"
        # openai embeddings
        elif model in litellm.open_ai_embedding_models:
            custom_llm_provider = "openai"
        elif model in litellm.empower_models:
            custom_llm_provider = "empower"
        elif model == "*":
            custom_llm_provider = "openai"
        if custom_llm_provider is None or custom_llm_provider == "":
            if litellm.suppress_debug_info == False:
                print()  # noqa
                print(  # noqa
                    "\033[1;31mProvider List: https://docs.litellm.ai/docs/providers\033[0m"  # noqa
                )  # noqa
                print()  # noqa
            error_str = f"LLM Provider NOT provided. Pass in the LLM provider you are trying to call. You passed model={model}\n Pass model as E.g. For 'Huggingface' inference endpoints pass in `completion(model='huggingface/starcoder',..)` Learn more: https://docs.litellm.ai/docs/providers"
            # maps to openai.NotFoundError, this is raised when openai does not recognize the llm
            raise litellm.exceptions.BadRequestError(  # type: ignore
                message=error_str,
                model=model,
                response=httpx.Response(
                    status_code=400,
                    content=error_str,
                    request=httpx.Request(method="completion", url="https://github.com/BerriAI/litellm"),  # type: ignore
                ),
                llm_provider="",
            )
        if api_base is not None and not isinstance(api_base, str):
            raise Exception(
                "api base needs to be a string. api_base={}".format(api_base)
            )
        if dynamic_api_key is not None and not isinstance(dynamic_api_key, str):
            raise Exception(
                "dynamic_api_key needs to be a string. dynamic_api_key={}".format(
                    dynamic_api_key
                )
            )
        return model, custom_llm_provider, dynamic_api_key, api_base
    except Exception as e:
        if isinstance(e, litellm.exceptions.BadRequestError):
            raise e
        else:
            error_str = (
                f"GetLLMProvider Exception - {str(e)}\n\noriginal model: {model}"
            )
            raise litellm.exceptions.BadRequestError(  # type: ignore
                message=f"GetLLMProvider Exception - {str(e)}\n\noriginal model: {model}",
                model=model,
                response=httpx.Response(
                    status_code=400,
                    content=error_str,
                    request=httpx.Request(method="completion", url="https://github.com/BerriAI/litellm"),  # type: ignore
                ),
                llm_provider="",
            )


def get_api_key(llm_provider: str, dynamic_api_key: Optional[str]):
    api_key = dynamic_api_key or litellm.api_key
    # openai
    if llm_provider == "openai" or llm_provider == "text-completion-openai":
        api_key = api_key or litellm.openai_key or get_secret("OPENAI_API_KEY")
    # anthropic
    elif llm_provider == "anthropic":
        api_key = api_key or litellm.anthropic_key or get_secret("ANTHROPIC_API_KEY")
    # ai21
    elif llm_provider == "ai21":
        api_key = api_key or litellm.ai21_key or get_secret("AI211_API_KEY")
    # aleph_alpha
    elif llm_provider == "aleph_alpha":
        api_key = (
            api_key or litellm.aleph_alpha_key or get_secret("ALEPH_ALPHA_API_KEY")
        )
    # baseten
    elif llm_provider == "baseten":
        api_key = api_key or litellm.baseten_key or get_secret("BASETEN_API_KEY")
    # cohere
    elif llm_provider == "cohere" or llm_provider == "cohere_chat":
        api_key = api_key or litellm.cohere_key or get_secret("COHERE_API_KEY")
    # huggingface
    elif llm_provider == "huggingface":
        api_key = (
            api_key or litellm.huggingface_key or get_secret("HUGGINGFACE_API_KEY")
        )
    # notdiamond
    elif llm_provider == "notdiamond":
        api_key = api_key or litellm.notdiamond_key or get_secret("NOTDIAMOND_API_KEY")
    # nlp_cloud
    elif llm_provider == "nlp_cloud":
        api_key = api_key or litellm.nlp_cloud_key or get_secret("NLP_CLOUD_API_KEY")
    # replicate
    elif llm_provider == "replicate":
        api_key = api_key or litellm.replicate_key or get_secret("REPLICATE_API_KEY")
    # together_ai
    elif llm_provider == "together_ai":
        api_key = (
            api_key
            or litellm.togetherai_api_key
            or get_secret("TOGETHERAI_API_KEY")
            or get_secret("TOGETHER_AI_TOKEN")
        )
    return api_key


def get_utc_datetime():
    import datetime as dt
    from datetime import datetime

    if hasattr(dt, "UTC"):
        return datetime.now(dt.UTC)  # type: ignore
    else:
        return datetime.utcnow()  # type: ignore


def get_max_tokens(model: str) -> Optional[int]:
    """
    Get the maximum number of output tokens allowed for a given model.

    Parameters:
    model (str): The name of the model.

    Returns:
        int: The maximum number of tokens allowed for the given model.

    Raises:
        Exception: If the model is not mapped yet.

    Example:
        >>> get_max_tokens("gpt-4")
        8192
    """

    def _get_max_position_embeddings(model_name):
        # Construct the URL for the config.json file
        config_url = f"https://huggingface.co/{model_name}/raw/main/config.json"
        try:
            # Make the HTTP request to get the raw JSON file
            response = requests.get(config_url)
            response.raise_for_status()  # Raise an exception for bad responses (4xx or 5xx)

            # Parse the JSON response
            config_json = response.json()
            # Extract and return the max_position_embeddings
            max_position_embeddings = config_json.get("max_position_embeddings")
            if max_position_embeddings is not None:
                return max_position_embeddings
            else:
                return None
        except requests.exceptions.RequestException as e:
            return None

    try:
        if model in litellm.model_cost:
            if "max_output_tokens" in litellm.model_cost[model]:
                return litellm.model_cost[model]["max_output_tokens"]
            elif "max_tokens" in litellm.model_cost[model]:
                return litellm.model_cost[model]["max_tokens"]
        model, custom_llm_provider, _, _ = get_llm_provider(model=model)
        if custom_llm_provider == "huggingface":
            max_tokens = _get_max_position_embeddings(model_name=model)
            return max_tokens
        if model in litellm.model_cost:  # check if extracted model is in model_list
            if "max_output_tokens" in litellm.model_cost[model]:
                return litellm.model_cost[model]["max_output_tokens"]
            elif "max_tokens" in litellm.model_cost[model]:
                return litellm.model_cost[model]["max_tokens"]
        else:
            raise Exception()
        return None
    except Exception:
        raise Exception(
            f"Model {model} isn't mapped yet. Add it here - https://github.com/BerriAI/litellm/blob/main/model_prices_and_context_window.json"
        )


def get_model_info(model: str, custom_llm_provider: Optional[str] = None) -> ModelInfo:
    """
    Get a dict for the maximum tokens (context window), input_cost_per_token, output_cost_per_token  for a given model.

    Parameters:
    - model (str): The name of the model.
    - custom_llm_provider (str | null): the provider used for the model. If provided, used to check if the litellm model info is for that provider.

    Returns:
        dict: A dictionary containing the following information:
            max_tokens: Required[Optional[int]]
            max_input_tokens: Required[Optional[int]]
            max_output_tokens: Required[Optional[int]]
            input_cost_per_token: Required[float]
            input_cost_per_character: Optional[float]  # only for vertex ai models
            input_cost_per_token_above_128k_tokens: Optional[float]  # only for vertex ai models
            input_cost_per_character_above_128k_tokens: Optional[
                float
            ]  # only for vertex ai models
            input_cost_per_image: Optional[float]  # only for vertex ai models
            input_cost_per_audio_per_second: Optional[float]  # only for vertex ai models
            input_cost_per_video_per_second: Optional[float]  # only for vertex ai models
            output_cost_per_token: Required[float]
            output_cost_per_character: Optional[float]  # only for vertex ai models
            output_cost_per_token_above_128k_tokens: Optional[
                float
            ]  # only for vertex ai models
            output_cost_per_character_above_128k_tokens: Optional[
                float
            ]  # only for vertex ai models
            output_cost_per_image: Optional[float]
            output_vector_size: Optional[int]
            output_cost_per_video_per_second: Optional[float]  # only for vertex ai models
            output_cost_per_audio_per_second: Optional[float]  # only for vertex ai models
            litellm_provider: Required[str]
            mode: Required[
                Literal[
                    "completion", "embedding", "image_generation", "chat", "audio_transcription"
                ]
            ]
            supported_openai_params: Required[Optional[List[str]]]
            supports_system_messages: Optional[bool]
            supports_response_schema: Optional[bool]
            supports_vision: Optional[bool]
            supports_function_calling: Optional[bool]
    Raises:
        Exception: If the model is not mapped yet.

    Example:
        >>> get_model_info("gpt-4")
        {
            "max_tokens": 8192,
            "input_cost_per_token": 0.00003,
            "output_cost_per_token": 0.00006,
            "litellm_provider": "openai",
            "mode": "chat",
            "supported_openai_params": ["temperature", "max_tokens", "top_p", "frequency_penalty", "presence_penalty"]
        }
    """
    supported_openai_params: Union[List[str], None] = []

    def _get_max_position_embeddings(model_name):
        # Construct the URL for the config.json file
        config_url = f"https://huggingface.co/{model_name}/raw/main/config.json"

        try:
            # Make the HTTP request to get the raw JSON file
            response = requests.get(config_url)
            response.raise_for_status()  # Raise an exception for bad responses (4xx or 5xx)

            # Parse the JSON response
            config_json = response.json()

            # Extract and return the max_position_embeddings
            max_position_embeddings = config_json.get("max_position_embeddings")

            if max_position_embeddings is not None:
                return max_position_embeddings
            else:
                return None
        except requests.exceptions.RequestException as e:
            return None

    try:
        azure_llms = litellm.azure_llms
        if model in azure_llms:
            model = azure_llms[model]
        if custom_llm_provider is not None and custom_llm_provider == "vertex_ai":
            if "meta/" + model in litellm.vertex_llama3_models:
                model = "meta/" + model
        ##########################
        if custom_llm_provider is None:
            # Get custom_llm_provider
            try:
                split_model, custom_llm_provider, _, _ = get_llm_provider(model=model)
            except:
                pass
            combined_model_name = model
        else:
            split_model = model
            combined_model_name = "{}/{}".format(custom_llm_provider, model)
        #########################

        supported_openai_params = litellm.get_supported_openai_params(
            model=model, custom_llm_provider=custom_llm_provider
        )
        if custom_llm_provider == "huggingface":
            max_tokens = _get_max_position_embeddings(model_name=model)
            return ModelInfo(
                max_tokens=max_tokens,  # type: ignore
                max_input_tokens=None,
                max_output_tokens=None,
                input_cost_per_token=0,
                output_cost_per_token=0,
                litellm_provider="huggingface",
                mode="chat",
                supported_openai_params=supported_openai_params,
                supports_system_messages=None,
                supports_response_schema=None,
                supports_function_calling=None,
            )
        else:
            """
            Check if: (in order of specificity)
            1. 'custom_llm_provider/model' in litellm.model_cost. Checks "groq/llama3-8b-8192" if model="llama3-8b-8192" and custom_llm_provider="groq"
            2. 'model' in litellm.model_cost. Checks "groq/llama3-8b-8192" in  litellm.model_cost if model="groq/llama3-8b-8192" and custom_llm_provider=None
            3. 'split_model' in litellm.model_cost. Checks "llama3-8b-8192" in litellm.model_cost if model="groq/llama3-8b-8192"
            """
            if combined_model_name in litellm.model_cost:
                _model_info = litellm.model_cost[combined_model_name]
                _model_info["supported_openai_params"] = supported_openai_params
                if (
                    "litellm_provider" in _model_info
                    and _model_info["litellm_provider"] != custom_llm_provider
                ):
                    if custom_llm_provider == "vertex_ai" and _model_info[
                        "litellm_provider"
                    ].startswith("vertex_ai"):
                        pass
                    else:
                        raise Exception
            elif model in litellm.model_cost:
                _model_info = litellm.model_cost[model]
                _model_info["supported_openai_params"] = supported_openai_params
                if (
                    "litellm_provider" in _model_info
                    and _model_info["litellm_provider"] != custom_llm_provider
                ):
                    if custom_llm_provider == "vertex_ai" and _model_info[
                        "litellm_provider"
                    ].startswith("vertex_ai"):
                        pass
                    else:
                        raise Exception
            elif split_model in litellm.model_cost:
                _model_info = litellm.model_cost[split_model]
                _model_info["supported_openai_params"] = supported_openai_params
                if (
                    "litellm_provider" in _model_info
                    and _model_info["litellm_provider"] != custom_llm_provider
                ):
                    if custom_llm_provider == "vertex_ai" and _model_info[
                        "litellm_provider"
                    ].startswith("vertex_ai"):
                        pass
                    else:
                        raise Exception
            else:
                raise ValueError(
                    "This model isn't mapped yet. Add it here - https://github.com/BerriAI/litellm/blob/main/model_prices_and_context_window.json"
                )

            ## PROVIDER-SPECIFIC INFORMATION
            if custom_llm_provider == "predibase":
                _model_info["supports_response_schema"] = True

            return ModelInfo(
                max_tokens=_model_info.get("max_tokens", None),
                max_input_tokens=_model_info.get("max_input_tokens", None),
                max_output_tokens=_model_info.get("max_output_tokens", None),
                input_cost_per_token=_model_info.get("input_cost_per_token", 0),
                input_cost_per_character=_model_info.get(
                    "input_cost_per_character", None
                ),
                input_cost_per_token_above_128k_tokens=_model_info.get(
                    "input_cost_per_token_above_128k_tokens", None
                ),
                output_cost_per_token=_model_info.get("output_cost_per_token", 0),
                output_cost_per_character=_model_info.get(
                    "output_cost_per_character", None
                ),
                output_cost_per_token_above_128k_tokens=_model_info.get(
                    "output_cost_per_token_above_128k_tokens", None
                ),
                output_cost_per_character_above_128k_tokens=_model_info.get(
                    "output_cost_per_character_above_128k_tokens", None
                ),
                output_vector_size=_model_info.get("output_vector_size", None),
                litellm_provider=_model_info.get(
                    "litellm_provider", custom_llm_provider
                ),
                mode=_model_info.get("mode"),
                supported_openai_params=supported_openai_params,
                supports_system_messages=_model_info.get(
                    "supports_system_messages", None
                ),
                supports_response_schema=_model_info.get(
                    "supports_response_schema", None
                ),
                supports_vision=_model_info.get("supports_vision", False),
                supports_function_calling=_model_info.get(
                    "supports_function_calling", False
                ),
            )
    except Exception:
        raise Exception(
            "This model isn't mapped yet. model={}, custom_llm_provider={}. Add it here - https://github.com/BerriAI/litellm/blob/main/model_prices_and_context_window.json".format(
                model, custom_llm_provider
            )
        )


def json_schema_type(python_type_name: str):
    """Converts standard python types to json schema types

    Parameters
    ----------
    python_type_name : str
        __name__ of type

    Returns
    -------
    str
        a standard JSON schema type, "string" if not recognized.
    """
    python_to_json_schema_types = {
        str.__name__: "string",
        int.__name__: "integer",
        float.__name__: "number",
        bool.__name__: "boolean",
        list.__name__: "array",
        dict.__name__: "object",
        "NoneType": "null",
    }

    return python_to_json_schema_types.get(python_type_name, "string")


def function_to_dict(input_function):  # noqa: C901
    """Using type hints and numpy-styled docstring,
    produce a dictionnary usable for OpenAI function calling

    Parameters
    ----------
    input_function : function
        A function with a numpy-style docstring

    Returns
    -------
    dictionnary
        A dictionnary to add to the list passed to `functions` parameter of `litellm.completion`
    """
    # Get function name and docstring
    try:
        import inspect
        from ast import literal_eval

        from numpydoc.docscrape import NumpyDocString
    except Exception as e:
        raise e

    name = input_function.__name__
    docstring = inspect.getdoc(input_function)
    numpydoc = NumpyDocString(docstring)
    description = "\n".join([s.strip() for s in numpydoc["Summary"]])

    # Get function parameters and their types from annotations and docstring
    parameters = {}
    required_params = []
    param_info = inspect.signature(input_function).parameters

    for param_name, param in param_info.items():
        if hasattr(param, "annotation"):
            param_type = json_schema_type(param.annotation.__name__)
        else:
            param_type = None
        param_description = None
        param_enum = None

        # Try to extract param description from docstring using numpydoc
        for param_data in numpydoc["Parameters"]:
            if param_data.name == param_name:
                if hasattr(param_data, "type"):
                    # replace type from docstring rather than annotation
                    param_type = param_data.type
                    if "optional" in param_type:
                        param_type = param_type.split(",")[0]
                    elif "{" in param_type:
                        # may represent a set of acceptable values
                        # translating as enum for function calling
                        try:
                            param_enum = str(list(literal_eval(param_type)))
                            param_type = "string"
                        except Exception:
                            pass
                    param_type = json_schema_type(param_type)
                param_description = "\n".join([s.strip() for s in param_data.desc])

        param_dict = {
            "type": param_type,
            "description": param_description,
            "enum": param_enum,
        }

        parameters[param_name] = dict(
            [(k, v) for k, v in param_dict.items() if isinstance(v, str)]
        )

        # Check if the parameter has no default value (i.e., it's required)
        if param.default == param.empty:
            required_params.append(param_name)

    # Create the dictionary
    result = {
        "name": name,
        "description": description,
        "parameters": {
            "type": "object",
            "properties": parameters,
        },
    }

    # Add "required" key if there are required parameters
    if required_params:
        result["parameters"]["required"] = required_params

    return result


def modify_url(original_url, new_path):
    url = httpx.URL(original_url)
    modified_url = url.copy_with(path=new_path)
    return str(modified_url)


def load_test_model(
    model: str,
    custom_llm_provider: str = "",
    api_base: str = "",
    prompt: str = "",
    num_calls: int = 0,
    force_timeout: int = 0,
):
    test_prompt = "Hey, how's it going"
    test_calls = 100
    if prompt:
        test_prompt = prompt
    if num_calls:
        test_calls = num_calls
    messages = [[{"role": "user", "content": test_prompt}] for _ in range(test_calls)]
    start_time = time.time()
    try:
        litellm.batch_completion(
            model=model,
            messages=messages,
            custom_llm_provider=custom_llm_provider,
            api_base=api_base,
            force_timeout=force_timeout,
        )
        end_time = time.time()
        response_time = end_time - start_time
        return {
            "total_response_time": response_time,
            "calls_made": 100,
            "status": "success",
            "exception": None,
        }
    except Exception as e:
        end_time = time.time()
        response_time = end_time - start_time
        return {
            "total_response_time": response_time,
            "calls_made": 100,
            "status": "failed",
            "exception": e,
        }


def get_provider_fields(custom_llm_provider: str) -> List[ProviderField]:
    """Return the fields required for each provider"""

    if custom_llm_provider == "databricks":
        return litellm.DatabricksConfig().get_required_params()

    elif custom_llm_provider == "ollama":
        return litellm.OllamaConfig().get_required_params()

    elif custom_llm_provider == "azure_ai":
        return litellm.AzureAIStudioConfig().get_required_params()

    else:
        return []


def create_proxy_transport_and_mounts():
    proxies = {
        key: None if url is None else Proxy(url=url)
        for key, url in get_environment_proxies().items()
    }

    sync_proxy_mounts = {}
    async_proxy_mounts = {}

    # Retrieve NO_PROXY environment variable
    no_proxy = os.getenv("NO_PROXY", None)
    no_proxy_urls = no_proxy.split(",") if no_proxy else []

    for key, proxy in proxies.items():
        if proxy is None:
            sync_proxy_mounts[key] = httpx.HTTPTransport()
            async_proxy_mounts[key] = httpx.AsyncHTTPTransport()
        else:
            sync_proxy_mounts[key] = httpx.HTTPTransport(proxy=proxy)
            async_proxy_mounts[key] = httpx.AsyncHTTPTransport(proxy=proxy)

    for url in no_proxy_urls:
        sync_proxy_mounts[url] = httpx.HTTPTransport()
        async_proxy_mounts[url] = httpx.AsyncHTTPTransport()

    return sync_proxy_mounts, async_proxy_mounts


def validate_environment(
    model: Optional[str] = None, api_key: Optional[str] = None
) -> dict:
    """
    Checks if the environment variables are valid for the given model.

    Args:
        model (Optional[str]): The name of the model. Defaults to None.
        api_key (Optional[str]): If the user passed in an api key, of their own.

    Returns:
        dict: A dictionary containing the following keys:
            - keys_in_environment (bool): True if all the required keys are present in the environment, False otherwise.
            - missing_keys (List[str]): A list of missing keys in the environment.
    """
    keys_in_environment = False
    missing_keys: List[str] = []

    if model is None:
        return {
            "keys_in_environment": keys_in_environment,
            "missing_keys": missing_keys,
        }
    ## EXTRACT LLM PROVIDER - if model name provided
    try:
        _, custom_llm_provider, _, _ = get_llm_provider(model=model)
    except:
        custom_llm_provider = None
    # # check if llm provider part of model name
    # if model.split("/",1)[0] in litellm.provider_list:
    #     custom_llm_provider = model.split("/", 1)[0]
    #     model = model.split("/", 1)[1]
    #     custom_llm_provider_passed_in = True

    if custom_llm_provider:
        if custom_llm_provider == "openai":
            if "OPENAI_API_KEY" in os.environ:
                keys_in_environment = True
            else:
                missing_keys.append("OPENAI_API_KEY")
        elif custom_llm_provider == "azure":
            if (
                "AZURE_API_BASE" in os.environ
                and "AZURE_API_VERSION" in os.environ
                and "AZURE_API_KEY" in os.environ
            ):
                keys_in_environment = True
            else:
                missing_keys.extend(
                    ["AZURE_API_BASE", "AZURE_API_VERSION", "AZURE_API_KEY"]
                )
        elif custom_llm_provider == "anthropic":
            if "ANTHROPIC_API_KEY" in os.environ:
                keys_in_environment = True
            else:
                missing_keys.append("ANTHROPIC_API_KEY")
        elif custom_llm_provider == "cohere":
            if "COHERE_API_KEY" in os.environ:
                keys_in_environment = True
            else:
                missing_keys.append("COHERE_API_KEY")
        elif custom_llm_provider == "replicate":
            if "REPLICATE_API_KEY" in os.environ:
                keys_in_environment = True
            else:
                missing_keys.append("REPLICATE_API_KEY")
        elif custom_llm_provider == "openrouter":
            if "OPENROUTER_API_KEY" in os.environ:
                keys_in_environment = True
            else:
                missing_keys.append("OPENROUTER_API_KEY")
        elif custom_llm_provider == "vertex_ai":
            if "VERTEXAI_PROJECT" in os.environ and "VERTEXAI_LOCATION" in os.environ:
                keys_in_environment = True
            else:
                missing_keys.extend(["VERTEXAI_PROJECT", "VERTEXAI_LOCATION"])
        elif custom_llm_provider == "huggingface":
            if "HUGGINGFACE_API_KEY" in os.environ:
                keys_in_environment = True
            else:
                missing_keys.append("HUGGINGFACE_API_KEY")
        elif custom_llm_provider == "ai21":
            if "AI21_API_KEY" in os.environ:
                keys_in_environment = True
            else:
                missing_keys.append("AI21_API_KEY")
        elif custom_llm_provider == "together_ai":
            if "TOGETHERAI_API_KEY" in os.environ:
                keys_in_environment = True
            else:
                missing_keys.append("TOGETHERAI_API_KEY")
        elif custom_llm_provider == "aleph_alpha":
            if "ALEPH_ALPHA_API_KEY" in os.environ:
                keys_in_environment = True
            else:
                missing_keys.append("ALEPH_ALPHA_API_KEY")
        elif custom_llm_provider == "baseten":
            if "BASETEN_API_KEY" in os.environ:
                keys_in_environment = True
            else:
                missing_keys.append("BASETEN_API_KEY")
        elif custom_llm_provider == "nlp_cloud":
            if "NLP_CLOUD_API_KEY" in os.environ:
                keys_in_environment = True
            else:
                missing_keys.append("NLP_CLOUD_API_KEY")
        elif custom_llm_provider == "bedrock" or custom_llm_provider == "sagemaker":
            if (
                "AWS_ACCESS_KEY_ID" in os.environ
                and "AWS_SECRET_ACCESS_KEY" in os.environ
            ):
                keys_in_environment = True
            else:
                missing_keys.append("AWS_ACCESS_KEY_ID")
                missing_keys.append("AWS_SECRET_ACCESS_KEY")
        elif custom_llm_provider in ["ollama", "ollama_chat"]:
            if "OLLAMA_API_BASE" in os.environ:
                keys_in_environment = True
            else:
                missing_keys.append("OLLAMA_API_BASE")
        elif custom_llm_provider == "anyscale":
            if "ANYSCALE_API_KEY" in os.environ:
                keys_in_environment = True
            else:
                missing_keys.append("ANYSCALE_API_KEY")
        elif custom_llm_provider == "deepinfra":
            if "DEEPINFRA_API_KEY" in os.environ:
                keys_in_environment = True
            else:
                missing_keys.append("DEEPINFRA_API_KEY")
        elif custom_llm_provider == "gemini":
            if "GEMINI_API_KEY" in os.environ:
                keys_in_environment = True
            else:
                missing_keys.append("GEMINI_API_KEY")
        elif custom_llm_provider == "groq":
            if "GROQ_API_KEY" in os.environ:
                keys_in_environment = True
            else:
                missing_keys.append("GROQ_API_KEY")
        elif custom_llm_provider == "nvidia_nim":
            if "NVIDIA_NIM_API_KEY" in os.environ:
                keys_in_environment = True
            else:
                missing_keys.append("NVIDIA_NIM_API_KEY")
        elif custom_llm_provider == "volcengine":
            if "VOLCENGINE_API_KEY" in os.environ:
                keys_in_environment = True
            else:
                missing_keys.append("VOLCENGINE_API_KEY")
        elif (
            custom_llm_provider == "codestral"
            or custom_llm_provider == "text-completion-codestral"
        ):
            if "CODESTRAL_API_KEY" in os.environ:
                keys_in_environment = True
            else:
                missing_keys.append("GROQ_API_KEY")
        elif custom_llm_provider == "deepseek":
            if "DEEPSEEK_API_KEY" in os.environ:
                keys_in_environment = True
            else:
                missing_keys.append("DEEPSEEK_API_KEY")
        elif custom_llm_provider == "mistral":
            if "MISTRAL_API_KEY" in os.environ:
                keys_in_environment = True
            else:
                missing_keys.append("MISTRAL_API_KEY")
        elif custom_llm_provider == "palm":
            if "PALM_API_KEY" in os.environ:
                keys_in_environment = True
            else:
                missing_keys.append("PALM_API_KEY")
        elif custom_llm_provider == "perplexity":
            if "PERPLEXITYAI_API_KEY" in os.environ:
                keys_in_environment = True
            else:
                missing_keys.append("PERPLEXITYAI_API_KEY")
        elif custom_llm_provider == "voyage":
            if "VOYAGE_API_KEY" in os.environ:
                keys_in_environment = True
            else:
                missing_keys.append("VOYAGE_API_KEY")
        elif custom_llm_provider == "fireworks_ai":
            if (
                "FIREWORKS_AI_API_KEY" in os.environ
                or "FIREWORKS_API_KEY" in os.environ
                or "FIREWORKSAI_API_KEY" in os.environ
                or "FIREWORKS_AI_TOKEN" in os.environ
            ):
                keys_in_environment = True
            else:
                missing_keys.append("FIREWORKS_AI_API_KEY")
        elif custom_llm_provider == "cloudflare":
            if "CLOUDFLARE_API_KEY" in os.environ and (
                "CLOUDFLARE_ACCOUNT_ID" in os.environ
                or "CLOUDFLARE_API_BASE" in os.environ
            ):
                keys_in_environment = True
            else:
                missing_keys.append("CLOUDFLARE_API_KEY")
                missing_keys.append("CLOUDFLARE_API_BASE")
    else:
        ## openai - chatcompletion + text completion
        if (
            model in litellm.open_ai_chat_completion_models
            or model in litellm.open_ai_text_completion_models
            or model in litellm.open_ai_embedding_models
            or model in litellm.openai_image_generation_models
        ):
            if "OPENAI_API_KEY" in os.environ:
                keys_in_environment = True
            else:
                missing_keys.append("OPENAI_API_KEY")
        ## anthropic
        elif model in litellm.anthropic_models:
            if "ANTHROPIC_API_KEY" in os.environ:
                keys_in_environment = True
            else:
                missing_keys.append("ANTHROPIC_API_KEY")
        ## cohere
        elif model in litellm.cohere_models:
            if "COHERE_API_KEY" in os.environ:
                keys_in_environment = True
            else:
                missing_keys.append("COHERE_API_KEY")
        ## replicate
        elif model in litellm.replicate_models:
            if "REPLICATE_API_KEY" in os.environ:
                keys_in_environment = True
            else:
                missing_keys.append("REPLICATE_API_KEY")
        ## openrouter
        elif model in litellm.openrouter_models:
            if "OPENROUTER_API_KEY" in os.environ:
                keys_in_environment = True
            else:
                missing_keys.append("OPENROUTER_API_KEY")
        ## vertex - text + chat models
        elif (
            model in litellm.vertex_chat_models
            or model in litellm.vertex_text_models
            or model in litellm.models_by_provider["vertex_ai"]
        ):
            if "VERTEXAI_PROJECT" in os.environ and "VERTEXAI_LOCATION" in os.environ:
                keys_in_environment = True
            else:
                missing_keys.extend(["VERTEXAI_PROJECT", "VERTEXAI_PROJECT"])
        ## huggingface
        elif model in litellm.huggingface_models:
            if "HUGGINGFACE_API_KEY" in os.environ:
                keys_in_environment = True
            else:
                missing_keys.append("HUGGINGFACE_API_KEY")
        ## ai21
        elif model in litellm.ai21_models:
            if "AI21_API_KEY" in os.environ:
                keys_in_environment = True
            else:
                missing_keys.append("AI21_API_KEY")
        ## together_ai
        elif model in litellm.together_ai_models:
            if "TOGETHERAI_API_KEY" in os.environ:
                keys_in_environment = True
            else:
                missing_keys.append("TOGETHERAI_API_KEY")
        ## aleph_alpha
        elif model in litellm.aleph_alpha_models:
            if "ALEPH_ALPHA_API_KEY" in os.environ:
                keys_in_environment = True
            else:
                missing_keys.append("ALEPH_ALPHA_API_KEY")
        ## baseten
        elif model in litellm.baseten_models:
            if "BASETEN_API_KEY" in os.environ:
                keys_in_environment = True
            else:
                missing_keys.append("BASETEN_API_KEY")
        ## nlp_cloud
        elif model in litellm.nlp_cloud_models:
            if "NLP_CLOUD_API_KEY" in os.environ:
                keys_in_environment = True
            else:
                missing_keys.append("NLP_CLOUD_API_KEY")

    if api_key is not None:
        new_missing_keys = []
        for key in missing_keys:
            if "api_key" not in key.lower():
                new_missing_keys.append(key)
        missing_keys = new_missing_keys
    return {"keys_in_environment": keys_in_environment, "missing_keys": missing_keys}


async def convert_to_streaming_response_async(response_object: Optional[dict] = None):
    """
    Asynchronously converts a response object to a streaming response.

    Args:
        response_object (Optional[dict]): The response object to be converted. Defaults to None.

    Raises:
        Exception: If the response object is None.

    Yields:
        ModelResponse: The converted streaming response object.

    Returns:
        None
    """
    if response_object is None:
        raise Exception("Error in response object format")

    model_response_object = ModelResponse(stream=True)

    if model_response_object is None:
        raise Exception("Error in response creating model response object")

    choice_list = []

    for idx, choice in enumerate(response_object["choices"]):
        if (
            choice["message"].get("tool_calls", None) is not None
            and isinstance(choice["message"]["tool_calls"], list)
            and len(choice["message"]["tool_calls"]) > 0
            and isinstance(choice["message"]["tool_calls"][0], dict)
        ):
            pydantic_tool_calls = []
            for index, t in enumerate(choice["message"]["tool_calls"]):
                if "index" not in t:
                    t["index"] = index
                pydantic_tool_calls.append(ChatCompletionDeltaToolCall(**t))
            choice["message"]["tool_calls"] = pydantic_tool_calls
        delta = Delta(
            content=choice["message"].get("content", None),
            role=choice["message"]["role"],
            function_call=choice["message"].get("function_call", None),
            tool_calls=choice["message"].get("tool_calls", None),
        )
        finish_reason = choice.get("finish_reason", None)

        if finish_reason is None:
            finish_reason = choice.get("finish_details")

        logprobs = choice.get("logprobs", None)

        choice = StreamingChoices(
            finish_reason=finish_reason, index=idx, delta=delta, logprobs=logprobs
        )
        choice_list.append(choice)

    model_response_object.choices = choice_list

    if "usage" in response_object and response_object["usage"] is not None:
        setattr(
            model_response_object,
            "usage",
            Usage(
                completion_tokens=response_object["usage"].get("completion_tokens", 0),
                prompt_tokens=response_object["usage"].get("prompt_tokens", 0),
                total_tokens=response_object["usage"].get("total_tokens", 0),
            ),
        )

    if "id" in response_object:
        model_response_object.id = response_object["id"]

    if "created" in response_object:
        model_response_object.created = response_object["created"]

    if "system_fingerprint" in response_object:
        model_response_object.system_fingerprint = response_object["system_fingerprint"]

    if "model" in response_object:
        model_response_object.model = response_object["model"]

    yield model_response_object
    await asyncio.sleep(0)


def convert_to_streaming_response(response_object: Optional[dict] = None):
    # used for yielding Cache hits when stream == True
    if response_object is None:
        raise Exception("Error in response object format")

    model_response_object = ModelResponse(stream=True)
    choice_list = []
    for idx, choice in enumerate(response_object["choices"]):
        delta = Delta(
            content=choice["message"].get("content", None),
            role=choice["message"]["role"],
            function_call=choice["message"].get("function_call", None),
            tool_calls=choice["message"].get("tool_calls", None),
        )
        finish_reason = choice.get("finish_reason", None)
        if finish_reason == None:
            # gpt-4 vision can return 'finish_reason' or 'finish_details'
            finish_reason = choice.get("finish_details")
        logprobs = choice.get("logprobs", None)
        enhancements = choice.get("enhancements", None)
        choice = StreamingChoices(
            finish_reason=finish_reason,
            index=idx,
            delta=delta,
            logprobs=logprobs,
            enhancements=enhancements,
        )

        choice_list.append(choice)
    model_response_object.choices = choice_list

    if "usage" in response_object and response_object["usage"] is not None:
        setattr(model_response_object, "usage", Usage())
        model_response_object.usage.completion_tokens = response_object["usage"].get("completion_tokens", 0)  # type: ignore
        model_response_object.usage.prompt_tokens = response_object["usage"].get("prompt_tokens", 0)  # type: ignore
        model_response_object.usage.total_tokens = response_object["usage"].get("total_tokens", 0)  # type: ignore

    if "id" in response_object:
        model_response_object.id = response_object["id"]

    if "created" in response_object:
        model_response_object.created = response_object["created"]

    if "system_fingerprint" in response_object:
        model_response_object.system_fingerprint = response_object["system_fingerprint"]

    if "model" in response_object:
        model_response_object.model = response_object["model"]
    yield model_response_object


def convert_to_model_response_object(
    response_object: Optional[dict] = None,
    model_response_object: Optional[
        Union[ModelResponse, EmbeddingResponse, ImageResponse, TranscriptionResponse]
    ] = None,
    response_type: Literal[
        "completion", "embedding", "image_generation", "audio_transcription"
    ] = "completion",
    stream=False,
    start_time=None,
    end_time=None,
    hidden_params: Optional[dict] = None,
    _response_headers: Optional[dict] = None,
):
    received_args = locals()
    if _response_headers is not None:
        llm_response_headers = {
            "{}-{}".format("llm_provider", k): v for k, v in _response_headers.items()
        }
        if hidden_params is not None:
            hidden_params["additional_headers"] = llm_response_headers
        else:
            hidden_params = {"additional_headers": llm_response_headers}
    ### CHECK IF ERROR IN RESPONSE ### - openrouter returns these in the dictionary
    if (
        response_object is not None
        and "error" in response_object
        and response_object["error"] is not None
    ):
        error_args = {"status_code": 422, "message": "Error in response object"}
        if isinstance(response_object["error"], dict):
            if "code" in response_object["error"]:
                error_args["status_code"] = response_object["error"]["code"]
            if "message" in response_object["error"]:
                if isinstance(response_object["error"]["message"], dict):
                    message_str = json.dumps(response_object["error"]["message"])
                else:
                    message_str = str(response_object["error"]["message"])
                error_args["message"] = message_str
        raised_exception = Exception()
        setattr(raised_exception, "status_code", error_args["status_code"])
        setattr(raised_exception, "message", error_args["message"])
        raise raised_exception

    try:
        if response_type == "completion" and (
            model_response_object is None
            or isinstance(model_response_object, ModelResponse)
        ):
            if response_object is None or model_response_object is None:
                raise Exception("Error in response object format")
            if stream == True:
                # for returning cached responses, we need to yield a generator
                return convert_to_streaming_response(response_object=response_object)
            choice_list = []

            assert response_object["choices"] is not None and isinstance(
                response_object["choices"], Iterable
            )

            for idx, choice in enumerate(response_object["choices"]):
                message = Message(
                    content=choice["message"].get("content", None),
                    role=choice["message"]["role"] or "assistant",
                    function_call=choice["message"].get("function_call", None),
                    tool_calls=choice["message"].get("tool_calls", None),
                )
                finish_reason = choice.get("finish_reason", None)
                if finish_reason == None:
                    # gpt-4 vision can return 'finish_reason' or 'finish_details'
                    finish_reason = choice.get("finish_details")
                logprobs = choice.get("logprobs", None)
                enhancements = choice.get("enhancements", None)
                choice = Choices(
                    finish_reason=finish_reason,
                    index=idx,
                    message=message,
                    logprobs=logprobs,
                    enhancements=enhancements,
                )
                choice_list.append(choice)
            model_response_object.choices = choice_list

            if "usage" in response_object and response_object["usage"] is not None:
                model_response_object.usage.completion_tokens = response_object["usage"].get("completion_tokens", 0)  # type: ignore
                model_response_object.usage.prompt_tokens = response_object["usage"].get("prompt_tokens", 0)  # type: ignore
                model_response_object.usage.total_tokens = response_object["usage"].get("total_tokens", 0)  # type: ignore

            if "created" in response_object:
                model_response_object.created = response_object["created"] or int(
                    time.time()
                )

            if "id" in response_object:
                model_response_object.id = response_object["id"] or str(uuid.uuid4())

            if "system_fingerprint" in response_object:
                model_response_object.system_fingerprint = response_object[
                    "system_fingerprint"
                ]

            if "model" in response_object:
                if model_response_object.model is None:
                    model_response_object.model = response_object["model"]
                elif "/" in model_response_object.model:
                    openai_compatible_provider = model_response_object.model.split("/")[
                        0
                    ]
                    model_response_object.model = (
                        openai_compatible_provider + "/" + response_object["model"]
                    )

            if start_time is not None and end_time is not None:
                if isinstance(start_time, type(end_time)):
                    model_response_object._response_ms = (  # type: ignore
                        end_time - start_time
                    ).total_seconds() * 1000

            if hidden_params is not None:
                model_response_object._hidden_params = hidden_params

            if _response_headers is not None:
                model_response_object._response_headers = _response_headers

            return model_response_object
        elif response_type == "embedding" and (
            model_response_object is None
            or isinstance(model_response_object, EmbeddingResponse)
        ):
            if response_object is None:
                raise Exception("Error in response object format")

            if model_response_object is None:
                model_response_object = EmbeddingResponse()

            if "model" in response_object:
                model_response_object.model = response_object["model"]

            if "object" in response_object:
                model_response_object.object = response_object["object"]

            model_response_object.data = response_object["data"]

            if "usage" in response_object and response_object["usage"] is not None:
                model_response_object.usage.completion_tokens = response_object["usage"].get("completion_tokens", 0)  # type: ignore
                model_response_object.usage.prompt_tokens = response_object["usage"].get("prompt_tokens", 0)  # type: ignore
                model_response_object.usage.total_tokens = response_object["usage"].get("total_tokens", 0)  # type: ignore

            if start_time is not None and end_time is not None:
                model_response_object._response_ms = (  # type: ignore
                    end_time - start_time
                ).total_seconds() * 1000  # return response latency in ms like openai

            if hidden_params is not None:
                model_response_object._hidden_params = hidden_params

            if _response_headers is not None:
                model_response_object._response_headers = _response_headers

            return model_response_object
        elif response_type == "image_generation" and (
            model_response_object is None
            or isinstance(model_response_object, ImageResponse)
        ):
            if response_object is None:
                raise Exception("Error in response object format")

            if model_response_object is None:
                model_response_object = ImageResponse()

            if "created" in response_object:
                model_response_object.created = response_object["created"]

            if "data" in response_object:
                model_response_object.data = response_object["data"]

            if hidden_params is not None:
                model_response_object._hidden_params = hidden_params

            return model_response_object
        elif response_type == "audio_transcription" and (
            model_response_object is None
            or isinstance(model_response_object, TranscriptionResponse)
        ):
            if response_object is None:
                raise Exception("Error in response object format")

            if model_response_object is None:
                model_response_object = TranscriptionResponse()

            if "text" in response_object:
                model_response_object.text = response_object["text"]

            optional_keys = ["language", "task", "duration", "words", "segments"]
            for key in optional_keys:  # not guaranteed to be in response
                if key in response_object:
                    setattr(model_response_object, key, response_object[key])

            if hidden_params is not None:
                model_response_object._hidden_params = hidden_params

            if _response_headers is not None:
                model_response_object._response_headers = _response_headers

            return model_response_object
    except Exception as e:
        raise Exception(
            f"Invalid response object {traceback.format_exc()}\n\nreceived_args={received_args}"
        )


def acreate(*args, **kwargs):  ## Thin client to handle the acreate langchain call
    return litellm.acompletion(*args, **kwargs)


def prompt_token_calculator(model, messages):
    # use tiktoken or anthropic's tokenizer depending on the model
    text = " ".join(message["content"] for message in messages)
    num_tokens = 0
    if "claude" in model:
        try:
            import anthropic
        except:
            Exception("Anthropic import failed please run `pip install anthropic`")
        from anthropic import AI_PROMPT, HUMAN_PROMPT, Anthropic

        anthropic = Anthropic()
        num_tokens = anthropic.count_tokens(text)
    else:
        num_tokens = len(encoding.encode(text))
    return num_tokens


def valid_model(model):
    try:
        # for a given model name, check if the user has the right permissions to access the model
        if (
            model in litellm.open_ai_chat_completion_models
            or model in litellm.open_ai_text_completion_models
        ):
            openai.Model.retrieve(model)
        else:
            messages = [{"role": "user", "content": "Hello World"}]
            litellm.completion(model=model, messages=messages)
    except:
        raise BadRequestError(message="", model=model, llm_provider="")


def check_valid_key(model: str, api_key: str):
    """
    Checks if a given API key is valid for a specific model by making a litellm.completion call with max_tokens=10

    Args:
        model (str): The name of the model to check the API key against.
        api_key (str): The API key to be checked.

    Returns:
        bool: True if the API key is valid for the model, False otherwise.
    """
    messages = [{"role": "user", "content": "Hey, how's it going?"}]
    try:
        litellm.completion(
            model=model, messages=messages, api_key=api_key, max_tokens=10
        )
        return True
    except AuthenticationError as e:
        return False
    except Exception as e:
        return False


def _should_retry(status_code: int):
    """
    Reimplementation of openai's should retry logic, since that one can't be imported.
    https://github.com/openai/openai-python/blob/af67cfab4210d8e497c05390ce14f39105c77519/src/openai/_base_client.py#L639
    """
    # If the server explicitly says whether or not to retry, obey.
    # Retry on request timeouts.
    if status_code == 408:
        return True

    # Retry on lock timeouts.
    if status_code == 409:
        return True

    # Retry on rate limits.
    if status_code == 429:
        return True

    # Retry internal errors.
    if status_code >= 500:
        return True

    return False


def _get_retry_after_from_exception_header(
    response_headers: Optional[httpx.Headers] = None,
):
    """
    Reimplementation of openai's calculate retry after, since that one can't be imported.
    https://github.com/openai/openai-python/blob/af67cfab4210d8e497c05390ce14f39105c77519/src/openai/_base_client.py#L631
    """
    try:
        import email  # openai import

        # About the Retry-After header: https://developer.mozilla.org/en-US/docs/Web/HTTP/Headers/Retry-After
        #
        # <http-date>". See https://developer.mozilla.org/en-US/docs/Web/HTTP/Headers/Retry-After#syntax for
        # details.
        if response_headers is not None:
            retry_header = response_headers.get("retry-after")
            try:
                retry_after = int(retry_header)
            except Exception:
                retry_date_tuple = email.utils.parsedate_tz(retry_header)  # type: ignore
                if retry_date_tuple is None:
                    retry_after = -1
                else:
                    retry_date = email.utils.mktime_tz(retry_date_tuple)  # type: ignore
                    retry_after = int(retry_date - time.time())
        else:
            retry_after = -1
        return retry_after

    except Exception as e:
        retry_after = -1


def _calculate_retry_after(
    remaining_retries: int,
    max_retries: int,
    response_headers: Optional[httpx.Headers] = None,
    min_timeout: int = 0,
):
    retry_after = _get_retry_after_from_exception_header(response_headers)

    # If the API asks us to wait a certain amount of time (and it's a reasonable amount), just do what it says.
    if 0 < retry_after <= 60:
        return retry_after

    initial_retry_delay = 0.5
    max_retry_delay = 8.0
    nb_retries = max_retries - remaining_retries

    # Apply exponential backoff, but not more than the max.
    sleep_seconds = min(initial_retry_delay * pow(2.0, nb_retries), max_retry_delay)

    # Apply some jitter, plus-or-minus half a second.
    jitter = 1 - 0.25 * random.random()
    timeout = sleep_seconds * jitter
    return timeout if timeout >= min_timeout else min_timeout


# integration helper function
def modify_integration(integration_name, integration_params):
    global supabaseClient
    if integration_name == "supabase":
        if "table_name" in integration_params:
            Supabase.supabase_table_name = integration_params["table_name"]


# custom prompt helper function
def register_prompt_template(
    model: str,
    roles: dict,
    initial_prompt_value: str = "",
    final_prompt_value: str = "",
):
    """
    Register a prompt template to follow your custom format for a given model

    Args:
        model (str): The name of the model.
        roles (dict): A dictionary mapping roles to their respective prompt values.
        initial_prompt_value (str, optional): The initial prompt value. Defaults to "".
        final_prompt_value (str, optional): The final prompt value. Defaults to "".

    Returns:
        dict: The updated custom prompt dictionary.
    Example usage:
    ```
    import litellm
    litellm.register_prompt_template(
            model="llama-2",
        initial_prompt_value="You are a good assistant" # [OPTIONAL]
            roles={
            "system": {
                "pre_message": "[INST] <<SYS>>\n", # [OPTIONAL]
                "post_message": "\n<</SYS>>\n [/INST]\n" # [OPTIONAL]
            },
            "user": {
                "pre_message": "[INST] ", # [OPTIONAL]
                "post_message": " [/INST]" # [OPTIONAL]
            },
            "assistant": {
                "pre_message": "\n" # [OPTIONAL]
                "post_message": "\n" # [OPTIONAL]
            }
        }
        final_prompt_value="Now answer as best you can:" # [OPTIONAL]
    )
    ```
    """
    model = get_llm_provider(model=model)[0]
    litellm.custom_prompt_dict[model] = {
        "roles": roles,
        "initial_prompt_value": initial_prompt_value,
        "final_prompt_value": final_prompt_value,
    }
    return litellm.custom_prompt_dict


####### DEPRECATED ################


def get_all_keys(llm_provider=None):
    try:
        global last_fetched_at_keys
        # if user is using hosted product -> instantiate their env with their hosted api keys - refresh every 5 minutes
        print_verbose(f"Reaches get all keys, llm_provider: {llm_provider}")
        user_email = (
            os.getenv("LITELLM_EMAIL")
            or litellm.email
            or litellm.token
            or os.getenv("LITELLM_TOKEN")
        )
        if user_email:
            time_delta = 0
            if last_fetched_at_keys != None:
                current_time = time.time()
                time_delta = current_time - last_fetched_at_keys
            if (
                time_delta > 300 or last_fetched_at_keys == None or llm_provider
            ):  # if the llm provider is passed in , assume this happening due to an AuthError for that provider
                # make the api call
                last_fetched_at = time.time()
                print_verbose(f"last_fetched_at: {last_fetched_at}")
                response = requests.post(
                    url="http://api.litellm.ai/get_all_keys",
                    headers={"content-type": "application/json"},
                    data=json.dumps({"user_email": user_email}),
                )
                print_verbose(f"get model key response: {response.text}")
                data = response.json()
                # update model list
                for key, value in data[
                    "model_keys"
                ].items():  # follows the LITELLM API KEY format - <UPPERCASE_PROVIDER_NAME>_API_KEY - e.g. HUGGINGFACE_API_KEY
                    os.environ[key] = value
                # set model alias map
                for model_alias, value in data["model_alias_map"].items():
                    litellm.model_alias_map[model_alias] = value
                return "it worked!"
            return None
        return None
    except:
        print_verbose(
            f"[Non-Blocking Error] get_all_keys error - {traceback.format_exc()}"
        )
        pass


def get_model_list():
    global last_fetched_at, print_verbose
    try:
        # if user is using hosted product -> get their updated model list
        user_email = (
            os.getenv("LITELLM_EMAIL")
            or litellm.email
            or litellm.token
            or os.getenv("LITELLM_TOKEN")
        )
        if user_email:
            # make the api call
            last_fetched_at = time.time()
            print_verbose(f"last_fetched_at: {last_fetched_at}")
            response = requests.post(
                url="http://api.litellm.ai/get_model_list",
                headers={"content-type": "application/json"},
                data=json.dumps({"user_email": user_email}),
            )
            print_verbose(f"get_model_list response: {response.text}")
            data = response.json()
            # update model list
            model_list = data["model_list"]
            # # check if all model providers are in environment
            # model_providers = data["model_providers"]
            # missing_llm_provider = None
            # for item in model_providers:
            #     if f"{item.upper()}_API_KEY" not in os.environ:
            #         missing_llm_provider = item
            #         break
            # # update environment - if required
            # threading.Thread(target=get_all_keys, args=(missing_llm_provider)).start()
            return model_list
        return []  # return empty list by default
    except:
        print_verbose(
            f"[Non-Blocking Error] get_model_list error - {traceback.format_exc()}"
        )


####### EXCEPTION MAPPING ################
def exception_type(
    model,
    original_exception,
    custom_llm_provider,
    completion_kwargs={},
    extra_kwargs={},
):
    global user_logger_fn, liteDebuggerClient

    if any(
        isinstance(original_exception, exc_type)
        for exc_type in litellm.LITELLM_EXCEPTION_TYPES
    ):
        return original_exception
    exception_mapping_worked = False
    if litellm.suppress_debug_info is False:
        print()  # noqa
        print(  # noqa
            "\033[1;31mGive Feedback / Get Help: https://github.com/BerriAI/litellm/issues/new\033[0m"  # noqa
        )  # noqa
        print(  # noqa
            "LiteLLM.Info: If you need to debug this error, use `litellm.set_verbose=True'."  # noqa
        )  # noqa
        print()  # noqa
    try:
        if model:
            if hasattr(original_exception, "message"):
                error_str = str(original_exception.message)
            else:
                error_str = str(original_exception)
            if isinstance(original_exception, BaseException):
                exception_type = type(original_exception).__name__
            else:
                exception_type = ""

            ################################################################################
            # Common Extra information needed for all providers
            # We pass num retries, api_base, vertex_deployment etc to the exception here
            ################################################################################
            extra_information = ""
            try:
                _api_base = litellm.get_api_base(
                    model=model, optional_params=extra_kwargs
                )
                messages = litellm.get_first_chars_messages(kwargs=completion_kwargs)
                _vertex_project = extra_kwargs.get("vertex_project")
                _vertex_location = extra_kwargs.get("vertex_location")
                _metadata = extra_kwargs.get("metadata", {}) or {}
                _model_group = _metadata.get("model_group")
                _deployment = _metadata.get("deployment")
                extra_information = f"\nModel: {model}"

                exception_provider = "Unknown"
                if (
                    isinstance(custom_llm_provider, str)
                    and len(custom_llm_provider) > 0
                ):
                    exception_provider = (
                        custom_llm_provider[0].upper()
                        + custom_llm_provider[1:]
                        + "Exception"
                    )

                if _api_base:
                    extra_information += f"\nAPI Base: `{_api_base}`"
                if (
                    messages
                    and len(messages) > 0
                    and litellm.redact_messages_in_exceptions is False
                ):
                    extra_information += f"\nMessages: `{messages}`"

                if _model_group is not None:
                    extra_information += f"\nmodel_group: `{_model_group}`\n"
                if _deployment is not None:
                    extra_information += f"\ndeployment: `{_deployment}`\n"
                if _vertex_project is not None:
                    extra_information += f"\nvertex_project: `{_vertex_project}`\n"
                if _vertex_location is not None:
                    extra_information += f"\nvertex_location: `{_vertex_location}`\n"

                # on litellm proxy add key name + team to exceptions
                extra_information = _add_key_name_and_team_to_alert(
                    request_info=extra_information, metadata=_metadata
                )
            except Exception:
                # DO NOT LET this Block raising the original exception
                pass

            ################################################################################
            # End of Common Extra information Needed for all providers
            ################################################################################

            ################################################################################
            #################### Start of Provider Exception mapping ####################
            ################################################################################

            if "Request Timeout Error" in error_str or "Request timed out" in error_str:
                exception_mapping_worked = True
                raise Timeout(
                    message=f"APITimeoutError - Request timed out. \nerror_str: {error_str}",
                    model=model,
                    llm_provider=custom_llm_provider,
                    litellm_debug_info=extra_information,
                )

            if (
                custom_llm_provider == "openai"
                or custom_llm_provider == "text-completion-openai"
                or custom_llm_provider == "custom_openai"
                or custom_llm_provider in litellm.openai_compatible_providers
            ):
                # custom_llm_provider is openai, make it OpenAI
                message = get_error_message(error_obj=original_exception)
                if message is None:
                    if hasattr(original_exception, "message"):
                        message = original_exception.message
                    else:
                        message = str(original_exception)

                if message is not None and isinstance(message, str):
                    message = message.replace("OPENAI", custom_llm_provider.upper())
                    message = message.replace("openai", custom_llm_provider)
                    message = message.replace("OpenAI", custom_llm_provider)
                if custom_llm_provider == "openai":
                    exception_provider = "OpenAI" + "Exception"
                else:
                    exception_provider = (
                        custom_llm_provider[0].upper()
                        + custom_llm_provider[1:]
                        + "Exception"
                    )

                if (
                    "This model's maximum context length is" in error_str
                    or "string too long. Expected a string with maximum length"
                    in error_str
                ):
                    exception_mapping_worked = True
                    raise ContextWindowExceededError(
                        message=f"ContextWindowExceededError: {exception_provider} - {message}",
                        llm_provider=custom_llm_provider,
                        model=model,
                        response=original_exception.response,
                        litellm_debug_info=extra_information,
                    )
                elif (
                    "invalid_request_error" in error_str
                    and "model_not_found" in error_str
                ):
                    exception_mapping_worked = True
                    raise NotFoundError(
                        message=f"{exception_provider} - {message}",
                        llm_provider=custom_llm_provider,
                        model=model,
                        response=original_exception.response,
                        litellm_debug_info=extra_information,
                    )
                elif "A timeout occurred" in error_str:
                    exception_mapping_worked = True
                    raise Timeout(
                        message=f"{exception_provider} - {message}",
                        model=model,
                        llm_provider=custom_llm_provider,
                        litellm_debug_info=extra_information,
                    )
                elif (
                    "invalid_request_error" in error_str
                    and "content_policy_violation" in error_str
                ):
                    exception_mapping_worked = True
                    raise ContentPolicyViolationError(
                        message=f"ContentPolicyViolationError: {exception_provider} - {message}",
                        llm_provider=custom_llm_provider,
                        model=model,
                        response=original_exception.response,
                        litellm_debug_info=extra_information,
                    )
                elif (
                    "invalid_request_error" in error_str
                    and "Incorrect API key provided" not in error_str
                ):
                    exception_mapping_worked = True
                    raise BadRequestError(
                        message=f"{exception_provider} - {message}",
                        llm_provider=custom_llm_provider,
                        model=model,
                        response=original_exception.response,
                        litellm_debug_info=extra_information,
                    )
                elif "Web server is returning an unknown error" in error_str:
                    exception_mapping_worked = True
                    raise litellm.InternalServerError(
                        message=f"{exception_provider} - {message}",
                        model=model,
                        llm_provider=custom_llm_provider,
                    )
                elif "Request too large" in error_str:
                    exception_mapping_worked = True
                    raise RateLimitError(
                        message=f"RateLimitError: {exception_provider} - {message}",
                        model=model,
                        llm_provider=custom_llm_provider,
                        response=original_exception.response,
                        litellm_debug_info=extra_information,
                    )
                elif (
                    "The api_key client option must be set either by passing api_key to the client or by setting the OPENAI_API_KEY environment variable"
                    in error_str
                ):
                    exception_mapping_worked = True
                    raise AuthenticationError(
                        message=f"AuthenticationError: {exception_provider} - {message}",
                        llm_provider=custom_llm_provider,
                        model=model,
                        response=original_exception.response,
                        litellm_debug_info=extra_information,
                    )
                elif "Mistral API raised a streaming error" in error_str:
                    exception_mapping_worked = True
                    _request = httpx.Request(
                        method="POST", url="https://api.openai.com/v1"
                    )
                    raise APIError(
                        status_code=500,
                        message=f"{exception_provider} - {message}",
                        llm_provider=custom_llm_provider,
                        model=model,
                        request=_request,
                        litellm_debug_info=extra_information,
                    )
                elif hasattr(original_exception, "status_code"):
                    exception_mapping_worked = True
                    if original_exception.status_code == 400:
                        exception_mapping_worked = True
                        raise BadRequestError(
                            message=f"{exception_provider} - {message}",
                            llm_provider=custom_llm_provider,
                            model=model,
                            response=original_exception.response,
                            litellm_debug_info=extra_information,
                        )
                    elif original_exception.status_code == 401:
                        exception_mapping_worked = True
                        raise AuthenticationError(
                            message=f"AuthenticationError: {exception_provider} - {message}",
                            llm_provider=custom_llm_provider,
                            model=model,
                            response=original_exception.response,
                            litellm_debug_info=extra_information,
                        )
                    elif original_exception.status_code == 404:
                        exception_mapping_worked = True
                        raise NotFoundError(
                            message=f"NotFoundError: {exception_provider} - {message}",
                            model=model,
                            llm_provider=custom_llm_provider,
                            response=original_exception.response,
                            litellm_debug_info=extra_information,
                        )
                    elif original_exception.status_code == 408:
                        exception_mapping_worked = True
                        raise Timeout(
                            message=f"Timeout Error: {exception_provider} - {message}",
                            model=model,
                            llm_provider=custom_llm_provider,
                            litellm_debug_info=extra_information,
                        )
                    elif original_exception.status_code == 422:
                        exception_mapping_worked = True
                        raise BadRequestError(
                            message=f"{exception_provider} - {message}",
                            model=model,
                            llm_provider=custom_llm_provider,
                            response=original_exception.response,
                            litellm_debug_info=extra_information,
                        )
                    elif original_exception.status_code == 429:
                        exception_mapping_worked = True
                        raise RateLimitError(
                            message=f"RateLimitError: {exception_provider} - {message}",
                            model=model,
                            llm_provider=custom_llm_provider,
                            response=original_exception.response,
                            litellm_debug_info=extra_information,
                        )
                    elif original_exception.status_code == 503:
                        exception_mapping_worked = True
                        raise ServiceUnavailableError(
                            message=f"ServiceUnavailableError: {exception_provider} - {message}",
                            model=model,
                            llm_provider=custom_llm_provider,
                            response=original_exception.response,
                            litellm_debug_info=extra_information,
                        )
                    elif original_exception.status_code == 504:  # gateway timeout error
                        exception_mapping_worked = True
                        raise Timeout(
                            message=f"Timeout Error: {exception_provider} - {message}",
                            model=model,
                            llm_provider=custom_llm_provider,
                            litellm_debug_info=extra_information,
                        )
                    else:
                        exception_mapping_worked = True
                        raise APIError(
                            status_code=original_exception.status_code,
                            message=f"APIError: {exception_provider} - {message}",
                            llm_provider=custom_llm_provider,
                            model=model,
                            request=original_exception.request,
                            litellm_debug_info=extra_information,
                        )
                else:
                    # if no status code then it is an APIConnectionError: https://github.com/openai/openai-python#handling-errors
                    # exception_mapping_worked = True
                    raise APIConnectionError(
                        message=f"APIConnectionError: {exception_provider} - {message}",
                        llm_provider=custom_llm_provider,
                        model=model,
                        litellm_debug_info=extra_information,
                        request=httpx.Request(
                            method="POST", url="https://api.openai.com/v1/"
                        ),
                    )
            elif custom_llm_provider == "anthropic":  # one of the anthropics
                if "prompt is too long" in error_str or "prompt: length" in error_str:
                    exception_mapping_worked = True
                    raise ContextWindowExceededError(
                        message="AnthropicError - {}".format(error_str),
                        model=model,
                        llm_provider="anthropic",
                    )
                if "Invalid API Key" in error_str:
                    exception_mapping_worked = True
                    raise AuthenticationError(
                        message="AnthropicError - {}".format(error_str),
                        model=model,
                        llm_provider="anthropic",
                    )
                if "content filtering policy" in error_str:
                    exception_mapping_worked = True
                    raise ContentPolicyViolationError(
                        message="AnthropicError - {}".format(error_str),
                        model=model,
                        llm_provider="anthropic",
                    )
                if "Client error '400 Bad Request'" in error_str:
                    exception_mapping_worked = True
                    raise BadRequestError(
                        message="AnthropicError - {}".format(error_str),
                        model=model,
                        llm_provider="anthropic",
                    )
                if hasattr(original_exception, "status_code"):
                    print_verbose(f"status_code: {original_exception.status_code}")
                    if original_exception.status_code == 401:
                        exception_mapping_worked = True
                        raise AuthenticationError(
                            message=f"AnthropicException - {error_str}",
                            llm_provider="anthropic",
                            model=model,
                        )
                    elif (
                        original_exception.status_code == 400
                        or original_exception.status_code == 413
                    ):
                        exception_mapping_worked = True
                        raise BadRequestError(
                            message=f"AnthropicException - {error_str}",
                            model=model,
                            llm_provider="anthropic",
                        )
                    elif original_exception.status_code == 404:
                        exception_mapping_worked = True
                        raise NotFoundError(
                            message=f"AnthropicException - {error_str}",
                            model=model,
                            llm_provider="anthropic",
                        )
                    elif original_exception.status_code == 408:
                        exception_mapping_worked = True
                        raise Timeout(
                            message=f"AnthropicException - {error_str}",
                            model=model,
                            llm_provider="anthropic",
                        )
                    elif original_exception.status_code == 429:
                        exception_mapping_worked = True
                        raise RateLimitError(
                            message=f"AnthropicException - {error_str}",
                            llm_provider="anthropic",
                            model=model,
                        )
                    elif original_exception.status_code == 500:
                        exception_mapping_worked = True
                        raise litellm.InternalServerError(
                            message=f"AnthropicException - {error_str}. Handle with `litellm.InternalServerError`.",
                            llm_provider="anthropic",
                            model=model,
                        )
                    elif original_exception.status_code == 503:
                        exception_mapping_worked = True
                        raise litellm.ServiceUnavailableError(
                            message=f"AnthropicException - {error_str}. Handle with `litellm.ServiceUnavailableError`.",
                            llm_provider="anthropic",
                            model=model,
                        )
            elif custom_llm_provider == "replicate":
                if "Incorrect authentication token" in error_str:
                    exception_mapping_worked = True
                    raise AuthenticationError(
                        message=f"ReplicateException - {error_str}",
                        llm_provider="replicate",
                        model=model,
                        response=original_exception.response,
                    )
                elif "input is too long" in error_str:
                    exception_mapping_worked = True
                    raise ContextWindowExceededError(
                        message=f"ReplicateException - {error_str}",
                        model=model,
                        llm_provider="replicate",
                        response=original_exception.response,
                    )
                elif exception_type == "ModelError":
                    exception_mapping_worked = True
                    raise BadRequestError(
                        message=f"ReplicateException - {error_str}",
                        model=model,
                        llm_provider="replicate",
                        response=original_exception.response,
                    )
                elif "Request was throttled" in error_str:
                    exception_mapping_worked = True
                    raise RateLimitError(
                        message=f"ReplicateException - {error_str}",
                        llm_provider="replicate",
                        model=model,
                        response=original_exception.response,
                    )
                elif hasattr(original_exception, "status_code"):
                    if original_exception.status_code == 401:
                        exception_mapping_worked = True
                        raise AuthenticationError(
                            message=f"ReplicateException - {original_exception.message}",
                            llm_provider="replicate",
                            model=model,
                            response=original_exception.response,
                        )
                    elif (
                        original_exception.status_code == 400
                        or original_exception.status_code == 413
                    ):
                        exception_mapping_worked = True
                        raise BadRequestError(
                            message=f"ReplicateException - {original_exception.message}",
                            model=model,
                            llm_provider="replicate",
                            response=original_exception.response,
                        )
                    elif original_exception.status_code == 422:
                        exception_mapping_worked = True
                        raise UnprocessableEntityError(
                            message=f"ReplicateException - {original_exception.message}",
                            model=model,
                            llm_provider="replicate",
                            response=original_exception.response,
                        )
                    elif original_exception.status_code == 408:
                        exception_mapping_worked = True
                        raise Timeout(
                            message=f"ReplicateException - {original_exception.message}",
                            model=model,
                            llm_provider="replicate",
                        )
                    elif original_exception.status_code == 422:
                        exception_mapping_worked = True
                        raise UnprocessableEntityError(
                            message=f"ReplicateException - {original_exception.message}",
                            llm_provider="replicate",
                            model=model,
                            response=original_exception.response,
                        )
                    elif original_exception.status_code == 429:
                        exception_mapping_worked = True
                        raise RateLimitError(
                            message=f"ReplicateException - {original_exception.message}",
                            llm_provider="replicate",
                            model=model,
                            response=original_exception.response,
                        )
                    elif original_exception.status_code == 500:
                        exception_mapping_worked = True
                        raise ServiceUnavailableError(
                            message=f"ReplicateException - {original_exception.message}",
                            llm_provider="replicate",
                            model=model,
                            response=original_exception.response,
                        )
                exception_mapping_worked = True
                raise APIError(
                    status_code=500,
                    message=f"ReplicateException - {str(original_exception)}",
                    llm_provider="replicate",
                    model=model,
                    request=httpx.Request(
                        method="POST",
                        url="https://api.replicate.com/v1/deployments",
                    ),
                )
            elif custom_llm_provider == "watsonx":
                if "token_quota_reached" in error_str:
                    exception_mapping_worked = True
                    raise RateLimitError(
                        message=f"WatsonxException: Rate Limit Errror - {error_str}",
                        llm_provider="watsonx",
                        model=model,
                        response=original_exception.response,
                    )
            elif (
                custom_llm_provider == "predibase"
                or custom_llm_provider == "databricks"
            ):
                if "authorization denied for" in error_str:
                    exception_mapping_worked = True

                    # Predibase returns the raw API Key in the response - this block ensures it's not returned in the exception
                    if (
                        error_str is not None
                        and isinstance(error_str, str)
                        and "bearer" in error_str.lower()
                    ):
                        # only keep the first 10 chars after the occurnence of "bearer"
                        _bearer_token_start_index = error_str.lower().find("bearer")
                        error_str = error_str[: _bearer_token_start_index + 14]
                        error_str += "XXXXXXX" + '"'

                    raise AuthenticationError(
                        message=f"{custom_llm_provider}Exception: Authentication Error - {error_str}",
                        llm_provider=custom_llm_provider,
                        model=model,
                        response=original_exception.response,
                        litellm_debug_info=extra_information,
                    )
                elif hasattr(original_exception, "status_code"):
                    if original_exception.status_code == 500:
                        exception_mapping_worked = True
                        raise litellm.InternalServerError(
                            message=f"{custom_llm_provider}Exception - {original_exception.message}",
                            llm_provider=custom_llm_provider,
                            model=model,
                        )
                    elif original_exception.status_code == 401:
                        exception_mapping_worked = True
                        raise AuthenticationError(
                            message=f"{custom_llm_provider}Exception - {original_exception.message}",
                            llm_provider=custom_llm_provider,
                            model=model,
                        )
                    elif original_exception.status_code == 400:
                        exception_mapping_worked = True
                        raise BadRequestError(
                            message=f"{custom_llm_provider}Exception - {original_exception.message}",
                            llm_provider=custom_llm_provider,
                            model=model,
                        )
                    elif original_exception.status_code == 404:
                        exception_mapping_worked = True
                        raise NotFoundError(
                            message=f"{custom_llm_provider}Exception - {original_exception.message}",
                            llm_provider=custom_llm_provider,
                            model=model,
                        )
                    elif original_exception.status_code == 408:
                        exception_mapping_worked = True
                        raise Timeout(
                            message=f"{custom_llm_provider}Exception - {original_exception.message}",
                            model=model,
                            llm_provider=custom_llm_provider,
                            litellm_debug_info=extra_information,
                        )
                    elif (
                        original_exception.status_code == 422
                        or original_exception.status_code == 424
                    ):
                        exception_mapping_worked = True
                        raise BadRequestError(
                            message=f"{custom_llm_provider}Exception - {original_exception.message}",
                            model=model,
                            llm_provider=custom_llm_provider,
                            litellm_debug_info=extra_information,
                        )
                    elif original_exception.status_code == 429:
                        exception_mapping_worked = True
                        raise RateLimitError(
                            message=f"{custom_llm_provider}Exception - {original_exception.message}",
                            model=model,
                            llm_provider=custom_llm_provider,
                            litellm_debug_info=extra_information,
                        )
                    elif original_exception.status_code == 503:
                        exception_mapping_worked = True
                        raise ServiceUnavailableError(
                            message=f"{custom_llm_provider}Exception - {original_exception.message}",
                            model=model,
                            llm_provider=custom_llm_provider,
                            litellm_debug_info=extra_information,
                        )
                    elif original_exception.status_code == 504:  # gateway timeout error
                        exception_mapping_worked = True
                        raise Timeout(
                            message=f"{custom_llm_provider}Exception - {original_exception.message}",
                            model=model,
                            llm_provider=custom_llm_provider,
                            litellm_debug_info=extra_information,
                        )
            elif custom_llm_provider == "bedrock":
                if (
                    "too many tokens" in error_str
                    or "expected maxLength:" in error_str
                    or "Input is too long" in error_str
                    or "prompt: length: 1.." in error_str
                    or "Too many input tokens" in error_str
                ):
                    exception_mapping_worked = True
                    raise ContextWindowExceededError(
                        message=f"BedrockException: Context Window Error - {error_str}",
                        model=model,
                        llm_provider="bedrock",
                    )
                elif "Malformed input request" in error_str:
                    exception_mapping_worked = True
                    raise BadRequestError(
                        message=f"BedrockException - {error_str}",
                        model=model,
                        llm_provider="bedrock",
                        response=original_exception.response,
                    )
                elif (
                    "Unable to locate credentials" in error_str
                    or "The security token included in the request is invalid"
                    in error_str
                ):
                    exception_mapping_worked = True
                    raise AuthenticationError(
                        message=f"BedrockException Invalid Authentication - {error_str}",
                        model=model,
                        llm_provider="bedrock",
                        response=original_exception.response,
                    )
                elif "AccessDeniedException" in error_str:
                    exception_mapping_worked = True
                    raise PermissionDeniedError(
                        message=f"BedrockException PermissionDeniedError - {error_str}",
                        model=model,
                        llm_provider="bedrock",
                        response=original_exception.response,
                    )
                elif (
                    "throttlingException" in error_str
                    or "ThrottlingException" in error_str
                ):
                    exception_mapping_worked = True
                    raise RateLimitError(
                        message=f"BedrockException: Rate Limit Error - {error_str}",
                        model=model,
                        llm_provider="bedrock",
                        response=original_exception.response,
                    )
                elif (
                    "Connect timeout on endpoint URL" in error_str
                    or "timed out" in error_str
                ):
                    exception_mapping_worked = True
                    raise Timeout(
                        message=f"BedrockException: Timeout Error - {error_str}",
                        model=model,
                        llm_provider="bedrock",
                    )
                elif "Could not process image" in error_str:
                    exception_mapping_worked = True
                    raise litellm.InternalServerError(
                        message=f"BedrockException - {error_str}",
                        model=model,
                        llm_provider="bedrock",
                    )
                elif hasattr(original_exception, "status_code"):
                    if original_exception.status_code == 500:
                        exception_mapping_worked = True
                        raise ServiceUnavailableError(
                            message=f"BedrockException - {original_exception.message}",
                            llm_provider="bedrock",
                            model=model,
                            response=httpx.Response(
                                status_code=500,
                                request=httpx.Request(
                                    method="POST", url="https://api.openai.com/v1/"
                                ),
                            ),
                        )
                    elif original_exception.status_code == 401:
                        exception_mapping_worked = True
                        raise AuthenticationError(
                            message=f"BedrockException - {original_exception.message}",
                            llm_provider="bedrock",
                            model=model,
                            response=original_exception.response,
                        )
                    elif original_exception.status_code == 400:
                        exception_mapping_worked = True
                        raise BadRequestError(
                            message=f"BedrockException - {original_exception.message}",
                            llm_provider="bedrock",
                            model=model,
                            response=original_exception.response,
                        )
                    elif original_exception.status_code == 404:
                        exception_mapping_worked = True
                        raise NotFoundError(
                            message=f"BedrockException - {original_exception.message}",
                            llm_provider="bedrock",
                            model=model,
                            response=original_exception.response,
                        )
                    elif original_exception.status_code == 408:
                        exception_mapping_worked = True
                        raise Timeout(
                            message=f"BedrockException - {original_exception.message}",
                            model=model,
                            llm_provider=custom_llm_provider,
                            litellm_debug_info=extra_information,
                        )
                    elif original_exception.status_code == 422:
                        exception_mapping_worked = True
                        raise BadRequestError(
                            message=f"BedrockException - {original_exception.message}",
                            model=model,
                            llm_provider=custom_llm_provider,
                            response=original_exception.response,
                            litellm_debug_info=extra_information,
                        )
                    elif original_exception.status_code == 429:
                        exception_mapping_worked = True
                        raise RateLimitError(
                            message=f"BedrockException - {original_exception.message}",
                            model=model,
                            llm_provider=custom_llm_provider,
                            response=original_exception.response,
                            litellm_debug_info=extra_information,
                        )
                    elif original_exception.status_code == 503:
                        exception_mapping_worked = True
                        raise ServiceUnavailableError(
                            message=f"BedrockException - {original_exception.message}",
                            model=model,
                            llm_provider=custom_llm_provider,
                            response=original_exception.response,
                            litellm_debug_info=extra_information,
                        )
                    elif original_exception.status_code == 504:  # gateway timeout error
                        exception_mapping_worked = True
                        raise Timeout(
                            message=f"BedrockException - {original_exception.message}",
                            model=model,
                            llm_provider=custom_llm_provider,
                            litellm_debug_info=extra_information,
                        )
            elif custom_llm_provider == "sagemaker":
                if "Unable to locate credentials" in error_str:
                    exception_mapping_worked = True
                    raise BadRequestError(
                        message=f"litellm.BadRequestError: SagemakerException - {error_str}",
                        model=model,
                        llm_provider="sagemaker",
                        response=original_exception.response,
                    )
                elif (
                    "Input validation error: `best_of` must be > 0 and <= 2"
                    in error_str
                ):
                    exception_mapping_worked = True
                    raise BadRequestError(
                        message=f"SagemakerException - the value of 'n' must be > 0 and <= 2 for sagemaker endpoints",
                        model=model,
                        llm_provider="sagemaker",
                        response=original_exception.response,
                    )
                elif (
                    "`inputs` tokens + `max_new_tokens` must be <=" in error_str
                    or "instance type with more CPU capacity or memory" in error_str
                ):
                    exception_mapping_worked = True
                    raise ContextWindowExceededError(
                        message=f"SagemakerException - {error_str}",
                        model=model,
                        llm_provider="sagemaker",
                        response=original_exception.response,
                    )
            elif (
                custom_llm_provider == "vertex_ai"
                or custom_llm_provider == "vertex_ai_beta"
                or custom_llm_provider == "gemini"
            ):
                if (
                    "Vertex AI API has not been used in project" in error_str
                    or "Unable to find your project" in error_str
                ):
                    exception_mapping_worked = True
                    raise BadRequestError(
                        message=f"litellm.BadRequestError: VertexAIException - {error_str}",
                        model=model,
                        llm_provider="vertex_ai",
                        response=httpx.Response(
                            status_code=400,
                            request=httpx.Request(
                                method="POST",
                                url=" https://cloud.google.com/vertex-ai/",
                            ),
                        ),
                        litellm_debug_info=extra_information,
                    )
                if "400 Request payload size exceeds" in error_str:
                    exception_mapping_worked = True
                    raise ContextWindowExceededError(
                        message=f"VertexException - {error_str}",
                        model=model,
                        llm_provider=custom_llm_provider,
                    )
                elif (
                    "None Unknown Error." in error_str
                    or "Content has no parts." in error_str
                ):
                    exception_mapping_worked = True
                    raise litellm.InternalServerError(
                        message=f"litellm.InternalServerError: VertexAIException - {error_str}",
                        model=model,
                        llm_provider="vertex_ai",
                        response=httpx.Response(
                            status_code=500,
                            content=str(original_exception),
                            request=httpx.Request(method="completion", url="https://github.com/BerriAI/litellm"),  # type: ignore
                        ),
                        litellm_debug_info=extra_information,
                    )
                elif "403" in error_str:
                    exception_mapping_worked = True
                    raise BadRequestError(
                        message=f"VertexAIException BadRequestError - {error_str}",
                        model=model,
                        llm_provider="vertex_ai",
                        response=httpx.Response(
                            status_code=403,
                            request=httpx.Request(
                                method="POST",
                                url=" https://cloud.google.com/vertex-ai/",
                            ),
                        ),
                        litellm_debug_info=extra_information,
                    )
                elif (
                    "The response was blocked." in error_str
                    or "Output blocked by content filtering policy"
                    in error_str  # anthropic on vertex ai
                ):
                    exception_mapping_worked = True
                    raise ContentPolicyViolationError(
                        message=f"VertexAIException ContentPolicyViolationError - {error_str}",
                        model=model,
                        llm_provider="vertex_ai",
                        litellm_debug_info=extra_information,
                        response=httpx.Response(
                            status_code=400,
                            request=httpx.Request(
                                method="POST",
                                url=" https://cloud.google.com/vertex-ai/",
                            ),
                        ),
                    )
                elif (
                    "429 Quota exceeded" in error_str
                    or "Quota exceeded for" in error_str
                    or "IndexError: list index out of range" in error_str
                    or "429 Unable to submit request because the service is temporarily out of capacity."
                    in error_str
                ):
                    exception_mapping_worked = True
                    raise RateLimitError(
                        message=f"litellm.RateLimitError: VertexAIException - {error_str}",
                        model=model,
                        llm_provider="vertex_ai",
                        litellm_debug_info=extra_information,
                        response=httpx.Response(
                            status_code=429,
                            request=httpx.Request(
                                method="POST",
                                url=" https://cloud.google.com/vertex-ai/",
                            ),
                        ),
                    )
                elif "500 Internal Server Error" in error_str:
                    exception_mapping_worked = True
                    raise ServiceUnavailableError(
                        message=f"litellm.ServiceUnavailableError: VertexAIException - {error_str}",
                        model=model,
                        llm_provider="vertex_ai",
                        litellm_debug_info=extra_information,
                    )
                if hasattr(original_exception, "status_code"):
                    if original_exception.status_code == 400:
                        exception_mapping_worked = True
                        raise BadRequestError(
                            message=f"VertexAIException BadRequestError - {error_str}",
                            model=model,
                            llm_provider="vertex_ai",
                            litellm_debug_info=extra_information,
                            response=httpx.Response(
                                status_code=400,
                                request=httpx.Request(
                                    method="POST",
                                    url="https://cloud.google.com/vertex-ai/",
                                ),
                            ),
                        )
                    if original_exception.status_code == 401:
                        exception_mapping_worked = True
                        raise AuthenticationError(
                            message=f"VertexAIException - {original_exception.message}",
                            llm_provider=custom_llm_provider,
                            model=model,
                        )
                    if original_exception.status_code == 404:
                        exception_mapping_worked = True
                        raise NotFoundError(
                            message=f"VertexAIException - {original_exception.message}",
                            llm_provider=custom_llm_provider,
                            model=model,
                        )
                    if original_exception.status_code == 408:
                        exception_mapping_worked = True
                        raise Timeout(
                            message=f"VertexAIException - {original_exception.message}",
                            llm_provider=custom_llm_provider,
                            model=model,
                        )

                    if original_exception.status_code == 429:
                        exception_mapping_worked = True
                        raise RateLimitError(
                            message=f"litellm.RateLimitError: VertexAIException - {error_str}",
                            model=model,
                            llm_provider="vertex_ai",
                            litellm_debug_info=extra_information,
                            response=httpx.Response(
                                status_code=429,
                                request=httpx.Request(
                                    method="POST",
                                    url=" https://cloud.google.com/vertex-ai/",
                                ),
                            ),
                        )
                    if original_exception.status_code == 500:
                        exception_mapping_worked = True
                        raise litellm.InternalServerError(
                            message=f"VertexAIException InternalServerError - {error_str}",
                            model=model,
                            llm_provider="vertex_ai",
                            litellm_debug_info=extra_information,
                            response=httpx.Response(
                                status_code=500,
                                content=str(original_exception),
                                request=httpx.Request(method="completion", url="https://github.com/BerriAI/litellm"),  # type: ignore
                            ),
                        )
                    if original_exception.status_code == 503:
                        exception_mapping_worked = True
                        raise ServiceUnavailableError(
                            message=f"VertexAIException - {original_exception.message}",
                            llm_provider=custom_llm_provider,
                            model=model,
                        )
            elif custom_llm_provider == "palm" or custom_llm_provider == "gemini":
                if "503 Getting metadata" in error_str:
                    # auth errors look like this
                    # 503 Getting metadata from plugin failed with error: Reauthentication is needed. Please run `gcloud auth application-default login` to reauthenticate.
                    exception_mapping_worked = True
                    raise BadRequestError(
                        message=f"GeminiException - Invalid api key",
                        model=model,
                        llm_provider="palm",
                        response=original_exception.response,
                    )
                if (
                    "504 Deadline expired before operation could complete." in error_str
                    or "504 Deadline Exceeded" in error_str
                ):
                    exception_mapping_worked = True
                    raise Timeout(
                        message=f"GeminiException - {original_exception.message}",
                        model=model,
                        llm_provider="palm",
                    )
                if "400 Request payload size exceeds" in error_str:
                    exception_mapping_worked = True
                    raise ContextWindowExceededError(
                        message=f"GeminiException - {error_str}",
                        model=model,
                        llm_provider="palm",
                        response=original_exception.response,
                    )
                if (
                    "500 An internal error has occurred." in error_str
                    or "list index out of range" in error_str
                ):
                    exception_mapping_worked = True
                    raise APIError(
                        status_code=getattr(original_exception, "status_code", 500),
                        message=f"GeminiException - {original_exception.message}",
                        llm_provider="palm",
                        model=model,
                        request=httpx.Response(
                            status_code=429,
                            request=httpx.Request(
                                method="POST",
                                url=" https://cloud.google.com/vertex-ai/",
                            ),
                        ),
                    )
                if hasattr(original_exception, "status_code"):
                    if original_exception.status_code == 400:
                        exception_mapping_worked = True
                        raise BadRequestError(
                            message=f"GeminiException - {error_str}",
                            model=model,
                            llm_provider="palm",
                            response=original_exception.response,
                        )
                # Dailed: Error occurred: 400 Request payload size exceeds the limit: 20000 bytes
            elif custom_llm_provider == "cloudflare":
                if "Authentication error" in error_str:
                    exception_mapping_worked = True
                    raise AuthenticationError(
                        message=f"Cloudflare Exception - {original_exception.message}",
                        llm_provider="cloudflare",
                        model=model,
                        response=original_exception.response,
                    )
                if "must have required property" in error_str:
                    exception_mapping_worked = True
                    raise BadRequestError(
                        message=f"Cloudflare Exception - {original_exception.message}",
                        llm_provider="cloudflare",
                        model=model,
                        response=original_exception.response,
                    )
            elif (
                custom_llm_provider == "cohere" or custom_llm_provider == "cohere_chat"
            ):  # Cohere
                if (
                    "invalid api token" in error_str
                    or "No API key provided." in error_str
                ):
                    exception_mapping_worked = True
                    raise AuthenticationError(
                        message=f"CohereException - {original_exception.message}",
                        llm_provider="cohere",
                        model=model,
                        response=original_exception.response,
                    )
                elif "too many tokens" in error_str:
                    exception_mapping_worked = True
                    raise ContextWindowExceededError(
                        message=f"CohereException - {original_exception.message}",
                        model=model,
                        llm_provider="cohere",
                        response=original_exception.response,
                    )
                elif hasattr(original_exception, "status_code"):
                    if (
                        original_exception.status_code == 400
                        or original_exception.status_code == 498
                    ):
                        exception_mapping_worked = True
                        raise BadRequestError(
                            message=f"CohereException - {original_exception.message}",
                            llm_provider="cohere",
                            model=model,
                            response=original_exception.response,
                        )
                    elif original_exception.status_code == 500:
                        exception_mapping_worked = True
                        raise ServiceUnavailableError(
                            message=f"CohereException - {original_exception.message}",
                            llm_provider="cohere",
                            model=model,
                            response=original_exception.response,
                        )
                elif (
                    "CohereConnectionError" in exception_type
                ):  # cohere seems to fire these errors when we load test it (1k+ messages / min)
                    exception_mapping_worked = True
                    raise RateLimitError(
                        message=f"CohereException - {original_exception.message}",
                        llm_provider="cohere",
                        model=model,
                        response=original_exception.response,
                    )
                elif "invalid type:" in error_str:
                    exception_mapping_worked = True
                    raise BadRequestError(
                        message=f"CohereException - {original_exception.message}",
                        llm_provider="cohere",
                        model=model,
                        response=original_exception.response,
                    )
                elif "Unexpected server error" in error_str:
                    exception_mapping_worked = True
                    raise ServiceUnavailableError(
                        message=f"CohereException - {original_exception.message}",
                        llm_provider="cohere",
                        model=model,
                        response=original_exception.response,
                    )
                else:
                    if hasattr(original_exception, "status_code"):
                        exception_mapping_worked = True
                        raise APIError(
                            status_code=original_exception.status_code,
                            message=f"CohereException - {original_exception.message}",
                            llm_provider="cohere",
                            model=model,
                            request=original_exception.request,
                        )
                    raise original_exception
            elif custom_llm_provider == "huggingface":
                if "length limit exceeded" in error_str:
                    exception_mapping_worked = True
                    raise ContextWindowExceededError(
                        message=error_str,
                        model=model,
                        llm_provider="huggingface",
                        response=original_exception.response,
                    )
                elif "A valid user token is required" in error_str:
                    exception_mapping_worked = True
                    raise BadRequestError(
                        message=error_str,
                        llm_provider="huggingface",
                        model=model,
                        response=original_exception.response,
                    )
                if hasattr(original_exception, "status_code"):
                    if original_exception.status_code == 401:
                        exception_mapping_worked = True
                        raise AuthenticationError(
                            message=f"HuggingfaceException - {original_exception.message}",
                            llm_provider="huggingface",
                            model=model,
                            response=original_exception.response,
                        )
                    elif original_exception.status_code == 400:
                        exception_mapping_worked = True
                        raise BadRequestError(
                            message=f"HuggingfaceException - {original_exception.message}",
                            model=model,
                            llm_provider="huggingface",
                            response=original_exception.response,
                        )
                    elif original_exception.status_code == 408:
                        exception_mapping_worked = True
                        raise Timeout(
                            message=f"HuggingfaceException - {original_exception.message}",
                            model=model,
                            llm_provider="huggingface",
                        )
                    elif original_exception.status_code == 429:
                        exception_mapping_worked = True
                        raise RateLimitError(
                            message=f"HuggingfaceException - {original_exception.message}",
                            llm_provider="huggingface",
                            model=model,
                            response=original_exception.response,
                        )
                    elif original_exception.status_code == 503:
                        exception_mapping_worked = True
                        raise ServiceUnavailableError(
                            message=f"HuggingfaceException - {original_exception.message}",
                            llm_provider="huggingface",
                            model=model,
                            response=original_exception.response,
                        )
                    else:
                        exception_mapping_worked = True
                        raise APIError(
                            status_code=original_exception.status_code,
                            message=f"HuggingfaceException - {original_exception.message}",
                            llm_provider="huggingface",
                            model=model,
                            request=original_exception.request,
                        )
            elif custom_llm_provider == "ai21":
                if hasattr(original_exception, "message"):
                    if "Prompt has too many tokens" in original_exception.message:
                        exception_mapping_worked = True
                        raise ContextWindowExceededError(
                            message=f"AI21Exception - {original_exception.message}",
                            model=model,
                            llm_provider="ai21",
                            response=original_exception.response,
                        )
                    if "Bad or missing API token." in original_exception.message:
                        exception_mapping_worked = True
                        raise BadRequestError(
                            message=f"AI21Exception - {original_exception.message}",
                            model=model,
                            llm_provider="ai21",
                            response=original_exception.response,
                        )
                if hasattr(original_exception, "status_code"):
                    if original_exception.status_code == 401:
                        exception_mapping_worked = True
                        raise AuthenticationError(
                            message=f"AI21Exception - {original_exception.message}",
                            llm_provider="ai21",
                            model=model,
                            response=original_exception.response,
                        )
                    elif original_exception.status_code == 408:
                        exception_mapping_worked = True
                        raise Timeout(
                            message=f"AI21Exception - {original_exception.message}",
                            model=model,
                            llm_provider="ai21",
                        )
                    if original_exception.status_code == 422:
                        exception_mapping_worked = True
                        raise BadRequestError(
                            message=f"AI21Exception - {original_exception.message}",
                            model=model,
                            llm_provider="ai21",
                            response=original_exception.response,
                        )
                    elif original_exception.status_code == 429:
                        exception_mapping_worked = True
                        raise RateLimitError(
                            message=f"AI21Exception - {original_exception.message}",
                            llm_provider="ai21",
                            model=model,
                            response=original_exception.response,
                        )
                    else:
                        exception_mapping_worked = True
                        raise APIError(
                            status_code=original_exception.status_code,
                            message=f"AI21Exception - {original_exception.message}",
                            llm_provider="ai21",
                            model=model,
                            request=original_exception.request,
                        )
            elif custom_llm_provider == "nlp_cloud":
                if "detail" in error_str:
                    if "Input text length should not exceed" in error_str:
                        exception_mapping_worked = True
                        raise ContextWindowExceededError(
                            message=f"NLPCloudException - {error_str}",
                            model=model,
                            llm_provider="nlp_cloud",
                            response=original_exception.response,
                        )
                    elif "value is not a valid" in error_str:
                        exception_mapping_worked = True
                        raise BadRequestError(
                            message=f"NLPCloudException - {error_str}",
                            model=model,
                            llm_provider="nlp_cloud",
                            response=original_exception.response,
                        )
                    else:
                        exception_mapping_worked = True
                        raise APIError(
                            status_code=500,
                            message=f"NLPCloudException - {error_str}",
                            model=model,
                            llm_provider="nlp_cloud",
                            request=original_exception.request,
                        )
                if hasattr(
                    original_exception, "status_code"
                ):  # https://docs.nlpcloud.com/?shell#errors
                    if (
                        original_exception.status_code == 400
                        or original_exception.status_code == 406
                        or original_exception.status_code == 413
                        or original_exception.status_code == 422
                    ):
                        exception_mapping_worked = True
                        raise BadRequestError(
                            message=f"NLPCloudException - {original_exception.message}",
                            llm_provider="nlp_cloud",
                            model=model,
                            response=original_exception.response,
                        )
                    elif (
                        original_exception.status_code == 401
                        or original_exception.status_code == 403
                    ):
                        exception_mapping_worked = True
                        raise AuthenticationError(
                            message=f"NLPCloudException - {original_exception.message}",
                            llm_provider="nlp_cloud",
                            model=model,
                            response=original_exception.response,
                        )
                    elif (
                        original_exception.status_code == 522
                        or original_exception.status_code == 524
                    ):
                        exception_mapping_worked = True
                        raise Timeout(
                            message=f"NLPCloudException - {original_exception.message}",
                            model=model,
                            llm_provider="nlp_cloud",
                        )
                    elif (
                        original_exception.status_code == 429
                        or original_exception.status_code == 402
                    ):
                        exception_mapping_worked = True
                        raise RateLimitError(
                            message=f"NLPCloudException - {original_exception.message}",
                            llm_provider="nlp_cloud",
                            model=model,
                            response=original_exception.response,
                        )
                    elif (
                        original_exception.status_code == 500
                        or original_exception.status_code == 503
                    ):
                        exception_mapping_worked = True
                        raise APIError(
                            status_code=original_exception.status_code,
                            message=f"NLPCloudException - {original_exception.message}",
                            llm_provider="nlp_cloud",
                            model=model,
                            request=original_exception.request,
                        )
                    elif (
                        original_exception.status_code == 504
                        or original_exception.status_code == 520
                    ):
                        exception_mapping_worked = True
                        raise ServiceUnavailableError(
                            message=f"NLPCloudException - {original_exception.message}",
                            model=model,
                            llm_provider="nlp_cloud",
                            response=original_exception.response,
                        )
                    else:
                        exception_mapping_worked = True
                        raise APIError(
                            status_code=original_exception.status_code,
                            message=f"NLPCloudException - {original_exception.message}",
                            llm_provider="nlp_cloud",
                            model=model,
                            request=original_exception.request,
                        )
            elif custom_llm_provider == "together_ai":
                import json

                try:
                    error_response = json.loads(error_str)
                except:
                    error_response = {"error": error_str}
                if (
                    "error" in error_response
                    and "`inputs` tokens + `max_new_tokens` must be <="
                    in error_response["error"]
                ):
                    exception_mapping_worked = True
                    raise ContextWindowExceededError(
                        message=f"TogetherAIException - {error_response['error']}",
                        model=model,
                        llm_provider="together_ai",
                        response=original_exception.response,
                    )
                elif (
                    "error" in error_response
                    and "invalid private key" in error_response["error"]
                ):
                    exception_mapping_worked = True
                    raise AuthenticationError(
                        message=f"TogetherAIException - {error_response['error']}",
                        llm_provider="together_ai",
                        model=model,
                        response=original_exception.response,
                    )
                elif (
                    "error" in error_response
                    and "INVALID_ARGUMENT" in error_response["error"]
                ):
                    exception_mapping_worked = True
                    raise BadRequestError(
                        message=f"TogetherAIException - {error_response['error']}",
                        model=model,
                        llm_provider="together_ai",
                        response=original_exception.response,
                    )
                elif "A timeout occurred" in error_str:
                    exception_mapping_worked = True
                    raise Timeout(
                        message=f"TogetherAIException - {error_str}",
                        model=model,
                        llm_provider="together_ai",
                    )
                elif (
                    "error" in error_response
                    and "API key doesn't match expected format."
                    in error_response["error"]
                ):
                    exception_mapping_worked = True
                    raise BadRequestError(
                        message=f"TogetherAIException - {error_response['error']}",
                        model=model,
                        llm_provider="together_ai",
                        response=original_exception.response,
                    )
                elif (
                    "error_type" in error_response
                    and error_response["error_type"] == "validation"
                ):
                    exception_mapping_worked = True
                    raise BadRequestError(
                        message=f"TogetherAIException - {error_response['error']}",
                        model=model,
                        llm_provider="together_ai",
                        response=original_exception.response,
                    )
                if hasattr(original_exception, "status_code"):
                    if original_exception.status_code == 408:
                        exception_mapping_worked = True
                        raise Timeout(
                            message=f"TogetherAIException - {original_exception.message}",
                            model=model,
                            llm_provider="together_ai",
                        )
                    elif original_exception.status_code == 422:
                        exception_mapping_worked = True
                        raise BadRequestError(
                            message=f"TogetherAIException - {error_response['error']}",
                            model=model,
                            llm_provider="together_ai",
                            response=original_exception.response,
                        )
                    elif original_exception.status_code == 429:
                        exception_mapping_worked = True
                        raise RateLimitError(
                            message=f"TogetherAIException - {original_exception.message}",
                            llm_provider="together_ai",
                            model=model,
                            response=original_exception.response,
                        )
                    elif original_exception.status_code == 524:
                        exception_mapping_worked = True
                        raise Timeout(
                            message=f"TogetherAIException - {original_exception.message}",
                            llm_provider="together_ai",
                            model=model,
                        )
                else:
                    exception_mapping_worked = True
                    raise APIError(
                        status_code=original_exception.status_code,
                        message=f"TogetherAIException - {original_exception.message}",
                        llm_provider="together_ai",
                        model=model,
                        request=original_exception.request,
                    )
            elif custom_llm_provider == "aleph_alpha":
                if (
                    "This is longer than the model's maximum context length"
                    in error_str
                ):
                    exception_mapping_worked = True
                    raise ContextWindowExceededError(
                        message=f"AlephAlphaException - {original_exception.message}",
                        llm_provider="aleph_alpha",
                        model=model,
                        response=original_exception.response,
                    )
                elif "InvalidToken" in error_str or "No token provided" in error_str:
                    exception_mapping_worked = True
                    raise BadRequestError(
                        message=f"AlephAlphaException - {original_exception.message}",
                        llm_provider="aleph_alpha",
                        model=model,
                        response=original_exception.response,
                    )
                elif hasattr(original_exception, "status_code"):
                    print_verbose(f"status code: {original_exception.status_code}")
                    if original_exception.status_code == 401:
                        exception_mapping_worked = True
                        raise AuthenticationError(
                            message=f"AlephAlphaException - {original_exception.message}",
                            llm_provider="aleph_alpha",
                            model=model,
                        )
                    elif original_exception.status_code == 400:
                        exception_mapping_worked = True
                        raise BadRequestError(
                            message=f"AlephAlphaException - {original_exception.message}",
                            llm_provider="aleph_alpha",
                            model=model,
                            response=original_exception.response,
                        )
                    elif original_exception.status_code == 429:
                        exception_mapping_worked = True
                        raise RateLimitError(
                            message=f"AlephAlphaException - {original_exception.message}",
                            llm_provider="aleph_alpha",
                            model=model,
                            response=original_exception.response,
                        )
                    elif original_exception.status_code == 500:
                        exception_mapping_worked = True
                        raise ServiceUnavailableError(
                            message=f"AlephAlphaException - {original_exception.message}",
                            llm_provider="aleph_alpha",
                            model=model,
                            response=original_exception.response,
                        )
                    raise original_exception
                raise original_exception
            elif (
                custom_llm_provider == "ollama" or custom_llm_provider == "ollama_chat"
            ):
                if isinstance(original_exception, dict):
                    error_str = original_exception.get("error", "")
                else:
                    error_str = str(original_exception)
                if "no such file or directory" in error_str:
                    exception_mapping_worked = True
                    raise BadRequestError(
                        message=f"OllamaException: Invalid Model/Model not loaded - {original_exception}",
                        model=model,
                        llm_provider="ollama",
                        response=original_exception.response,
                    )
                elif "Failed to establish a new connection" in error_str:
                    exception_mapping_worked = True
                    raise ServiceUnavailableError(
                        message=f"OllamaException: {original_exception}",
                        llm_provider="ollama",
                        model=model,
                        response=original_exception.response,
                    )
                elif "Invalid response object from API" in error_str:
                    exception_mapping_worked = True
                    raise BadRequestError(
                        message=f"OllamaException: {original_exception}",
                        llm_provider="ollama",
                        model=model,
                        response=original_exception.response,
                    )
                elif "Read timed out" in error_str:
                    exception_mapping_worked = True
                    raise Timeout(
                        message=f"OllamaException: {original_exception}",
                        llm_provider="ollama",
                        model=model,
                    )
            elif custom_llm_provider == "vllm":
                if hasattr(original_exception, "status_code"):
                    if original_exception.status_code == 0:
                        exception_mapping_worked = True
                        raise APIConnectionError(
                            message=f"VLLMException - {original_exception.message}",
                            llm_provider="vllm",
                            model=model,
                            request=original_exception.request,
                        )
            elif custom_llm_provider == "azure":
                message = get_error_message(error_obj=original_exception)
                if message is None:
                    if hasattr(original_exception, "message"):
                        message = original_exception.message
                    else:
                        message = str(original_exception)

                if "Internal server error" in error_str:
                    exception_mapping_worked = True
                    raise litellm.InternalServerError(
                        message=f"AzureException Internal server error - {message}",
                        llm_provider="azure",
                        model=model,
                        litellm_debug_info=extra_information,
                    )
                elif "This model's maximum context length is" in error_str:
                    exception_mapping_worked = True
                    raise ContextWindowExceededError(
                        message=f"AzureException ContextWindowExceededError - {message}",
                        llm_provider="azure",
                        model=model,
                        litellm_debug_info=extra_information,
                    )
                elif "DeploymentNotFound" in error_str:
                    exception_mapping_worked = True
                    raise NotFoundError(
                        message=f"AzureException NotFoundError - {message}",
                        llm_provider="azure",
                        model=model,
                        litellm_debug_info=extra_information,
                    )
                elif (
                    (
                        "invalid_request_error" in error_str
                        and "content_policy_violation" in error_str
                    )
                    or (
                        "The response was filtered due to the prompt triggering Azure OpenAI's content management"
                        in error_str
                    )
                    or "Your task failed as a result of our safety system" in error_str
                    or "The model produced invalid content" in error_str
                ):
                    exception_mapping_worked = True
                    raise ContentPolicyViolationError(
                        message=f"litellm.ContentPolicyViolationError: AzureException - {message}",
                        llm_provider="azure",
                        model=model,
                        litellm_debug_info=extra_information,
                    )
                elif "invalid_request_error" in error_str:
                    exception_mapping_worked = True
                    raise BadRequestError(
                        message=f"AzureException BadRequestError - {message}",
                        llm_provider="azure",
                        model=model,
                        litellm_debug_info=extra_information,
                    )
                elif (
                    "The api_key client option must be set either by passing api_key to the client or by setting"
                    in error_str
                ):
                    exception_mapping_worked = True
                    raise AuthenticationError(
                        message=f"{exception_provider} AuthenticationError - {message}",
                        llm_provider=custom_llm_provider,
                        model=model,
                        litellm_debug_info=extra_information,
                    )
                elif "Connection error" in error_str:
                    exception_mapping_worked = True
                    raise APIConnectionError(
                        message=f"{exception_provider} APIConnectionError - {message}",
                        llm_provider=custom_llm_provider,
                        model=model,
                        litellm_debug_info=extra_information,
                    )
                elif hasattr(original_exception, "status_code"):
                    exception_mapping_worked = True
                    if original_exception.status_code == 400:
                        exception_mapping_worked = True
                        raise BadRequestError(
                            message=f"AzureException - {message}",
                            llm_provider="azure",
                            model=model,
                            litellm_debug_info=extra_information,
                        )
                    elif original_exception.status_code == 401:
                        exception_mapping_worked = True
                        raise AuthenticationError(
                            message=f"AzureException AuthenticationError - {message}",
                            llm_provider="azure",
                            model=model,
                            litellm_debug_info=extra_information,
                        )
                    elif original_exception.status_code == 408:
                        exception_mapping_worked = True
                        raise Timeout(
                            message=f"AzureException Timeout - {message}",
                            model=model,
                            litellm_debug_info=extra_information,
                            llm_provider="azure",
                        )
                    elif original_exception.status_code == 422:
                        exception_mapping_worked = True
                        raise BadRequestError(
                            message=f"AzureException BadRequestError - {message}",
                            model=model,
                            llm_provider="azure",
                            litellm_debug_info=extra_information,
                        )
                    elif original_exception.status_code == 429:
                        exception_mapping_worked = True
                        raise RateLimitError(
                            message=f"AzureException RateLimitError - {message}",
                            model=model,
                            llm_provider="azure",
                            litellm_debug_info=extra_information,
                        )
                    elif original_exception.status_code == 503:
                        exception_mapping_worked = True
                        raise ServiceUnavailableError(
                            message=f"AzureException ServiceUnavailableError - {message}",
                            model=model,
                            llm_provider="azure",
                            litellm_debug_info=extra_information,
                        )
                    elif original_exception.status_code == 504:  # gateway timeout error
                        exception_mapping_worked = True
                        raise Timeout(
                            message=f"AzureException Timeout - {message}",
                            model=model,
                            litellm_debug_info=extra_information,
                            llm_provider="azure",
                        )
                    else:
                        exception_mapping_worked = True
                        raise APIError(
                            status_code=original_exception.status_code,
                            message=f"AzureException APIError - {message}",
                            llm_provider="azure",
                            litellm_debug_info=extra_information,
                            model=model,
                            request=httpx.Request(
                                method="POST", url="https://openai.com/"
                            ),
                        )
                else:
                    # if no status code then it is an APIConnectionError: https://github.com/openai/openai-python#handling-errors
                    raise APIConnectionError(
                        message=f"{exception_provider} APIConnectionError - {message}\n{traceback.format_exc()}",
                        llm_provider="azure",
                        model=model,
                        litellm_debug_info=extra_information,
                        request=httpx.Request(method="POST", url="https://openai.com/"),
                    )
            if custom_llm_provider == "openrouter":
                if hasattr(original_exception, "status_code"):
                    exception_mapping_worked = True
                    if original_exception.status_code == 400:
                        exception_mapping_worked = True
                        raise BadRequestError(
                            message=f"{exception_provider} - {error_str}",
                            llm_provider=custom_llm_provider,
                            model=model,
                            response=original_exception.response,
                            litellm_debug_info=extra_information,
                        )
                    elif original_exception.status_code == 401:
                        exception_mapping_worked = True
                        raise AuthenticationError(
                            message=f"AuthenticationError: {exception_provider} - {error_str}",
                            llm_provider=custom_llm_provider,
                            model=model,
                            response=original_exception.response,
                            litellm_debug_info=extra_information,
                        )
                    elif original_exception.status_code == 404:
                        exception_mapping_worked = True
                        raise NotFoundError(
                            message=f"NotFoundError: {exception_provider} - {error_str}",
                            model=model,
                            llm_provider=custom_llm_provider,
                            response=original_exception.response,
                            litellm_debug_info=extra_information,
                        )
                    elif original_exception.status_code == 408:
                        exception_mapping_worked = True
                        raise Timeout(
                            message=f"Timeout Error: {exception_provider} - {error_str}",
                            model=model,
                            llm_provider=custom_llm_provider,
                            litellm_debug_info=extra_information,
                        )
                    elif original_exception.status_code == 422:
                        exception_mapping_worked = True
                        raise BadRequestError(
                            message=f"BadRequestError: {exception_provider} - {error_str}",
                            model=model,
                            llm_provider=custom_llm_provider,
                            response=original_exception.response,
                            litellm_debug_info=extra_information,
                        )
                    elif original_exception.status_code == 429:
                        exception_mapping_worked = True
                        raise RateLimitError(
                            message=f"RateLimitError: {exception_provider} - {error_str}",
                            model=model,
                            llm_provider=custom_llm_provider,
                            response=original_exception.response,
                            litellm_debug_info=extra_information,
                        )
                    elif original_exception.status_code == 503:
                        exception_mapping_worked = True
                        raise ServiceUnavailableError(
                            message=f"ServiceUnavailableError: {exception_provider} - {error_str}",
                            model=model,
                            llm_provider=custom_llm_provider,
                            response=original_exception.response,
                            litellm_debug_info=extra_information,
                        )
                    elif original_exception.status_code == 504:  # gateway timeout error
                        exception_mapping_worked = True
                        raise Timeout(
                            message=f"Timeout Error: {exception_provider} - {error_str}",
                            model=model,
                            llm_provider=custom_llm_provider,
                            litellm_debug_info=extra_information,
                        )
                    else:
                        exception_mapping_worked = True
                        raise APIError(
                            status_code=original_exception.status_code,
                            message=f"APIError: {exception_provider} - {error_str}",
                            llm_provider=custom_llm_provider,
                            model=model,
                            request=original_exception.request,
                            litellm_debug_info=extra_information,
                        )
                else:
                    # if no status code then it is an APIConnectionError: https://github.com/openai/openai-python#handling-errors
                    raise APIConnectionError(
                        message=f"APIConnectionError: {exception_provider} - {error_str}",
                        llm_provider=custom_llm_provider,
                        model=model,
                        litellm_debug_info=extra_information,
                        request=httpx.Request(
                            method="POST", url="https://api.openai.com/v1/"
                        ),
                    )
        if (
            "BadRequestError.__init__() missing 1 required positional argument: 'param'"
            in str(original_exception)
        ):  # deal with edge-case invalid request error bug in openai-python sdk
            exception_mapping_worked = True
            raise BadRequestError(
                message=f"{exception_provider} BadRequestError : This can happen due to missing AZURE_API_VERSION: {str(original_exception)}",
                model=model,
                llm_provider=custom_llm_provider,
                response=getattr(original_exception, "response", None),
            )
        else:  # ensure generic errors always return APIConnectionError=
            """
            For unmapped exceptions - raise the exception with traceback - https://github.com/BerriAI/litellm/issues/4201
            """
            exception_mapping_worked = True
            if hasattr(original_exception, "request"):
                raise APIConnectionError(
                    message="{}\n{}".format(
                        str(original_exception), traceback.format_exc()
                    ),
                    llm_provider=custom_llm_provider,
                    model=model,
                    request=original_exception.request,
                )
            else:
                raise APIConnectionError(
                    message="{}\n{}".format(
                        str(original_exception), traceback.format_exc()
                    ),
                    llm_provider=custom_llm_provider,
                    model=model,
                    request=httpx.Request(
                        method="POST", url="https://api.openai.com/v1/"
                    ),  # stub the request
                )
    except Exception as e:
        # LOGGING
        exception_logging(
            logger_fn=user_logger_fn,
            additional_args={
                "exception_mapping_worked": exception_mapping_worked,
                "original_exception": original_exception,
            },
            exception=e,
        )
        ## AUTH ERROR
        if isinstance(e, AuthenticationError) and (
            litellm.email or "LITELLM_EMAIL" in os.environ
        ):
            threading.Thread(target=get_all_keys, args=(e.llm_provider,)).start()
        # don't let an error with mapping interrupt the user from receiving an error from the llm api calls
        if exception_mapping_worked:
            raise e
        else:
            for error_type in litellm.LITELLM_EXCEPTION_TYPES:
                if isinstance(e, error_type):
                    raise e  # it's already mapped
            raise APIConnectionError(
                message="{}\n{}".format(original_exception, traceback.format_exc()),
                llm_provider="",
                model="",
                request=httpx.Request(
                    method="POST",
                    url="https://www.litellm.ai/",
                ),
            )


######### Secret Manager ############################
# checks if user has passed in a secret manager client
# if passed in then checks the secret there
def _is_base64(s):
    try:
        return base64.b64encode(base64.b64decode(s)).decode() == s
    except binascii.Error:
        return False


def get_secret(
    secret_name: str,
    default_value: Optional[Union[str, bool]] = None,
):
    key_management_system = litellm._key_management_system
    key_management_settings = litellm._key_management_settings

    if secret_name.startswith("os.environ/"):
        secret_name = secret_name.replace("os.environ/", "")

    # Example: oidc/google/https://bedrock-runtime.us-east-1.amazonaws.com/model/stability.stable-diffusion-xl-v1/invoke
    if secret_name.startswith("oidc/"):
        secret_name_split = secret_name.replace("oidc/", "")
        oidc_provider, oidc_aud = secret_name_split.split("/", 1)
        # TODO: Add caching for HTTP requests
        if oidc_provider == "google":
            oidc_token = oidc_cache.get_cache(key=secret_name)
            if oidc_token is not None:
                return oidc_token

            oidc_client = HTTPHandler(timeout=httpx.Timeout(timeout=600.0, connect=5.0))
            # https://cloud.google.com/compute/docs/instances/verifying-instance-identity#request_signature
            response = oidc_client.get(
                "http://metadata.google.internal/computeMetadata/v1/instance/service-accounts/default/identity",
                params={"audience": oidc_aud},
                headers={"Metadata-Flavor": "Google"},
            )
            if response.status_code == 200:
                oidc_token = response.text
                oidc_cache.set_cache(key=secret_name, value=oidc_token, ttl=3600 - 60)
                return oidc_token
            else:
                raise ValueError("Google OIDC provider failed")
        elif oidc_provider == "circleci":
            # https://circleci.com/docs/openid-connect-tokens/
            env_secret = os.getenv("CIRCLE_OIDC_TOKEN")
            if env_secret is None:
                raise ValueError("CIRCLE_OIDC_TOKEN not found in environment")
            return env_secret
        elif oidc_provider == "circleci_v2":
            # https://circleci.com/docs/openid-connect-tokens/
            env_secret = os.getenv("CIRCLE_OIDC_TOKEN_V2")
            if env_secret is None:
                raise ValueError("CIRCLE_OIDC_TOKEN_V2 not found in environment")
            return env_secret
        elif oidc_provider == "github":
            # https://docs.github.com/en/actions/deployment/security-hardening-your-deployments/configuring-openid-connect-in-cloud-providers#using-custom-actions
            actions_id_token_request_url = os.getenv("ACTIONS_ID_TOKEN_REQUEST_URL")
            actions_id_token_request_token = os.getenv("ACTIONS_ID_TOKEN_REQUEST_TOKEN")
            if (
                actions_id_token_request_url is None
                or actions_id_token_request_token is None
            ):
                raise ValueError(
                    "ACTIONS_ID_TOKEN_REQUEST_URL or ACTIONS_ID_TOKEN_REQUEST_TOKEN not found in environment"
                )

            oidc_token = oidc_cache.get_cache(key=secret_name)
            if oidc_token is not None:
                return oidc_token

            oidc_client = HTTPHandler(timeout=httpx.Timeout(timeout=600.0, connect=5.0))
            response = oidc_client.get(
                actions_id_token_request_url,
                params={"audience": oidc_aud},
                headers={
                    "Authorization": f"Bearer {actions_id_token_request_token}",
                    "Accept": "application/json; api-version=2.0",
                },
            )
            if response.status_code == 200:
                oidc_token = response.text["value"]
                oidc_cache.set_cache(key=secret_name, value=oidc_token, ttl=300 - 5)
                return oidc_token
            else:
                raise ValueError("Github OIDC provider failed")
        elif oidc_provider == "azure":
            # https://azure.github.io/azure-workload-identity/docs/quick-start.html
            azure_federated_token_file = os.getenv("AZURE_FEDERATED_TOKEN_FILE")
            if azure_federated_token_file is None:
                raise ValueError("AZURE_FEDERATED_TOKEN_FILE not found in environment")
            with open(azure_federated_token_file, "r") as f:
                oidc_token = f.read()
                return oidc_token
        else:
            raise ValueError("Unsupported OIDC provider")

    try:
        if litellm.secret_manager_client is not None:
            try:
                client = litellm.secret_manager_client
                key_manager = "local"
                if key_management_system is not None:
                    key_manager = key_management_system.value

                if key_management_settings is not None:
                    if (
                        secret_name not in key_management_settings.hosted_keys
                    ):  # allow user to specify which keys to check in hosted key manager
                        key_manager = "local"

                if (
                    key_manager == KeyManagementSystem.AZURE_KEY_VAULT.value
                    or type(client).__module__ + "." + type(client).__name__
                    == "azure.keyvault.secrets._client.SecretClient"
                ):  # support Azure Secret Client - from azure.keyvault.secrets import SecretClient
                    secret = client.get_secret(secret_name).value
                elif (
                    key_manager == KeyManagementSystem.GOOGLE_KMS.value
                    or client.__class__.__name__ == "KeyManagementServiceClient"
                ):
                    encrypted_secret: Any = os.getenv(secret_name)
                    if encrypted_secret is None:
                        raise ValueError(
                            f"Google KMS requires the encrypted secret to be in the environment!"
                        )
                    b64_flag = _is_base64(encrypted_secret)
                    if b64_flag == True:  # if passed in as encoded b64 string
                        encrypted_secret = base64.b64decode(encrypted_secret)
                        ciphertext = encrypted_secret
                    else:
                        raise ValueError(
                            f"Google KMS requires the encrypted secret to be encoded in base64"
                        )  # fix for this vulnerability https://huntr.com/bounties/ae623c2f-b64b-4245-9ed4-f13a0a5824ce
                    response = client.decrypt(
                        request={
                            "name": litellm._google_kms_resource_name,
                            "ciphertext": ciphertext,
                        }
                    )
                    secret = response.plaintext.decode(
                        "utf-8"
                    )  # assumes the original value was encoded with utf-8
                elif key_manager == KeyManagementSystem.AWS_KMS.value:
                    """
                    Only check the tokens which start with 'aws_kms/'. This prevents latency impact caused by checking all keys.
                    """
                    encrypted_value = os.getenv(secret_name, None)
                    if encrypted_value is None:
                        raise Exception(
                            "AWS KMS - Encrypted Value of Key={} is None".format(
                                secret_name
                            )
                        )
                    # Decode the base64 encoded ciphertext
                    ciphertext_blob = base64.b64decode(encrypted_value)

                    # Set up the parameters for the decrypt call
                    params = {"CiphertextBlob": ciphertext_blob}
                    # Perform the decryption
                    response = client.decrypt(**params)

                    # Extract and decode the plaintext
                    plaintext = response["Plaintext"]
                    secret = plaintext.decode("utf-8")
                    if isinstance(secret, str):
                        secret = secret.strip()
                elif key_manager == KeyManagementSystem.AWS_SECRET_MANAGER.value:
                    try:
                        get_secret_value_response = client.get_secret_value(
                            SecretId=secret_name
                        )
                        print_verbose(
                            f"get_secret_value_response: {get_secret_value_response}"
                        )
                    except Exception as e:
                        print_verbose(f"An error occurred - {str(e)}")
                        # For a list of exceptions thrown, see
                        # https://docs.aws.amazon.com/secretsmanager/latest/apireference/API_GetSecretValue.html
                        raise e

                    # assume there is 1 secret per secret_name
                    secret_dict = json.loads(get_secret_value_response["SecretString"])
                    print_verbose(f"secret_dict: {secret_dict}")
                    for k, v in secret_dict.items():
                        secret = v
                    print_verbose(f"secret: {secret}")
                elif key_manager == "local":
                    secret = os.getenv(secret_name)
                else:  # assume the default is infisicial client
                    secret = client.get_secret(secret_name).secret_value
            except Exception as e:  # check if it's in os.environ
                verbose_logger.error(
                    f"Defaulting to os.environ value for key={secret_name}. An exception occurred - {str(e)}.\n\n{traceback.format_exc()}"
                )
                secret = os.getenv(secret_name)
            try:
                secret_value_as_bool = ast.literal_eval(secret)
                if isinstance(secret_value_as_bool, bool):
                    return secret_value_as_bool
                else:
                    return secret
            except:
                return secret
        else:
            secret = os.environ.get(secret_name)
            try:
                secret_value_as_bool = (
                    ast.literal_eval(secret) if secret is not None else None
                )
                if isinstance(secret_value_as_bool, bool):
                    return secret_value_as_bool
                else:
                    return secret
            except:
                return secret
    except Exception as e:
        if default_value is not None:
            return default_value
        else:
            raise e


######## Streaming Class ############################
# wraps the completion stream to return the correct format for the model
# replicate/anthropic/cohere
class CustomStreamWrapper:
    def __init__(
        self,
        completion_stream,
        model,
        custom_llm_provider=None,
        logging_obj=None,
        stream_options=None,
        make_call: Optional[Callable] = None,
        _response_headers: Optional[dict] = None,
    ):
        self.model = model
        self.make_call = make_call
        self.custom_llm_provider = custom_llm_provider
        self.logging_obj = logging_obj
        self.completion_stream = completion_stream
        self.sent_first_chunk = False
        self.sent_last_chunk = False
        self.system_fingerprint: Optional[str] = None
        self.received_finish_reason: Optional[str] = None
        self.special_tokens = [
            "<|assistant|>",
            "<|system|>",
            "<|user|>",
            "<s>",
            "</s>",
            "<|im_end|>",
            "<|im_start|>",
        ]
        self.holding_chunk = ""
        self.complete_response = ""
        self.response_uptil_now = ""
        _model_info = (
            self.logging_obj.model_call_details.get("litellm_params", {}).get(
                "model_info", {}
            )
            or {}
        )
        self._hidden_params = {
            "model_id": (_model_info.get("id", None)),
        }  # returned as x-litellm-model-id response header in proxy
        if _response_headers is not None:
            self._hidden_params["additional_headers"] = {
                "{}-{}".format("llm_provider", k): v
                for k, v in _response_headers.items()
            }
        self._response_headers = _response_headers
        self.response_id = None
        self.logging_loop = None
        self.rules = Rules()
        self.stream_options = stream_options or getattr(
            logging_obj, "stream_options", None
        )
        self.messages = getattr(logging_obj, "messages", None)
        self.sent_stream_usage = False
        self.tool_call = False
        self.chunks: List = (
            []
        )  # keep track of the returned chunks - used for calculating the input/output tokens for stream options

    def __iter__(self):
        return self

    def __aiter__(self):
        return self

    def process_chunk(self, chunk: str):
        """
        NLP Cloud streaming returns the entire response, for each chunk. Process this, to only return the delta.
        """
        try:
            chunk = chunk.strip()
            self.complete_response = self.complete_response.strip()

            if chunk.startswith(self.complete_response):
                # Remove last_sent_chunk only if it appears at the start of the new chunk
                chunk = chunk[len(self.complete_response) :]

            self.complete_response += chunk
            return chunk
        except Exception as e:
            raise e

    def check_special_tokens(self, chunk: str, finish_reason: Optional[str]):
        """
        Output parse <s> / </s> special tokens for sagemaker + hf streaming.
        """
        hold = False
        if (
            self.custom_llm_provider != "huggingface"
            and self.custom_llm_provider != "sagemaker"
        ):
            return hold, chunk

        if finish_reason:
            for token in self.special_tokens:
                if token in chunk:
                    chunk = chunk.replace(token, "")
            return hold, chunk

        if self.sent_first_chunk is True:
            return hold, chunk

        curr_chunk = self.holding_chunk + chunk
        curr_chunk = curr_chunk.strip()

        for token in self.special_tokens:
            if len(curr_chunk) < len(token) and curr_chunk in token:
                hold = True
                self.holding_chunk = curr_chunk
            elif len(curr_chunk) >= len(token):
                if token in curr_chunk:
                    self.holding_chunk = curr_chunk.replace(token, "")
                    hold = True
            else:
                pass

        if hold is False:  # reset
            self.holding_chunk = ""
        return hold, curr_chunk

    def handle_anthropic_text_chunk(self, chunk):
        """
        For old anthropic models - claude-1, claude-2.

        Claude-3 is handled from within Anthropic.py VIA ModelResponseIterator()
        """
        str_line = chunk
        if isinstance(chunk, bytes):  # Handle binary data
            str_line = chunk.decode("utf-8")  # Convert bytes to string
        text = ""
        is_finished = False
        finish_reason = None
        if str_line.startswith("data:"):
            data_json = json.loads(str_line[5:])
            type_chunk = data_json.get("type", None)
            if type_chunk == "completion":
                text = data_json.get("completion")
                finish_reason = data_json.get("stop_reason")
                if finish_reason is not None:
                    is_finished = True
            return {
                "text": text,
                "is_finished": is_finished,
                "finish_reason": finish_reason,
            }
        elif "error" in str_line:
            raise ValueError(f"Unable to parse response. Original response: {str_line}")
        else:
            return {
                "text": text,
                "is_finished": is_finished,
                "finish_reason": finish_reason,
            }

    def handle_vertexai_anthropic_chunk(self, chunk):
        """
        - MessageStartEvent(message=Message(id='msg_01LeRRgvX4gwkX3ryBVgtuYZ', content=[], model='claude-3-sonnet-20240229', role='assistant', stop_reason=None, stop_sequence=None, type='message', usage=Usage(input_tokens=8, output_tokens=1)), type='message_start'); custom_llm_provider: vertex_ai
        - ContentBlockStartEvent(content_block=ContentBlock(text='', type='text'), index=0, type='content_block_start'); custom_llm_provider: vertex_ai
        - ContentBlockDeltaEvent(delta=TextDelta(text='Hello', type='text_delta'), index=0, type='content_block_delta'); custom_llm_provider: vertex_ai
        """
        text = ""
        prompt_tokens = None
        completion_tokens = None
        is_finished = False
        finish_reason = None
        type_chunk = getattr(chunk, "type", None)
        if type_chunk == "message_start":
            message = getattr(chunk, "message", None)
            text = ""  # lets us return a chunk with usage to user
            _usage = getattr(message, "usage", None)
            if _usage is not None:
                prompt_tokens = getattr(_usage, "input_tokens", None)
                completion_tokens = getattr(_usage, "output_tokens", None)
        elif type_chunk == "content_block_delta":
            """
            Anthropic content chunk
            chunk = {'type': 'content_block_delta', 'index': 0, 'delta': {'type': 'text_delta', 'text': 'Hello'}}
            """
            delta = getattr(chunk, "delta", None)
            if delta is not None:
                text = getattr(delta, "text", "")
            else:
                text = ""
        elif type_chunk == "message_delta":
            """
            Anthropic
            chunk = {'type': 'message_delta', 'delta': {'stop_reason': 'max_tokens', 'stop_sequence': None}, 'usage': {'output_tokens': 10}}
            """
            # TODO - get usage from this chunk, set in response
            delta = getattr(chunk, "delta", None)
            if delta is not None:
                finish_reason = getattr(delta, "stop_reason", "stop")
                is_finished = True
            _usage = getattr(chunk, "usage", None)
            if _usage is not None:
                prompt_tokens = getattr(_usage, "input_tokens", None)
                completion_tokens = getattr(_usage, "output_tokens", None)

        return {
            "text": text,
            "is_finished": is_finished,
            "finish_reason": finish_reason,
            "prompt_tokens": prompt_tokens,
            "completion_tokens": completion_tokens,
        }

    def handle_together_ai_chunk(self, chunk):
        chunk = chunk.decode("utf-8")
        text = ""
        is_finished = False
        finish_reason = None
        if "text" in chunk:
            text_index = chunk.find('"text":"')  # this checks if text: exists
            text_start = text_index + len('"text":"')
            text_end = chunk.find('"}', text_start)
            if text_index != -1 and text_end != -1:
                extracted_text = chunk[text_start:text_end]
                text = extracted_text
            return {
                "text": text,
                "is_finished": is_finished,
                "finish_reason": finish_reason,
            }
        elif "[DONE]" in chunk:
            return {"text": text, "is_finished": True, "finish_reason": "stop"}
        elif "error" in chunk:
            raise litellm.together_ai.TogetherAIError(
                status_code=422, message=f"{str(chunk)}"
            )
        else:
            return {
                "text": text,
                "is_finished": is_finished,
                "finish_reason": finish_reason,
            }

    def handle_predibase_chunk(self, chunk):
        try:
            if type(chunk) != str:
                chunk = chunk.decode(
                    "utf-8"
                )  # DO NOT REMOVE this: This is required for HF inference API + Streaming
            text = ""
            is_finished = False
            finish_reason = ""
            print_verbose(f"chunk: {chunk}")
            if chunk.startswith("data:"):
                data_json = json.loads(chunk[5:])
                print_verbose(f"data json: {data_json}")
                if "token" in data_json and "text" in data_json["token"]:
                    text = data_json["token"]["text"]
                if data_json.get("details", False) and data_json["details"].get(
                    "finish_reason", False
                ):
                    is_finished = True
                    finish_reason = data_json["details"]["finish_reason"]
                elif data_json.get(
                    "generated_text", False
                ):  # if full generated text exists, then stream is complete
                    text = ""  # don't return the final bos token
                    is_finished = True
                    finish_reason = "stop"
                elif data_json.get("error", False):
                    raise Exception(data_json.get("error"))
                return {
                    "text": text,
                    "is_finished": is_finished,
                    "finish_reason": finish_reason,
                }
            elif "error" in chunk:
                raise ValueError(chunk)
            return {
                "text": text,
                "is_finished": is_finished,
                "finish_reason": finish_reason,
            }
        except Exception as e:
            verbose_logger.error(
                "litellm.CustomStreamWrapper.handle_predibase_chunk(): Exception occured - {}".format(
                    str(e)
                )
            )
            verbose_logger.debug(traceback.format_exc())
            raise e

    def handle_huggingface_chunk(self, chunk):
        try:
            if type(chunk) != str:
                chunk = chunk.decode(
                    "utf-8"
                )  # DO NOT REMOVE this: This is required for HF inference API + Streaming
            text = ""
            is_finished = False
            finish_reason = ""
            print_verbose(f"chunk: {chunk}")
            if chunk.startswith("data:"):
                data_json = json.loads(chunk[5:])
                print_verbose(f"data json: {data_json}")
                if "token" in data_json and "text" in data_json["token"]:
                    text = data_json["token"]["text"]
                if data_json.get("details", False) and data_json["details"].get(
                    "finish_reason", False
                ):
                    is_finished = True
                    finish_reason = data_json["details"]["finish_reason"]
                elif data_json.get(
                    "generated_text", False
                ):  # if full generated text exists, then stream is complete
                    text = ""  # don't return the final bos token
                    is_finished = True
                    finish_reason = "stop"
                elif data_json.get("error", False):
                    raise Exception(data_json.get("error"))
                return {
                    "text": text,
                    "is_finished": is_finished,
                    "finish_reason": finish_reason,
                }
            elif "error" in chunk:
                raise ValueError(chunk)
            return {
                "text": text,
                "is_finished": is_finished,
                "finish_reason": finish_reason,
            }
        except Exception as e:
            verbose_logger.error(
                "litellm.CustomStreamWrapper.handle_huggingface_chunk(): Exception occured - {}".format(
                    str(e)
                )
            )
            verbose_logger.debug(traceback.format_exc())
            raise e

    def handle_ai21_chunk(self, chunk):  # fake streaming
        chunk = chunk.decode("utf-8")
        data_json = json.loads(chunk)
        try:
            text = data_json["completions"][0]["data"]["text"]
            is_finished = True
            finish_reason = "stop"
            return {
                "text": text,
                "is_finished": is_finished,
                "finish_reason": finish_reason,
            }
        except:
            raise ValueError(f"Unable to parse response. Original response: {chunk}")

    def handle_maritalk_chunk(self, chunk):  # fake streaming
        chunk = chunk.decode("utf-8")
        data_json = json.loads(chunk)
        try:
            text = data_json["answer"]
            is_finished = True
            finish_reason = "stop"
            return {
                "text": text,
                "is_finished": is_finished,
                "finish_reason": finish_reason,
            }
        except:
            raise ValueError(f"Unable to parse response. Original response: {chunk}")

    def handle_nlp_cloud_chunk(self, chunk):
        text = ""
        is_finished = False
        finish_reason = ""
        try:
            if "dolphin" in self.model:
                chunk = self.process_chunk(chunk=chunk)
            else:
                data_json = json.loads(chunk)
                chunk = data_json["generated_text"]
            text = chunk
            if "[DONE]" in text:
                text = text.replace("[DONE]", "")
                is_finished = True
                finish_reason = "stop"
            return {
                "text": text,
                "is_finished": is_finished,
                "finish_reason": finish_reason,
            }
        except Exception as e:
            raise ValueError(f"Unable to parse response. Original response: {chunk}")

    def handle_aleph_alpha_chunk(self, chunk):
        chunk = chunk.decode("utf-8")
        data_json = json.loads(chunk)
        try:
            text = data_json["completions"][0]["completion"]
            is_finished = True
            finish_reason = "stop"
            return {
                "text": text,
                "is_finished": is_finished,
                "finish_reason": finish_reason,
            }
        except:
            raise ValueError(f"Unable to parse response. Original response: {chunk}")

    def handle_cohere_chunk(self, chunk):
        chunk = chunk.decode("utf-8")
        data_json = json.loads(chunk)
        try:
            text = ""
            is_finished = False
            finish_reason = ""
            if "text" in data_json:
                text = data_json["text"]
            elif "is_finished" in data_json:
                is_finished = data_json["is_finished"]
                finish_reason = data_json["finish_reason"]
            else:
                raise Exception(data_json)
            return {
                "text": text,
                "is_finished": is_finished,
                "finish_reason": finish_reason,
            }
        except:
            raise ValueError(f"Unable to parse response. Original response: {chunk}")

    def handle_cohere_chat_chunk(self, chunk):
        chunk = chunk.decode("utf-8")
        data_json = json.loads(chunk)
        print_verbose(f"chunk: {chunk}")
        try:
            text = ""
            is_finished = False
            finish_reason = ""
            if "text" in data_json:
                text = data_json["text"]
            elif "is_finished" in data_json and data_json["is_finished"] == True:
                is_finished = data_json["is_finished"]
                finish_reason = data_json["finish_reason"]
            else:
                return
            return {
                "text": text,
                "is_finished": is_finished,
                "finish_reason": finish_reason,
            }
        except:
            raise ValueError(f"Unable to parse response. Original response: {chunk}")

    def handle_azure_chunk(self, chunk):
        is_finished = False
        finish_reason = ""
        text = ""
        print_verbose(f"chunk: {chunk}")
        if "data: [DONE]" in chunk:
            text = ""
            is_finished = True
            finish_reason = "stop"
            return {
                "text": text,
                "is_finished": is_finished,
                "finish_reason": finish_reason,
            }
        elif chunk.startswith("data:"):
            data_json = json.loads(chunk[5:])  # chunk.startswith("data:"):
            try:
                if len(data_json["choices"]) > 0:
                    delta = data_json["choices"][0]["delta"]
                    text = "" if delta is None else delta.get("content", "")
                    if data_json["choices"][0].get("finish_reason", None):
                        is_finished = True
                        finish_reason = data_json["choices"][0]["finish_reason"]
                print_verbose(
                    f"text: {text}; is_finished: {is_finished}; finish_reason: {finish_reason}"
                )
                return {
                    "text": text,
                    "is_finished": is_finished,
                    "finish_reason": finish_reason,
                }
            except:
                raise ValueError(
                    f"Unable to parse response. Original response: {chunk}"
                )
        elif "error" in chunk:
            raise ValueError(f"Unable to parse response. Original response: {chunk}")
        else:
            return {
                "text": text,
                "is_finished": is_finished,
                "finish_reason": finish_reason,
            }

    def handle_replicate_chunk(self, chunk):
        try:
            text = ""
            is_finished = False
            finish_reason = ""
            if "output" in chunk:
                text = chunk["output"]
            if "status" in chunk:
                if chunk["status"] == "succeeded":
                    is_finished = True
                    finish_reason = "stop"
            elif chunk.get("error", None):
                raise Exception(chunk["error"])
            return {
                "text": text,
                "is_finished": is_finished,
                "finish_reason": finish_reason,
            }
        except:
            raise ValueError(f"Unable to parse response. Original response: {chunk}")

    def handle_openai_chat_completion_chunk(self, chunk):
        try:
            print_verbose(f"\nRaw OpenAI Chunk\n{chunk}\n")
            str_line = chunk
            text = ""
            is_finished = False
            finish_reason = None
            logprobs = None
            usage = None
            original_chunk = None  # this is used for function/tool calling
            if str_line and str_line.choices and len(str_line.choices) > 0:
                if (
                    str_line.choices[0].delta is not None
                    and str_line.choices[0].delta.content is not None
                ):
                    text = str_line.choices[0].delta.content
                else:  # function/tool calling chunk - when content is None. in this case we just return the original chunk from openai
                    original_chunk = str_line
                if str_line.choices[0].finish_reason:
                    is_finished = True
                    finish_reason = str_line.choices[0].finish_reason

                # checking for logprobs
                if (
                    hasattr(str_line.choices[0], "logprobs")
                    and str_line.choices[0].logprobs is not None
                ):
                    logprobs = str_line.choices[0].logprobs
                else:
                    logprobs = None

            usage = getattr(str_line, "usage", None)

            return {
                "text": text,
                "is_finished": is_finished,
                "finish_reason": finish_reason,
                "logprobs": logprobs,
                "original_chunk": str_line,
                "usage": usage,
            }
        except Exception as e:
            verbose_logger.error(
                "litellm.CustomStreamWrapper.handle_openai_chat_completion_chunk(): Exception occured - {}".format(
                    str(e)
                )
            )
            verbose_logger.debug(traceback.format_exc())
            raise e

    def handle_azure_text_completion_chunk(self, chunk):
        try:
            print_verbose(f"\nRaw OpenAI Chunk\n{chunk}\n")
            text = ""
            is_finished = False
            finish_reason = None
            choices = getattr(chunk, "choices", [])
            if len(choices) > 0:
                text = choices[0].text
                if choices[0].finish_reason is not None:
                    is_finished = True
                    finish_reason = choices[0].finish_reason
            return {
                "text": text,
                "is_finished": is_finished,
                "finish_reason": finish_reason,
            }

        except Exception as e:
            raise e

    def handle_openai_text_completion_chunk(self, chunk):
        try:
            print_verbose(f"\nRaw OpenAI Chunk\n{chunk}\n")
            text = ""
            is_finished = False
            finish_reason = None
            usage = None
            choices = getattr(chunk, "choices", [])
            if len(choices) > 0:
                text = choices[0].text
                if choices[0].finish_reason is not None:
                    is_finished = True
                    finish_reason = choices[0].finish_reason
            usage = getattr(chunk, "usage", None)
            return {
                "text": text,
                "is_finished": is_finished,
                "finish_reason": finish_reason,
                "usage": usage,
            }

        except Exception as e:
            raise e

    def handle_baseten_chunk(self, chunk):
        try:
            chunk = chunk.decode("utf-8")
            if len(chunk) > 0:
                if chunk.startswith("data:"):
                    data_json = json.loads(chunk[5:])
                    if "token" in data_json and "text" in data_json["token"]:
                        return data_json["token"]["text"]
                    else:
                        return ""
                data_json = json.loads(chunk)
                if "model_output" in data_json:
                    if (
                        isinstance(data_json["model_output"], dict)
                        and "data" in data_json["model_output"]
                        and isinstance(data_json["model_output"]["data"], list)
                    ):
                        return data_json["model_output"]["data"][0]
                    elif isinstance(data_json["model_output"], str):
                        return data_json["model_output"]
                    elif "completion" in data_json and isinstance(
                        data_json["completion"], str
                    ):
                        return data_json["completion"]
                    else:
                        raise ValueError(
                            f"Unable to parse response. Original response: {chunk}"
                        )
                else:
                    return ""
            else:
                return ""
        except:
            verbose_logger.error(
                "litellm.CustomStreamWrapper.handle_baseten_chunk(): Exception occured - {}".format(
                    str(e)
                )
            )
            verbose_logger.debug(traceback.format_exc())
            return ""

    def handle_cloudlfare_stream(self, chunk):
        try:
            print_verbose(f"\nRaw OpenAI Chunk\n{chunk}\n")
            chunk = chunk.decode("utf-8")
            str_line = chunk
            text = ""
            is_finished = False
            finish_reason = None

            if "[DONE]" in chunk:
                return {"text": text, "is_finished": True, "finish_reason": "stop"}
            elif str_line.startswith("data:"):
                data_json = json.loads(str_line[5:])
                print_verbose(f"delta content: {data_json}")
                text = data_json["response"]
                return {
                    "text": text,
                    "is_finished": is_finished,
                    "finish_reason": finish_reason,
                }
            else:
                return {
                    "text": text,
                    "is_finished": is_finished,
                    "finish_reason": finish_reason,
                }

        except Exception as e:
            raise e

    def handle_ollama_stream(self, chunk):
        try:
            if isinstance(chunk, dict):
                json_chunk = chunk
            else:
                json_chunk = json.loads(chunk)
            if "error" in json_chunk:
                raise Exception(f"Ollama Error - {json_chunk}")

            text = ""
            is_finished = False
            finish_reason = None
            if json_chunk["done"] == True:
                text = ""
                is_finished = True
                finish_reason = "stop"
                return {
                    "text": text,
                    "is_finished": is_finished,
                    "finish_reason": finish_reason,
                }
            elif json_chunk["response"]:
                print_verbose(f"delta content: {json_chunk}")
                text = json_chunk["response"]
                return {
                    "text": text,
                    "is_finished": is_finished,
                    "finish_reason": finish_reason,
                }
            else:
                raise Exception(f"Ollama Error - {json_chunk}")
        except Exception as e:
            raise e

    def handle_ollama_chat_stream(self, chunk):
        # for ollama_chat/ provider
        try:
            if isinstance(chunk, dict):
                json_chunk = chunk
            else:
                json_chunk = json.loads(chunk)
            if "error" in json_chunk:
                raise Exception(f"Ollama Error - {json_chunk}")

            text = ""
            is_finished = False
            finish_reason = None
            if json_chunk["done"] == True:
                text = ""
                is_finished = True
                finish_reason = "stop"
                return {
                    "text": text,
                    "is_finished": is_finished,
                    "finish_reason": finish_reason,
                }
            elif "message" in json_chunk:
                print_verbose(f"delta content: {json_chunk}")
                text = json_chunk["message"]["content"]
                return {
                    "text": text,
                    "is_finished": is_finished,
                    "finish_reason": finish_reason,
                }
            else:
                raise Exception(f"Ollama Error - {json_chunk}")
        except Exception as e:
            raise e

    def handle_bedrock_stream(self, chunk):
        return {
            "text": chunk["text"],
            "is_finished": chunk["is_finished"],
            "finish_reason": chunk["finish_reason"],
        }

    def handle_sagemaker_stream(self, chunk):
        if "data: [DONE]" in chunk:
            text = ""
            is_finished = True
            finish_reason = "stop"
            return {
                "text": text,
                "is_finished": is_finished,
                "finish_reason": finish_reason,
            }
        elif isinstance(chunk, dict):
            if chunk["is_finished"] == True:
                finish_reason = "stop"
            else:
                finish_reason = ""
            return {
                "text": chunk["text"],
                "is_finished": chunk["is_finished"],
                "finish_reason": finish_reason,
            }

    def handle_watsonx_stream(self, chunk):
        try:
            if isinstance(chunk, dict):
                parsed_response = chunk
            elif isinstance(chunk, (str, bytes)):
                if isinstance(chunk, bytes):
                    chunk = chunk.decode("utf-8")
                if "generated_text" in chunk:
                    response = chunk.replace("data: ", "").strip()
                    parsed_response = json.loads(response)
                else:
                    return {
                        "text": "",
                        "is_finished": False,
                        "prompt_tokens": 0,
                        "completion_tokens": 0,
                    }
            else:
                print_verbose(f"chunk: {chunk} (Type: {type(chunk)})")
                raise ValueError(
                    f"Unable to parse response. Original response: {chunk}"
                )
            results = parsed_response.get("results", [])
            if len(results) > 0:
                text = results[0].get("generated_text", "")
                finish_reason = results[0].get("stop_reason")
                is_finished = finish_reason != "not_finished"
                return {
                    "text": text,
                    "is_finished": is_finished,
                    "finish_reason": finish_reason,
                    "prompt_tokens": results[0].get("input_token_count", 0),
                    "completion_tokens": results[0].get("generated_token_count", 0),
                }
            return {"text": "", "is_finished": False}
        except Exception as e:
            raise e

    def handle_triton_stream(self, chunk):
        try:
            if isinstance(chunk, dict):
                parsed_response = chunk
            elif isinstance(chunk, (str, bytes)):
                if isinstance(chunk, bytes):
                    chunk = chunk.decode("utf-8")
                if "text_output" in chunk:
                    response = chunk.replace("data: ", "").strip()
                    parsed_response = json.loads(response)
                else:
                    return {
                        "text": "",
                        "is_finished": False,
                        "prompt_tokens": 0,
                        "completion_tokens": 0,
                    }
            else:
                print_verbose(f"chunk: {chunk} (Type: {type(chunk)})")
                raise ValueError(
                    f"Unable to parse response. Original response: {chunk}"
                )
            text = parsed_response.get("text_output", "")
            finish_reason = parsed_response.get("stop_reason")
            is_finished = parsed_response.get("is_finished", False)
            return {
                "text": text,
                "is_finished": is_finished,
                "finish_reason": finish_reason,
                "prompt_tokens": parsed_response.get("input_token_count", 0),
                "completion_tokens": parsed_response.get("generated_token_count", 0),
            }
            return {"text": "", "is_finished": False}
        except Exception as e:
            raise e

    def handle_clarifai_completion_chunk(self, chunk):
        try:
            if isinstance(chunk, dict):
                parsed_response = chunk
            if isinstance(chunk, (str, bytes)):
                if isinstance(chunk, bytes):
                    parsed_response = chunk.decode("utf-8")
                else:
                    parsed_response = chunk
            data_json = json.loads(parsed_response)
            text = (
                data_json.get("outputs", "")[0]
                .get("data", "")
                .get("text", "")
                .get("raw", "")
            )
            prompt_tokens = len(
                encoding.encode(
                    data_json.get("outputs", "")[0]
                    .get("input", "")
                    .get("data", "")
                    .get("text", "")
                    .get("raw", "")
                )
            )
            completion_tokens = len(encoding.encode(text))
            return {
                "text": text,
                "is_finished": True,
            }
        except:
            verbose_logger.error(
                "litellm.CustomStreamWrapper.handle_clarifai_chunk(): Exception occured - {}".format(
                    str(e)
                )
            )
            verbose_logger.debug(traceback.format_exc())
            return ""

    def model_response_creator(self, chunk: Optional[dict] = None):
        _model = self.model
        _received_llm_provider = self.custom_llm_provider
        _logging_obj_llm_provider = self.logging_obj.model_call_details.get("custom_llm_provider", None)  # type: ignore
        if (
            _received_llm_provider == "openai"
            and _received_llm_provider != _logging_obj_llm_provider
        ):
            _model = "{}/{}".format(_logging_obj_llm_provider, _model)
        if chunk is None:
            chunk = {}
        else:
            # pop model keyword
            chunk.pop("model", None)
        model_response = ModelResponse(
            stream=True, model=_model, stream_options=self.stream_options, **chunk
        )
        if self.response_id is not None:
            model_response.id = self.response_id
        else:
            self.response_id = model_response.id  # type: ignore
        if self.system_fingerprint is not None:
            model_response.system_fingerprint = self.system_fingerprint
        model_response._hidden_params["custom_llm_provider"] = _logging_obj_llm_provider
        model_response._hidden_params["created_at"] = time.time()

        if (
            len(model_response.choices) > 0
            and hasattr(model_response.choices[0], "delta")
            and model_response.choices[0].delta is not None
        ):
            # do nothing, if object instantiated
            pass
        else:
            model_response.choices = [StreamingChoices(finish_reason=None)]
        return model_response

    def is_delta_empty(self, delta: Delta) -> bool:
        is_empty = True
        if delta.content is not None:
            is_empty = False
        elif delta.tool_calls is not None:
            is_empty = False
        elif delta.function_call is not None:
            is_empty = False
        return is_empty

    def chunk_creator(self, chunk):
        model_response = self.model_response_creator()
        response_obj = {}
        try:
            # return this for all models
            completion_obj = {"content": ""}
            from litellm.types.utils import GenericStreamingChunk as GChunk

            if (
                isinstance(chunk, dict)
                and all(
                    key in chunk for key in GChunk.__annotations__
                )  # check if chunk is a generic streaming chunk
            ) or (
                self.custom_llm_provider
                and (
                    self.custom_llm_provider == "anthropic"
                    or self.custom_llm_provider in litellm._custom_providers
                )
            ):

                if self.received_finish_reason is not None:
                    raise StopIteration
                anthropic_response_obj: GChunk = chunk
                completion_obj["content"] = anthropic_response_obj["text"]
                if anthropic_response_obj["is_finished"]:
                    self.received_finish_reason = anthropic_response_obj[
                        "finish_reason"
                    ]

                if (
                    self.stream_options
                    and self.stream_options.get("include_usage", False) is True
                    and anthropic_response_obj["usage"] is not None
                ):
                    model_response.usage = litellm.Usage(
                        prompt_tokens=anthropic_response_obj["usage"]["prompt_tokens"],
                        completion_tokens=anthropic_response_obj["usage"][
                            "completion_tokens"
                        ],
                        total_tokens=anthropic_response_obj["usage"]["total_tokens"],
                    )

                if (
                    "tool_use" in anthropic_response_obj
                    and anthropic_response_obj["tool_use"] is not None
                ):
                    completion_obj["tool_calls"] = [anthropic_response_obj["tool_use"]]

                response_obj = anthropic_response_obj
            elif (
                self.custom_llm_provider
                and self.custom_llm_provider == "anthropic_text"
            ):
                response_obj = self.handle_anthropic_text_chunk(chunk)
                completion_obj["content"] = response_obj["text"]
                if response_obj["is_finished"]:
                    self.received_finish_reason = response_obj["finish_reason"]
            elif self.custom_llm_provider and self.custom_llm_provider == "clarifai":
                response_obj = self.handle_clarifai_completion_chunk(chunk)
                completion_obj["content"] = response_obj["text"]
                if response_obj["is_finished"]:
                    self.received_finish_reason = response_obj["finish_reason"]
            elif self.model == "replicate" or self.custom_llm_provider == "replicate":
                response_obj = self.handle_replicate_chunk(chunk)
                completion_obj["content"] = response_obj["text"]
                if response_obj["is_finished"]:
                    self.received_finish_reason = response_obj["finish_reason"]
            elif self.custom_llm_provider and self.custom_llm_provider == "together_ai":
                response_obj = self.handle_together_ai_chunk(chunk)
                completion_obj["content"] = response_obj["text"]
                if response_obj["is_finished"]:
                    self.received_finish_reason = response_obj["finish_reason"]
            elif self.custom_llm_provider and self.custom_llm_provider == "huggingface":
                response_obj = self.handle_huggingface_chunk(chunk)
                completion_obj["content"] = response_obj["text"]
                if response_obj["is_finished"]:
                    self.received_finish_reason = response_obj["finish_reason"]
            elif self.custom_llm_provider and self.custom_llm_provider == "predibase":
                response_obj = self.handle_predibase_chunk(chunk)
                completion_obj["content"] = response_obj["text"]
                if response_obj["is_finished"]:
                    self.received_finish_reason = response_obj["finish_reason"]
            elif (
                self.custom_llm_provider and self.custom_llm_provider == "baseten"
            ):  # baseten doesn't provide streaming
                completion_obj["content"] = self.handle_baseten_chunk(chunk)
            elif (
                self.custom_llm_provider and self.custom_llm_provider == "ai21"
            ):  # ai21 doesn't provide streaming
                response_obj = self.handle_ai21_chunk(chunk)
                completion_obj["content"] = response_obj["text"]
                if response_obj["is_finished"]:
                    self.received_finish_reason = response_obj["finish_reason"]
            elif self.custom_llm_provider and self.custom_llm_provider == "maritalk":
                response_obj = self.handle_maritalk_chunk(chunk)
                completion_obj["content"] = response_obj["text"]
                if response_obj["is_finished"]:
                    self.received_finish_reason = response_obj["finish_reason"]
            elif self.custom_llm_provider and self.custom_llm_provider == "vllm":
                completion_obj["content"] = chunk[0].outputs[0].text
            elif (
                self.custom_llm_provider and self.custom_llm_provider == "aleph_alpha"
            ):  # aleph alpha doesn't provide streaming
                response_obj = self.handle_aleph_alpha_chunk(chunk)
                completion_obj["content"] = response_obj["text"]
                if response_obj["is_finished"]:
                    self.received_finish_reason = response_obj["finish_reason"]
            elif self.custom_llm_provider == "nlp_cloud":
                try:
                    response_obj = self.handle_nlp_cloud_chunk(chunk)
                    completion_obj["content"] = response_obj["text"]
                    if response_obj["is_finished"]:
                        self.received_finish_reason = response_obj["finish_reason"]
                except Exception as e:
                    if self.received_finish_reason:
                        raise e
                    else:
                        if self.sent_first_chunk is False:
                            raise Exception("An unknown error occurred with the stream")
                        self.received_finish_reason = "stop"
            elif self.custom_llm_provider == "gemini":
                if hasattr(chunk, "parts") == True:
                    try:
                        if len(chunk.parts) > 0:
                            completion_obj["content"] = chunk.parts[0].text
                        if len(chunk.parts) > 0 and hasattr(
                            chunk.parts[0], "finish_reason"
                        ):
                            self.received_finish_reason = chunk.parts[
                                0
                            ].finish_reason.name
                    except:
                        if chunk.parts[0].finish_reason.name == "SAFETY":
                            raise Exception(
                                f"The response was blocked by VertexAI. {str(chunk)}"
                            )
                else:
                    completion_obj["content"] = str(chunk)
            elif self.custom_llm_provider and (
                self.custom_llm_provider == "vertex_ai_beta"
            ):
                from litellm.types.utils import (
                    GenericStreamingChunk as UtilsStreamingChunk,
                )

                if self.received_finish_reason is not None:
                    raise StopIteration
                response_obj: UtilsStreamingChunk = chunk
                completion_obj["content"] = response_obj["text"]
                if response_obj["is_finished"]:
                    self.received_finish_reason = response_obj["finish_reason"]

                if (
                    self.stream_options
                    and self.stream_options.get("include_usage", False) is True
                    and response_obj["usage"] is not None
                ):
                    model_response.usage = litellm.Usage(
                        prompt_tokens=response_obj["usage"]["prompt_tokens"],
                        completion_tokens=response_obj["usage"]["completion_tokens"],
                        total_tokens=response_obj["usage"]["total_tokens"],
                    )

                if "tool_use" in response_obj and response_obj["tool_use"] is not None:
                    completion_obj["tool_calls"] = [response_obj["tool_use"]]
            elif self.custom_llm_provider and (self.custom_llm_provider == "vertex_ai"):
                import proto  # type: ignore

                if self.model.startswith("claude-3"):
                    response_obj = self.handle_vertexai_anthropic_chunk(chunk=chunk)
                    if response_obj is None:
                        return
                    completion_obj["content"] = response_obj["text"]
                    setattr(model_response, "usage", Usage())
                    if response_obj.get("prompt_tokens", None) is not None:
                        model_response.usage.prompt_tokens = response_obj[
                            "prompt_tokens"
                        ]
                    if response_obj.get("completion_tokens", None) is not None:
                        model_response.usage.completion_tokens = response_obj[
                            "completion_tokens"
                        ]
                    if hasattr(model_response.usage, "prompt_tokens"):
                        model_response.usage.total_tokens = (
                            getattr(model_response.usage, "total_tokens", 0)
                            + model_response.usage.prompt_tokens
                        )
                    if hasattr(model_response.usage, "completion_tokens"):
                        model_response.usage.total_tokens = (
                            getattr(model_response.usage, "total_tokens", 0)
                            + model_response.usage.completion_tokens
                        )

                    if response_obj["is_finished"]:
                        self.received_finish_reason = response_obj["finish_reason"]
                elif hasattr(chunk, "candidates") == True:
                    try:
                        try:
                            completion_obj["content"] = chunk.text
                        except Exception as e:
                            if "Part has no text." in str(e):
                                ## check for function calling
                                function_call = (
                                    chunk.candidates[0].content.parts[0].function_call
                                )

                                args_dict = {}

                                # Check if it's a RepeatedComposite instance
                                for key, val in function_call.args.items():
                                    if isinstance(
                                        val,
                                        proto.marshal.collections.repeated.RepeatedComposite,
                                    ):
                                        # If so, convert to list
                                        args_dict[key] = [v for v in val]
                                    else:
                                        args_dict[key] = val

                                try:
                                    args_str = json.dumps(args_dict)
                                except Exception as e:
                                    raise e
                                _delta_obj = litellm.utils.Delta(
                                    content=None,
                                    tool_calls=[
                                        {
                                            "id": f"call_{str(uuid.uuid4())}",
                                            "function": {
                                                "arguments": args_str,
                                                "name": function_call.name,
                                            },
                                            "type": "function",
                                        }
                                    ],
                                )
                                _streaming_response = StreamingChoices(delta=_delta_obj)
                                _model_response = ModelResponse(stream=True)
                                _model_response.choices = [_streaming_response]
                                response_obj = {"original_chunk": _model_response}
                            else:
                                raise e
                        if (
                            hasattr(chunk.candidates[0], "finish_reason")
                            and chunk.candidates[0].finish_reason.name
                            != "FINISH_REASON_UNSPECIFIED"
                        ):  # every non-final chunk in vertex ai has this
                            self.received_finish_reason = chunk.candidates[
                                0
                            ].finish_reason.name
                    except Exception as e:
                        if chunk.candidates[0].finish_reason.name == "SAFETY":
                            raise Exception(
                                f"The response was blocked by VertexAI. {str(chunk)}"
                            )
                else:
                    completion_obj["content"] = str(chunk)
            elif self.custom_llm_provider == "cohere":
                response_obj = self.handle_cohere_chunk(chunk)
                completion_obj["content"] = response_obj["text"]
                if response_obj["is_finished"]:
                    self.received_finish_reason = response_obj["finish_reason"]
            elif self.custom_llm_provider == "cohere_chat":
                response_obj = self.handle_cohere_chat_chunk(chunk)
                if response_obj is None:
                    return
                completion_obj["content"] = response_obj["text"]
                if response_obj["is_finished"]:
                    self.received_finish_reason = response_obj["finish_reason"]
            elif self.custom_llm_provider == "bedrock":
                from litellm.types.llms.bedrock import GenericStreamingChunk

                if self.received_finish_reason is not None:
                    raise StopIteration
                response_obj: GenericStreamingChunk = chunk
                completion_obj["content"] = response_obj["text"]
                if response_obj["is_finished"]:
                    self.received_finish_reason = response_obj["finish_reason"]

                if (
                    self.stream_options
                    and self.stream_options.get("include_usage", False) is True
                    and response_obj["usage"] is not None
                ):
                    model_response.usage = litellm.Usage(
                        prompt_tokens=response_obj["usage"]["inputTokens"],
                        completion_tokens=response_obj["usage"]["outputTokens"],
                        total_tokens=response_obj["usage"]["totalTokens"],
                    )

                if "tool_use" in response_obj and response_obj["tool_use"] is not None:
                    completion_obj["tool_calls"] = [response_obj["tool_use"]]

            elif self.custom_llm_provider == "sagemaker":
                print_verbose(f"ENTERS SAGEMAKER STREAMING for chunk {chunk}")
                response_obj = self.handle_sagemaker_stream(chunk)
                completion_obj["content"] = response_obj["text"]
                if response_obj["is_finished"]:
                    self.received_finish_reason = response_obj["finish_reason"]
            elif self.custom_llm_provider == "petals":
                if len(self.completion_stream) == 0:
                    if self.received_finish_reason is not None:
                        raise StopIteration
                    else:
                        self.received_finish_reason = "stop"
                chunk_size = 30
                new_chunk = self.completion_stream[:chunk_size]
                completion_obj["content"] = new_chunk
                self.completion_stream = self.completion_stream[chunk_size:]
            elif self.custom_llm_provider == "palm":
                # fake streaming
                response_obj = {}
                if len(self.completion_stream) == 0:
                    if self.received_finish_reason is not None:
                        raise StopIteration
                    else:
                        self.received_finish_reason = "stop"
                chunk_size = 30
                new_chunk = self.completion_stream[:chunk_size]
                completion_obj["content"] = new_chunk
                self.completion_stream = self.completion_stream[chunk_size:]
            elif self.custom_llm_provider == "ollama":
                response_obj = self.handle_ollama_stream(chunk)
                completion_obj["content"] = response_obj["text"]
                print_verbose(f"completion obj content: {completion_obj['content']}")
                if response_obj["is_finished"]:
                    self.received_finish_reason = response_obj["finish_reason"]
            elif self.custom_llm_provider == "ollama_chat":
                response_obj = self.handle_ollama_chat_stream(chunk)
                completion_obj["content"] = response_obj["text"]
                print_verbose(f"completion obj content: {completion_obj['content']}")
                if response_obj["is_finished"]:
                    self.received_finish_reason = response_obj["finish_reason"]
            elif self.custom_llm_provider == "cloudflare":
                response_obj = self.handle_cloudlfare_stream(chunk)
                completion_obj["content"] = response_obj["text"]
                print_verbose(f"completion obj content: {completion_obj['content']}")
                if response_obj["is_finished"]:
                    self.received_finish_reason = response_obj["finish_reason"]
            elif self.custom_llm_provider == "watsonx":
                response_obj = self.handle_watsonx_stream(chunk)
                completion_obj["content"] = response_obj["text"]
                if response_obj["is_finished"]:
                    self.received_finish_reason = response_obj["finish_reason"]
            elif self.custom_llm_provider == "triton":
                response_obj = self.handle_triton_stream(chunk)
                completion_obj["content"] = response_obj["text"]
                print_verbose(f"completion obj content: {completion_obj['content']}")
                if response_obj["is_finished"]:
                    self.received_finish_reason = response_obj["finish_reason"]
            elif self.custom_llm_provider == "text-completion-openai":
                response_obj = self.handle_openai_text_completion_chunk(chunk)
                completion_obj["content"] = response_obj["text"]
                print_verbose(f"completion obj content: {completion_obj['content']}")
                if response_obj["is_finished"]:
                    self.received_finish_reason = response_obj["finish_reason"]
                if (
                    self.stream_options
                    and self.stream_options.get("include_usage", False) == True
                    and response_obj["usage"] is not None
                ):
                    model_response.usage = litellm.Usage(
                        prompt_tokens=response_obj["usage"].prompt_tokens,
                        completion_tokens=response_obj["usage"].completion_tokens,
                        total_tokens=response_obj["usage"].total_tokens,
                    )
            elif self.custom_llm_provider == "text-completion-codestral":
                response_obj = litellm.MistralTextCompletionConfig()._chunk_parser(
                    chunk
                )
                completion_obj["content"] = response_obj["text"]
                print_verbose(f"completion obj content: {completion_obj['content']}")
                if response_obj["is_finished"]:
                    self.received_finish_reason = response_obj["finish_reason"]
                if (
                    self.stream_options
                    and self.stream_options.get("include_usage", False) == True
                    and response_obj["usage"] is not None
                ):
                    model_response.usage = litellm.Usage(
                        prompt_tokens=response_obj["usage"].prompt_tokens,
                        completion_tokens=response_obj["usage"].completion_tokens,
                        total_tokens=response_obj["usage"].total_tokens,
                    )
            elif self.custom_llm_provider == "azure_text":
                response_obj = self.handle_azure_text_completion_chunk(chunk)
                completion_obj["content"] = response_obj["text"]
                print_verbose(f"completion obj content: {completion_obj['content']}")
                if response_obj["is_finished"]:
                    self.received_finish_reason = response_obj["finish_reason"]
            elif self.custom_llm_provider == "cached_response":
                response_obj = {
                    "text": chunk.choices[0].delta.content,
                    "is_finished": True,
                    "finish_reason": chunk.choices[0].finish_reason,
                    "original_chunk": chunk,
                    "tool_calls": (
                        chunk.choices[0].delta.tool_calls
                        if hasattr(chunk.choices[0].delta, "tool_calls")
                        else None
                    ),
                }

                completion_obj["content"] = response_obj["text"]
                if response_obj["tool_calls"] is not None:
                    completion_obj["tool_calls"] = response_obj["tool_calls"]
                print_verbose(f"completion obj content: {completion_obj['content']}")
                if hasattr(chunk, "id"):
                    model_response.id = chunk.id
                    self.response_id = chunk.id
                if hasattr(chunk, "system_fingerprint"):
                    self.system_fingerprint = chunk.system_fingerprint
                if response_obj["is_finished"]:
                    self.received_finish_reason = response_obj["finish_reason"]
            else:  # openai / azure chat model
                if self.custom_llm_provider == "azure":
                    if hasattr(chunk, "model"):
                        # for azure, we need to pass the model from the orignal chunk
                        self.model = chunk.model
                response_obj = self.handle_openai_chat_completion_chunk(chunk)
                if response_obj is None:
                    return
                completion_obj["content"] = response_obj["text"]
                print_verbose(f"completion obj content: {completion_obj['content']}")
                if response_obj["is_finished"]:
                    if response_obj["finish_reason"] == "error":
                        raise Exception(
                            "{} raised a streaming error - finish_reason: error, no content string given. Received Chunk={}".format(
                                self.custom_llm_provider, response_obj
                            )
                        )
                    self.received_finish_reason = response_obj["finish_reason"]
                if response_obj.get("original_chunk", None) is not None:
                    if hasattr(response_obj["original_chunk"], "id"):
                        model_response.id = response_obj["original_chunk"].id
                        self.response_id = model_response.id
                    if hasattr(response_obj["original_chunk"], "system_fingerprint"):
                        model_response.system_fingerprint = response_obj[
                            "original_chunk"
                        ].system_fingerprint
                        self.system_fingerprint = response_obj[
                            "original_chunk"
                        ].system_fingerprint
                if response_obj["logprobs"] is not None:
                    model_response.choices[0].logprobs = response_obj["logprobs"]

                if (
                    self.stream_options is not None
                    and self.stream_options["include_usage"] == True
                    and response_obj["usage"] is not None
                ):
                    model_response.usage = litellm.Usage(
                        prompt_tokens=response_obj["usage"].prompt_tokens,
                        completion_tokens=response_obj["usage"].completion_tokens,
                        total_tokens=response_obj["usage"].total_tokens,
                    )

            model_response.model = self.model
            print_verbose(
                f"model_response finish reason 3: {self.received_finish_reason}; response_obj={response_obj}"
            )
            ## FUNCTION CALL PARSING
            if (
                response_obj is not None
                and response_obj.get("original_chunk", None) is not None
            ):  # function / tool calling branch - only set for openai/azure compatible endpoints
                # enter this branch when no content has been passed in response
                original_chunk = response_obj.get("original_chunk", None)
                model_response.id = original_chunk.id
                self.response_id = original_chunk.id
                if len(original_chunk.choices) > 0:
                    delta = original_chunk.choices[0].delta
                    if delta is not None and (
                        delta.function_call is not None or delta.tool_calls is not None
                    ):
                        try:
                            model_response.system_fingerprint = (
                                original_chunk.system_fingerprint
                            )
                            ## AZURE - check if arguments is not None
                            if (
                                original_chunk.choices[0].delta.function_call
                                is not None
                            ):
                                if (
                                    getattr(
                                        original_chunk.choices[0].delta.function_call,
                                        "arguments",
                                    )
                                    is None
                                ):
                                    original_chunk.choices[
                                        0
                                    ].delta.function_call.arguments = ""
                            elif original_chunk.choices[0].delta.tool_calls is not None:
                                if isinstance(
                                    original_chunk.choices[0].delta.tool_calls, list
                                ):
                                    for t in original_chunk.choices[0].delta.tool_calls:
                                        if hasattr(t, "functions") and hasattr(
                                            t.functions, "arguments"
                                        ):
                                            if (
                                                getattr(
                                                    t.function,
                                                    "arguments",
                                                )
                                                is None
                                            ):
                                                t.function.arguments = ""
                            _json_delta = delta.model_dump()
                            print_verbose(f"_json_delta: {_json_delta}")
                            if "role" not in _json_delta or _json_delta["role"] is None:
                                _json_delta["role"] = (
                                    "assistant"  # mistral's api returns role as None
                                )
                            if "tool_calls" in _json_delta and isinstance(
                                _json_delta["tool_calls"], list
                            ):
                                for tool in _json_delta["tool_calls"]:
                                    if (
                                        isinstance(tool, dict)
                                        and "function" in tool
                                        and isinstance(tool["function"], dict)
                                        and ("type" not in tool or tool["type"] is None)
                                    ):
                                        # if function returned but type set to None - mistral's api returns type: None
                                        tool["type"] = "function"
                            model_response.choices[0].delta = Delta(**_json_delta)
                        except Exception as e:
                            verbose_logger.error(
                                "litellm.CustomStreamWrapper.chunk_creator(): Exception occured - {}\n{}".format(
                                    str(e), traceback.format_exc()
                                )
                            )
                            verbose_logger.debug(traceback.format_exc())
                            model_response.choices[0].delta = Delta()
                    else:
                        try:
                            delta = (
                                dict()
                                if original_chunk.choices[0].delta is None
                                else dict(original_chunk.choices[0].delta)
                            )
                            print_verbose(f"original delta: {delta}")
                            model_response.choices[0].delta = Delta(**delta)
                            print_verbose(
                                f"new delta: {model_response.choices[0].delta}"
                            )
                        except Exception as e:
                            model_response.choices[0].delta = Delta()
                else:
                    if (
                        self.stream_options is not None
                        and self.stream_options["include_usage"] is True
                    ):
                        return model_response
                    return
            print_verbose(
                f"model_response.choices[0].delta: {model_response.choices[0].delta}; completion_obj: {completion_obj}"
            )
            print_verbose(f"self.sent_first_chunk: {self.sent_first_chunk}")

            ## CHECK FOR TOOL USE
            if "tool_calls" in completion_obj and len(completion_obj["tool_calls"]) > 0:
                self.tool_call = True

            ## RETURN ARG
            if (
                "content" in completion_obj
                and isinstance(completion_obj["content"], str)
                and len(completion_obj["content"]) == 0
                and hasattr(model_response, "usage")
                and hasattr(model_response.usage, "prompt_tokens")
            ):
                if self.sent_first_chunk is False:
                    completion_obj["role"] = "assistant"
                    self.sent_first_chunk = True
                model_response.choices[0].delta = Delta(**completion_obj)
                print_verbose(f"returning model_response: {model_response}")
                return model_response
            elif (
                "content" in completion_obj
                and (
                    isinstance(completion_obj["content"], str)
                    and len(completion_obj["content"]) > 0
                )
                or (
                    "tool_calls" in completion_obj
                    and len(completion_obj["tool_calls"]) > 0
                )
            ):  # cannot set content of an OpenAI Object to be an empty string
                hold, model_response_str = self.check_special_tokens(
                    chunk=completion_obj["content"],
                    finish_reason=model_response.choices[0].finish_reason,
                )  # filter out bos/eos tokens from openai-compatible hf endpoints
                print_verbose(
                    f"hold - {hold}, model_response_str - {model_response_str}"
                )
                if hold is False:
                    ## check if openai/azure chunk
                    original_chunk = response_obj.get("original_chunk", None)
                    if original_chunk:
                        model_response.id = original_chunk.id
                        self.response_id = original_chunk.id
                        if len(original_chunk.choices) > 0:
                            choices = []
                            for idx, choice in enumerate(original_chunk.choices):
                                try:
                                    if isinstance(choice, BaseModel):
                                        try:
                                            choice_json = choice.model_dump()
                                        except Exception as e:
                                            choice_json = choice.dict()
                                        choice_json.pop(
                                            "finish_reason", None
                                        )  # for mistral etc. which return a value in their last chunk (not-openai compatible).
                                        print_verbose(f"choice_json: {choice_json}")
                                        choices.append(StreamingChoices(**choice_json))
                                except Exception as e:
                                    choices.append(StreamingChoices())
                            print_verbose(f"choices in streaming: {choices}")
                            model_response.choices = choices
                        else:
                            return
                        model_response.system_fingerprint = (
                            original_chunk.system_fingerprint
                        )
                        print_verbose(f"self.sent_first_chunk: {self.sent_first_chunk}")
                        if self.sent_first_chunk == False:
                            model_response.choices[0].delta["role"] = "assistant"
                            self.sent_first_chunk = True
                        elif self.sent_first_chunk == True and hasattr(
                            model_response.choices[0].delta, "role"
                        ):
                            _initial_delta = model_response.choices[
                                0
                            ].delta.model_dump()
                            _initial_delta.pop("role", None)
                            model_response.choices[0].delta = Delta(**_initial_delta)
                        print_verbose(
                            f"model_response.choices[0].delta: {model_response.choices[0].delta}"
                        )
                    else:
                        ## else
                        completion_obj["content"] = model_response_str
                        if self.sent_first_chunk is False:
                            completion_obj["role"] = "assistant"
                            self.sent_first_chunk = True
                        model_response.choices[0].delta = Delta(**completion_obj)
                    print_verbose(f"returning model_response: {model_response}")
                    return model_response
                else:
                    return
            elif self.received_finish_reason is not None:
                if self.sent_last_chunk is True:
                    raise StopIteration
                # flush any remaining holding chunk
                if len(self.holding_chunk) > 0:
                    if model_response.choices[0].delta.content is None:
                        model_response.choices[0].delta.content = self.holding_chunk
                    else:
                        model_response.choices[0].delta.content = (
                            self.holding_chunk + model_response.choices[0].delta.content
                        )
                    self.holding_chunk = ""
                # if delta is None
                _is_delta_empty = self.is_delta_empty(
                    delta=model_response.choices[0].delta
                )

                if _is_delta_empty:
                    # get any function call arguments
                    model_response.choices[0].finish_reason = map_finish_reason(
                        finish_reason=self.received_finish_reason
                    )  # ensure consistent output to openai
                    self.sent_last_chunk = True

                return model_response
            elif (
                model_response.choices[0].delta.tool_calls is not None
                or model_response.choices[0].delta.function_call is not None
            ):
                if self.sent_first_chunk == False:
                    model_response.choices[0].delta["role"] = "assistant"
                    self.sent_first_chunk = True
                return model_response
            else:
                return
        except StopIteration:
            raise StopIteration
        except Exception as e:
            traceback_exception = traceback.format_exc()
            e.message = str(e)
            raise exception_type(
                model=self.model,
                custom_llm_provider=self.custom_llm_provider,
                original_exception=e,
            )

    def set_logging_event_loop(self, loop):
        """
        import litellm, asyncio

        loop = asyncio.get_event_loop() # 👈 gets the current event loop

        response = litellm.completion(.., stream=True)

        response.set_logging_event_loop(loop=loop) # 👈 enables async_success callbacks for sync logging

        for chunk in response:
            ...
        """
        self.logging_loop = loop

    def run_success_logging_in_thread(self, processed_chunk):
        if litellm.disable_streaming_logging == True:
            """
            [NOT RECOMMENDED]
            Set this via `litellm.disable_streaming_logging = True`.

            Disables streaming logging.
            """
            return
        ## ASYNC LOGGING
        # Create an event loop for the new thread
        if self.logging_loop is not None:
            future = asyncio.run_coroutine_threadsafe(
                self.logging_obj.async_success_handler(processed_chunk),
                loop=self.logging_loop,
            )
            result = future.result()
        else:
            asyncio.run(self.logging_obj.async_success_handler(processed_chunk))
        ## SYNC LOGGING
        self.logging_obj.success_handler(processed_chunk)

    def finish_reason_handler(self):
        model_response = self.model_response_creator()
        if self.received_finish_reason is not None:
            model_response.choices[0].finish_reason = map_finish_reason(
                finish_reason=self.received_finish_reason
            )
        else:
            model_response.choices[0].finish_reason = "stop"

        ## if tool use
        if (
            model_response.choices[0].finish_reason == "stop" and self.tool_call
        ):  # don't overwrite for other - potential error finish reasons
            model_response.choices[0].finish_reason = "tool_calls"
        return model_response

    def __next__(self):
        cache_hit = False
        if (
            self.custom_llm_provider is not None
            and self.custom_llm_provider == "cached_response"
        ):
            cache_hit = True
        try:
            if self.completion_stream is None:
                self.fetch_sync_stream()
            while True:
                if (
                    isinstance(self.completion_stream, str)
                    or isinstance(self.completion_stream, bytes)
                    or isinstance(self.completion_stream, ModelResponse)
                ):
                    chunk = self.completion_stream
                else:
                    chunk = next(self.completion_stream)
                if chunk is not None and chunk != b"":
                    print_verbose(
                        f"PROCESSED CHUNK PRE CHUNK CREATOR: {chunk}; custom_llm_provider: {self.custom_llm_provider}"
                    )
                    response: Optional[ModelResponse] = self.chunk_creator(chunk=chunk)
                    print_verbose(f"PROCESSED CHUNK POST CHUNK CREATOR: {response}")

                    if response is None:
                        continue
                    ## LOGGING
                    threading.Thread(
                        target=self.run_success_logging_in_thread, args=(response,)
                    ).start()  # log response
                    self.response_uptil_now += (
                        response.choices[0].delta.get("content", "") or ""
                    )
                    self.rules.post_call_rules(
                        input=self.response_uptil_now, model=self.model
                    )
                    # HANDLE STREAM OPTIONS
                    self.chunks.append(response)
                    if hasattr(
                        response, "usage"
                    ):  # remove usage from chunk, only send on final chunk
                        # Convert the object to a dictionary
                        obj_dict = response.dict()

                        # Remove an attribute (e.g., 'attr2')
                        if "usage" in obj_dict:
                            del obj_dict["usage"]

                        # Create a new object without the removed attribute
                        response = self.model_response_creator(chunk=obj_dict)

                    # RETURN RESULT
                    return response

        except StopIteration:
            if self.sent_last_chunk is True:
                if (
                    self.sent_stream_usage == False
                    and self.stream_options is not None
                    and self.stream_options.get("include_usage", False) == True
                ):
                    # send the final chunk with stream options
                    complete_streaming_response = litellm.stream_chunk_builder(
                        chunks=self.chunks, messages=self.messages
                    )
                    response = self.model_response_creator()
                    response.usage = complete_streaming_response.usage  # type: ignore
                    ## LOGGING
                    threading.Thread(
                        target=self.logging_obj.success_handler,
                        args=(response, None, None, cache_hit),
                    ).start()  # log response
                    self.sent_stream_usage = True
                    return response
                raise  # Re-raise StopIteration
            else:
                self.sent_last_chunk = True
                processed_chunk = self.finish_reason_handler()
                ## LOGGING
                threading.Thread(
                    target=self.logging_obj.success_handler,
                    args=(processed_chunk, None, None, cache_hit),
                ).start()  # log response
                return processed_chunk
        except Exception as e:
            traceback_exception = traceback.format_exc()
            # LOG FAILURE - handle streaming failure logging in the _next_ object, remove `handle_failure` once it's deprecated
            threading.Thread(
                target=self.logging_obj.failure_handler, args=(e, traceback_exception)
            ).start()
            if isinstance(e, OpenAIError):
                raise e
            else:
                raise exception_type(
                    model=self.model,
                    original_exception=e,
                    custom_llm_provider=self.custom_llm_provider,
                )

    def fetch_sync_stream(self):
        if self.completion_stream is None and self.make_call is not None:
            # Call make_call to get the completion stream
            self.completion_stream = self.make_call(client=litellm.module_level_client)
            self._stream_iter = self.completion_stream.__iter__()

        return self.completion_stream

    async def fetch_stream(self):
        if self.completion_stream is None and self.make_call is not None:
            # Call make_call to get the completion stream
            self.completion_stream = await self.make_call(
                client=litellm.module_level_aclient
            )
            self._stream_iter = self.completion_stream.__aiter__()

        return self.completion_stream

    async def __anext__(self):
        cache_hit = False
        if (
            self.custom_llm_provider is not None
            and self.custom_llm_provider == "cached_response"
        ):
            cache_hit = True
        try:
            if self.completion_stream is None:
                await self.fetch_stream()

            if (
                self.custom_llm_provider == "openai"
                or self.custom_llm_provider == "azure"
                or self.custom_llm_provider == "custom_openai"
                or self.custom_llm_provider == "text-completion-openai"
                or self.custom_llm_provider == "text-completion-codestral"
                or self.custom_llm_provider == "azure_text"
                or self.custom_llm_provider == "anthropic"
                or self.custom_llm_provider == "anthropic_text"
                or self.custom_llm_provider == "huggingface"
                or self.custom_llm_provider == "ollama"
                or self.custom_llm_provider == "ollama_chat"
                or self.custom_llm_provider == "vertex_ai"
                or self.custom_llm_provider == "vertex_ai_beta"
                or self.custom_llm_provider == "sagemaker"
                or self.custom_llm_provider == "gemini"
                or self.custom_llm_provider == "replicate"
                or self.custom_llm_provider == "cached_response"
                or self.custom_llm_provider == "predibase"
                or self.custom_llm_provider == "databricks"
                or self.custom_llm_provider == "bedrock"
                or self.custom_llm_provider == "triton"
                or self.custom_llm_provider == "watsonx"
                or self.custom_llm_provider in litellm.openai_compatible_endpoints
                or self.custom_llm_provider in litellm._custom_providers
            ):
                async for chunk in self.completion_stream:
                    print_verbose(f"value of async chunk: {chunk}")
                    if chunk == "None" or chunk is None:
                        raise Exception
                    elif (
                        self.custom_llm_provider == "gemini"
                        and hasattr(chunk, "parts")
                        and len(chunk.parts) == 0
                    ):
                        continue
                    # chunk_creator() does logging/stream chunk building. We need to let it know its being called in_async_func, so we don't double add chunks.
                    # __anext__ also calls async_success_handler, which does logging
                    print_verbose(f"PROCESSED ASYNC CHUNK PRE CHUNK CREATOR: {chunk}")

                    processed_chunk: Optional[ModelResponse] = self.chunk_creator(
                        chunk=chunk
                    )
                    print_verbose(
                        f"PROCESSED ASYNC CHUNK POST CHUNK CREATOR: {processed_chunk}"
                    )
                    if processed_chunk is None:
                        continue
                    ## LOGGING
                    threading.Thread(
                        target=self.logging_obj.success_handler,
                        args=(processed_chunk, None, None, cache_hit),
                    ).start()  # log response
                    asyncio.create_task(
                        self.logging_obj.async_success_handler(
                            processed_chunk, cache_hit=cache_hit
                        )
                    )
                    self.response_uptil_now += (
                        processed_chunk.choices[0].delta.get("content", "") or ""
                    )
                    self.rules.post_call_rules(
                        input=self.response_uptil_now, model=self.model
                    )
                    self.chunks.append(processed_chunk)
                    if hasattr(
                        processed_chunk, "usage"
                    ):  # remove usage from chunk, only send on final chunk
                        # Convert the object to a dictionary
                        obj_dict = processed_chunk.dict()

                        # Remove an attribute (e.g., 'attr2')
                        if "usage" in obj_dict:
                            del obj_dict["usage"]

                        # Create a new object without the removed attribute
                        processed_chunk = self.model_response_creator(chunk=obj_dict)
                    print_verbose(f"final returned processed chunk: {processed_chunk}")
                    return processed_chunk
                raise StopAsyncIteration
            else:  # temporary patch for non-aiohttp async calls
                # example - boto3 bedrock llms
                while True:
                    if isinstance(self.completion_stream, str) or isinstance(
                        self.completion_stream, bytes
                    ):
                        chunk = self.completion_stream
                    else:
                        chunk = next(self.completion_stream)
                    if chunk is not None and chunk != b"":
                        print_verbose(f"PROCESSED CHUNK PRE CHUNK CREATOR: {chunk}")
                        processed_chunk: Optional[ModelResponse] = self.chunk_creator(
                            chunk=chunk
                        )
                        print_verbose(
                            f"PROCESSED CHUNK POST CHUNK CREATOR: {processed_chunk}"
                        )
                        if processed_chunk is None:
                            continue
                        ## LOGGING
                        threading.Thread(
                            target=self.logging_obj.success_handler,
                            args=(processed_chunk, None, None, cache_hit),
                        ).start()  # log processed_chunk
                        asyncio.create_task(
                            self.logging_obj.async_success_handler(
                                processed_chunk, cache_hit=cache_hit
                            )
                        )

                        self.response_uptil_now += (
                            processed_chunk.choices[0].delta.get("content", "") or ""
                        )
                        self.rules.post_call_rules(
                            input=self.response_uptil_now, model=self.model
                        )
                        # RETURN RESULT
                        self.chunks.append(processed_chunk)
                        return processed_chunk
        except StopAsyncIteration:
            if self.sent_last_chunk is True:
                if (
                    self.sent_stream_usage is False
                    and self.stream_options is not None
                    and self.stream_options.get("include_usage", False) is True
                ):
                    # send the final chunk with stream options
                    complete_streaming_response = litellm.stream_chunk_builder(
                        chunks=self.chunks, messages=self.messages
                    )
                    response = self.model_response_creator()
                    response.usage = complete_streaming_response.usage
                    ## LOGGING
                    threading.Thread(
                        target=self.logging_obj.success_handler,
                        args=(response, None, None, cache_hit),
                    ).start()  # log response
                    asyncio.create_task(
                        self.logging_obj.async_success_handler(
                            response, cache_hit=cache_hit
                        )
                    )
                    self.sent_stream_usage = True
                    return response
                raise  # Re-raise StopIteration
            else:
                self.sent_last_chunk = True
                processed_chunk = self.finish_reason_handler()
                ## LOGGING
                threading.Thread(
                    target=self.logging_obj.success_handler,
                    args=(processed_chunk, None, None, cache_hit),
                ).start()  # log response
                asyncio.create_task(
                    self.logging_obj.async_success_handler(
                        processed_chunk, cache_hit=cache_hit
                    )
                )
                return processed_chunk
        except StopIteration:
            if self.sent_last_chunk is True:
                if (
                    self.sent_stream_usage is False
                    and self.stream_options is not None
                    and self.stream_options.get("include_usage", False) is True
                ):
                    # send the final chunk with stream options
                    complete_streaming_response = litellm.stream_chunk_builder(
                        chunks=self.chunks, messages=self.messages
                    )
                    response = self.model_response_creator()
                    response.usage = complete_streaming_response.usage
                    ## LOGGING
                    threading.Thread(
                        target=self.logging_obj.success_handler,
                        args=(response, None, None, cache_hit),
                    ).start()  # log response
                    asyncio.create_task(
                        self.logging_obj.async_success_handler(
                            response, cache_hit=cache_hit
                        )
                    )
                    self.sent_stream_usage = True
                    return response
                raise StopAsyncIteration
            else:
                self.sent_last_chunk = True
                processed_chunk = self.finish_reason_handler()
                ## LOGGING
                threading.Thread(
                    target=self.logging_obj.success_handler,
                    args=(processed_chunk, None, None, cache_hit),
                ).start()  # log response
                asyncio.create_task(
                    self.logging_obj.async_success_handler(
                        processed_chunk, cache_hit=cache_hit
                    )
                )
                return processed_chunk
        except httpx.TimeoutException as e:  # if httpx read timeout error occues
            traceback_exception = traceback.format_exc()
            ## ADD DEBUG INFORMATION - E.G. LITELLM REQUEST TIMEOUT
            traceback_exception += "\nLiteLLM Default Request Timeout - {}".format(
                litellm.request_timeout
            )
            if self.logging_obj is not None:
                ## LOGGING
                threading.Thread(
                    target=self.logging_obj.failure_handler,
                    args=(e, traceback_exception),
                ).start()  # log response
                # Handle any exceptions that might occur during streaming
                asyncio.create_task(
                    self.logging_obj.async_failure_handler(e, traceback_exception)
                )
            raise e
        except Exception as e:
            traceback_exception = traceback.format_exc()
            if self.logging_obj is not None:
                ## LOGGING
                threading.Thread(
                    target=self.logging_obj.failure_handler,
                    args=(e, traceback_exception),
                ).start()  # log response
                # Handle any exceptions that might occur during streaming
                asyncio.create_task(
                    self.logging_obj.async_failure_handler(e, traceback_exception)  # type: ignore
                )
            ## Map to OpenAI Exception
            raise exception_type(
                model=self.model,
                custom_llm_provider=self.custom_llm_provider,
                original_exception=e,
                completion_kwargs={},
                extra_kwargs={},
            )


class TextCompletionStreamWrapper:
    def __init__(self, completion_stream, model, stream_options: Optional[dict] = None):
        self.completion_stream = completion_stream
        self.model = model
        self.stream_options = stream_options

    def __iter__(self):
        return self

    def __aiter__(self):
        return self

    def convert_to_text_completion_object(self, chunk: ModelResponse):
        try:
            response = TextCompletionResponse()
            response["id"] = chunk.get("id", None)
            response["object"] = "text_completion"
            response["created"] = chunk.get("created", None)
            response["model"] = chunk.get("model", None)
            text_choices = TextChoices()
            if isinstance(
                chunk, Choices
            ):  # chunk should always be of type StreamingChoices
                raise Exception
            text_choices["text"] = chunk["choices"][0]["delta"]["content"]
            text_choices["index"] = chunk["choices"][0]["index"]
            text_choices["finish_reason"] = chunk["choices"][0]["finish_reason"]
            response["choices"] = [text_choices]

            # only pass usage when stream_options["include_usage"] is True
            if (
                self.stream_options
                and self.stream_options.get("include_usage", False) == True
            ):
                response["usage"] = chunk.get("usage", None)

            return response
        except Exception as e:
            raise Exception(
                f"Error occurred converting to text completion object - chunk: {chunk}; Error: {str(e)}"
            )

    def __next__(self):
        # model_response = ModelResponse(stream=True, model=self.model)
        response = TextCompletionResponse()
        try:
            for chunk in self.completion_stream:
                if chunk == "None" or chunk is None:
                    raise Exception
                processed_chunk = self.convert_to_text_completion_object(chunk=chunk)
                return processed_chunk
            raise StopIteration
        except StopIteration:
            raise StopIteration
        except Exception as e:
            print(f"got exception {e}")  # noqa

    async def __anext__(self):
        try:
            async for chunk in self.completion_stream:
                if chunk == "None" or chunk is None:
                    raise Exception
                processed_chunk = self.convert_to_text_completion_object(chunk=chunk)
                return processed_chunk
            raise StopIteration
        except StopIteration:
            raise StopAsyncIteration


def mock_completion_streaming_obj(
    model_response, mock_response, model, n: Optional[int] = None
):
    for i in range(0, len(mock_response), 3):
        completion_obj = Delta(role="assistant", content=mock_response[i : i + 3])
        if n is None:
            model_response.choices[0].delta = completion_obj
        else:
            _all_choices = []
            for j in range(n):
                _streaming_choice = litellm.utils.StreamingChoices(
                    index=j,
                    delta=litellm.utils.Delta(
                        role="assistant", content=mock_response[i : i + 3]
                    ),
                )
                _all_choices.append(_streaming_choice)
            model_response.choices = _all_choices
        yield model_response


async def async_mock_completion_streaming_obj(
    model_response, mock_response, model, n: Optional[int] = None
):
    for i in range(0, len(mock_response), 3):
        completion_obj = Delta(role="assistant", content=mock_response[i : i + 3])
        if n is None:
            model_response.choices[0].delta = completion_obj
        else:
            _all_choices = []
            for j in range(n):
                _streaming_choice = litellm.utils.StreamingChoices(
                    index=j,
                    delta=litellm.utils.Delta(
                        role="assistant", content=mock_response[i : i + 3]
                    ),
                )
                _all_choices.append(_streaming_choice)
            model_response.choices = _all_choices
        yield model_response


########## Reading Config File ############################
def read_config_args(config_path) -> dict:
    try:
        import os

        current_path = os.getcwd()
        with open(config_path, "r") as config_file:
            config = json.load(config_file)

        # read keys/ values from config file and return them
        return config
    except Exception as e:
        raise e


########## experimental completion variants ############################


def completion_with_fallbacks(**kwargs):
    nested_kwargs = kwargs.pop("kwargs", {})
    response = None
    rate_limited_models = set()
    model_expiration_times = {}
    start_time = time.time()
    original_model = kwargs["model"]
    fallbacks = [kwargs["model"]] + nested_kwargs.get("fallbacks", [])
    if "fallbacks" in nested_kwargs:
        del nested_kwargs["fallbacks"]  # remove fallbacks so it's not recursive
    litellm_call_id = str(uuid.uuid4())

    # max time to process a request with fallbacks: default 45s
    while response == None and time.time() - start_time < 45:
        for model in fallbacks:
            # loop thru all models
            try:
                # check if it's dict or new model string
                if isinstance(
                    model, dict
                ):  # completion(model="gpt-4", fallbacks=[{"api_key": "", "api_base": ""}, {"api_key": "", "api_base": ""}])
                    kwargs["api_key"] = model.get("api_key", None)
                    kwargs["api_base"] = model.get("api_base", None)
                    model = model.get("model", original_model)
                elif (
                    model in rate_limited_models
                ):  # check if model is currently cooling down
                    if (
                        model_expiration_times.get(model)
                        and time.time() >= model_expiration_times[model]
                    ):
                        rate_limited_models.remove(
                            model
                        )  # check if it's been 60s of cool down and remove model
                    else:
                        continue  # skip model

                # delete model from kwargs if it exists
                if kwargs.get("model"):
                    del kwargs["model"]

                print_verbose(f"trying to make completion call with model: {model}")
                kwargs["litellm_call_id"] = litellm_call_id
                kwargs = {
                    **kwargs,
                    **nested_kwargs,
                }  # combine the openai + litellm params at the same level
                response = litellm.completion(**kwargs, model=model)
                print_verbose(f"response: {response}")
                if response != None:
                    return response

            except Exception as e:
                print_verbose(e)
                rate_limited_models.add(model)
                model_expiration_times[model] = (
                    time.time() + 60
                )  # cool down this selected model
                pass
    return response


def process_system_message(system_message, max_tokens, model):
    system_message_event = {"role": "system", "content": system_message}
    system_message_tokens = get_token_count([system_message_event], model)

    if system_message_tokens > max_tokens:
        print_verbose(
            "`tokentrimmer`: Warning, system message exceeds token limit. Trimming..."
        )
        # shorten system message to fit within max_tokens
        new_system_message = shorten_message_to_fit_limit(
            system_message_event, max_tokens, model
        )
        system_message_tokens = get_token_count([new_system_message], model)

    return system_message_event, max_tokens - system_message_tokens


def process_messages(messages, max_tokens, model):
    # Process messages from older to more recent
    messages = messages[::-1]
    final_messages = []

    for message in messages:
        used_tokens = get_token_count(final_messages, model)
        available_tokens = max_tokens - used_tokens
        if available_tokens <= 3:
            break
        final_messages = attempt_message_addition(
            final_messages=final_messages,
            message=message,
            available_tokens=available_tokens,
            max_tokens=max_tokens,
            model=model,
        )

    return final_messages


def attempt_message_addition(
    final_messages, message, available_tokens, max_tokens, model
):
    temp_messages = [message] + final_messages
    temp_message_tokens = get_token_count(messages=temp_messages, model=model)

    if temp_message_tokens <= max_tokens:
        return temp_messages

    # if temp_message_tokens > max_tokens, try shortening temp_messages
    elif "function_call" not in message:
        # fit updated_message to be within temp_message_tokens - max_tokens (aka the amount temp_message_tokens is greate than max_tokens)
        updated_message = shorten_message_to_fit_limit(message, available_tokens, model)
        if can_add_message(updated_message, final_messages, max_tokens, model):
            return [updated_message] + final_messages

    return final_messages


def can_add_message(message, messages, max_tokens, model):
    if get_token_count(messages + [message], model) <= max_tokens:
        return True
    return False


def get_token_count(messages, model):
    return token_counter(model=model, messages=messages)


def shorten_message_to_fit_limit(message, tokens_needed, model: Optional[str]):
    """
    Shorten a message to fit within a token limit by removing characters from the middle.
    """

    # For OpenAI models, even blank messages cost 7 token,
    # and if the buffer is less than 3, the while loop will never end,
    # hence the value 10.
    if model is not None and "gpt" in model and tokens_needed <= 10:
        return message

    content = message["content"]

    while True:
        total_tokens = get_token_count([message], model)

        if total_tokens <= tokens_needed:
            break

        ratio = (tokens_needed) / total_tokens

        new_length = int(len(content) * ratio) - 1
        new_length = max(0, new_length)

        half_length = new_length // 2
        left_half = content[:half_length]
        right_half = content[-half_length:]

        trimmed_content = left_half + ".." + right_half
        message["content"] = trimmed_content
        content = trimmed_content

    return message


# LiteLLM token trimmer
# this code is borrowed from https://github.com/KillianLucas/tokentrim/blob/main/tokentrim/tokentrim.py
# Credits for this code go to Killian Lucas
def trim_messages(
    messages,
    model: Optional[str] = None,
    trim_ratio: float = 0.75,
    return_response_tokens: bool = False,
    max_tokens=None,
):
    """
    Trim a list of messages to fit within a model's token limit.

    Args:
        messages: Input messages to be trimmed. Each message is a dictionary with 'role' and 'content'.
        model: The LiteLLM model being used (determines the token limit).
        trim_ratio: Target ratio of tokens to use after trimming. Default is 0.75, meaning it will trim messages so they use about 75% of the model's token limit.
        return_response_tokens: If True, also return the number of tokens left available for the response after trimming.
        max_tokens: Instead of specifying a model or trim_ratio, you can specify this directly.

    Returns:
        Trimmed messages and optionally the number of tokens available for response.
    """
    # Initialize max_tokens
    # if users pass in max tokens, trim to this amount
    messages = copy.deepcopy(messages)
    try:
        if max_tokens is None:
            # Check if model is valid
            if model in litellm.model_cost:
                max_tokens_for_model = litellm.model_cost[model].get(
                    "max_input_tokens", litellm.model_cost[model]["max_tokens"]
                )
                max_tokens = int(max_tokens_for_model * trim_ratio)
            else:
                # if user did not specify max (input) tokens
                # or passed an llm litellm does not know
                # do nothing, just return messages
                return messages

        system_message = ""
        for message in messages:
            if message["role"] == "system":
                system_message += "\n" if system_message else ""
                system_message += message["content"]

        ## Handle Tool Call ## - check if last message is a tool response, return as is - https://github.com/BerriAI/litellm/issues/4931
        tool_messages = []

        for message in reversed(messages):
            if message["role"] != "tool":
                break
            tool_messages.append(message)
        # # Remove the collected tool messages from the original list
        if len(tool_messages):
            messages = messages[: -len(tool_messages)]

        current_tokens = token_counter(model=model, messages=messages)
        print_verbose(f"Current tokens: {current_tokens}, max tokens: {max_tokens}")

        # Do nothing if current tokens under messages
        if current_tokens < max_tokens:
            return messages

        #### Trimming messages if current_tokens > max_tokens
        print_verbose(
            f"Need to trim input messages: {messages}, current_tokens{current_tokens}, max_tokens: {max_tokens}"
        )
        if system_message:
            system_message_event, max_tokens = process_system_message(
                system_message=system_message, max_tokens=max_tokens, model=model
            )

            if max_tokens == 0:  # the system messages are too long
                return [system_message_event]

            # Since all system messages are combined and trimmed to fit the max_tokens,
            # we remove all system messages from the messages list
            messages = [message for message in messages if message["role"] != "system"]

        final_messages = process_messages(
            messages=messages, max_tokens=max_tokens, model=model
        )

        # Add system message to the beginning of the final messages
        if system_message:
            final_messages = [system_message_event] + final_messages

        if len(tool_messages) > 0:
            final_messages.extend(tool_messages)

        if (
            return_response_tokens
        ):  # if user wants token count with new trimmed messages
            response_tokens = max_tokens - get_token_count(final_messages, model)
            return final_messages, response_tokens
        return final_messages
    except Exception as e:  # [NON-Blocking, if error occurs just return final_messages
        verbose_logger.error(
            "Got exception while token trimming - {}\n{}".format(
                str(e), traceback.format_exc()
            )
        )
        return messages


def get_valid_models() -> List[str]:
    """
    Returns a list of valid LLMs based on the set environment variables

    Args:
        None

    Returns:
        A list of valid LLMs
    """
    try:
        # get keys set in .env
        environ_keys = os.environ.keys()
        valid_providers = []
        # for all valid providers, make a list of supported llms
        valid_models = []

        for provider in litellm.provider_list:
            # edge case litellm has together_ai as a provider, it should be togetherai
            provider = provider.replace("_", "")

            # litellm standardizes expected provider keys to
            # PROVIDER_API_KEY. Example: OPENAI_API_KEY, COHERE_API_KEY
            expected_provider_key = f"{provider.upper()}_API_KEY"
            if expected_provider_key in environ_keys:
                # key is set
                valid_providers.append(provider)

        for provider in valid_providers:
            if provider == "azure":
                valid_models.append("Azure-LLM")
            else:
                models_for_provider = litellm.models_by_provider.get(provider, [])
                valid_models.extend(models_for_provider)
        return valid_models
    except:
        return []  # NON-Blocking


# used for litellm.text_completion() to transform HF logprobs to OpenAI.Completion() format
def transform_logprobs(hf_response):
    # Initialize an empty list for the transformed logprobs
    transformed_logprobs = []

    # For each Hugging Face response, transform the logprobs
    for response in hf_response:
        # Extract the relevant information from the response
        response_details = response["details"]
        top_tokens = response_details.get("top_tokens", {})

        # Initialize an empty list for the token information
        token_info = {
            "tokens": [],
            "token_logprobs": [],
            "text_offset": [],
            "top_logprobs": [],
        }

        for i, token in enumerate(response_details["prefill"]):
            # Extract the text of the token
            token_text = token["text"]

            # Extract the logprob of the token
            token_logprob = token["logprob"]

            # Add the token information to the 'token_info' list
            token_info["tokens"].append(token_text)
            token_info["token_logprobs"].append(token_logprob)

            # stub this to work with llm eval harness
            top_alt_tokens = {"": -1, "": -2, "": -3}
            token_info["top_logprobs"].append(top_alt_tokens)

        # For each element in the 'tokens' list, extract the relevant information
        for i, token in enumerate(response_details["tokens"]):
            # Extract the text of the token
            token_text = token["text"]

            # Extract the logprob of the token
            token_logprob = token["logprob"]

            top_alt_tokens = {}
            temp_top_logprobs = []
            if top_tokens != {}:
                temp_top_logprobs = top_tokens[i]

            # top_alt_tokens should look like this: { "alternative_1": -1, "alternative_2": -2, "alternative_3": -3 }
            for elem in temp_top_logprobs:
                text = elem["text"]
                logprob = elem["logprob"]
                top_alt_tokens[text] = logprob

            # Add the token information to the 'token_info' list
            token_info["tokens"].append(token_text)
            token_info["token_logprobs"].append(token_logprob)
            token_info["top_logprobs"].append(top_alt_tokens)

            # Add the text offset of the token
            # This is computed as the sum of the lengths of all previous tokens
            token_info["text_offset"].append(
                sum(len(t["text"]) for t in response_details["tokens"][:i])
            )

        # Add the 'token_info' list to the 'transformed_logprobs' list
        transformed_logprobs = token_info

    return transformed_logprobs


def print_args_passed_to_litellm(original_function, args, kwargs):
    try:
        # we've already printed this for acompletion, don't print for completion
        if (
            "acompletion" in kwargs
            and kwargs["acompletion"] == True
            and original_function.__name__ == "completion"
        ):
            return
        elif (
            "aembedding" in kwargs
            and kwargs["aembedding"] == True
            and original_function.__name__ == "embedding"
        ):
            return
        elif (
            "aimg_generation" in kwargs
            and kwargs["aimg_generation"] == True
            and original_function.__name__ == "img_generation"
        ):
            return

        args_str = ", ".join(map(repr, args))
        kwargs_str = ", ".join(f"{key}={repr(value)}" for key, value in kwargs.items())
        print_verbose(
            "\n",
        )  # new line before
        print_verbose(
            "\033[92mRequest to litellm:\033[0m",
        )
        if args and kwargs:
            print_verbose(
                f"\033[92mlitellm.{original_function.__name__}({args_str}, {kwargs_str})\033[0m"
            )
        elif args:
            print_verbose(
                f"\033[92mlitellm.{original_function.__name__}({args_str})\033[0m"
            )
        elif kwargs:
            print_verbose(
                f"\033[92mlitellm.{original_function.__name__}({kwargs_str})\033[0m"
            )
        else:
            print_verbose(f"\033[92mlitellm.{original_function.__name__}()\033[0m")
        print_verbose("\n")  # new line after
    except:
        # This should always be non blocking
        pass


def get_logging_id(start_time, response_obj):
    try:
        response_id = (
            "time-" + start_time.strftime("%H-%M-%S-%f") + "_" + response_obj.get("id")
        )
        return response_id
    except:
        return None


def _get_base_model_from_metadata(model_call_details=None):
    if model_call_details is None:
        return None
    litellm_params = model_call_details.get("litellm_params", {})

    if litellm_params is not None:
        metadata = litellm_params.get("metadata", {})

        if metadata is not None:
            model_info = metadata.get("model_info", {})

            if model_info is not None:
                base_model = model_info.get("base_model", None)
                if base_model is not None:
                    return base_model
    return None


def _add_key_name_and_team_to_alert(request_info: str, metadata: dict) -> str:
    """
    Internal helper function for litellm proxy
    Add the Key Name + Team Name to the error
    Only gets added if the metadata contains the user_api_key_alias and user_api_key_team_alias

    [Non-Blocking helper function]
    """
    try:
        _api_key_name = metadata.get("user_api_key_alias", None)
        _user_api_key_team_alias = metadata.get("user_api_key_team_alias", None)
        if _api_key_name is not None:
            request_info = (
                f"\n\nKey Name: `{_api_key_name}`\nTeam: `{_user_api_key_team_alias}`"
                + request_info
            )

        return request_info
    except:
        return request_info


class ModelResponseIterator:
    def __init__(self, model_response: ModelResponse, convert_to_delta: bool = False):
        if convert_to_delta == True:
            self.model_response = ModelResponse(stream=True)
            _delta = self.model_response.choices[0].delta  # type: ignore
            _delta.content = model_response.choices[0].message.content  # type: ignore
        else:
            self.model_response = model_response
        self.is_done = False

    # Sync iterator
    def __iter__(self):
        return self

    def __next__(self):
        if self.is_done:
            raise StopIteration
        self.is_done = True
        return self.model_response

    # Async iterator
    def __aiter__(self):
        return self

    async def __anext__(self):
        if self.is_done:
            raise StopAsyncIteration
        self.is_done = True
        return self.model_response


class CustomModelResponseIterator(Iterable):
    def __init__(self) -> None:
        super().__init__()<|MERGE_RESOLUTION|>--- conflicted
+++ resolved
@@ -4517,11 +4517,6 @@
                     or get_secret("TOGETHERAI_API_KEY")
                     or get_secret("TOGETHER_AI_TOKEN")
                 )
-<<<<<<< HEAD
-            elif custom_llm_provider == "notdiamond":
-                api_base = "https://not-diamond-server.onrender.com/v2/optimizer/modelSelect"
-                dynamic_api_key = get_secret("NOTDIAMOND_API_KEY") or None
-=======
             elif custom_llm_provider == "friendliai":
                 api_base = (
                     api_base
@@ -4533,7 +4528,9 @@
                     or get_secret("FRIENDLIAI_API_KEY")
                     or get_secret("FRIENDLI_TOKEN")
                 )
->>>>>>> 36dca6bc
+            elif custom_llm_provider == "notdiamond":
+                api_base = "https://not-diamond-server.onrender.com/v2/optimizer/modelSelect"
+                dynamic_api_key = get_secret("NOTDIAMOND_API_KEY") or None
             if api_base is not None and not isinstance(api_base, str):
                 raise Exception(
                     "api base needs to be a string. api_base={}".format(api_base)
