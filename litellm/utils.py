--- conflicted
+++ resolved
@@ -6991,21 +6991,18 @@
             from litellm.llms.cohere.embed.transformation import CohereEmbeddingConfig
 
             return CohereEmbeddingConfig()
-<<<<<<< HEAD
         elif litellm.LlmProviders.CLOUDFLARE == provider:
             from litellm.llms.cloudflare.embed.transformation import (
                 CloudflareEmbeddingConfig,
             )
 
             return CloudflareEmbeddingConfig()
-=======
         elif litellm.LlmProviders.JINA_AI == provider:
             from litellm.llms.jina_ai.embedding.transformation import (
                 JinaAIEmbeddingConfig,
             )
 
             return JinaAIEmbeddingConfig()
->>>>>>> 60306d34
         return None
 
     @staticmethod
