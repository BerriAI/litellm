# +-----------------------------------------------+
# |                                               |
# |           Give Feedback / Get Help            |
# | https://github.com/BerriAI/litellm/issues/new |
# |                                               |
# +-----------------------------------------------+
#
#  Thank you users! We ❤️ you! - Krrish & Ishaan

import ast
import asyncio
import base64
import binascii
import copy
import datetime
import hashlib
import inspect
import io
import itertools
import json
import logging
import os
import random  # type: ignore
import re
import struct
import subprocess

# What is this?
## Generic utils.py file. Problem-specific utils (e.g. 'cost calculation), should all be in `litellm_core_utils/`.
import sys
import textwrap
import threading
import time
import traceback
import uuid
from dataclasses import dataclass, field
from functools import lru_cache, wraps
from importlib import resources
from inspect import iscoroutine
from os.path import abspath, dirname, join

import aiohttp
import dotenv
import httpx
import openai
import tiktoken
from httpx import Proxy
from httpx._utils import get_environment_proxies
from openai.lib import _parsing, _pydantic
from openai.types.chat.completion_create_params import ResponseFormat
from pydantic import BaseModel
from tiktoken import Encoding
from tokenizers import Tokenizer

import litellm
import litellm._service_logger  # for storing API inputs, outputs, and metadata
import litellm.litellm_core_utils
import litellm.litellm_core_utils.audio_utils.utils
import litellm.litellm_core_utils.json_validation_rule
import litellm.llms
import litellm.llms.gemini
from litellm.caching._internal_lru_cache import lru_cache_wrapper
from litellm.caching.caching import DualCache
from litellm.caching.caching_handler import CachingHandlerResponse, LLMCachingHandler
from litellm.constants import (
    DEFAULT_CHAT_COMPLETION_PARAM_VALUES,
    DEFAULT_EMBEDDING_PARAM_VALUES,
    DEFAULT_MAX_LRU_CACHE_SIZE,
    DEFAULT_TRIM_RATIO,
    FUNCTION_DEFINITION_TOKEN_COUNT,
    INITIAL_RETRY_DELAY,
    JITTER,
    MAX_RETRY_DELAY,
    MAX_TOKEN_TRIMMING_ATTEMPTS,
    MINIMUM_PROMPT_CACHE_TOKEN_COUNT,
    OPENAI_EMBEDDING_PARAMS,
    TOOL_CHOICE_OBJECT_TOKEN_COUNT,
)
from litellm.integrations.custom_guardrail import CustomGuardrail
from litellm.integrations.custom_logger import CustomLogger
from litellm.integrations.vector_stores.base_vector_store import BaseVectorStore
from litellm.litellm_core_utils.core_helpers import (
    map_finish_reason,
    process_response_headers,
)
from litellm.litellm_core_utils.credential_accessor import CredentialAccessor
from litellm.litellm_core_utils.default_encoding import encoding
from litellm.litellm_core_utils.exception_mapping_utils import (
    _get_response_headers,
    exception_type,
    get_error_message,
)
from litellm.litellm_core_utils.get_litellm_params import (
    _get_base_model_from_litellm_call_metadata,
    get_litellm_params,
)
from litellm.litellm_core_utils.get_llm_provider_logic import (
    _is_non_openai_azure_model,
    get_llm_provider,
)
from litellm.litellm_core_utils.get_supported_openai_params import (
    get_supported_openai_params,
)
from litellm.litellm_core_utils.llm_request_utils import _ensure_extra_body_is_safe
from litellm.litellm_core_utils.llm_response_utils.convert_dict_to_response import (
    LiteLLMResponseObjectHandler,
    _handle_invalid_parallel_tool_calls,
    _parse_content_for_reasoning,
    convert_to_model_response_object,
    convert_to_streaming_response,
    convert_to_streaming_response_async,
)
from litellm.litellm_core_utils.llm_response_utils.get_api_base import get_api_base
from litellm.litellm_core_utils.llm_response_utils.get_formatted_prompt import (
    get_formatted_prompt,
)
from litellm.litellm_core_utils.llm_response_utils.get_headers import (
    get_response_headers,
)
from litellm.litellm_core_utils.llm_response_utils.response_metadata import (
    ResponseMetadata,
)
from litellm.litellm_core_utils.redact_messages import (
    LiteLLMLoggingObject,
    redact_message_input_output_from_logging,
)
from litellm.litellm_core_utils.rules import Rules
from litellm.litellm_core_utils.streaming_handler import CustomStreamWrapper
from litellm.litellm_core_utils.token_counter import get_modified_max_tokens
from litellm.llms.bedrock.common_utils import BedrockModelInfo
from litellm.llms.custom_httpx.http_handler import AsyncHTTPHandler, HTTPHandler
from litellm.router_utils.get_retry_from_policy import (
    get_num_retries_from_retry_policy,
    reset_retry_policy,
)
from litellm.secret_managers.main import get_secret
from litellm.types.llms.anthropic import (
    ANTHROPIC_API_ONLY_HEADERS,
    AnthropicThinkingParam,
)
from litellm.types.llms.openai import (
    AllMessageValues,
    AllPromptValues,
    ChatCompletionAssistantToolCall,
    ChatCompletionNamedToolChoiceParam,
    ChatCompletionToolParam,
    ChatCompletionToolParamFunctionChunk,
    OpenAITextCompletionUserMessage,
    OpenAIWebSearchOptions,
)
from litellm.types.rerank import RerankResponse
from litellm.types.utils import FileTypes  # type: ignore
from litellm.types.utils import (
    OPENAI_RESPONSE_HEADERS,
    CallTypes,
    ChatCompletionDeltaToolCall,
    ChatCompletionMessageToolCall,
    Choices,
    CostPerToken,
    CredentialItem,
    CustomHuggingfaceTokenizer,
    Delta,
    Embedding,
    EmbeddingResponse,
    Function,
    ImageResponse,
    LlmProviders,
    LlmProvidersSet,
    Message,
    ModelInfo,
    ModelInfoBase,
    ModelResponse,
    ModelResponseStream,
    ProviderField,
    ProviderSpecificModelInfo,
    RawRequestTypedDict,
    SelectTokenizerResponse,
    StreamingChoices,
    TextChoices,
    TextCompletionResponse,
    TranscriptionResponse,
    Usage,
    all_litellm_params,
)

try:
    # Python 3.9+
    with resources.files("litellm.litellm_core_utils.tokenizers").joinpath(
        "anthropic_tokenizer.json"
    ).open("r", encoding="utf-8") as f:
        json_data = json.load(f)
except (ImportError, AttributeError, TypeError):
    with resources.open_text(
        "litellm.litellm_core_utils.tokenizers", "anthropic_tokenizer.json"
    ) as f:
        json_data = json.load(f)

# Convert to str (if necessary)
claude_json_str = json.dumps(json_data)
import importlib.metadata
from typing import (
    TYPE_CHECKING,
    Any,
    Callable,
    Dict,
    Iterable,
    List,
    Literal,
    Optional,
    Tuple,
    Type,
    Union,
    cast,
    get_args,
)

from openai import OpenAIError as OriginalError

from litellm.litellm_core_utils.thread_pool_executor import executor
from litellm.litellm_core_utils.token_counter import token_counter as token_counter_new
from litellm.llms.base_llm.anthropic_messages.transformation import (
    BaseAnthropicMessagesConfig,
)
from litellm.llms.base_llm.audio_transcription.transformation import (
    BaseAudioTranscriptionConfig,
)
from litellm.llms.base_llm.base_utils import (
    BaseLLMModelInfo,
    type_to_response_format_param,
)
from litellm.llms.base_llm.chat.transformation import BaseConfig
from litellm.llms.base_llm.completion.transformation import BaseTextCompletionConfig
from litellm.llms.base_llm.embedding.transformation import BaseEmbeddingConfig
from litellm.llms.base_llm.files.transformation import BaseFilesConfig
from litellm.llms.base_llm.image_edit.transformation import BaseImageEditConfig
from litellm.llms.base_llm.image_generation.transformation import (
    BaseImageGenerationConfig,
)
from litellm.llms.base_llm.image_variations.transformation import (
    BaseImageVariationConfig,
)
from litellm.llms.base_llm.realtime.transformation import BaseRealtimeConfig
from litellm.llms.base_llm.rerank.transformation import BaseRerankConfig
from litellm.llms.base_llm.responses.transformation import BaseResponsesAPIConfig

from ._logging import _is_debugging_on, verbose_logger
from .caching.caching import (
    Cache,
    QdrantSemanticCache,
    RedisCache,
    RedisSemanticCache,
    S3Cache,
)
from .exceptions import (
    APIConnectionError,
    APIError,
    AuthenticationError,
    BadRequestError,
    BudgetExceededError,
    ContentPolicyViolationError,
    ContextWindowExceededError,
    NotFoundError,
    OpenAIError,
    PermissionDeniedError,
    RateLimitError,
    ServiceUnavailableError,
    Timeout,
    UnprocessableEntityError,
    UnsupportedParamsError,
)
from .proxy._types import AllowedModelRegion, KeyManagementSystem
from .types.llms.openai import (
    ChatCompletionDeltaToolCallChunk,
    ChatCompletionToolCallChunk,
    ChatCompletionToolCallFunctionChunk,
)
from .types.router import LiteLLM_Params

####### ENVIRONMENT VARIABLES ####################
# Adjust to your specific application needs / system capabilities.
sentry_sdk_instance = None
capture_exception = None
add_breadcrumb = None
posthog = None
slack_app = None
alerts_channel = None
heliconeLogger = None
athinaLogger = None
promptLayerLogger = None
langsmithLogger = None
logfireLogger = None
weightsBiasesLogger = None
customLogger = None
langFuseLogger = None
openMeterLogger = None
lagoLogger = None
dataDogLogger = None
prometheusLogger = None
dynamoLogger = None
s3Logger = None
greenscaleLogger = None
lunaryLogger = None
aispendLogger = None
supabaseClient = None
callback_list: Optional[List[str]] = []
user_logger_fn = None
additional_details: Optional[Dict[str, str]] = {}
local_cache: Optional[Dict[str, str]] = {}
last_fetched_at = None
last_fetched_at_keys = None
######## Model Response #########################

# All liteLLM Model responses will be in this format, Follows the OpenAI Format
# https://docs.litellm.ai/docs/completion/output
# {
#   'choices': [
#      {
#         'finish_reason': 'stop',
#         'index': 0,
#         'message': {
#            'role': 'assistant',
#             'content': " I'm doing well, thank you for asking. I am Claude, an AI assistant created by Anthropic."
#         }
#       }
#     ],
#  'created': 1691429984.3852863,
#  'model': 'claude-instant-1',
#  'usage': {'prompt_tokens': 18, 'completion_tokens': 23, 'total_tokens': 41}
# }


############################################################
def print_verbose(
    print_statement,
    logger_only: bool = False,
    log_level: Literal["DEBUG", "INFO", "ERROR"] = "DEBUG",
):
    try:
        if log_level == "DEBUG":
            verbose_logger.debug(print_statement)
        elif log_level == "INFO":
            verbose_logger.info(print_statement)
        elif log_level == "ERROR":
            verbose_logger.error(print_statement)
        if litellm.set_verbose is True and logger_only is False:
            print(print_statement)  # noqa
    except Exception:
        pass


####### CLIENT ###################
# make it easy to log if completion/embedding runs succeeded or failed + see what happened | Non-Blocking
def custom_llm_setup():
    """
    Add custom_llm provider to provider list
    """
    for custom_llm in litellm.custom_provider_map:
        if custom_llm["provider"] not in litellm.provider_list:
            litellm.provider_list.append(custom_llm["provider"])

        if custom_llm["provider"] not in litellm._custom_providers:
            litellm._custom_providers.append(custom_llm["provider"])


def _add_custom_logger_callback_to_specific_event(
    callback: str, logging_event: Literal["success", "failure"]
) -> None:
    """
    Add a custom logger callback to the specific event
    """
    from litellm import _custom_logger_compatible_callbacks_literal
    from litellm.litellm_core_utils.litellm_logging import (
        _init_custom_logger_compatible_class,
    )

    if callback not in litellm._known_custom_logger_compatible_callbacks:
        verbose_logger.debug(
            f"Callback {callback} is not a valid custom logger compatible callback. Known list - {litellm._known_custom_logger_compatible_callbacks}"
        )
        return

    callback_class = _init_custom_logger_compatible_class(
        cast(_custom_logger_compatible_callbacks_literal, callback),
        internal_usage_cache=None,
        llm_router=None,
    )

    if callback_class:
        if (
            logging_event == "success"
            and _custom_logger_class_exists_in_success_callbacks(callback_class)
            is False
        ):
            litellm.logging_callback_manager.add_litellm_success_callback(
                callback_class
            )
            litellm.logging_callback_manager.add_litellm_async_success_callback(
                callback_class
            )
            if callback in litellm.success_callback:
                litellm.success_callback.remove(
                    callback
                )  # remove the string from the callback list
            if callback in litellm._async_success_callback:
                litellm._async_success_callback.remove(
                    callback
                )  # remove the string from the callback list
        elif (
            logging_event == "failure"
            and _custom_logger_class_exists_in_failure_callbacks(callback_class)
            is False
        ):
            litellm.logging_callback_manager.add_litellm_failure_callback(
                callback_class
            )
            litellm.logging_callback_manager.add_litellm_async_failure_callback(
                callback_class
            )
            if callback in litellm.failure_callback:
                litellm.failure_callback.remove(
                    callback
                )  # remove the string from the callback list
            if callback in litellm._async_failure_callback:
                litellm._async_failure_callback.remove(
                    callback
                )  # remove the string from the callback list


def _custom_logger_class_exists_in_success_callbacks(
    callback_class: CustomLogger,
) -> bool:
    """
    Returns True if an instance of the custom logger exists in litellm.success_callback or litellm._async_success_callback

    e.g if `LangfusePromptManagement` is passed in, it will return True if an instance of `LangfusePromptManagement` exists in litellm.success_callback or litellm._async_success_callback

    Prevents double adding a custom logger callback to the litellm callbacks
    """
    return any(
        isinstance(cb, type(callback_class))
        for cb in litellm.success_callback + litellm._async_success_callback
    )


def _custom_logger_class_exists_in_failure_callbacks(
    callback_class: CustomLogger,
) -> bool:
    """
    Returns True if an instance of the custom logger exists in litellm.failure_callback or litellm._async_failure_callback

    e.g if `LangfusePromptManagement` is passed in, it will return True if an instance of `LangfusePromptManagement` exists in litellm.failure_callback or litellm._async_failure_callback

    Prevents double adding a custom logger callback to the litellm callbacks
    """
    return any(
        isinstance(cb, type(callback_class))
        for cb in litellm.failure_callback + litellm._async_failure_callback
    )


def get_request_guardrails(kwargs: Dict[str, Any]) -> List[str]:
    """
    Get the request guardrails from the kwargs
    """
    metadata = kwargs.get("metadata") or {}
    requester_metadata = metadata.get("requester_metadata") or {}
    applied_guardrails = requester_metadata.get("guardrails") or []
    return applied_guardrails


def get_applied_guardrails(kwargs: Dict[str, Any]) -> List[str]:
    """
    - Add 'default_on' guardrails to the list
    - Add request guardrails to the list
    """

    request_guardrails = get_request_guardrails(kwargs)
    applied_guardrails = []
    for callback in litellm.callbacks:
        if callback is not None and isinstance(callback, CustomGuardrail):
            if callback.guardrail_name is not None:
                if callback.default_on is True:
                    applied_guardrails.append(callback.guardrail_name)
                elif callback.guardrail_name in request_guardrails:
                    applied_guardrails.append(callback.guardrail_name)

    return applied_guardrails


def load_credentials_from_list(kwargs: dict):
    """
    Updates kwargs with the credentials if credential_name in kwarg
    """
    credential_name = kwargs.get("litellm_credential_name")
    if credential_name and litellm.credential_list:
        credential_accessor = CredentialAccessor.get_credential_values(credential_name)
        for key, value in credential_accessor.items():
            if key not in kwargs:
                kwargs[key] = value


def get_dynamic_callbacks(
    dynamic_callbacks: Optional[List[Union[str, Callable, CustomLogger]]],
) -> List:
    returned_callbacks = litellm.callbacks.copy()
    if dynamic_callbacks:
        returned_callbacks.extend(dynamic_callbacks)  # type: ignore
    return returned_callbacks


def function_setup(  # noqa: PLR0915
    original_function: str, rules_obj, start_time, *args, **kwargs
):  # just run once to check if user wants to send their data anywhere - PostHog/Sentry/Slack/etc.
    ### NOTICES ###
    from litellm import Logging as LiteLLMLogging
    from litellm.litellm_core_utils.litellm_logging import set_callbacks

    if litellm.set_verbose is True:
        verbose_logger.warning(
            "`litellm.set_verbose` is deprecated. Please set `os.environ['LITELLM_LOG'] = 'DEBUG'` for debug logs."
        )
    try:
        global callback_list, add_breadcrumb, user_logger_fn, Logging

        ## CUSTOM LLM SETUP ##
        custom_llm_setup()

        ## GET APPLIED GUARDRAILS
        applied_guardrails = get_applied_guardrails(kwargs)

        ## LOGGING SETUP
        function_id: Optional[str] = kwargs["id"] if "id" in kwargs else None

        ## DYNAMIC CALLBACKS ##
        dynamic_callbacks: Optional[
            List[Union[str, Callable, CustomLogger]]
        ] = kwargs.pop("callbacks", None)
        all_callbacks = get_dynamic_callbacks(dynamic_callbacks=dynamic_callbacks)

        if len(all_callbacks) > 0:
            for callback in all_callbacks:
                # check if callback is a string - e.g. "lago", "openmeter"
                if isinstance(callback, str):
                    callback = litellm.litellm_core_utils.litellm_logging._init_custom_logger_compatible_class(  # type: ignore
                        callback, internal_usage_cache=None, llm_router=None  # type: ignore
                    )
                    if callback is None or any(
                        isinstance(cb, type(callback))
                        for cb in litellm._async_success_callback
                    ):  # don't double add a callback
                        continue
                if callback not in litellm.input_callback:
                    litellm.input_callback.append(callback)  # type: ignore
                if callback not in litellm.success_callback:
                    litellm.logging_callback_manager.add_litellm_success_callback(callback)  # type: ignore
                if callback not in litellm.failure_callback:
                    litellm.logging_callback_manager.add_litellm_failure_callback(callback)  # type: ignore
                if callback not in litellm._async_success_callback:
                    litellm.logging_callback_manager.add_litellm_async_success_callback(callback)  # type: ignore
                if callback not in litellm._async_failure_callback:
                    litellm.logging_callback_manager.add_litellm_async_failure_callback(callback)  # type: ignore
            print_verbose(
                f"Initialized litellm callbacks, Async Success Callbacks: {litellm._async_success_callback}"
            )

        if (
            len(litellm.input_callback) > 0
            or len(litellm.success_callback) > 0
            or len(litellm.failure_callback) > 0
        ) and len(
            callback_list  # type: ignore
        ) == 0:  # type: ignore
            callback_list = list(
                set(
                    litellm.input_callback  # type: ignore
                    + litellm.success_callback
                    + litellm.failure_callback
                )
            )
            set_callbacks(callback_list=callback_list, function_id=function_id)
        ## ASYNC CALLBACKS
        if len(litellm.input_callback) > 0:
            removed_async_items = []
            for index, callback in enumerate(litellm.input_callback):  # type: ignore
                if inspect.iscoroutinefunction(callback):
                    litellm._async_input_callback.append(callback)
                    removed_async_items.append(index)

            # Pop the async items from input_callback in reverse order to avoid index issues
            for index in reversed(removed_async_items):
                litellm.input_callback.pop(index)
        if len(litellm.success_callback) > 0:
            removed_async_items = []
            for index, callback in enumerate(litellm.success_callback):  # type: ignore
                if inspect.iscoroutinefunction(callback):
                    litellm.logging_callback_manager.add_litellm_async_success_callback(
                        callback
                    )
                    removed_async_items.append(index)
                elif callback == "dynamodb" or callback == "openmeter":
                    # dynamo is an async callback, it's used for the proxy and needs to be async
                    # we only support async dynamo db logging for acompletion/aembedding since that's used on proxy
                    litellm.logging_callback_manager.add_litellm_async_success_callback(
                        callback
                    )
                    removed_async_items.append(index)
                elif (
                    callback in litellm._known_custom_logger_compatible_callbacks
                    and isinstance(callback, str)
                ):
                    _add_custom_logger_callback_to_specific_event(callback, "success")

            # Pop the async items from success_callback in reverse order to avoid index issues
            for index in reversed(removed_async_items):
                litellm.success_callback.pop(index)

        if len(litellm.failure_callback) > 0:
            removed_async_items = []
            for index, callback in enumerate(litellm.failure_callback):  # type: ignore
                if inspect.iscoroutinefunction(callback):
                    litellm.logging_callback_manager.add_litellm_async_failure_callback(
                        callback
                    )
                    removed_async_items.append(index)
                elif (
                    callback in litellm._known_custom_logger_compatible_callbacks
                    and isinstance(callback, str)
                ):
                    _add_custom_logger_callback_to_specific_event(callback, "failure")

            # Pop the async items from failure_callback in reverse order to avoid index issues
            for index in reversed(removed_async_items):
                litellm.failure_callback.pop(index)
        ### DYNAMIC CALLBACKS ###
        dynamic_success_callbacks: Optional[
            List[Union[str, Callable, CustomLogger]]
        ] = None
        dynamic_async_success_callbacks: Optional[
            List[Union[str, Callable, CustomLogger]]
        ] = None
        dynamic_failure_callbacks: Optional[
            List[Union[str, Callable, CustomLogger]]
        ] = None
        dynamic_async_failure_callbacks: Optional[
            List[Union[str, Callable, CustomLogger]]
        ] = None
        if kwargs.get("success_callback", None) is not None and isinstance(
            kwargs["success_callback"], list
        ):
            removed_async_items = []
            for index, callback in enumerate(kwargs["success_callback"]):
                if (
                    inspect.iscoroutinefunction(callback)
                    or callback == "dynamodb"
                    or callback == "s3"
                ):
                    if dynamic_async_success_callbacks is not None and isinstance(
                        dynamic_async_success_callbacks, list
                    ):
                        dynamic_async_success_callbacks.append(callback)
                    else:
                        dynamic_async_success_callbacks = [callback]
                    removed_async_items.append(index)
            # Pop the async items from success_callback in reverse order to avoid index issues
            for index in reversed(removed_async_items):
                kwargs["success_callback"].pop(index)
            dynamic_success_callbacks = kwargs.pop("success_callback")
        if kwargs.get("failure_callback", None) is not None and isinstance(
            kwargs["failure_callback"], list
        ):
            dynamic_failure_callbacks = kwargs.pop("failure_callback")

        if add_breadcrumb:
            try:
                details_to_log = copy.deepcopy(kwargs)
            except Exception:
                details_to_log = kwargs

            if litellm.turn_off_message_logging:
                # make a copy of the _model_Call_details and log it
                details_to_log.pop("messages", None)
                details_to_log.pop("input", None)
                details_to_log.pop("prompt", None)
            add_breadcrumb(
                category="litellm.llm_call",
                message=f"Keyword Args: {details_to_log}",
                level="info",
            )
        if "logger_fn" in kwargs:
            user_logger_fn = kwargs["logger_fn"]
        # INIT LOGGER - for user-specified integrations
        model = args[0] if len(args) > 0 else kwargs.get("model", None)
        call_type = original_function
        if (
            call_type == CallTypes.completion.value
            or call_type == CallTypes.acompletion.value
        ):
            messages = None
            if len(args) > 1:
                messages = args[1]
            elif kwargs.get("messages", None):
                messages = kwargs["messages"]
            ### PRE-CALL RULES ###
            if (
                isinstance(messages, list)
                and len(messages) > 0
                and isinstance(messages[0], dict)
                and "content" in messages[0]
            ):
                rules_obj.pre_call_rules(
                    input="".join(
                        m.get("content", "")
                        for m in messages
                        if "content" in m and isinstance(m["content"], str)
                    ),
                    model=model,
                )
        elif (
            call_type == CallTypes.embedding.value
            or call_type == CallTypes.aembedding.value
        ):
            messages = args[1] if len(args) > 1 else kwargs.get("input", None)
        elif (
            call_type == CallTypes.image_generation.value
            or call_type == CallTypes.aimage_generation.value
        ):
            messages = args[0] if len(args) > 0 else kwargs["prompt"]
        elif (
            call_type == CallTypes.moderation.value
            or call_type == CallTypes.amoderation.value
        ):
            messages = args[1] if len(args) > 1 else kwargs["input"]
        elif (
            call_type == CallTypes.atext_completion.value
            or call_type == CallTypes.text_completion.value
        ):
            messages = args[0] if len(args) > 0 else kwargs["prompt"]
        elif (
            call_type == CallTypes.rerank.value or call_type == CallTypes.arerank.value
        ):
            messages = kwargs.get("query")
        elif (
            call_type == CallTypes.atranscription.value
            or call_type == CallTypes.transcription.value
        ):
            _file_obj: FileTypes = args[1] if len(args) > 1 else kwargs["file"]
            file_checksum = (
                litellm.litellm_core_utils.audio_utils.utils.get_audio_file_name(
                    file_obj=_file_obj
                )
            )
            if "metadata" in kwargs:
                kwargs["metadata"]["file_checksum"] = file_checksum
            else:
                kwargs["metadata"] = {"file_checksum": file_checksum}
            messages = file_checksum
        elif (
            call_type == CallTypes.aspeech.value or call_type == CallTypes.speech.value
        ):
            messages = kwargs.get("input", "speech")
        elif (
            call_type == CallTypes.aresponses.value
            or call_type == CallTypes.responses.value
        ):
            messages = args[0] if len(args) > 0 else kwargs["input"]
        else:
            messages = "default-message-value"
        stream = True if "stream" in kwargs and kwargs["stream"] is True else False
        logging_obj = LiteLLMLogging(
            model=model,  # type: ignore
            messages=messages,
            stream=stream,
            litellm_call_id=kwargs["litellm_call_id"],
            litellm_trace_id=kwargs.get("litellm_trace_id"),
            function_id=function_id or "",
            call_type=call_type,
            start_time=start_time,
            dynamic_success_callbacks=dynamic_success_callbacks,
            dynamic_failure_callbacks=dynamic_failure_callbacks,
            dynamic_async_success_callbacks=dynamic_async_success_callbacks,
            dynamic_async_failure_callbacks=dynamic_async_failure_callbacks,
            kwargs=kwargs,
            applied_guardrails=applied_guardrails,
        )

        ## check if metadata is passed in
        litellm_params: Dict[str, Any] = {"api_base": ""}
        if "metadata" in kwargs:
            litellm_params["metadata"] = kwargs["metadata"]
        logging_obj.update_environment_variables(
            model=model,
            user="",
            optional_params={},
            litellm_params=litellm_params,
            stream_options=kwargs.get("stream_options", None),
        )
        return logging_obj, kwargs
    except Exception as e:
        verbose_logger.exception(
            "litellm.utils.py::function_setup() - [Non-Blocking] Error in function_setup"
        )
        raise e


async def _client_async_logging_helper(
    logging_obj: LiteLLMLoggingObject,
    result,
    start_time,
    end_time,
    is_completion_with_fallbacks: bool,
):
    if (
        is_completion_with_fallbacks is False
    ):  # don't log the parent event litellm.completion_with_fallbacks as a 'log_success_event', this will lead to double logging the same call - https://github.com/BerriAI/litellm/issues/7477
        print_verbose(
            f"Async Wrapper: Completed Call, calling async_success_handler: {logging_obj.async_success_handler}"
        )
        # check if user does not want this to be logged
        asyncio.create_task(
            logging_obj.async_success_handler(result, start_time, end_time)
        )
        logging_obj.handle_sync_success_callbacks_for_async_calls(
            result=result,
            start_time=start_time,
            end_time=end_time,
        )


def _get_wrapper_num_retries(
    kwargs: Dict[str, Any], exception: Exception
) -> Tuple[Optional[int], Dict[str, Any]]:
    """
    Get the number of retries from the kwargs and the retry policy.
    Used for the wrapper functions.
    """

    num_retries = kwargs.get("num_retries", None)
    if num_retries is None:
        num_retries = litellm.num_retries
    if kwargs.get("retry_policy", None):
        retry_policy_num_retries = get_num_retries_from_retry_policy(
            exception=exception,
            retry_policy=kwargs.get("retry_policy"),
        )
        kwargs["retry_policy"] = reset_retry_policy()
        if retry_policy_num_retries is not None:
            num_retries = retry_policy_num_retries

    return num_retries, kwargs


def _get_wrapper_timeout(
    kwargs: Dict[str, Any], exception: Exception
) -> Optional[Union[float, int, httpx.Timeout]]:
    """
    Get the timeout from the kwargs
    Used for the wrapper functions.
    """

    timeout = cast(
        Optional[Union[float, int, httpx.Timeout]], kwargs.get("timeout", None)
    )

    return timeout


def client(original_function):  # noqa: PLR0915
    rules_obj = Rules()

    def check_coroutine(value) -> bool:
        if inspect.iscoroutine(value):
            return True
        elif inspect.iscoroutinefunction(value):
            return True
        else:
            return False

    async def async_pre_call_deployment_hook(kwargs: Dict[str, Any], call_type: str):
        """
        Allow modifying the request just before it's sent to the deployment.

        Use this instead of 'async_pre_call_hook' when you need to modify the request AFTER a deployment is selected, but BEFORE the request is sent.
        """
        try:
            typed_call_type = CallTypes(call_type)
        except ValueError:
            typed_call_type = None  # unknown call type

        modified_kwargs = kwargs.copy()
        for callback in litellm.callbacks:
            if isinstance(callback, CustomLogger):
                result = await callback.async_pre_call_deployment_hook(
                    modified_kwargs, typed_call_type
                )
                if result is not None:
                    modified_kwargs = result

        return modified_kwargs

    def post_call_processing(original_response, model, optional_params: Optional[dict]):
        try:
            if original_response is None:
                pass
            else:
                call_type = original_function.__name__
                if (
                    call_type == CallTypes.completion.value
                    or call_type == CallTypes.acompletion.value
                ):
                    is_coroutine = check_coroutine(original_response)
                    if is_coroutine is True:
                        pass
                    else:
                        if (
                            isinstance(original_response, ModelResponse)
                            and len(original_response.choices) > 0
                        ):
                            model_response: Optional[str] = original_response.choices[
                                0
                            ].message.content  # type: ignore
                            if model_response is not None:
                                ### POST-CALL RULES ###
                                rules_obj.post_call_rules(
                                    input=model_response, model=model
                                )
                                ### JSON SCHEMA VALIDATION ###
                                if litellm.enable_json_schema_validation is True:
                                    try:
                                        if (
                                            optional_params is not None
                                            and "response_format" in optional_params
                                            and optional_params["response_format"]
                                            is not None
                                        ):
                                            json_response_format: Optional[dict] = None
                                            if (
                                                isinstance(
                                                    optional_params["response_format"],
                                                    dict,
                                                )
                                                and optional_params[
                                                    "response_format"
                                                ].get("json_schema")
                                                is not None
                                            ):
                                                json_response_format = optional_params[
                                                    "response_format"
                                                ]
                                            elif _parsing._completions.is_basemodel_type(
                                                optional_params["response_format"]  # type: ignore
                                            ):
                                                json_response_format = (
                                                    type_to_response_format_param(
                                                        response_format=optional_params[
                                                            "response_format"
                                                        ]
                                                    )
                                                )
                                            if json_response_format is not None:
                                                litellm.litellm_core_utils.json_validation_rule.validate_schema(
                                                    schema=json_response_format[
                                                        "json_schema"
                                                    ]["schema"],
                                                    response=model_response,
                                                )
                                    except TypeError:
                                        pass
                                if (
                                    optional_params is not None
                                    and "response_format" in optional_params
                                    and isinstance(
                                        optional_params["response_format"], dict
                                    )
                                    and "type" in optional_params["response_format"]
                                    and optional_params["response_format"]["type"]
                                    == "json_object"
                                    and "response_schema"
                                    in optional_params["response_format"]
                                    and isinstance(
                                        optional_params["response_format"][
                                            "response_schema"
                                        ],
                                        dict,
                                    )
                                    and "enforce_validation"
                                    in optional_params["response_format"]
                                    and optional_params["response_format"][
                                        "enforce_validation"
                                    ]
                                    is True
                                ):
                                    # schema given, json response expected, and validation enforced
                                    litellm.litellm_core_utils.json_validation_rule.validate_schema(
                                        schema=optional_params["response_format"][
                                            "response_schema"
                                        ],
                                        response=model_response,
                                    )

        except Exception as e:
            raise e

    @wraps(original_function)
    def wrapper(*args, **kwargs):  # noqa: PLR0915
        # DO NOT MOVE THIS. It always needs to run first
        # Check if this is an async function. If so only execute the async function
        call_type = original_function.__name__
        if _is_async_request(kwargs):
            # [OPTIONAL] CHECK MAX RETRIES / REQUEST
            if litellm.num_retries_per_request is not None:
                # check if previous_models passed in as ['litellm_params']['metadata]['previous_models']
                previous_models = kwargs.get("metadata", {}).get(
                    "previous_models", None
                )
                if previous_models is not None:
                    if litellm.num_retries_per_request <= len(previous_models):
                        raise Exception("Max retries per request hit!")

            # MODEL CALL
            result = original_function(*args, **kwargs)
            if "stream" in kwargs and kwargs["stream"] is True:
                if (
                    "complete_response" in kwargs
                    and kwargs["complete_response"] is True
                ):
                    chunks = []
                    for idx, chunk in enumerate(result):
                        chunks.append(chunk)
                    return litellm.stream_chunk_builder(
                        chunks, messages=kwargs.get("messages", None)
                    )
                else:
                    return result

            return result

        # Prints Exactly what was passed to litellm function - don't execute any logic here - it should just print
        print_args_passed_to_litellm(original_function, args, kwargs)
        start_time = datetime.datetime.now()
        result = None
        logging_obj: Optional[LiteLLMLoggingObject] = kwargs.get(
            "litellm_logging_obj", None
        )

        # only set litellm_call_id if its not in kwargs
        if "litellm_call_id" not in kwargs:
            kwargs["litellm_call_id"] = str(uuid.uuid4())

        model: Optional[str] = args[0] if len(args) > 0 else kwargs.get("model", None)

        try:
            if logging_obj is None:
                logging_obj, kwargs = function_setup(
                    original_function.__name__, rules_obj, start_time, *args, **kwargs
                )
            ## LOAD CREDENTIALS
            load_credentials_from_list(kwargs)
            kwargs["litellm_logging_obj"] = logging_obj
            _llm_caching_handler: LLMCachingHandler = LLMCachingHandler(
                original_function=original_function,
                request_kwargs=kwargs,
                start_time=start_time,
            )
            logging_obj._llm_caching_handler = _llm_caching_handler

            # CHECK FOR 'os.environ/' in kwargs
            for k, v in kwargs.items():
                if v is not None and isinstance(v, str) and v.startswith("os.environ/"):
                    kwargs[k] = litellm.get_secret(v)
            # [OPTIONAL] CHECK BUDGET
            if litellm.max_budget:
                if litellm._current_cost > litellm.max_budget:
                    raise BudgetExceededError(
                        current_cost=litellm._current_cost,
                        max_budget=litellm.max_budget,
                    )

            # [OPTIONAL] CHECK MAX RETRIES / REQUEST
            if litellm.num_retries_per_request is not None:
                # check if previous_models passed in as ['litellm_params']['metadata]['previous_models']
                previous_models = kwargs.get("metadata", {}).get(
                    "previous_models", None
                )
                if previous_models is not None:
                    if litellm.num_retries_per_request <= len(previous_models):
                        raise Exception("Max retries per request hit!")

            # [OPTIONAL] CHECK CACHE
            print_verbose(
                f"SYNC kwargs[caching]: {kwargs.get('caching', False)}; litellm.cache: {litellm.cache}; kwargs.get('cache')['no-cache']: {kwargs.get('cache', {}).get('no-cache', False)}"
            )
            # if caching is false or cache["no-cache"]==True, don't run this
            if (
                (
                    (
                        (
                            kwargs.get("caching", None) is None
                            and litellm.cache is not None
                        )
                        or kwargs.get("caching", False) is True
                    )
                    and kwargs.get("cache", {}).get("no-cache", False) is not True
                )
                and kwargs.get("aembedding", False) is not True
                and kwargs.get("atext_completion", False) is not True
                and kwargs.get("acompletion", False) is not True
                and kwargs.get("aimg_generation", False) is not True
                and kwargs.get("atranscription", False) is not True
                and kwargs.get("arerank", False) is not True
                and kwargs.get("_arealtime", False) is not True
            ):  # allow users to control returning cached responses from the completion function
                # checking cache
                verbose_logger.debug("INSIDE CHECKING SYNC CACHE")
                caching_handler_response: CachingHandlerResponse = (
                    _llm_caching_handler._sync_get_cache(
                        model=model or "",
                        original_function=original_function,
                        logging_obj=logging_obj,
                        start_time=start_time,
                        call_type=call_type,
                        kwargs=kwargs,
                        args=args,
                    )
                )

                if caching_handler_response.cached_result is not None:
                    verbose_logger.debug("Cache hit!")
                    return caching_handler_response.cached_result

            # CHECK MAX TOKENS
            if (
                kwargs.get("max_tokens", None) is not None
                and model is not None
                and litellm.modify_params
                is True  # user is okay with params being modified
                and (
                    call_type == CallTypes.acompletion.value
                    or call_type == CallTypes.completion.value
                )
            ):
                try:
                    base_model = model
                    if kwargs.get("hf_model_name", None) is not None:
                        base_model = f"huggingface/{kwargs.get('hf_model_name')}"
                    messages = None
                    if len(args) > 1:
                        messages = args[1]
                    elif kwargs.get("messages", None):
                        messages = kwargs["messages"]
                    user_max_tokens = kwargs.get("max_tokens")
                    modified_max_tokens = get_modified_max_tokens(
                        model=model,
                        base_model=base_model,
                        messages=messages,
                        user_max_tokens=user_max_tokens,
                        buffer_num=None,
                        buffer_perc=None,
                    )
                    kwargs["max_tokens"] = modified_max_tokens
                except Exception as e:
                    print_verbose(f"Error while checking max token limit: {str(e)}")
            # MODEL CALL
            result = original_function(*args, **kwargs)
            end_time = datetime.datetime.now()
            if "stream" in kwargs and kwargs["stream"] is True:
                if (
                    "complete_response" in kwargs
                    and kwargs["complete_response"] is True
                ):
                    chunks = []
                    for idx, chunk in enumerate(result):
                        chunks.append(chunk)
                    return litellm.stream_chunk_builder(
                        chunks, messages=kwargs.get("messages", None)
                    )
                else:
                    # RETURN RESULT
                    update_response_metadata(
                        result=result,
                        logging_obj=logging_obj,
                        model=model,
                        kwargs=kwargs,
                        start_time=start_time,
                        end_time=end_time,
                    )
                    return result
            elif "acompletion" in kwargs and kwargs["acompletion"] is True:
                return result
            elif "aembedding" in kwargs and kwargs["aembedding"] is True:
                return result
            elif "aimg_generation" in kwargs and kwargs["aimg_generation"] is True:
                return result
            elif "atranscription" in kwargs and kwargs["atranscription"] is True:
                return result
            elif "aspeech" in kwargs and kwargs["aspeech"] is True:
                return result
            elif asyncio.iscoroutine(result):  # bubble up to relevant async function
                return result

            ### POST-CALL RULES ###
            post_call_processing(
                original_response=result,
                model=model or None,
                optional_params=kwargs,
            )

            # [OPTIONAL] ADD TO CACHE
            _llm_caching_handler.sync_set_cache(
                result=result,
                args=args,
                kwargs=kwargs,
            )

            # LOG SUCCESS - handle streaming success logging in the _next_ object, remove `handle_success` once it's deprecated
            verbose_logger.info("Wrapper: Completed Call, calling success_handler")
            executor.submit(
                logging_obj.success_handler,
                result,
                start_time,
                end_time,
            )
            # RETURN RESULT
            update_response_metadata(
                result=result,
                logging_obj=logging_obj,
                model=model,
                kwargs=kwargs,
                start_time=start_time,
                end_time=end_time,
            )
            return result
        except Exception as e:
            call_type = original_function.__name__
            if call_type == CallTypes.completion.value:
                num_retries = (
                    kwargs.get("num_retries", None) or litellm.num_retries or None
                )
                if kwargs.get("retry_policy", None):
                    num_retries = get_num_retries_from_retry_policy(
                        exception=e,
                        retry_policy=kwargs.get("retry_policy"),
                    )
                    kwargs[
                        "retry_policy"
                    ] = reset_retry_policy()  # prevent infinite loops
                litellm.num_retries = (
                    None  # set retries to None to prevent infinite loops
                )
                context_window_fallback_dict = kwargs.get(
                    "context_window_fallback_dict", {}
                )

                _is_litellm_router_call = "model_group" in kwargs.get(
                    "metadata", {}
                )  # check if call from litellm.router/proxy
                if (
                    num_retries and not _is_litellm_router_call
                ):  # only enter this if call is not from litellm router/proxy. router has it's own logic for retrying
                    if (
                        isinstance(e, openai.APIError)
                        or isinstance(e, openai.Timeout)
                        or isinstance(e, openai.APIConnectionError)
                    ):
                        kwargs["num_retries"] = num_retries
                        return litellm.completion_with_retries(*args, **kwargs)
                elif (
                    isinstance(e, litellm.exceptions.ContextWindowExceededError)
                    and context_window_fallback_dict
                    and model in context_window_fallback_dict
                    and not _is_litellm_router_call
                ):
                    if len(args) > 0:
                        args[0] = context_window_fallback_dict[model]  # type: ignore
                    else:
                        kwargs["model"] = context_window_fallback_dict[model]
                    return original_function(*args, **kwargs)
            traceback_exception = traceback.format_exc()
            end_time = datetime.datetime.now()

            # LOG FAILURE - handle streaming failure logging in the _next_ object, remove `handle_failure` once it's deprecated
            if logging_obj:
                logging_obj.failure_handler(
                    e, traceback_exception, start_time, end_time
                )  # DO NOT MAKE THREADED - router retry fallback relies on this!
            raise e

    @wraps(original_function)
    async def wrapper_async(*args, **kwargs):  # noqa: PLR0915
        print_args_passed_to_litellm(original_function, args, kwargs)
        start_time = datetime.datetime.now()
        result = None
        logging_obj: Optional[LiteLLMLoggingObject] = kwargs.get(
            "litellm_logging_obj", None
        )
        _llm_caching_handler: LLMCachingHandler = LLMCachingHandler(
            original_function=original_function,
            request_kwargs=kwargs,
            start_time=start_time,
        )
        # only set litellm_call_id if its not in kwargs
        call_type = original_function.__name__
        if "litellm_call_id" not in kwargs:
            kwargs["litellm_call_id"] = str(uuid.uuid4())

        model: Optional[str] = args[0] if len(args) > 0 else kwargs.get("model", None)
        is_completion_with_fallbacks = kwargs.get("fallbacks") is not None

        try:
            if logging_obj is None:
                logging_obj, kwargs = function_setup(
                    original_function.__name__, rules_obj, start_time, *args, **kwargs
                )
            modified_kwargs = await async_pre_call_deployment_hook(kwargs, call_type)
            if modified_kwargs is not None:
                kwargs = modified_kwargs

            kwargs["litellm_logging_obj"] = logging_obj
            ## LOAD CREDENTIALS
            load_credentials_from_list(kwargs)
            logging_obj._llm_caching_handler = _llm_caching_handler
            # [OPTIONAL] CHECK BUDGET
            if litellm.max_budget:
                if litellm._current_cost > litellm.max_budget:
                    raise BudgetExceededError(
                        current_cost=litellm._current_cost,
                        max_budget=litellm.max_budget,
                    )

            # [OPTIONAL] CHECK CACHE
            print_verbose(
                f"ASYNC kwargs[caching]: {kwargs.get('caching', False)}; litellm.cache: {litellm.cache}; kwargs.get('cache'): {kwargs.get('cache', None)}"
            )
            _caching_handler_response: CachingHandlerResponse = (
                await _llm_caching_handler._async_get_cache(
                    model=model or "",
                    original_function=original_function,
                    logging_obj=logging_obj,
                    start_time=start_time,
                    call_type=call_type,
                    kwargs=kwargs,
                    args=args,
                )
            )

            if (
                _caching_handler_response.cached_result is not None
                and _caching_handler_response.final_embedding_cached_response is None
            ):
                return _caching_handler_response.cached_result

            elif _caching_handler_response.embedding_all_elements_cache_hit is True:
                return _caching_handler_response.final_embedding_cached_response

            # MODEL CALL
            result = await original_function(*args, **kwargs)
            end_time = datetime.datetime.now()
            if "stream" in kwargs and kwargs["stream"] is True:
                if (
                    "complete_response" in kwargs
                    and kwargs["complete_response"] is True
                ):
                    chunks = []
                    for idx, chunk in enumerate(result):
                        chunks.append(chunk)
                    return litellm.stream_chunk_builder(
                        chunks, messages=kwargs.get("messages", None)
                    )
                else:
                    update_response_metadata(
                        result=result,
                        logging_obj=logging_obj,
                        model=model,
                        kwargs=kwargs,
                        start_time=start_time,
                        end_time=end_time,
                    )
                    return result
            elif call_type == CallTypes.arealtime.value:
                return result
            ### POST-CALL RULES ###
            post_call_processing(
                original_response=result, model=model, optional_params=kwargs
            )

            ## Add response to cache
            await _llm_caching_handler.async_set_cache(
                result=result,
                original_function=original_function,
                kwargs=kwargs,
                args=args,
            )

            # LOG SUCCESS - handle streaming success logging in the _next_ object
            asyncio.create_task(
                _client_async_logging_helper(
                    logging_obj=logging_obj,
                    result=result,
                    start_time=start_time,
                    end_time=end_time,
                    is_completion_with_fallbacks=is_completion_with_fallbacks,
                )
            )
            logging_obj.handle_sync_success_callbacks_for_async_calls(
                result=result,
                start_time=start_time,
                end_time=end_time,
            )
            # REBUILD EMBEDDING CACHING
            if (
                isinstance(result, EmbeddingResponse)
                and _caching_handler_response.final_embedding_cached_response
                is not None
            ):
                return _llm_caching_handler._combine_cached_embedding_response_with_api_result(
                    _caching_handler_response=_caching_handler_response,
                    embedding_response=result,
                    start_time=start_time,
                    end_time=end_time,
                )

            update_response_metadata(
                result=result,
                logging_obj=logging_obj,
                model=model,
                kwargs=kwargs,
                start_time=start_time,
                end_time=end_time,
            )

            return result
        except Exception as e:
            traceback_exception = traceback.format_exc()
            end_time = datetime.datetime.now()
            if logging_obj:
                try:
                    logging_obj.failure_handler(
                        e, traceback_exception, start_time, end_time
                    )  # DO NOT MAKE THREADED - router retry fallback relies on this!
                except Exception as e:
                    raise e
                try:
                    await logging_obj.async_failure_handler(
                        e, traceback_exception, start_time, end_time
                    )
                except Exception as e:
                    raise e

            call_type = original_function.__name__
            num_retries, kwargs = _get_wrapper_num_retries(kwargs=kwargs, exception=e)
            if call_type == CallTypes.acompletion.value:
                context_window_fallback_dict = kwargs.get(
                    "context_window_fallback_dict", {}
                )

                _is_litellm_router_call = "model_group" in kwargs.get(
                    "metadata", {}
                )  # check if call from litellm.router/proxy

                if (
                    num_retries and not _is_litellm_router_call
                ):  # only enter this if call is not from litellm router/proxy. router has it's own logic for retrying
                    try:
                        litellm.num_retries = (
                            None  # set retries to None to prevent infinite loops
                        )
                        kwargs["num_retries"] = num_retries
                        kwargs["original_function"] = original_function
                        if isinstance(
                            e, openai.RateLimitError
                        ):  # rate limiting specific error
                            kwargs["retry_strategy"] = "exponential_backoff_retry"
                        elif isinstance(e, openai.APIError):  # generic api error
                            kwargs["retry_strategy"] = "constant_retry"
                        return await litellm.acompletion_with_retries(*args, **kwargs)
                    except Exception:
                        pass
                elif (
                    isinstance(e, litellm.exceptions.ContextWindowExceededError)
                    and context_window_fallback_dict
                    and model in context_window_fallback_dict
                ):
                    if len(args) > 0:
                        args[0] = context_window_fallback_dict[model]  # type: ignore
                    else:
                        kwargs["model"] = context_window_fallback_dict[model]
                    return await original_function(*args, **kwargs)

            setattr(
                e, "num_retries", num_retries
            )  ## IMPORTANT: returns the deployment's num_retries to the router

            timeout = _get_wrapper_timeout(kwargs=kwargs, exception=e)
            setattr(e, "timeout", timeout)
            raise e

    is_coroutine = inspect.iscoroutinefunction(original_function)

    # Return the appropriate wrapper based on the original function type
    if is_coroutine:
        return wrapper_async
    else:
        return wrapper


def _is_async_request(
    kwargs: Optional[dict],
    is_pass_through: bool = False,
) -> bool:
    """
    Returns True if the call type is an internal async request.

    eg. litellm.acompletion, litellm.aimage_generation, litellm.acreate_batch, litellm._arealtime

    Args:
        kwargs (dict): The kwargs passed to the litellm function
        is_pass_through (bool): Whether the call is a pass-through call. By default all pass through calls are async.
    """
    if kwargs is None:
        return False
    if (
        kwargs.get("acompletion", False) is True
        or kwargs.get("aembedding", False) is True
        or kwargs.get("aimg_generation", False) is True
        or kwargs.get("amoderation", False) is True
        or kwargs.get("atext_completion", False) is True
        or kwargs.get("atranscription", False) is True
        or kwargs.get("arerank", False) is True
        or kwargs.get("_arealtime", False) is True
        or kwargs.get("acreate_batch", False) is True
        or kwargs.get("acreate_fine_tuning_job", False) is True
        or is_pass_through is True
    ):
        return True
    return False


def update_response_metadata(
    result: Any,
    logging_obj: LiteLLMLoggingObject,
    model: Optional[str],
    kwargs: dict,
    start_time: datetime.datetime,
    end_time: datetime.datetime,
) -> None:
    """
    Updates response metadata, adds the following:
        - response._hidden_params
        - response._hidden_params["litellm_overhead_time_ms"]
        - response.response_time_ms
    """
    if result is None:
        return

    metadata = ResponseMetadata(result)
    metadata.set_hidden_params(logging_obj=logging_obj, model=model, kwargs=kwargs)
    metadata.set_timing_metrics(
        start_time=start_time, end_time=end_time, logging_obj=logging_obj
    )
    metadata.apply()


def _select_tokenizer(
    model: str, custom_tokenizer: Optional[CustomHuggingfaceTokenizer] = None
):
    if custom_tokenizer is not None:
        _tokenizer = create_pretrained_tokenizer(
            identifier=custom_tokenizer["identifier"],
            revision=custom_tokenizer["revision"],
            auth_token=custom_tokenizer["auth_token"],
        )
        return _tokenizer
    return _select_tokenizer_helper(model=model)


@lru_cache(maxsize=DEFAULT_MAX_LRU_CACHE_SIZE)
def _select_tokenizer_helper(model: str) -> SelectTokenizerResponse:
    if litellm.disable_hf_tokenizer_download is True:
        return _return_openai_tokenizer(model)

    try:
        result = _return_huggingface_tokenizer(model)
        if result is not None:
            return result
    except Exception as e:
        verbose_logger.debug(f"Error selecting tokenizer: {e}")

    # default - tiktoken
    return _return_openai_tokenizer(model)


def _return_openai_tokenizer(model: str) -> SelectTokenizerResponse:
    return {"type": "openai_tokenizer", "tokenizer": encoding}


def _return_huggingface_tokenizer(model: str) -> Optional[SelectTokenizerResponse]:
    if model in litellm.cohere_models and "command-r" in model:
        # cohere
        cohere_tokenizer = Tokenizer.from_pretrained(
            "Xenova/c4ai-command-r-v01-tokenizer"
        )
        return {"type": "huggingface_tokenizer", "tokenizer": cohere_tokenizer}
    # anthropic
    elif model in litellm.anthropic_models and "claude-3" not in model:
        claude_tokenizer = Tokenizer.from_str(claude_json_str)
        return {"type": "huggingface_tokenizer", "tokenizer": claude_tokenizer}
    # llama2
    elif "llama-2" in model.lower() or "replicate" in model.lower():
        tokenizer = Tokenizer.from_pretrained("hf-internal-testing/llama-tokenizer")
        return {"type": "huggingface_tokenizer", "tokenizer": tokenizer}
    # llama3
    elif "llama-3" in model.lower():
        tokenizer = Tokenizer.from_pretrained("Xenova/llama-3-tokenizer")
        return {"type": "huggingface_tokenizer", "tokenizer": tokenizer}
    else:
        return None


def encode(model="", text="", custom_tokenizer: Optional[dict] = None):
    """
    Encodes the given text using the specified model.

    Args:
        model (str): The name of the model to use for tokenization.
        custom_tokenizer (Optional[dict]): A custom tokenizer created with the `create_pretrained_tokenizer` or `create_tokenizer` method. Must be a dictionary with a string value for `type` and Tokenizer for `tokenizer`. Default is None.
        text (str): The text to be encoded.

    Returns:
        enc: The encoded text.
    """
    tokenizer_json = custom_tokenizer or _select_tokenizer(model=model)
    if isinstance(tokenizer_json["tokenizer"], Encoding):
        enc = tokenizer_json["tokenizer"].encode(text, disallowed_special=())
    else:
        enc = tokenizer_json["tokenizer"].encode(text)
    return enc


def decode(model="", tokens: List[int] = [], custom_tokenizer: Optional[dict] = None):
    tokenizer_json = custom_tokenizer or _select_tokenizer(model=model)
    dec = tokenizer_json["tokenizer"].decode(tokens)
    return dec


def create_pretrained_tokenizer(
    identifier: str, revision="main", auth_token: Optional[str] = None
):
    """
    Creates a tokenizer from an existing file on a HuggingFace repository to be used with `token_counter`.

    Args:
    identifier (str): The identifier of a Model on the Hugging Face Hub, that contains a tokenizer.json file
    revision (str, defaults to main): A branch or commit id
    auth_token (str, optional, defaults to None): An optional auth token used to access private repositories on the Hugging Face Hub

    Returns:
    dict: A dictionary with the tokenizer and its type.
    """

    try:
        tokenizer = Tokenizer.from_pretrained(
            identifier, revision=revision, auth_token=auth_token  # type: ignore
        )
    except Exception as e:
        verbose_logger.error(
            f"Error creating pretrained tokenizer: {e}. Defaulting to version without 'auth_token'."
        )
        tokenizer = Tokenizer.from_pretrained(identifier, revision=revision)
    return {"type": "huggingface_tokenizer", "tokenizer": tokenizer}


def create_tokenizer(json: str):
    """
    Creates a tokenizer from a valid JSON string for use with `token_counter`.

    Args:
    json (str): A valid JSON string representing a previously serialized tokenizer

    Returns:
    dict: A dictionary with the tokenizer and its type.
    """

    tokenizer = Tokenizer.from_str(json)
    return {"type": "huggingface_tokenizer", "tokenizer": tokenizer}


def token_counter(
    model="",
    custom_tokenizer: Optional[Union[dict, SelectTokenizerResponse]] = None,
    text: Optional[Union[str, List[str]]] = None,
    messages: Optional[List] = None,
    count_response_tokens: Optional[bool] = False,
    tools: Optional[List[ChatCompletionToolParam]] = None,
    tool_choice: Optional[ChatCompletionNamedToolChoiceParam] = None,
    use_default_image_token_count: Optional[bool] = False,
    default_token_count: Optional[int] = None,
) -> int:
    """
    The same as `litellm.litellm_core_utils.token_counter`.

    Kept for backwards compatibility.
    """

    #########################################################
    # Flag to disable token counter
    # We've gotten reports of this consuming CPU cycles,
    # exposing this flag to allow users to disable
    # it to confirm if this is indeed the issue
    #########################################################
    if litellm.disable_token_counter is True:
        return 0

    return token_counter_new(
        model,
        custom_tokenizer,
        text,
        messages,
        count_response_tokens,
        tools,
        tool_choice,
        use_default_image_token_count,
        default_token_count,
    )


def supports_httpx_timeout(custom_llm_provider: str) -> bool:
    """
    Helper function to know if a provider implementation supports httpx timeout
    """
    supported_providers = ["openai", "azure", "bedrock"]

    if custom_llm_provider in supported_providers:
        return True

    return False


def supports_system_messages(model: str, custom_llm_provider: Optional[str]) -> bool:
    """
    Check if the given model supports system messages and return a boolean value.

    Parameters:
    model (str): The model name to be checked.
    custom_llm_provider (str): The provider to be checked.

    Returns:
    bool: True if the model supports system messages, False otherwise.

    Raises:
    Exception: If the given model is not found in model_prices_and_context_window.json.
    """
    return _supports_factory(
        model=model,
        custom_llm_provider=custom_llm_provider,
        key="supports_system_messages",
    )


def supports_web_search(model: str, custom_llm_provider: Optional[str] = None) -> bool:
    """
    Check if the given model supports web search and return a boolean value.

    Parameters:
    model (str): The model name to be checked.
    custom_llm_provider (str): The provider to be checked.

    Returns:
    bool: True if the model supports web search, False otherwise.

    Raises:
    Exception: If the given model is not found in model_prices_and_context_window.json.
    """
    return _supports_factory(
        model=model,
        custom_llm_provider=custom_llm_provider,
        key="supports_web_search",
    )


def supports_url_context(model: str, custom_llm_provider: Optional[str] = None) -> bool:
    """
    Check if the given model supports URL context and return a boolean value.

    Parameters:
    model (str): The model name to be checked.
    custom_llm_provider (str): The provider to be checked.

    Returns:
    bool: True if the model supports URL context, False otherwise.

    Raises:
    Exception: If the given model is not found in model_prices_and_context_window.json.
    """
    return _supports_factory(
        model=model,
        custom_llm_provider=custom_llm_provider,
        key="supports_url_context",
    )


def supports_native_streaming(model: str, custom_llm_provider: Optional[str]) -> bool:
    """
    Check if the given model supports native streaming and return a boolean value.

    Parameters:
    model (str): The model name to be checked.
    custom_llm_provider (str): The provider to be checked.

    Returns:
    bool: True if the model supports native streaming, False otherwise.

    Raises:
    Exception: If the given model is not found in model_prices_and_context_window.json.
    """
    try:
        model, custom_llm_provider, _, _ = litellm.get_llm_provider(
            model=model, custom_llm_provider=custom_llm_provider
        )

        model_info = _get_model_info_helper(
            model=model, custom_llm_provider=custom_llm_provider
        )
        supports_native_streaming = model_info.get("supports_native_streaming", True)
        if supports_native_streaming is None:
            supports_native_streaming = True
        return supports_native_streaming
    except Exception as e:
        verbose_logger.debug(
            f"Model not found or error in checking supports_native_streaming support. You passed model={model}, custom_llm_provider={custom_llm_provider}. Error: {str(e)}"
        )
        return False


def supports_response_schema(
    model: str, custom_llm_provider: Optional[str] = None
) -> bool:
    """
    Check if the given model + provider supports 'response_schema' as a param.

    Parameters:
    model (str): The model name to be checked.
    custom_llm_provider (str): The provider to be checked.

    Returns:
    bool: True if the model supports response_schema, False otherwise.

    Does not raise error. Defaults to 'False'. Outputs logging.error.
    """
    ## GET LLM PROVIDER ##
    try:
        model, custom_llm_provider, _, _ = get_llm_provider(
            model=model, custom_llm_provider=custom_llm_provider
        )
    except Exception as e:
        verbose_logger.debug(
            f"Model not found or error in checking response schema support. You passed model={model}, custom_llm_provider={custom_llm_provider}. Error: {str(e)}"
        )
        return False

    # providers that globally support response schema
    PROVIDERS_GLOBALLY_SUPPORT_RESPONSE_SCHEMA = [
        litellm.LlmProviders.PREDIBASE,
        litellm.LlmProviders.FIREWORKS_AI,
        litellm.LlmProviders.LM_STUDIO,
        litellm.LlmProviders.NEBIUS,
    ]

    if custom_llm_provider in PROVIDERS_GLOBALLY_SUPPORT_RESPONSE_SCHEMA:
        return True
    return _supports_factory(
        model=model,
        custom_llm_provider=custom_llm_provider,
        key="supports_response_schema",
    )


def supports_parallel_function_calling(
    model: str, custom_llm_provider: Optional[str] = None
) -> bool:
    """
    Check if the given model supports parallel tool calls and return a boolean value.
    """
    return _supports_factory(
        model=model,
        custom_llm_provider=custom_llm_provider,
        key="supports_parallel_function_calling",
    )


def supports_function_calling(
    model: str, custom_llm_provider: Optional[str] = None
) -> bool:
    """
    Check if the given model supports function calling and return a boolean value.

    Parameters:
    model (str): The model name to be checked.
    custom_llm_provider (Optional[str]): The provider to be checked.

    Returns:
    bool: True if the model supports function calling, False otherwise.

    Raises:
    Exception: If the given model is not found or there's an error in retrieval.
    """
    return _supports_factory(
        model=model,
        custom_llm_provider=custom_llm_provider,
        key="supports_function_calling",
    )


def supports_tool_choice(model: str, custom_llm_provider: Optional[str] = None) -> bool:
    """
    Check if the given model supports `tool_choice` and return a boolean value.
    """
    return _supports_factory(
        model=model, custom_llm_provider=custom_llm_provider, key="supports_tool_choice"
    )


def _supports_provider_info_factory(
    model: str, custom_llm_provider: Optional[str], key: str
) -> Optional[Literal[True]]:
    """
    Check if the given model supports a provider specific model info and return a boolean value.
    """

    provider_info = get_provider_info(
        model=model, custom_llm_provider=custom_llm_provider
    )

    if provider_info is not None and provider_info.get(key, False) is True:
        return True
    return None


def _supports_factory(model: str, custom_llm_provider: Optional[str], key: str) -> bool:
    """
    Check if the given model supports function calling and return a boolean value.

    Parameters:
    model (str): The model name to be checked.
    custom_llm_provider (Optional[str]): The provider to be checked.

    Returns:
    bool: True if the model supports function calling, False otherwise.

    Raises:
    Exception: If the given model is not found or there's an error in retrieval.
    """
    try:
        model, custom_llm_provider, _, _ = litellm.get_llm_provider(
            model=model, custom_llm_provider=custom_llm_provider
        )

        model_info = _get_model_info_helper(
            model=model, custom_llm_provider=custom_llm_provider
        )

        if model_info.get(key, False) is True:
            return True
        elif model_info.get(key) is None:  # don't check if 'False' explicitly set
            supported_by_provider = _supports_provider_info_factory(
                model, custom_llm_provider, key
            )
            if supported_by_provider is not None:
                return supported_by_provider

        return False
    except Exception as e:
        verbose_logger.debug(
            f"Model not found or error in checking {key} support. You passed model={model}, custom_llm_provider={custom_llm_provider}. Error: {str(e)}"
        )

        supported_by_provider = _supports_provider_info_factory(
            model, custom_llm_provider, key
        )
        if supported_by_provider is not None:
            return supported_by_provider

        return False


def supports_audio_input(model: str, custom_llm_provider: Optional[str] = None) -> bool:
    """Check if a given model supports audio input in a chat completion call"""
    return _supports_factory(
        model=model, custom_llm_provider=custom_llm_provider, key="supports_audio_input"
    )


def supports_pdf_input(model: str, custom_llm_provider: Optional[str] = None) -> bool:
    """Check if a given model supports pdf input in a chat completion call"""
    return _supports_factory(
        model=model, custom_llm_provider=custom_llm_provider, key="supports_pdf_input"
    )


def supports_audio_output(
    model: str, custom_llm_provider: Optional[str] = None
) -> bool:
    """Check if a given model supports audio output in a chat completion call"""
    return _supports_factory(
        model=model, custom_llm_provider=custom_llm_provider, key="supports_audio_input"
    )


def supports_prompt_caching(
    model: str, custom_llm_provider: Optional[str] = None
) -> bool:
    """
    Check if the given model supports prompt caching and return a boolean value.

    Parameters:
    model (str): The model name to be checked.
    custom_llm_provider (Optional[str]): The provider to be checked.

    Returns:
    bool: True if the model supports prompt caching, False otherwise.

    Raises:
    Exception: If the given model is not found or there's an error in retrieval.
    """
    return _supports_factory(
        model=model,
        custom_llm_provider=custom_llm_provider,
        key="supports_prompt_caching",
    )


def supports_computer_use(
    model: str, custom_llm_provider: Optional[str] = None
) -> bool:
    """
    Check if the given model supports computer use and return a boolean value.

    Parameters:
    model (str): The model name to be checked.
    custom_llm_provider (Optional[str]): The provider to be checked.

    Returns:
    bool: True if the model supports computer use, False otherwise.

    Raises:
    Exception: If the given model is not found or there's an error in retrieval.
    """
    return _supports_factory(
        model=model,
        custom_llm_provider=custom_llm_provider,
        key="supports_computer_use",
    )


def supports_vision(model: str, custom_llm_provider: Optional[str] = None) -> bool:
    """
    Check if the given model supports vision and return a boolean value.

    Parameters:
    model (str): The model name to be checked.
    custom_llm_provider (Optional[str]): The provider to be checked.

    Returns:
    bool: True if the model supports vision, False otherwise.
    """
    return _supports_factory(
        model=model,
        custom_llm_provider=custom_llm_provider,
        key="supports_vision",
    )


def supports_reasoning(model: str, custom_llm_provider: Optional[str] = None) -> bool:
    """
    Check if the given model supports reasoning and return a boolean value.
    """
    return _supports_factory(
        model=model, custom_llm_provider=custom_llm_provider, key="supports_reasoning"
    )


def supports_embedding_image_input(
    model: str, custom_llm_provider: Optional[str] = None
) -> bool:
    """
    Check if the given model supports embedding image input and return a boolean value.
    """
    return _supports_factory(
        model=model,
        custom_llm_provider=custom_llm_provider,
        key="supports_embedding_image_input",
    )


####### HELPER FUNCTIONS ################
def _update_dictionary(existing_dict: Dict, new_dict: dict) -> dict:
    for k, v in new_dict.items():
        if v is not None:
            existing_dict[k] = v

    return existing_dict


def register_model(model_cost: Union[str, dict]):  # noqa: PLR0915
    """
    Register new / Override existing models (and their pricing) to specific providers.
    Provide EITHER a model cost dictionary or a url to a hosted json blob
    Example usage:
    model_cost_dict = {
        "gpt-4": {
            "max_tokens": 8192,
            "input_cost_per_token": 0.00003,
            "output_cost_per_token": 0.00006,
            "litellm_provider": "openai",
            "mode": "chat"
        },
    }
    """

    loaded_model_cost = {}
    if isinstance(model_cost, dict):
        loaded_model_cost = model_cost
    elif isinstance(model_cost, str):
        loaded_model_cost = litellm.get_model_cost_map(url=model_cost)

    for key, value in loaded_model_cost.items():
        ## get model info ##
        try:
            existing_model: dict = cast(dict, get_model_info(model=key))
            model_cost_key = existing_model["key"]
        except Exception:
            existing_model = {}
            model_cost_key = key
        ## override / add new keys to the existing model cost dictionary
        updated_dictionary = _update_dictionary(existing_model, value)
        litellm.model_cost.setdefault(model_cost_key, {}).update(updated_dictionary)
        verbose_logger.debug(
            f"added/updated model={model_cost_key} in litellm.model_cost: {model_cost_key}"
        )
        # add new model names to provider lists
        if value.get("litellm_provider") == "openai":
            if key not in litellm.open_ai_chat_completion_models:
                litellm.open_ai_chat_completion_models.append(key)
        elif value.get("litellm_provider") == "text-completion-openai":
            if key not in litellm.open_ai_text_completion_models:
                litellm.open_ai_text_completion_models.append(key)
        elif value.get("litellm_provider") == "cohere":
            if key not in litellm.cohere_models:
                litellm.cohere_models.append(key)
        elif value.get("litellm_provider") == "anthropic":
            if key not in litellm.anthropic_models:
                litellm.anthropic_models.append(key)
        elif value.get("litellm_provider") == "openrouter":
            split_string = key.split("/", 1)
            if key not in litellm.openrouter_models:
                litellm.openrouter_models.append(split_string[1])
        elif value.get("litellm_provider") == "vertex_ai-text-models":
            if key not in litellm.vertex_text_models:
                litellm.vertex_text_models.append(key)
        elif value.get("litellm_provider") == "vertex_ai-code-text-models":
            if key not in litellm.vertex_code_text_models:
                litellm.vertex_code_text_models.append(key)
        elif value.get("litellm_provider") == "vertex_ai-chat-models":
            if key not in litellm.vertex_chat_models:
                litellm.vertex_chat_models.append(key)
        elif value.get("litellm_provider") == "vertex_ai-code-chat-models":
            if key not in litellm.vertex_code_chat_models:
                litellm.vertex_code_chat_models.append(key)
        elif value.get("litellm_provider") == "ai21":
            if key not in litellm.ai21_models:
                litellm.ai21_models.append(key)
        elif value.get("litellm_provider") == "nlp_cloud":
            if key not in litellm.nlp_cloud_models:
                litellm.nlp_cloud_models.append(key)
        elif value.get("litellm_provider") == "aleph_alpha":
            if key not in litellm.aleph_alpha_models:
                litellm.aleph_alpha_models.append(key)
        elif value.get("litellm_provider") == "bedrock":
            if key not in litellm.bedrock_models:
                litellm.bedrock_models.append(key)
        elif value.get("litellm_provider") == "novita":
            if key not in litellm.novita_models:
                litellm.novita_models.append(key)
    return model_cost


def _should_drop_param(k, additional_drop_params) -> bool:
    if (
        additional_drop_params is not None
        and isinstance(additional_drop_params, list)
        and k in additional_drop_params
    ):
        return True  # allow user to drop specific params for a model - e.g. vllm - logit bias

    return False


def _get_non_default_params(
    passed_params: dict, default_params: dict, additional_drop_params: Optional[bool]
) -> dict:
    non_default_params = {}
    for k, v in passed_params.items():
        if (
            k in default_params
            and v != default_params[k]
            and _should_drop_param(k=k, additional_drop_params=additional_drop_params)
            is False
        ):
            non_default_params[k] = v

    return non_default_params


def get_optional_params_transcription(
    model: str,
    custom_llm_provider: str,
    language: Optional[str] = None,
    prompt: Optional[str] = None,
    response_format: Optional[str] = None,
    temperature: Optional[int] = None,
    timestamp_granularities: Optional[List[Literal["word", "segment"]]] = None,
    drop_params: Optional[bool] = None,
    **kwargs,
):
    from litellm.constants import OPENAI_TRANSCRIPTION_PARAMS

    # retrieve all parameters passed to the function
    passed_params = locals()
    custom_llm_provider = passed_params.pop("custom_llm_provider")
    drop_params = passed_params.pop("drop_params")
    special_params = passed_params.pop("kwargs")
    for k, v in special_params.items():
        passed_params[k] = v

    default_params = {
        "language": None,
        "prompt": None,
        "response_format": None,
        "temperature": None,  # openai defaults this to 0
    }

    non_default_params = {
        k: v
        for k, v in passed_params.items()
        if (k in default_params and v != default_params[k])
    }
    optional_params = {}

    ## raise exception if non-default value passed for non-openai/azure embedding calls
    def _check_valid_arg(supported_params):
        if len(non_default_params.keys()) > 0:
            keys = list(non_default_params.keys())
            for k in keys:
                if (
                    drop_params is True or litellm.drop_params is True
                ) and k not in supported_params:  # drop the unsupported non-default values
                    non_default_params.pop(k, None)
                elif k not in supported_params:
                    raise UnsupportedParamsError(
                        status_code=500,
                        message=f"Setting user/encoding format is not supported by {custom_llm_provider}. To drop it from the call, set `litellm.drop_params = True`.",
                    )
            return non_default_params

    provider_config: Optional[BaseAudioTranscriptionConfig] = None
    if custom_llm_provider is not None:
        provider_config = ProviderConfigManager.get_provider_audio_transcription_config(
            model=model,
            provider=LlmProviders(custom_llm_provider),
        )

    if custom_llm_provider == "openai" or custom_llm_provider == "azure":
        optional_params = non_default_params
    elif custom_llm_provider == "groq":
        supported_params = litellm.GroqSTTConfig().get_supported_openai_params_stt()
        _check_valid_arg(supported_params=supported_params)
        optional_params = litellm.GroqSTTConfig().map_openai_params_stt(
            non_default_params=non_default_params,
            optional_params=optional_params,
            model=model,
            drop_params=drop_params if drop_params is not None else False,
        )
    elif provider_config is not None:  # handles fireworks ai, and any future providers
        supported_params = provider_config.get_supported_openai_params(model=model)
        _check_valid_arg(supported_params=supported_params)
        optional_params = provider_config.map_openai_params(
            non_default_params=non_default_params,
            optional_params=optional_params,
            model=model,
            drop_params=drop_params if drop_params is not None else False,
        )
    optional_params = add_provider_specific_params_to_optional_params(
        optional_params=optional_params,
        passed_params=passed_params,
        custom_llm_provider=custom_llm_provider,
        openai_params=OPENAI_TRANSCRIPTION_PARAMS,
        additional_drop_params=kwargs.get("additional_drop_params", None),
    )

    return optional_params


def get_optional_params_image_gen(
    model: Optional[str] = None,
    n: Optional[int] = None,
    quality: Optional[str] = None,
    response_format: Optional[str] = None,
    size: Optional[str] = None,
    style: Optional[str] = None,
    user: Optional[str] = None,
    custom_llm_provider: Optional[str] = None,
    additional_drop_params: Optional[bool] = None,
    provider_config: Optional[BaseImageGenerationConfig] = None,
    drop_params: Optional[bool] = None,
    **kwargs,
):
    # retrieve all parameters passed to the function
    passed_params = locals()
    model = passed_params.pop("model", None)
    custom_llm_provider = passed_params.pop("custom_llm_provider")
    provider_config = passed_params.pop("provider_config", None)
    drop_params = passed_params.pop("drop_params", None)
    additional_drop_params = passed_params.pop("additional_drop_params", None)
    special_params = passed_params.pop("kwargs")
    for k, v in special_params.items():
        if k.startswith("aws_") and (
            custom_llm_provider != "bedrock" and custom_llm_provider != "sagemaker"
        ):  # allow dynamically setting boto3 init logic
            continue
        elif k == "hf_model_name" and custom_llm_provider != "sagemaker":
            continue
        elif (
            k.startswith("vertex_")
            and custom_llm_provider != "vertex_ai"
            and custom_llm_provider != "vertex_ai_beta"
        ):  # allow dynamically setting vertex ai init logic
            continue
        passed_params[k] = v

    default_params = {
        "n": None,
        "quality": None,
        "response_format": None,
        "size": None,
        "style": None,
        "user": None,
    }

    non_default_params = _get_non_default_params(
        passed_params=passed_params,
        default_params=default_params,
        additional_drop_params=additional_drop_params,
    )
    optional_params: Dict[str, Any] = {}

    ## raise exception if non-default value passed for non-openai/azure embedding calls
    def _check_valid_arg(supported_params):
        if len(non_default_params.keys()) > 0:
            keys = list(non_default_params.keys())
            for k in keys:
                if (
                    litellm.drop_params is True or drop_params is True
                ) and k not in supported_params:  # drop the unsupported non-default values
                    non_default_params.pop(k, None)
                elif k not in supported_params:
                    raise UnsupportedParamsError(
                        status_code=500,
                        message=f"Setting `{k}` is not supported by {custom_llm_provider}, {model}. To drop it from the call, set `litellm.drop_params = True`.",
                    )
            return non_default_params

    if provider_config is not None:
        supported_params = provider_config.get_supported_openai_params(
            model=model or ""
        )
        _check_valid_arg(supported_params=supported_params)
        optional_params = provider_config.map_openai_params(
            non_default_params=non_default_params,
            optional_params=optional_params,
            model=model or "",
            drop_params=drop_params if drop_params is not None else False,
        )
    elif (
        custom_llm_provider == "openai"
        or custom_llm_provider == "azure"
        or custom_llm_provider in litellm.openai_compatible_providers
    ):
        optional_params = non_default_params
    elif custom_llm_provider == "bedrock":
        # use stability3 config class if model is a stability3 model
        config_class = (
            litellm.AmazonStability3Config
            if litellm.AmazonStability3Config._is_stability_3_model(model=model)
            else (
                litellm.AmazonNovaCanvasConfig
                if litellm.AmazonNovaCanvasConfig._is_nova_model(model=model)
                else litellm.AmazonStabilityConfig
            )
        )
        supported_params = config_class.get_supported_openai_params(model=model)
        _check_valid_arg(supported_params=supported_params)
        optional_params = config_class.map_openai_params(
            non_default_params=non_default_params, optional_params={}
        )
    elif custom_llm_provider == "vertex_ai":
        supported_params = ["n"]
        """
        All params here: https://console.cloud.google.com/vertex-ai/publishers/google/model-garden/imagegeneration?project=adroit-crow-413218
        """
        _check_valid_arg(supported_params=supported_params)
        if n is not None:
            optional_params["sampleCount"] = int(n)

    for k in passed_params.keys():
        if k not in default_params.keys():
            optional_params[k] = passed_params[k]
    return optional_params


def get_optional_params_embeddings(  # noqa: PLR0915
    # 2 optional params
    model: str,
    user: Optional[str] = None,
    encoding_format: Optional[str] = None,
    dimensions: Optional[int] = None,
    custom_llm_provider="",
    drop_params: Optional[bool] = None,
    additional_drop_params: Optional[List[str]] = None,
    **kwargs,
):
    # retrieve all parameters passed to the function
    passed_params = locals()
    custom_llm_provider = passed_params.pop("custom_llm_provider", None)
    special_params = passed_params.pop("kwargs")

    drop_params = passed_params.pop("drop_params", None)
    additional_drop_params = passed_params.pop("additional_drop_params", None)

    def _check_valid_arg(supported_params: Optional[list]):
        if supported_params is None:
            return
        unsupported_params = {}
        for k in non_default_params.keys():
            if k not in supported_params:
                unsupported_params[k] = non_default_params[k]
        if unsupported_params:
            if litellm.drop_params is True or (
                drop_params is not None and drop_params is True
            ):
                pass
            else:
                raise UnsupportedParamsError(
                    status_code=500,
                    message=f"{custom_llm_provider} does not support parameters: {unsupported_params}, for model={model}. To drop these, set `litellm.drop_params=True` or for proxy:\n\n`litellm_settings:\n drop_params: true`\n",
                )

    non_default_params = (
        PreProcessNonDefaultParams.embedding_pre_process_non_default_params(
            passed_params=passed_params,
            special_params=special_params,
            custom_llm_provider=custom_llm_provider,
            additional_drop_params=additional_drop_params,
            model=model,
        )
    )

    provider_config: Optional[BaseEmbeddingConfig] = None

    optional_params = {}
    if (
        custom_llm_provider is not None
        and custom_llm_provider in LlmProviders._member_map_.values()
    ):
        provider_config = ProviderConfigManager.get_provider_embedding_config(
            model=model,
            provider=LlmProviders(custom_llm_provider),
        )

    if provider_config is not None:
        supported_params: Optional[list] = provider_config.get_supported_openai_params(
            model=model
        )
        _check_valid_arg(supported_params=supported_params)
        optional_params = provider_config.map_openai_params(
            non_default_params=non_default_params,
            optional_params={},
            model=model,
            drop_params=drop_params if drop_params is not None else False,
        )
    ## raise exception if non-default value passed for non-openai/azure embedding calls
    elif custom_llm_provider == "openai":
        # 'dimensions` is only supported in `text-embedding-3` and later models

        if (
            model is not None
            and "text-embedding-3" not in model
            and "dimensions" in non_default_params.keys()
        ):
            raise UnsupportedParamsError(
                status_code=500,
                message="Setting dimensions is not supported for OpenAI `text-embedding-3` and later models. To drop it from the call, set `litellm.drop_params = True`.",
            )
        else:
            optional_params = non_default_params
    elif custom_llm_provider == "triton":
        supported_params = get_supported_openai_params(
            model=model,
            custom_llm_provider=custom_llm_provider,
            request_type="embeddings",
        )
        _check_valid_arg(supported_params=supported_params)
        optional_params = litellm.TritonEmbeddingConfig().map_openai_params(
            non_default_params=non_default_params,
            optional_params={},
            model=model,
            drop_params=drop_params if drop_params is not None else False,
        )
    elif custom_llm_provider == "databricks":
        supported_params = get_supported_openai_params(
            model=model or "",
            custom_llm_provider="databricks",
            request_type="embeddings",
        )
        _check_valid_arg(supported_params=supported_params)
        optional_params = litellm.DatabricksEmbeddingConfig().map_openai_params(
            non_default_params=non_default_params, optional_params={}
        )

    elif custom_llm_provider == "nvidia_nim":
        supported_params = get_supported_openai_params(
            model=model or "",
            custom_llm_provider="nvidia_nim",
            request_type="embeddings",
        )
        _check_valid_arg(supported_params=supported_params)
        optional_params = litellm.nvidiaNimEmbeddingConfig.map_openai_params(
            non_default_params=non_default_params, optional_params={}, kwargs=kwargs
        )
    elif custom_llm_provider == "vertex_ai" or custom_llm_provider == "gemini":
        supported_params = get_supported_openai_params(
            model=model,
            custom_llm_provider="vertex_ai",
            request_type="embeddings",
        )
        _check_valid_arg(supported_params=supported_params)
        (
            optional_params,
            kwargs,
        ) = litellm.VertexAITextEmbeddingConfig().map_openai_params(
            non_default_params=non_default_params, optional_params={}, kwargs=kwargs
        )
    elif custom_llm_provider == "lm_studio":
        supported_params = (
            litellm.LmStudioEmbeddingConfig().get_supported_openai_params()
        )
        _check_valid_arg(supported_params=supported_params)
        optional_params = litellm.LmStudioEmbeddingConfig().map_openai_params(
            non_default_params=non_default_params, optional_params={}
        )
    elif custom_llm_provider == "bedrock":
        # if dimensions is in non_default_params -> pass it for model=bedrock/amazon.titan-embed-text-v2
        if "amazon.titan-embed-text-v1" in model:
            object: Any = litellm.AmazonTitanG1Config()
        elif "amazon.titan-embed-image-v1" in model:
            object = litellm.AmazonTitanMultimodalEmbeddingG1Config()
        elif "amazon.titan-embed-text-v2:0" in model:
            object = litellm.AmazonTitanV2Config()
        elif "cohere.embed-multilingual-v3" in model:
            object = litellm.BedrockCohereEmbeddingConfig()
        else:  # unmapped model
            supported_params = []
            _check_valid_arg(supported_params=supported_params)
            final_params = {**kwargs}
            return final_params

        supported_params = object.get_supported_openai_params()
        _check_valid_arg(supported_params=supported_params)
        optional_params = object.map_openai_params(
            non_default_params=non_default_params, optional_params={}
        )
    elif custom_llm_provider == "mistral":
        supported_params = get_supported_openai_params(
            model=model,
            custom_llm_provider="mistral",
            request_type="embeddings",
        )
        _check_valid_arg(supported_params=supported_params)
        optional_params = litellm.MistralEmbeddingConfig().map_openai_params(
            non_default_params=non_default_params, optional_params={}
        )
    elif custom_llm_provider == "jina_ai":
        supported_params = get_supported_openai_params(
            model=model,
            custom_llm_provider="jina_ai",
            request_type="embeddings",
        )
        _check_valid_arg(supported_params=supported_params)
        optional_params = litellm.JinaAIEmbeddingConfig().map_openai_params(
            non_default_params=non_default_params, optional_params={}
        )
    elif custom_llm_provider == "voyage":
        supported_params = get_supported_openai_params(
            model=model,
            custom_llm_provider="voyage",
            request_type="embeddings",
        )
        _check_valid_arg(supported_params=supported_params)
        optional_params = litellm.VoyageEmbeddingConfig().map_openai_params(
            non_default_params=non_default_params,
            optional_params={},
            model=model,
            drop_params=drop_params if drop_params is not None else False,
        )
<<<<<<< HEAD
        final_params = {**optional_params, **kwargs}
        return final_params
    elif custom_llm_provider == "sap":
        supported_params = get_supported_openai_params(
            model=model,
            custom_llm_provider="sap",
            request_type="embeddings",
        )
        _check_valid_arg(supported_params=supported_params)
        optional_params = litellm.GenAIHubEmbeddingConfig().map_openai_params(
=======
    elif custom_llm_provider == "infinity":
        supported_params = get_supported_openai_params(
            model=model,
            custom_llm_provider="infinity",
            request_type="embeddings",
        )
        _check_valid_arg(supported_params=supported_params)
        optional_params = litellm.InfinityEmbeddingConfig().map_openai_params(
>>>>>>> 9f159076
            non_default_params=non_default_params,
            optional_params={},
            model=model,
            drop_params=drop_params if drop_params is not None else False,
        )
<<<<<<< HEAD
        final_params = {**optional_params, **kwargs}
        return final_params
=======
>>>>>>> 9f159076
    elif custom_llm_provider == "fireworks_ai":
        supported_params = get_supported_openai_params(
            model=model,
            custom_llm_provider="fireworks_ai",
            request_type="embeddings",
        )
        _check_valid_arg(supported_params=supported_params)
        optional_params = litellm.FireworksAIEmbeddingConfig().map_openai_params(
            non_default_params=non_default_params, optional_params={}, model=model
        )

    elif (
        custom_llm_provider != "openai"
        and custom_llm_provider != "azure"
        and custom_llm_provider not in litellm.openai_compatible_providers
    ):
        if len(non_default_params.keys()) > 0:
            if (
                litellm.drop_params is True or drop_params is True
            ):  # drop the unsupported non-default values
                keys = list(non_default_params.keys())
                for k in keys:
                    non_default_params.pop(k, None)
            else:
                raise UnsupportedParamsError(
                    status_code=500,
                    message=f"Setting {non_default_params} is not supported by {custom_llm_provider}. To drop it from the call, set `litellm.drop_params = True`.",
                )
        else:
            optional_params = non_default_params
    else:
        optional_params = non_default_params

    final_params = add_provider_specific_params_to_optional_params(
        optional_params=optional_params,
        passed_params=passed_params,
        custom_llm_provider=custom_llm_provider,
        openai_params=list(DEFAULT_EMBEDDING_PARAM_VALUES.keys()),
        additional_drop_params=kwargs.get("additional_drop_params", None),
    )

    if "extra_body" in final_params and len(final_params["extra_body"]) == 0:
        final_params.pop("extra_body", None)

    return final_params


def _remove_additional_properties(schema):
    """
    clean out 'additionalProperties = False'. Causes vertexai/gemini OpenAI API Schema errors - https://github.com/langchain-ai/langchainjs/issues/5240

    Relevant Issues: https://github.com/BerriAI/litellm/issues/6136, https://github.com/BerriAI/litellm/issues/6088
    """
    if isinstance(schema, dict):
        # Remove the 'additionalProperties' key if it exists and is set to False
        if "additionalProperties" in schema and schema["additionalProperties"] is False:
            del schema["additionalProperties"]

        # Recursively process all dictionary values
        for key, value in schema.items():
            _remove_additional_properties(value)

    elif isinstance(schema, list):
        # Recursively process all items in the list
        for item in schema:
            _remove_additional_properties(item)

    return schema


def _remove_strict_from_schema(schema):
    """
    Relevant Issues: https://github.com/BerriAI/litellm/issues/6136, https://github.com/BerriAI/litellm/issues/6088
    """
    if isinstance(schema, dict):
        # Remove the 'additionalProperties' key if it exists and is set to False
        if "strict" in schema:
            del schema["strict"]

        # Recursively process all dictionary values
        for key, value in schema.items():
            _remove_strict_from_schema(value)

    elif isinstance(schema, list):
        # Recursively process all items in the list
        for item in schema:
            _remove_strict_from_schema(item)

    return schema


def _remove_unsupported_params(
    non_default_params: dict, supported_openai_params: Optional[List[str]]
) -> dict:
    """
    Remove unsupported params from non_default_params
    """
    remove_keys = []
    if supported_openai_params is None:
        return {}  # no supported params, so no optional openai params to send
    for param in non_default_params.keys():
        if param not in supported_openai_params:
            remove_keys.append(param)
    for key in remove_keys:
        non_default_params.pop(key, None)
    return non_default_params


class PreProcessNonDefaultParams:
    @staticmethod
    def base_pre_process_non_default_params(
        passed_params: dict,
        special_params: dict,
        custom_llm_provider: str,
        additional_drop_params: Optional[List[str]],
        default_param_values: dict,
        additional_endpoint_specific_params: List[str],
    ) -> dict:
        for k, v in special_params.items():
            if k.startswith("aws_") and (
                custom_llm_provider != "bedrock"
                and not custom_llm_provider.startswith("sagemaker")
            ):  # allow dynamically setting boto3 init logic
                continue
            elif k == "hf_model_name" and custom_llm_provider != "sagemaker":
                continue
            elif (
                k.startswith("vertex_")
                and custom_llm_provider != "vertex_ai"
                and custom_llm_provider != "vertex_ai_beta"
            ):  # allow dynamically setting vertex ai init logic
                continue
            passed_params[k] = v

        # filter out those parameters that were passed with non-default values
        non_default_params = {
            k: v
            for k, v in passed_params.items()
            if (
                k != "model"
                and k != "custom_llm_provider"
                and k != "api_version"
                and k != "drop_params"
                and k != "allowed_openai_params"
                and k != "additional_drop_params"
                and k not in additional_endpoint_specific_params
                and k in default_param_values
                and v != default_param_values[k]
                and _should_drop_param(
                    k=k, additional_drop_params=additional_drop_params
                )
                is False
            )
        }

        return non_default_params

    @staticmethod
    def embedding_pre_process_non_default_params(
        passed_params: dict,
        special_params: dict,
        custom_llm_provider: str,
        additional_drop_params: Optional[List[str]],
        model: str,
        remove_sensitive_keys: bool = False,
        add_provider_specific_params: bool = False,
    ) -> dict:
        non_default_params = (
            PreProcessNonDefaultParams.base_pre_process_non_default_params(
                passed_params=passed_params,
                special_params=special_params,
                custom_llm_provider=custom_llm_provider,
                additional_drop_params=additional_drop_params,
                default_param_values={k: None for k in OPENAI_EMBEDDING_PARAMS},
                additional_endpoint_specific_params=["input"],
            )
        )

        return non_default_params


def pre_process_non_default_params(
    passed_params: dict,
    special_params: dict,
    custom_llm_provider: str,
    additional_drop_params: Optional[List[str]],
    model: str,
    remove_sensitive_keys: bool = False,
    add_provider_specific_params: bool = False,
) -> dict:
    """
    Pre-process non-default params to a standardized format
    """
    # retrieve all parameters passed to the function

    non_default_params = PreProcessNonDefaultParams.base_pre_process_non_default_params(
        passed_params=passed_params,
        special_params=special_params,
        custom_llm_provider=custom_llm_provider,
        additional_drop_params=additional_drop_params,
        default_param_values=DEFAULT_CHAT_COMPLETION_PARAM_VALUES,
        additional_endpoint_specific_params=["messages"],
    )

    provider_config: Optional[BaseConfig] = None
    if custom_llm_provider is not None and custom_llm_provider in [
        provider.value for provider in LlmProviders
    ]:
        provider_config = ProviderConfigManager.get_provider_chat_config(
            model=model, provider=LlmProviders(custom_llm_provider)
        )

    if "response_format" in non_default_params:
        if provider_config is not None:
            non_default_params[
                "response_format"
            ] = provider_config.get_json_schema_from_pydantic_object(
                response_format=non_default_params["response_format"]
            )
        else:
            non_default_params["response_format"] = type_to_response_format_param(
                response_format=non_default_params["response_format"]
            )

    if "tools" in non_default_params and isinstance(
        non_default_params, list
    ):  # fixes https://github.com/BerriAI/litellm/issues/4933
        tools = non_default_params["tools"]
        for (
            tool
        ) in (
            tools
        ):  # clean out 'additionalProperties = False'. Causes vertexai/gemini OpenAI API Schema errors - https://github.com/langchain-ai/langchainjs/issues/5240
            tool_function = tool.get("function", {})
            parameters = tool_function.get("parameters", None)
            if parameters is not None:
                new_parameters = copy.deepcopy(parameters)
                if (
                    "additionalProperties" in new_parameters
                    and new_parameters["additionalProperties"] is False
                ):
                    new_parameters.pop("additionalProperties", None)
                tool_function["parameters"] = new_parameters

    if add_provider_specific_params:
        non_default_params = add_provider_specific_params_to_optional_params(
            optional_params=non_default_params,
            passed_params=passed_params,
            custom_llm_provider=custom_llm_provider,
            openai_params=list(DEFAULT_CHAT_COMPLETION_PARAM_VALUES.keys()),
            additional_drop_params=additional_drop_params,
        )

    if remove_sensitive_keys:
        non_default_params = remove_sensitive_keys_from_dict(non_default_params)
    return non_default_params


def remove_sensitive_keys_from_dict(d: dict) -> dict:
    """
    Remove sensitive keys from a dictionary
    """
    sensitive_key_phrases = ["key", "secret", "access", "credential"]
    remove_keys = []
    for key in d.keys():
        if any(phrase in key.lower() for phrase in sensitive_key_phrases):
            remove_keys.append(key)
    for key in remove_keys:
        d.pop(key)
    return d


def pre_process_optional_params(
    passed_params: dict, non_default_params: dict, custom_llm_provider: str
) -> dict:
    """For .completion(), preprocess optional params"""
    optional_params: Dict = {}

    common_auth_dict = litellm.common_cloud_provider_auth_params
    if custom_llm_provider in common_auth_dict["providers"]:
        """
        Check if params = ["project", "region_name", "token"]
        and correctly translate for = ["azure", "vertex_ai", "watsonx", "aws"]
        """
        if custom_llm_provider == "azure":
            optional_params = litellm.AzureOpenAIConfig().map_special_auth_params(
                non_default_params=passed_params, optional_params=optional_params
            )
        elif custom_llm_provider == "bedrock":
            optional_params = (
                litellm.AmazonBedrockGlobalConfig().map_special_auth_params(
                    non_default_params=passed_params, optional_params=optional_params
                )
            )
        elif (
            custom_llm_provider == "vertex_ai"
            or custom_llm_provider == "vertex_ai_beta"
        ):
            optional_params = litellm.VertexAIConfig().map_special_auth_params(
                non_default_params=passed_params, optional_params=optional_params
            )
        elif custom_llm_provider == "watsonx":
            optional_params = litellm.IBMWatsonXAIConfig().map_special_auth_params(
                non_default_params=passed_params, optional_params=optional_params
            )

    ## raise exception if function calling passed in for a provider that doesn't support it
    if (
        "functions" in non_default_params
        or "function_call" in non_default_params
        or "tools" in non_default_params
    ):
        if (
            custom_llm_provider == "ollama"
            and custom_llm_provider != "text-completion-openai"
            and custom_llm_provider != "azure"
            and custom_llm_provider != "vertex_ai"
            and custom_llm_provider != "anyscale"
            and custom_llm_provider != "together_ai"
            and custom_llm_provider != "groq"
            and custom_llm_provider != "nvidia_nim"
            and custom_llm_provider != "cerebras"
            and custom_llm_provider != "xai"
            and custom_llm_provider != "ai21_chat"
            and custom_llm_provider != "volcengine"
            and custom_llm_provider != "deepseek"
            and custom_llm_provider != "codestral"
            and custom_llm_provider != "mistral"
            and custom_llm_provider != "anthropic"
            and custom_llm_provider != "cohere_chat"
            and custom_llm_provider != "cohere"
            and custom_llm_provider != "bedrock"
            and custom_llm_provider != "ollama_chat"
            and custom_llm_provider != "openrouter"
            and custom_llm_provider != "nebius"
            and custom_llm_provider not in litellm.openai_compatible_providers
        ):
            if custom_llm_provider == "ollama":
                # ollama actually supports json output
                optional_params["format"] = "json"
                litellm.add_function_to_prompt = (
                    True  # so that main.py adds the function call to the prompt
                )
                if "tools" in non_default_params:
                    optional_params[
                        "functions_unsupported_model"
                    ] = non_default_params.pop("tools")
                    non_default_params.pop(
                        "tool_choice", None
                    )  # causes ollama requests to hang
                elif "functions" in non_default_params:
                    optional_params[
                        "functions_unsupported_model"
                    ] = non_default_params.pop("functions")
            elif (
                litellm.add_function_to_prompt
            ):  # if user opts to add it to prompt instead
                optional_params["functions_unsupported_model"] = non_default_params.pop(
                    "tools", non_default_params.pop("functions", None)
                )
            else:
                raise UnsupportedParamsError(
                    status_code=500,
                    message=f"Function calling is not supported by {custom_llm_provider}.",
                )

    return optional_params


def get_optional_params(  # noqa: PLR0915
    # use the openai defaults
    # https://platform.openai.com/docs/api-reference/chat/create
    model: str,
    functions=None,
    function_call=None,
    temperature=None,
    top_p=None,
    n=None,
    stream=False,
    stream_options=None,
    stop=None,
    max_tokens=None,
    max_completion_tokens=None,
    modalities=None,
    prediction=None,
    audio=None,
    presence_penalty=None,
    frequency_penalty=None,
    logit_bias=None,
    user=None,
    custom_llm_provider="",
    response_format=None,
    seed=None,
    tools=None,
    tool_choice=None,
    max_retries=None,
    logprobs=None,
    top_logprobs=None,
    extra_headers=None,
    api_version=None,
    parallel_tool_calls=None,
    drop_params=None,
    allowed_openai_params: Optional[List[str]] = None,
    reasoning_effort=None,
    additional_drop_params=None,
    messages: Optional[List[AllMessageValues]] = None,
    thinking: Optional[AnthropicThinkingParam] = None,
    web_search_options: Optional[OpenAIWebSearchOptions] = None,
    **kwargs,
):
    passed_params = locals().copy()
    special_params = passed_params.pop("kwargs")
    non_default_params = pre_process_non_default_params(
        passed_params=passed_params,
        special_params=special_params,
        custom_llm_provider=custom_llm_provider,
        additional_drop_params=additional_drop_params,
        model=model,
    )
    optional_params = pre_process_optional_params(
        passed_params=passed_params,
        non_default_params=non_default_params,
        custom_llm_provider=custom_llm_provider,
    )
    provider_config: Optional[BaseConfig] = None
    if custom_llm_provider is not None and custom_llm_provider in [
        provider.value for provider in LlmProviders
    ]:
        provider_config = ProviderConfigManager.get_provider_chat_config(
            model=model, provider=LlmProviders(custom_llm_provider)
        )

    def _check_valid_arg(supported_params: List[str]):
        """
        Check if the params passed to completion() are supported by the provider

        Args:
            supported_params: List[str] - supported params from the litellm config
        """
        verbose_logger.info(
            f"\nLiteLLM completion() model= {model}; provider = {custom_llm_provider}"
        )
        verbose_logger.debug(
            f"\nLiteLLM: Params passed to completion() {passed_params}"
        )
        verbose_logger.debug(
            f"\nLiteLLM: Non-Default params passed to completion() {non_default_params}"
        )
        unsupported_params = {}
        for k in non_default_params.keys():
            if k not in supported_params:
                if k == "user" or k == "stream_options" or k == "stream":
                    continue
                if k == "n" and n == 1:  # langchain sends n=1 as a default value
                    continue  # skip this param
                if (
                    k == "max_retries"
                ):  # TODO: This is a patch. We support max retries for OpenAI, Azure. For non OpenAI LLMs we need to add support for max retries
                    continue  # skip this param
                # Always keeps this in elif code blocks
                else:
                    unsupported_params[k] = non_default_params[k]

        if unsupported_params:
            if litellm.drop_params is True or (
                drop_params is not None and drop_params is True
            ):
                for k in unsupported_params.keys():
                    non_default_params.pop(k, None)
            else:
                raise UnsupportedParamsError(
                    status_code=500,
                    message=f"{custom_llm_provider} does not support parameters: {list(unsupported_params.keys())}, for model={model}. To drop these, set `litellm.drop_params=True` or for proxy:\n\n`litellm_settings:\n drop_params: true`\n. \n If you want to use these params dynamically send allowed_openai_params={list(unsupported_params.keys())} in your request.",
                )

    supported_params = get_supported_openai_params(
        model=model, custom_llm_provider=custom_llm_provider
    )
    if supported_params is None:
        supported_params = get_supported_openai_params(
            model=model, custom_llm_provider="openai"
        )

    supported_params = supported_params or []
    allowed_openai_params = allowed_openai_params or []
    supported_params.extend(allowed_openai_params)

    _check_valid_arg(
        supported_params=supported_params or [],
    )
    ## raise exception if provider doesn't support passed in param
    if custom_llm_provider == "anthropic":
        ## check if unsupported param passed in
        optional_params = litellm.AnthropicConfig().map_openai_params(
            model=model,
            non_default_params=non_default_params,
            optional_params=optional_params,
            drop_params=(
                drop_params
                if drop_params is not None and isinstance(drop_params, bool)
                else False
            ),
        )
    elif custom_llm_provider == "anthropic_text":
        optional_params = litellm.AnthropicTextConfig().map_openai_params(
            model=model,
            non_default_params=non_default_params,
            optional_params=optional_params,
            drop_params=(
                drop_params
                if drop_params is not None and isinstance(drop_params, bool)
                else False
            ),
        )
        optional_params = litellm.AnthropicTextConfig().map_openai_params(
            model=model,
            non_default_params=non_default_params,
            optional_params=optional_params,
            drop_params=(
                drop_params
                if drop_params is not None and isinstance(drop_params, bool)
                else False
            ),
        )

    elif custom_llm_provider == "cohere":
        ## check if unsupported param passed in
        # handle cohere params
        optional_params = litellm.CohereConfig().map_openai_params(
            non_default_params=non_default_params,
            optional_params=optional_params,
            model=model,
            drop_params=(
                drop_params
                if drop_params is not None and isinstance(drop_params, bool)
                else False
            ),
        )
    elif custom_llm_provider == "cohere_chat":
        # handle cohere params
        optional_params = litellm.CohereChatConfig().map_openai_params(
            non_default_params=non_default_params,
            optional_params=optional_params,
            model=model,
            drop_params=(
                drop_params
                if drop_params is not None and isinstance(drop_params, bool)
                else False
            ),
        )
    elif custom_llm_provider == "triton":
        optional_params = litellm.TritonConfig().map_openai_params(
            non_default_params=non_default_params,
            optional_params=optional_params,
            model=model,
            drop_params=drop_params if drop_params is not None else False,
        )

    elif custom_llm_provider == "maritalk":
        optional_params = litellm.MaritalkConfig().map_openai_params(
            non_default_params=non_default_params,
            optional_params=optional_params,
            model=model,
            drop_params=(
                drop_params
                if drop_params is not None and isinstance(drop_params, bool)
                else False
            ),
        )
    elif custom_llm_provider == "replicate":
        optional_params = litellm.ReplicateConfig().map_openai_params(
            non_default_params=non_default_params,
            optional_params=optional_params,
            model=model,
            drop_params=(
                drop_params
                if drop_params is not None and isinstance(drop_params, bool)
                else False
            ),
        )
    elif custom_llm_provider == "predibase":
        optional_params = litellm.PredibaseConfig().map_openai_params(
            non_default_params=non_default_params,
            optional_params=optional_params,
            model=model,
            drop_params=(
                drop_params
                if drop_params is not None and isinstance(drop_params, bool)
                else False
            ),
        )
    elif custom_llm_provider == "huggingface":
        optional_params = litellm.HuggingFaceChatConfig().map_openai_params(
            non_default_params=non_default_params,
            optional_params=optional_params,
            model=model,
            drop_params=(
                drop_params
                if drop_params is not None and isinstance(drop_params, bool)
                else False
            ),
        )
    elif custom_llm_provider == "together_ai":
        optional_params = litellm.TogetherAIConfig().map_openai_params(
            non_default_params=non_default_params,
            optional_params=optional_params,
            model=model,
            drop_params=(
                drop_params
                if drop_params is not None and isinstance(drop_params, bool)
                else False
            ),
        )
    elif custom_llm_provider == "vertex_ai" and (
        model in litellm.vertex_chat_models
        or model in litellm.vertex_code_chat_models
        or model in litellm.vertex_text_models
        or model in litellm.vertex_code_text_models
        or model in litellm.vertex_language_models
        or model in litellm.vertex_vision_models
    ):
        optional_params = litellm.VertexGeminiConfig().map_openai_params(
            non_default_params=non_default_params,
            optional_params=optional_params,
            model=model,
            drop_params=(
                drop_params
                if drop_params is not None and isinstance(drop_params, bool)
                else False
            ),
        )

    elif custom_llm_provider == "gemini":
        optional_params = litellm.GoogleAIStudioGeminiConfig().map_openai_params(
            non_default_params=non_default_params,
            optional_params=optional_params,
            model=model,
            drop_params=(
                drop_params
                if drop_params is not None and isinstance(drop_params, bool)
                else False
            ),
        )
    elif custom_llm_provider == "vertex_ai_beta" or (
        custom_llm_provider == "vertex_ai" and "gemini" in model
    ):
        optional_params = litellm.VertexGeminiConfig().map_openai_params(
            non_default_params=non_default_params,
            optional_params=optional_params,
            model=model,
            drop_params=(
                drop_params
                if drop_params is not None and isinstance(drop_params, bool)
                else False
            ),
        )
    elif litellm.VertexAIAnthropicConfig.is_supported_model(
        model=model, custom_llm_provider=custom_llm_provider
    ):
        optional_params = litellm.VertexAIAnthropicConfig().map_openai_params(
            model=model,
            non_default_params=non_default_params,
            optional_params=optional_params,
            drop_params=(
                drop_params
                if drop_params is not None and isinstance(drop_params, bool)
                else False
            ),
        )
    elif custom_llm_provider == "vertex_ai":
        if model in litellm.vertex_mistral_models:
            if "codestral" in model:
                optional_params = (
                    litellm.CodestralTextCompletionConfig().map_openai_params(
                        model=model,
                        non_default_params=non_default_params,
                        optional_params=optional_params,
                        drop_params=(
                            drop_params
                            if drop_params is not None and isinstance(drop_params, bool)
                            else False
                        ),
                    )
                )
            else:
                optional_params = litellm.MistralConfig().map_openai_params(
                    model=model,
                    non_default_params=non_default_params,
                    optional_params=optional_params,
                    drop_params=(
                        drop_params
                        if drop_params is not None and isinstance(drop_params, bool)
                        else False
                    ),
                )
        elif model in litellm.vertex_ai_ai21_models:
            optional_params = litellm.VertexAIAi21Config().map_openai_params(
                non_default_params=non_default_params,
                optional_params=optional_params,
                model=model,
                drop_params=(
                    drop_params
                    if drop_params is not None and isinstance(drop_params, bool)
                    else False
                ),
            )
        else:  # use generic openai-like param mapping
            optional_params = litellm.VertexAILlama3Config().map_openai_params(
                non_default_params=non_default_params,
                optional_params=optional_params,
                model=model,
                drop_params=(
                    drop_params
                    if drop_params is not None and isinstance(drop_params, bool)
                    else False
                ),
            )

    elif custom_llm_provider == "sagemaker":
        # temperature, top_p, n, stream, stop, max_tokens, n, presence_penalty default to None
        optional_params = litellm.SagemakerConfig().map_openai_params(
            non_default_params=non_default_params,
            optional_params=optional_params,
            model=model,
            drop_params=(
                drop_params
                if drop_params is not None and isinstance(drop_params, bool)
                else False
            ),
        )
    elif custom_llm_provider == "bedrock":
        bedrock_route = BedrockModelInfo.get_bedrock_route(model)
        bedrock_base_model = BedrockModelInfo.get_base_model(model)
        if bedrock_route == "converse" or bedrock_route == "converse_like":
            optional_params = litellm.AmazonConverseConfig().map_openai_params(
                model=model,
                non_default_params=non_default_params,
                optional_params=optional_params,
                drop_params=(
                    drop_params
                    if drop_params is not None and isinstance(drop_params, bool)
                    else False
                ),
            )

        elif "anthropic" in bedrock_base_model and bedrock_route == "invoke":
            if bedrock_base_model.startswith("anthropic.claude-3"):
                optional_params = (
                    litellm.AmazonAnthropicClaude3Config().map_openai_params(
                        non_default_params=non_default_params,
                        optional_params=optional_params,
                        model=model,
                        drop_params=(
                            drop_params
                            if drop_params is not None and isinstance(drop_params, bool)
                            else False
                        ),
                    )
                )

            else:
                optional_params = litellm.AmazonAnthropicConfig().map_openai_params(
                    non_default_params=non_default_params,
                    optional_params=optional_params,
                    model=model,
                    drop_params=(
                        drop_params
                        if drop_params is not None and isinstance(drop_params, bool)
                        else False
                    ),
                )
        elif provider_config is not None:
            optional_params = provider_config.map_openai_params(
                non_default_params=non_default_params,
                optional_params=optional_params,
                model=model,
                drop_params=(
                    drop_params
                    if drop_params is not None and isinstance(drop_params, bool)
                    else False
                ),
            )
    elif custom_llm_provider == "cloudflare":
        optional_params = litellm.CloudflareChatConfig().map_openai_params(
            model=model,
            non_default_params=non_default_params,
            optional_params=optional_params,
            drop_params=(
                drop_params
                if drop_params is not None and isinstance(drop_params, bool)
                else False
            ),
        )
    elif custom_llm_provider == "ollama":
        optional_params = litellm.OllamaConfig().map_openai_params(
            non_default_params=non_default_params,
            optional_params=optional_params,
            model=model,
            drop_params=(
                drop_params
                if drop_params is not None and isinstance(drop_params, bool)
                else False
            ),
        )
    elif custom_llm_provider == "ollama_chat":
        optional_params = litellm.OllamaChatConfig().map_openai_params(
            model=model,
            non_default_params=non_default_params,
            optional_params=optional_params,
            drop_params=(
                drop_params
                if drop_params is not None and isinstance(drop_params, bool)
                else False
            ),
        )
    elif custom_llm_provider == "nlp_cloud":
        optional_params = litellm.NLPCloudConfig().map_openai_params(
            non_default_params=non_default_params,
            optional_params=optional_params,
            model=model,
            drop_params=(
                drop_params
                if drop_params is not None and isinstance(drop_params, bool)
                else False
            ),
        )

    elif custom_llm_provider == "petals":
        optional_params = litellm.PetalsConfig().map_openai_params(
            non_default_params=non_default_params,
            optional_params=optional_params,
            model=model,
            drop_params=(
                drop_params
                if drop_params is not None and isinstance(drop_params, bool)
                else False
            ),
        )

    elif custom_llm_provider == "sap":
        optional_params = litellm.GenAIHubOrchestrationConfig().map_openai_params(
            non_default_params=non_default_params,
            optional_params=optional_params,
            model=model,
            drop_params=(
                drop_params
                if drop_params is not None and isinstance(drop_params, bool)
                else False
            ),
        )
    elif custom_llm_provider == "deepinfra":
        optional_params = litellm.DeepInfraConfig().map_openai_params(
            non_default_params=non_default_params,
            optional_params=optional_params,
            model=model,
            drop_params=(
                drop_params
                if drop_params is not None and isinstance(drop_params, bool)
                else False
            ),
        )
    elif custom_llm_provider == "perplexity" and provider_config is not None:
        optional_params = provider_config.map_openai_params(
            non_default_params=non_default_params,
            optional_params=optional_params,
            model=model,
            drop_params=(
                drop_params
                if drop_params is not None and isinstance(drop_params, bool)
                else False
            ),
        )
    elif custom_llm_provider == "mistral" or custom_llm_provider == "codestral":
        optional_params = litellm.MistralConfig().map_openai_params(
            non_default_params=non_default_params,
            optional_params=optional_params,
            model=model,
            drop_params=(
                drop_params
                if drop_params is not None and isinstance(drop_params, bool)
                else False
            ),
        )
    elif custom_llm_provider == "text-completion-codestral":
        optional_params = litellm.CodestralTextCompletionConfig().map_openai_params(
            non_default_params=non_default_params,
            optional_params=optional_params,
            model=model,
            drop_params=(
                drop_params
                if drop_params is not None and isinstance(drop_params, bool)
                else False
            ),
        )

    elif custom_llm_provider == "databricks":
        optional_params = litellm.DatabricksConfig().map_openai_params(
            non_default_params=non_default_params,
            optional_params=optional_params,
            model=model,
            drop_params=(
                drop_params
                if drop_params is not None and isinstance(drop_params, bool)
                else False
            ),
        )
    elif custom_llm_provider == "nvidia_nim":
        optional_params = litellm.NvidiaNimConfig().map_openai_params(
            model=model,
            non_default_params=non_default_params,
            optional_params=optional_params,
            drop_params=(
                drop_params
                if drop_params is not None and isinstance(drop_params, bool)
                else False
            ),
        )
    elif custom_llm_provider == "cerebras":
        optional_params = litellm.CerebrasConfig().map_openai_params(
            non_default_params=non_default_params,
            optional_params=optional_params,
            model=model,
            drop_params=(
                drop_params
                if drop_params is not None and isinstance(drop_params, bool)
                else False
            ),
        )
    elif custom_llm_provider == "xai":
        optional_params = litellm.XAIChatConfig().map_openai_params(
            model=model,
            non_default_params=non_default_params,
            optional_params=optional_params,
        )
    elif custom_llm_provider == "ai21_chat" or custom_llm_provider == "ai21":
        optional_params = litellm.AI21ChatConfig().map_openai_params(
            non_default_params=non_default_params,
            optional_params=optional_params,
            model=model,
            drop_params=(
                drop_params
                if drop_params is not None and isinstance(drop_params, bool)
                else False
            ),
        )
    elif custom_llm_provider == "fireworks_ai":
        optional_params = litellm.FireworksAIConfig().map_openai_params(
            non_default_params=non_default_params,
            optional_params=optional_params,
            model=model,
            drop_params=(
                drop_params
                if drop_params is not None and isinstance(drop_params, bool)
                else False
            ),
        )
    elif custom_llm_provider == "volcengine":
        optional_params = litellm.VolcEngineConfig().map_openai_params(
            non_default_params=non_default_params,
            optional_params=optional_params,
            model=model,
            drop_params=(
                drop_params
                if drop_params is not None and isinstance(drop_params, bool)
                else False
            ),
        )
    elif custom_llm_provider == "hosted_vllm":
        optional_params = litellm.HostedVLLMChatConfig().map_openai_params(
            non_default_params=non_default_params,
            optional_params=optional_params,
            model=model,
            drop_params=(
                drop_params
                if drop_params is not None and isinstance(drop_params, bool)
                else False
            ),
        )
    elif custom_llm_provider == "vllm":
        optional_params = litellm.VLLMConfig().map_openai_params(
            non_default_params=non_default_params,
            optional_params=optional_params,
            model=model,
            drop_params=(
                drop_params
                if drop_params is not None and isinstance(drop_params, bool)
                else False
            ),
        )
    elif custom_llm_provider == "groq":
        optional_params = litellm.GroqChatConfig().map_openai_params(
            non_default_params=non_default_params,
            optional_params=optional_params,
            model=model,
            drop_params=(
                drop_params
                if drop_params is not None and isinstance(drop_params, bool)
                else False
            ),
        )
    elif custom_llm_provider == "deepseek":
        optional_params = litellm.OpenAIConfig().map_openai_params(
            non_default_params=non_default_params,
            optional_params=optional_params,
            model=model,
            drop_params=(
                drop_params
                if drop_params is not None and isinstance(drop_params, bool)
                else False
            ),
        )
    elif custom_llm_provider == "openrouter":
        optional_params = litellm.OpenrouterConfig().map_openai_params(
            non_default_params=non_default_params,
            optional_params=optional_params,
            model=model,
            drop_params=(
                drop_params
                if drop_params is not None and isinstance(drop_params, bool)
                else False
            ),
        )

    elif custom_llm_provider == "watsonx":
        optional_params = litellm.IBMWatsonXChatConfig().map_openai_params(
            non_default_params=non_default_params,
            optional_params=optional_params,
            model=model,
            drop_params=(
                drop_params
                if drop_params is not None and isinstance(drop_params, bool)
                else False
            ),
        )
        # WatsonX-text param check
        for param in passed_params.keys():
            if litellm.IBMWatsonXAIConfig().is_watsonx_text_param(param):
                raise ValueError(
                    f"LiteLLM now defaults to Watsonx's `/text/chat` endpoint. Please use the `watsonx_text` provider instead, to call the `/text/generation` endpoint. Param: {param}"
                )
    elif custom_llm_provider == "watsonx_text":
        optional_params = litellm.IBMWatsonXAIConfig().map_openai_params(
            non_default_params=non_default_params,
            optional_params=optional_params,
            model=model,
            drop_params=(
                drop_params
                if drop_params is not None and isinstance(drop_params, bool)
                else False
            ),
        )
    elif custom_llm_provider == "openai":
        optional_params = litellm.OpenAIConfig().map_openai_params(
            non_default_params=non_default_params,
            optional_params=optional_params,
            model=model,
            drop_params=(
                drop_params
                if drop_params is not None and isinstance(drop_params, bool)
                else False
            ),
        )
    elif custom_llm_provider == "nebius":
        optional_params = litellm.NebiusConfig().map_openai_params(
            non_default_params=non_default_params,
            optional_params=optional_params,
            model=model,
            drop_params=(
                drop_params
                if drop_params is not None and isinstance(drop_params, bool)
                else False
            ),
        )
    elif custom_llm_provider == "azure":
        if litellm.AzureOpenAIO1Config().is_o_series_model(model=model):
            optional_params = litellm.AzureOpenAIO1Config().map_openai_params(
                non_default_params=non_default_params,
                optional_params=optional_params,
                model=model,
                drop_params=(
                    drop_params
                    if drop_params is not None and isinstance(drop_params, bool)
                    else False
                ),
            )
        else:
            verbose_logger.debug(
                "Azure optional params - api_version: api_version={}, litellm.api_version={}, os.environ['AZURE_API_VERSION']={}".format(
                    api_version, litellm.api_version, get_secret("AZURE_API_VERSION")
                )
            )
            api_version = (
                api_version
                or litellm.api_version
                or get_secret("AZURE_API_VERSION")
                or litellm.AZURE_DEFAULT_API_VERSION
            )
            optional_params = litellm.AzureOpenAIConfig().map_openai_params(
                non_default_params=non_default_params,
                optional_params=optional_params,
                model=model,
                api_version=api_version,  # type: ignore
                drop_params=(
                    drop_params
                    if drop_params is not None and isinstance(drop_params, bool)
                    else False
                ),
            )
    elif provider_config is not None:
        optional_params = provider_config.map_openai_params(
            non_default_params=non_default_params,
            optional_params=optional_params,
            model=model,
            drop_params=(
                drop_params
                if drop_params is not None and isinstance(drop_params, bool)
                else False
            ),
        )
    else:  # assume passing in params for openai-like api
        optional_params = litellm.OpenAILikeChatConfig().map_openai_params(
            non_default_params=non_default_params,
            optional_params=optional_params,
            model=model,
            drop_params=(
                drop_params
                if drop_params is not None and isinstance(drop_params, bool)
                else False
            ),
        )
    # if user passed in non-default kwargs for specific providers/models, pass them along
    optional_params = add_provider_specific_params_to_optional_params(
        optional_params=optional_params,
        passed_params=passed_params,
        custom_llm_provider=custom_llm_provider,
        openai_params=list(DEFAULT_CHAT_COMPLETION_PARAM_VALUES.keys()),
        additional_drop_params=additional_drop_params,
    )
    print_verbose(f"Final returned optional params: {optional_params}")
    optional_params = _apply_openai_param_overrides(
        optional_params=optional_params,
        non_default_params=non_default_params,
        allowed_openai_params=allowed_openai_params,
    )
    return optional_params


def add_provider_specific_params_to_optional_params(
    optional_params: dict,
    passed_params: dict,
    custom_llm_provider: str,
    openai_params: List[str],
    additional_drop_params: Optional[list] = None,
) -> dict:
    """
    Add provider specific params to optional_params
    """
    if (
        custom_llm_provider
        in ["openai", "azure", "text-completion-openai"]
        + litellm.openai_compatible_providers
    ):
        # for openai, azure we should pass the extra/passed params within `extra_body` https://github.com/openai/openai-python/blob/ac33853ba10d13ac149b1fa3ca6dba7d613065c9/src/openai/resources/models.py#L46
        if (
            _should_drop_param(
                k="extra_body", additional_drop_params=additional_drop_params
            )
            is False
        ):
            extra_body = passed_params.pop("extra_body", {})
            for k in passed_params.keys():
                if k not in openai_params:
                    extra_body[k] = passed_params[k]
            optional_params.setdefault("extra_body", {})
            initial_extra_body = {
                **optional_params["extra_body"],
                **extra_body,
            }

            if additional_drop_params is not None:
                processed_extra_body = {
                    k: v
                    for k, v in initial_extra_body.items()
                    if k not in additional_drop_params
                }
            else:
                processed_extra_body = initial_extra_body

            optional_params["extra_body"] = _ensure_extra_body_is_safe(
                extra_body=processed_extra_body
            )
    else:
        for k in passed_params.keys():
            if k not in openai_params:
                optional_params[k] = passed_params[k]
    return optional_params


def _apply_openai_param_overrides(
    optional_params: dict, non_default_params: dict, allowed_openai_params: list
):
    """
    If user passes in allowed_openai_params, apply them to optional_params

    These params will get passed as is to the LLM API since the user opted in to passing them in the request
    """
    if allowed_openai_params:
        for param in allowed_openai_params:
            if param not in optional_params:
                optional_params[param] = non_default_params.pop(param, None)
    return optional_params


def get_non_default_params(passed_params: dict) -> dict:
    # filter out those parameters that were passed with non-default values
    non_default_params = {
        k: v
        for k, v in passed_params.items()
        if (
            k != "model"
            and k != "custom_llm_provider"
            and k in DEFAULT_CHAT_COMPLETION_PARAM_VALUES
            and v != DEFAULT_CHAT_COMPLETION_PARAM_VALUES[k]
        )
    }

    return non_default_params


def calculate_max_parallel_requests(
    max_parallel_requests: Optional[int],
    rpm: Optional[int],
    tpm: Optional[int],
    default_max_parallel_requests: Optional[int],
) -> Optional[int]:
    """
    Returns the max parallel requests to send to a deployment.

    Used in semaphore for async requests on router.

    Parameters:
    - max_parallel_requests - Optional[int] - max_parallel_requests allowed for that deployment
    - rpm - Optional[int] - requests per minute allowed for that deployment
    - tpm - Optional[int] - tokens per minute allowed for that deployment
    - default_max_parallel_requests - Optional[int] - default_max_parallel_requests allowed for any deployment

    Returns:
    - int or None (if all params are None)

    Order:
    max_parallel_requests > rpm > tpm / 6 (azure formula) > default max_parallel_requests

    Azure RPM formula:
    6 rpm per 1000 TPM
    https://learn.microsoft.com/en-us/azure/ai-services/openai/quotas-limits


    """
    if max_parallel_requests is not None:
        return max_parallel_requests
    elif rpm is not None:
        return rpm
    elif tpm is not None:
        calculated_rpm = int(tpm / 1000 / 6)
        if calculated_rpm == 0:
            calculated_rpm = 1
        return calculated_rpm
    elif default_max_parallel_requests is not None:
        return default_max_parallel_requests
    return None


def _get_order_filtered_deployments(healthy_deployments: List[Dict]) -> List:
    min_order = min(
        (
            deployment["litellm_params"]["order"]
            for deployment in healthy_deployments
            if "order" in deployment["litellm_params"]
        ),
        default=None,
    )

    if min_order is not None:
        filtered_deployments = [
            deployment
            for deployment in healthy_deployments
            if deployment["litellm_params"].get("order") == min_order
        ]

        return filtered_deployments
    return healthy_deployments


def _get_model_region(
    custom_llm_provider: str, litellm_params: LiteLLM_Params
) -> Optional[str]:
    """
    Return the region for a model, for a given provider
    """
    if custom_llm_provider == "vertex_ai":
        # check 'vertex_location'
        vertex_ai_location = (
            litellm_params.vertex_location
            or litellm.vertex_location
            or get_secret("VERTEXAI_LOCATION")
            or get_secret("VERTEX_LOCATION")
        )
        if vertex_ai_location is not None and isinstance(vertex_ai_location, str):
            return vertex_ai_location
    elif custom_llm_provider == "bedrock":
        aws_region_name = litellm_params.aws_region_name
        if aws_region_name is not None:
            return aws_region_name
    elif custom_llm_provider == "watsonx":
        watsonx_region_name = litellm_params.watsonx_region_name
        if watsonx_region_name is not None:
            return watsonx_region_name
    return litellm_params.region_name


def _infer_model_region(litellm_params: LiteLLM_Params) -> Optional[AllowedModelRegion]:
    """
    Infer if a model is in the EU or US region

    Returns:
    - str (region) - "eu" or "us"
    - None (if region not found)
    """
    model, custom_llm_provider, _, _ = litellm.get_llm_provider(
        model=litellm_params.model, litellm_params=litellm_params
    )

    model_region = _get_model_region(
        custom_llm_provider=custom_llm_provider, litellm_params=litellm_params
    )

    if model_region is None:
        verbose_logger.debug(
            "Cannot infer model region for model: {}".format(litellm_params.model)
        )
        return None

    if custom_llm_provider == "azure":
        eu_regions = litellm.AzureOpenAIConfig().get_eu_regions()
        us_regions = litellm.AzureOpenAIConfig().get_us_regions()
    elif custom_llm_provider == "vertex_ai":
        eu_regions = litellm.VertexAIConfig().get_eu_regions()
        us_regions = litellm.VertexAIConfig().get_us_regions()
    elif custom_llm_provider == "bedrock":
        eu_regions = litellm.AmazonBedrockGlobalConfig().get_eu_regions()
        us_regions = litellm.AmazonBedrockGlobalConfig().get_us_regions()
    elif custom_llm_provider == "watsonx":
        eu_regions = litellm.IBMWatsonXAIConfig().get_eu_regions()
        us_regions = litellm.IBMWatsonXAIConfig().get_us_regions()
    else:
        eu_regions = []
        us_regions = []

    for region in eu_regions:
        if region in model_region.lower():
            return "eu"
    for region in us_regions:
        if region in model_region.lower():
            return "us"
    return None


def _is_region_eu(litellm_params: LiteLLM_Params) -> bool:
    """
    Return true/false if a deployment is in the EU
    """
    if litellm_params.region_name == "eu":
        return True

    ## Else - try and infer from model region
    model_region = _infer_model_region(litellm_params=litellm_params)
    if model_region is not None and model_region == "eu":
        return True
    return False


def _is_region_us(litellm_params: LiteLLM_Params) -> bool:
    """
    Return true/false if a deployment is in the US
    """
    if litellm_params.region_name == "us":
        return True

    ## Else - try and infer from model region
    model_region = _infer_model_region(litellm_params=litellm_params)
    if model_region is not None and model_region == "us":
        return True
    return False


def is_region_allowed(
    litellm_params: LiteLLM_Params, allowed_model_region: str
) -> bool:
    """
    Return true/false if a deployment is in the EU
    """
    if litellm_params.region_name == allowed_model_region:
        return True
    return False


def get_model_region(
    litellm_params: LiteLLM_Params, mode: Optional[str]
) -> Optional[str]:
    """
    Pass the litellm params for an azure model, and get back the region
    """
    if (
        "azure" in litellm_params.model
        and isinstance(litellm_params.api_key, str)
        and isinstance(litellm_params.api_base, str)
    ):
        _model = litellm_params.model.replace("azure/", "")
        response: dict = litellm.AzureChatCompletion().get_headers(
            model=_model,
            api_key=litellm_params.api_key,
            api_base=litellm_params.api_base,
            api_version=litellm_params.api_version or litellm.AZURE_DEFAULT_API_VERSION,
            timeout=10,
            mode=mode or "chat",
        )

        region: Optional[str] = response.get("x-ms-region", None)
        return region
    return None


def get_first_chars_messages(kwargs: dict) -> str:
    try:
        _messages = kwargs.get("messages")
        _messages = str(_messages)[:100]
        return _messages
    except Exception:
        return ""


def _count_characters(text: str) -> int:
    # Remove white spaces and count characters
    filtered_text = "".join(char for char in text if not char.isspace())
    return len(filtered_text)


def get_response_string(response_obj: Union[ModelResponse, ModelResponseStream]) -> str:
    _choices: Union[
        List[Union[Choices, StreamingChoices]], List[StreamingChoices]
    ] = response_obj.choices

    response_str = ""
    for choice in _choices:
        if isinstance(choice, Choices):
            if choice.message.content is not None:
                response_str += choice.message.content
        elif isinstance(choice, StreamingChoices):
            if choice.delta.content is not None:
                response_str += choice.delta.content

    return response_str


def get_api_key(llm_provider: str, dynamic_api_key: Optional[str]):
    api_key = dynamic_api_key or litellm.api_key
    # openai
    if llm_provider == "openai" or llm_provider == "text-completion-openai":
        api_key = api_key or litellm.openai_key or get_secret("OPENAI_API_KEY")
    # anthropic
    elif llm_provider == "anthropic" or llm_provider == "anthropic_text":
        api_key = api_key or litellm.anthropic_key or get_secret("ANTHROPIC_API_KEY")
    # ai21
    elif llm_provider == "ai21":
        api_key = api_key or litellm.ai21_key or get_secret("AI211_API_KEY")
    # aleph_alpha
    elif llm_provider == "aleph_alpha":
        api_key = (
            api_key or litellm.aleph_alpha_key or get_secret("ALEPH_ALPHA_API_KEY")
        )
    # baseten
    elif llm_provider == "baseten":
        api_key = api_key or litellm.baseten_key or get_secret("BASETEN_API_KEY")
    # cohere
    elif llm_provider == "cohere" or llm_provider == "cohere_chat":
        api_key = api_key or litellm.cohere_key or get_secret("COHERE_API_KEY")
    # huggingface
    elif llm_provider == "huggingface":
        api_key = (
            api_key or litellm.huggingface_key or get_secret("HUGGINGFACE_API_KEY")
        )
    # nlp_cloud
    elif llm_provider == "nlp_cloud":
        api_key = api_key or litellm.nlp_cloud_key or get_secret("NLP_CLOUD_API_KEY")
    # replicate
    elif llm_provider == "replicate":
        api_key = api_key or litellm.replicate_key or get_secret("REPLICATE_API_KEY")
    # together_ai
    elif llm_provider == "together_ai":
        api_key = (
            api_key
            or litellm.togetherai_api_key
            or get_secret("TOGETHERAI_API_KEY")
            or get_secret("TOGETHER_AI_TOKEN")
        )
    # nebius
    elif llm_provider == "nebius":
        api_key = api_key or litellm.nebius_key or get_secret("NEBIUS_API_KEY")
    return api_key


def get_utc_datetime():
    import datetime as dt
    from datetime import datetime

    if hasattr(dt, "UTC"):
        return datetime.now(dt.UTC)  # type: ignore
    else:
        return datetime.utcnow()  # type: ignore


def get_max_tokens(model: str) -> Optional[int]:
    """
    Get the maximum number of output tokens allowed for a given model.

    Parameters:
    model (str): The name of the model.

    Returns:
        int: The maximum number of tokens allowed for the given model.

    Raises:
        Exception: If the model is not mapped yet.

    Example:
        >>> get_max_tokens("gpt-4")
        8192
    """

    def _get_max_position_embeddings(model_name):
        # Construct the URL for the config.json file
        config_url = f"https://huggingface.co/{model_name}/raw/main/config.json"
        try:
            # Make the HTTP request to get the raw JSON file
            response = litellm.module_level_client.get(config_url)
            response.raise_for_status()  # Raise an exception for bad responses (4xx or 5xx)

            # Parse the JSON response
            config_json = response.json()
            # Extract and return the max_position_embeddings
            max_position_embeddings = config_json.get("max_position_embeddings")
            if max_position_embeddings is not None:
                return max_position_embeddings
            else:
                return None
        except Exception:
            return None

    try:
        if model in litellm.model_cost:
            if "max_output_tokens" in litellm.model_cost[model]:
                return litellm.model_cost[model]["max_output_tokens"]
            elif "max_tokens" in litellm.model_cost[model]:
                return litellm.model_cost[model]["max_tokens"]
        model, custom_llm_provider, _, _ = get_llm_provider(model=model)
        if custom_llm_provider == "huggingface":
            max_tokens = _get_max_position_embeddings(model_name=model)
            return max_tokens
        if model in litellm.model_cost:  # check if extracted model is in model_list
            if "max_output_tokens" in litellm.model_cost[model]:
                return litellm.model_cost[model]["max_output_tokens"]
            elif "max_tokens" in litellm.model_cost[model]:
                return litellm.model_cost[model]["max_tokens"]
        else:
            raise Exception()
        return None
    except Exception:
        raise Exception(
            f"Model {model} isn't mapped yet. Add it here - https://github.com/BerriAI/litellm/blob/main/model_prices_and_context_window.json"
        )


def _strip_stable_vertex_version(model_name) -> str:
    return re.sub(r"-\d+$", "", model_name)


def _get_base_bedrock_model(model_name) -> str:
    """
    Get the base model from the given model name.

    Handle model names like - "us.meta.llama3-2-11b-instruct-v1:0" -> "meta.llama3-2-11b-instruct-v1"
    AND "meta.llama3-2-11b-instruct-v1:0" -> "meta.llama3-2-11b-instruct-v1"
    """
    from litellm.llms.bedrock.common_utils import BedrockModelInfo

    return BedrockModelInfo.get_base_model(model_name)


def _strip_openai_finetune_model_name(model_name: str) -> str:
    """
    Strips the organization, custom suffix, and ID from an OpenAI fine-tuned model name.

    input: ft:gpt-3.5-turbo:my-org:custom_suffix:id
    output: ft:gpt-3.5-turbo

    Args:
    model_name (str): The full model name

    Returns:
    str: The stripped model name
    """
    return re.sub(r"(:[^:]+){3}$", "", model_name)


def _strip_model_name(model: str, custom_llm_provider: Optional[str]) -> str:
    if custom_llm_provider and custom_llm_provider == "bedrock":
        stripped_bedrock_model = _get_base_bedrock_model(model_name=model)
        return stripped_bedrock_model
    elif custom_llm_provider and (
        custom_llm_provider == "vertex_ai" or custom_llm_provider == "gemini"
    ):
        strip_version = _strip_stable_vertex_version(model_name=model)
        return strip_version
    elif custom_llm_provider and (custom_llm_provider == "databricks"):
        strip_version = _strip_stable_vertex_version(model_name=model)
        return strip_version
    elif "ft:" in model:
        strip_finetune = _strip_openai_finetune_model_name(model_name=model)
        return strip_finetune
    else:
        return model


def _get_model_info_from_model_cost(key: str) -> dict:
    return litellm.model_cost[key]


def _check_provider_match(model_info: dict, custom_llm_provider: Optional[str]) -> bool:
    """
    Check if the model info provider matches the custom provider.
    """
    if custom_llm_provider and (
        "litellm_provider" in model_info
        and model_info["litellm_provider"] != custom_llm_provider
    ):
        if custom_llm_provider == "vertex_ai" and model_info[
            "litellm_provider"
        ].startswith("vertex_ai"):
            return True
        elif custom_llm_provider == "fireworks_ai" and model_info[
            "litellm_provider"
        ].startswith("fireworks_ai"):
            return True
        elif custom_llm_provider.startswith("bedrock") and model_info[
            "litellm_provider"
        ].startswith("bedrock"):
            return True
        elif (
            custom_llm_provider == "litellm_proxy"
        ):  # litellm_proxy is a special case, it's not a provider, it's a proxy for the provider
            return True
        else:
            return False

    return True


from typing import TypedDict


class PotentialModelNamesAndCustomLLMProvider(TypedDict):
    split_model: str
    combined_model_name: str
    stripped_model_name: str
    combined_stripped_model_name: str
    custom_llm_provider: str


def _get_potential_model_names(
    model: str, custom_llm_provider: Optional[str]
) -> PotentialModelNamesAndCustomLLMProvider:
    if custom_llm_provider is None:
        # Get custom_llm_provider
        try:
            split_model, custom_llm_provider, _, _ = get_llm_provider(model=model)
        except Exception:
            split_model = model
        combined_model_name = model
        stripped_model_name = _strip_model_name(
            model=model, custom_llm_provider=custom_llm_provider
        )
        combined_stripped_model_name = stripped_model_name
    elif custom_llm_provider and model.startswith(
        custom_llm_provider + "/"
    ):  # handle case where custom_llm_provider is provided and model starts with custom_llm_provider
        split_model = model.split("/", 1)[1]
        combined_model_name = model
        stripped_model_name = _strip_model_name(
            model=split_model, custom_llm_provider=custom_llm_provider
        )
        combined_stripped_model_name = "{}/{}".format(
            custom_llm_provider, stripped_model_name
        )
    else:
        split_model = model
        combined_model_name = "{}/{}".format(custom_llm_provider, model)
        stripped_model_name = _strip_model_name(
            model=model, custom_llm_provider=custom_llm_provider
        )
        combined_stripped_model_name = "{}/{}".format(
            custom_llm_provider,
            stripped_model_name,
        )

    return PotentialModelNamesAndCustomLLMProvider(
        split_model=split_model,
        combined_model_name=combined_model_name,
        stripped_model_name=stripped_model_name,
        combined_stripped_model_name=combined_stripped_model_name,
        custom_llm_provider=cast(str, custom_llm_provider),
    )


def _get_max_position_embeddings(model_name: str) -> Optional[int]:
    # Construct the URL for the config.json file
    config_url = f"https://huggingface.co/{model_name}/raw/main/config.json"

    try:
        # Make the HTTP request to get the raw JSON file
        response = litellm.module_level_client.get(config_url)
        response.raise_for_status()  # Raise an exception for bad responses (4xx or 5xx)

        # Parse the JSON response
        config_json = response.json()

        # Extract and return the max_position_embeddings
        max_position_embeddings = config_json.get("max_position_embeddings")

        if max_position_embeddings is not None:
            return max_position_embeddings
        else:
            return None
    except Exception:
        return None


def _cached_get_model_info_helper(
    model: str, custom_llm_provider: Optional[str]
) -> ModelInfoBase:
    """
    _get_model_info_helper wrapped with lru_cache

    Speed Optimization to hit high RPS
    """
    return _get_model_info_helper(model=model, custom_llm_provider=custom_llm_provider)


def get_provider_info(
    model: str, custom_llm_provider: Optional[str]
) -> Optional[ProviderSpecificModelInfo]:
    ## PROVIDER-SPECIFIC INFORMATION
    # if custom_llm_provider == "predibase":
    #     _model_info["supports_response_schema"] = True
    provider_config: Optional[BaseLLMModelInfo] = None
    if custom_llm_provider and custom_llm_provider in LlmProvidersSet:
        # Check if the provider string exists in LlmProviders enum
        provider_config = ProviderConfigManager.get_provider_model_info(
            model=model, provider=LlmProviders(custom_llm_provider)
        )

    model_info: Optional[ProviderSpecificModelInfo] = None
    if provider_config:
        model_info = provider_config.get_provider_info(model=model)

    return model_info


def _is_potential_model_name_in_model_cost(
    potential_model_names: PotentialModelNamesAndCustomLLMProvider,
) -> bool:
    """
    Check if the potential model name is in the model cost.
    """
    return any(
        potential_model_name in litellm.model_cost
        for potential_model_name in potential_model_names.values()
    )


def _get_model_info_helper(  # noqa: PLR0915
    model: str, custom_llm_provider: Optional[str] = None
) -> ModelInfoBase:
    """
    Helper for 'get_model_info'. Separated out to avoid infinite loop caused by returning 'supported_openai_param's
    """
    try:
        azure_llms = {**litellm.azure_llms, **litellm.azure_embedding_models}
        if model in azure_llms:
            model = azure_llms[model]
        if custom_llm_provider is not None and custom_llm_provider == "vertex_ai_beta":
            custom_llm_provider = "vertex_ai"
        if custom_llm_provider is not None and custom_llm_provider == "vertex_ai":
            if "meta/" + model in litellm.vertex_llama3_models:
                model = "meta/" + model
            elif model + "@latest" in litellm.vertex_mistral_models:
                model = model + "@latest"
            elif model + "@latest" in litellm.vertex_ai_ai21_models:
                model = model + "@latest"
        ##########################
        potential_model_names = _get_potential_model_names(
            model=model, custom_llm_provider=custom_llm_provider
        )

        verbose_logger.debug(
            f"checking potential_model_names in litellm.model_cost: {potential_model_names}"
        )

        combined_model_name = potential_model_names["combined_model_name"]
        stripped_model_name = potential_model_names["stripped_model_name"]
        combined_stripped_model_name = potential_model_names[
            "combined_stripped_model_name"
        ]
        split_model = potential_model_names["split_model"]
        custom_llm_provider = potential_model_names["custom_llm_provider"]
        #########################
        if custom_llm_provider == "huggingface":
            max_tokens = _get_max_position_embeddings(model_name=model)
            return ModelInfoBase(
                key=model,
                max_tokens=max_tokens,  # type: ignore
                max_input_tokens=None,
                max_output_tokens=None,
                input_cost_per_token=0,
                output_cost_per_token=0,
                litellm_provider="huggingface",
                mode="chat",
                supports_system_messages=None,
                supports_response_schema=None,
                supports_function_calling=None,
                supports_tool_choice=None,
                supports_assistant_prefill=None,
                supports_prompt_caching=None,
                supports_computer_use=None,
                supports_pdf_input=None,
            )
        elif (
            custom_llm_provider == "ollama" or custom_llm_provider == "ollama_chat"
        ) and not _is_potential_model_name_in_model_cost(potential_model_names):
            return litellm.OllamaConfig().get_model_info(model)
        else:
            """
            Check if: (in order of specificity)
            1. 'custom_llm_provider/model' in litellm.model_cost. Checks "groq/llama3-8b-8192" if model="llama3-8b-8192" and custom_llm_provider="groq"
            2. 'model' in litellm.model_cost. Checks "gemini-1.5-pro-002" in  litellm.model_cost if model="gemini-1.5-pro-002" and custom_llm_provider=None
            3. 'combined_stripped_model_name' in litellm.model_cost. Checks if 'gemini/gemini-1.5-flash' in model map, if 'gemini/gemini-1.5-flash-001' given.
            4. 'stripped_model_name' in litellm.model_cost. Checks if 'ft:gpt-3.5-turbo' in model map, if 'ft:gpt-3.5-turbo:my-org:custom_suffix:id' given.
            5. 'split_model' in litellm.model_cost. Checks "llama3-8b-8192" in litellm.model_cost if model="groq/llama3-8b-8192"
            """

            _model_info: Optional[Dict[str, Any]] = None
            key: Optional[str] = None

            if combined_model_name in litellm.model_cost:
                key = combined_model_name
                _model_info = _get_model_info_from_model_cost(key=cast(str, key))
                if not _check_provider_match(
                    model_info=_model_info, custom_llm_provider=custom_llm_provider
                ):
                    _model_info = None
            if _model_info is None and model in litellm.model_cost:
                key = model
                _model_info = _get_model_info_from_model_cost(key=cast(str, key))
                if not _check_provider_match(
                    model_info=_model_info, custom_llm_provider=custom_llm_provider
                ):
                    _model_info = None
            if (
                _model_info is None
                and combined_stripped_model_name in litellm.model_cost
            ):
                key = combined_stripped_model_name
                _model_info = _get_model_info_from_model_cost(key=cast(str, key))
                if not _check_provider_match(
                    model_info=_model_info, custom_llm_provider=custom_llm_provider
                ):
                    _model_info = None
            if _model_info is None and stripped_model_name in litellm.model_cost:
                key = stripped_model_name
                _model_info = _get_model_info_from_model_cost(key=cast(str, key))
                if not _check_provider_match(
                    model_info=_model_info, custom_llm_provider=custom_llm_provider
                ):
                    _model_info = None
            if _model_info is None and split_model in litellm.model_cost:
                key = split_model
                _model_info = _get_model_info_from_model_cost(key=cast(str, key))
                if not _check_provider_match(
                    model_info=_model_info, custom_llm_provider=custom_llm_provider
                ):
                    _model_info = None

            if _model_info is None or key is None:
                raise ValueError(
                    "This model isn't mapped yet. Add it here - https://github.com/BerriAI/litellm/blob/main/model_prices_and_context_window.json"
                )

            _input_cost_per_token: Optional[float] = _model_info.get(
                "input_cost_per_token"
            )
            if _input_cost_per_token is None:
                # default value to 0, be noisy about this
                verbose_logger.debug(
                    "model={}, custom_llm_provider={} has no input_cost_per_token in model_cost_map. Defaulting to 0.".format(
                        model, custom_llm_provider
                    )
                )
                _input_cost_per_token = 0

            _output_cost_per_token: Optional[float] = _model_info.get(
                "output_cost_per_token"
            )
            if _output_cost_per_token is None:
                # default value to 0, be noisy about this
                verbose_logger.debug(
                    "model={}, custom_llm_provider={} has no output_cost_per_token in model_cost_map. Defaulting to 0.".format(
                        model, custom_llm_provider
                    )
                )
                _output_cost_per_token = 0

            return ModelInfoBase(
                key=key,
                max_tokens=_model_info.get("max_tokens", None),
                max_input_tokens=_model_info.get("max_input_tokens", None),
                max_output_tokens=_model_info.get("max_output_tokens", None),
                input_cost_per_token=_input_cost_per_token,
                cache_creation_input_token_cost=_model_info.get(
                    "cache_creation_input_token_cost", None
                ),
                cache_read_input_token_cost=_model_info.get(
                    "cache_read_input_token_cost", None
                ),
                input_cost_per_character=_model_info.get(
                    "input_cost_per_character", None
                ),
                input_cost_per_token_above_128k_tokens=_model_info.get(
                    "input_cost_per_token_above_128k_tokens", None
                ),
                input_cost_per_token_above_200k_tokens=_model_info.get(
                    "input_cost_per_token_above_200k_tokens", None
                ),
                input_cost_per_query=_model_info.get("input_cost_per_query", None),
                input_cost_per_second=_model_info.get("input_cost_per_second", None),
                input_cost_per_audio_token=_model_info.get(
                    "input_cost_per_audio_token", None
                ),
                input_cost_per_token_batches=_model_info.get(
                    "input_cost_per_token_batches"
                ),
                output_cost_per_token_batches=_model_info.get(
                    "output_cost_per_token_batches"
                ),
                output_cost_per_token=_output_cost_per_token,
                output_cost_per_audio_token=_model_info.get(
                    "output_cost_per_audio_token", None
                ),
                output_cost_per_character=_model_info.get(
                    "output_cost_per_character", None
                ),
                output_cost_per_reasoning_token=_model_info.get(
                    "output_cost_per_reasoning_token", None
                ),
                output_cost_per_token_above_128k_tokens=_model_info.get(
                    "output_cost_per_token_above_128k_tokens", None
                ),
                output_cost_per_character_above_128k_tokens=_model_info.get(
                    "output_cost_per_character_above_128k_tokens", None
                ),
                output_cost_per_token_above_200k_tokens=_model_info.get(
                    "output_cost_per_token_above_200k_tokens", None
                ),
                output_cost_per_second=_model_info.get("output_cost_per_second", None),
                output_cost_per_image=_model_info.get("output_cost_per_image", None),
                output_vector_size=_model_info.get("output_vector_size", None),
                litellm_provider=_model_info.get(
                    "litellm_provider", custom_llm_provider
                ),
                mode=_model_info.get("mode"),  # type: ignore
                supports_system_messages=_model_info.get(
                    "supports_system_messages", None
                ),
                supports_response_schema=_model_info.get(
                    "supports_response_schema", None
                ),
                supports_vision=_model_info.get("supports_vision", None),
                supports_function_calling=_model_info.get(
                    "supports_function_calling", None
                ),
                supports_tool_choice=_model_info.get("supports_tool_choice", None),
                supports_assistant_prefill=_model_info.get(
                    "supports_assistant_prefill", None
                ),
                supports_prompt_caching=_model_info.get(
                    "supports_prompt_caching", None
                ),
                supports_audio_input=_model_info.get("supports_audio_input", None),
                supports_audio_output=_model_info.get("supports_audio_output", None),
                supports_pdf_input=_model_info.get("supports_pdf_input", None),
                supports_embedding_image_input=_model_info.get(
                    "supports_embedding_image_input", None
                ),
                supports_native_streaming=_model_info.get(
                    "supports_native_streaming", None
                ),
                supports_web_search=_model_info.get("supports_web_search", None),
                supports_url_context=_model_info.get("supports_url_context", None),
                supports_reasoning=_model_info.get("supports_reasoning", None),
                supports_computer_use=_model_info.get("supports_computer_use", None),
                search_context_cost_per_query=_model_info.get(
                    "search_context_cost_per_query", None
                ),
                tpm=_model_info.get("tpm", None),
                rpm=_model_info.get("rpm", None),
            )
    except Exception as e:
        verbose_logger.debug(f"Error getting model info: {e}")
        if "OllamaError" in str(e):
            raise e
        raise Exception(
            "This model isn't mapped yet. model={}, custom_llm_provider={}. Add it here - https://github.com/BerriAI/litellm/blob/main/model_prices_and_context_window.json.".format(
                model, custom_llm_provider
            )
        )


def get_model_info(model: str, custom_llm_provider: Optional[str] = None) -> ModelInfo:
    """
    Get a dict for the maximum tokens (context window), input_cost_per_token, output_cost_per_token  for a given model.

    Parameters:
    - model (str): The name of the model.
    - custom_llm_provider (str | null): the provider used for the model. If provided, used to check if the litellm model info is for that provider.

    Returns:
        dict: A dictionary containing the following information:
            key: Required[str] # the key in litellm.model_cost which is returned
            max_tokens: Required[Optional[int]]
            max_input_tokens: Required[Optional[int]]
            max_output_tokens: Required[Optional[int]]
            input_cost_per_token: Required[float]
            input_cost_per_character: Optional[float]  # only for vertex ai models
            input_cost_per_token_above_128k_tokens: Optional[float]  # only for vertex ai models
            input_cost_per_character_above_128k_tokens: Optional[
                float
            ]  # only for vertex ai models
            input_cost_per_query: Optional[float] # only for rerank models
            input_cost_per_image: Optional[float]  # only for vertex ai models
            input_cost_per_audio_token: Optional[float]
            input_cost_per_audio_per_second: Optional[float]  # only for vertex ai models
            input_cost_per_video_per_second: Optional[float]  # only for vertex ai models
            output_cost_per_token: Required[float]
            output_cost_per_audio_token: Optional[float]
            output_cost_per_character: Optional[float]  # only for vertex ai models
            output_cost_per_token_above_128k_tokens: Optional[
                float
            ]  # only for vertex ai models
            output_cost_per_character_above_128k_tokens: Optional[
                float
            ]  # only for vertex ai models
            output_cost_per_image: Optional[float]
            output_vector_size: Optional[int]
            output_cost_per_video_per_second: Optional[float]  # only for vertex ai models
            output_cost_per_audio_per_second: Optional[float]  # only for vertex ai models
            litellm_provider: Required[str]
            mode: Required[
                Literal[
                    "completion", "embedding", "image_generation", "chat", "audio_transcription"
                ]
            ]
            supported_openai_params: Required[Optional[List[str]]]
            supports_system_messages: Optional[bool]
            supports_response_schema: Optional[bool]
            supports_vision: Optional[bool]
            supports_function_calling: Optional[bool]
            supports_tool_choice: Optional[bool]
            supports_prompt_caching: Optional[bool]
            supports_audio_input: Optional[bool]
            supports_audio_output: Optional[bool]
            supports_pdf_input: Optional[bool]
            supports_web_search: Optional[bool]
            supports_url_context: Optional[bool]
            supports_reasoning: Optional[bool]
    Raises:
        Exception: If the model is not mapped yet.

    Example:
        >>> get_model_info("gpt-4")
        {
            "max_tokens": 8192,
            "input_cost_per_token": 0.00003,
            "output_cost_per_token": 0.00006,
            "litellm_provider": "openai",
            "mode": "chat",
            "supported_openai_params": ["temperature", "max_tokens", "top_p", "frequency_penalty", "presence_penalty"]
        }
    """
    supported_openai_params = litellm.get_supported_openai_params(
        model=model, custom_llm_provider=custom_llm_provider
    )

    _model_info = _get_model_info_helper(
        model=model,
        custom_llm_provider=custom_llm_provider,
    )

    verbose_logger.debug(f"model_info: {_model_info}")

    returned_model_info = ModelInfo(
        **_model_info, supported_openai_params=supported_openai_params
    )

    return returned_model_info


def json_schema_type(python_type_name: str):
    """Converts standard python types to json schema types

    Parameters
    ----------
    python_type_name : str
        __name__ of type

    Returns
    -------
    str
        a standard JSON schema type, "string" if not recognized.
    """
    python_to_json_schema_types = {
        str.__name__: "string",
        int.__name__: "integer",
        float.__name__: "number",
        bool.__name__: "boolean",
        list.__name__: "array",
        dict.__name__: "object",
        "NoneType": "null",
    }

    return python_to_json_schema_types.get(python_type_name, "string")


def function_to_dict(input_function):  # noqa: C901
    """Using type hints and numpy-styled docstring,
    produce a dictionnary usable for OpenAI function calling

    Parameters
    ----------
    input_function : function
        A function with a numpy-style docstring

    Returns
    -------
    dictionnary
        A dictionnary to add to the list passed to `functions` parameter of `litellm.completion`
    """
    # Get function name and docstring
    try:
        import inspect
        from ast import literal_eval

        from numpydoc.docscrape import NumpyDocString
    except Exception as e:
        raise e

    name = input_function.__name__
    docstring = inspect.getdoc(input_function)
    numpydoc = NumpyDocString(docstring)
    description = "\n".join([s.strip() for s in numpydoc["Summary"]])

    # Get function parameters and their types from annotations and docstring
    parameters = {}
    required_params = []
    param_info = inspect.signature(input_function).parameters

    for param_name, param in param_info.items():
        if hasattr(param, "annotation"):
            param_type = json_schema_type(param.annotation.__name__)
        else:
            param_type = None
        param_description = None
        param_enum = None

        # Try to extract param description from docstring using numpydoc
        for param_data in numpydoc["Parameters"]:
            if param_data.name == param_name:
                if hasattr(param_data, "type"):
                    # replace type from docstring rather than annotation
                    param_type = param_data.type
                    if "optional" in param_type:
                        param_type = param_type.split(",")[0]
                    elif "{" in param_type:
                        # may represent a set of acceptable values
                        # translating as enum for function calling
                        try:
                            param_enum = str(list(literal_eval(param_type)))
                            param_type = "string"
                        except Exception:
                            pass
                    param_type = json_schema_type(param_type)
                param_description = "\n".join([s.strip() for s in param_data.desc])

        param_dict = {
            "type": param_type,
            "description": param_description,
            "enum": param_enum,
        }

        parameters[param_name] = dict(
            [(k, v) for k, v in param_dict.items() if isinstance(v, str)]
        )

        # Check if the parameter has no default value (i.e., it's required)
        if param.default == param.empty:
            required_params.append(param_name)

    # Create the dictionary
    result = {
        "name": name,
        "description": description,
        "parameters": {
            "type": "object",
            "properties": parameters,
        },
    }

    # Add "required" key if there are required parameters
    if required_params:
        result["parameters"]["required"] = required_params

    return result


def modify_url(original_url, new_path):
    url = httpx.URL(original_url)
    modified_url = url.copy_with(path=new_path)
    return str(modified_url)


def load_test_model(
    model: str,
    custom_llm_provider: str = "",
    api_base: str = "",
    prompt: str = "",
    num_calls: int = 0,
    force_timeout: int = 0,
):
    test_prompt = "Hey, how's it going"
    test_calls = 100
    if prompt:
        test_prompt = prompt
    if num_calls:
        test_calls = num_calls
    messages = [[{"role": "user", "content": test_prompt}] for _ in range(test_calls)]
    start_time = time.time()
    try:
        litellm.batch_completion(
            model=model,
            messages=messages,
            custom_llm_provider=custom_llm_provider,
            api_base=api_base,
            force_timeout=force_timeout,
        )
        end_time = time.time()
        response_time = end_time - start_time
        return {
            "total_response_time": response_time,
            "calls_made": 100,
            "status": "success",
            "exception": None,
        }
    except Exception as e:
        end_time = time.time()
        response_time = end_time - start_time
        return {
            "total_response_time": response_time,
            "calls_made": 100,
            "status": "failed",
            "exception": e,
        }


def get_provider_fields(custom_llm_provider: str) -> List[ProviderField]:
    """Return the fields required for each provider"""

    if custom_llm_provider == "databricks":
        return litellm.DatabricksConfig().get_required_params()

    elif custom_llm_provider == "ollama":
        return litellm.OllamaConfig().get_required_params()

    elif custom_llm_provider == "azure_ai":
        return litellm.AzureAIStudioConfig().get_required_params()

    else:
        return []


def create_proxy_transport_and_mounts():
    proxies = {
        key: None if url is None else Proxy(url=url)
        for key, url in get_environment_proxies().items()
    }

    sync_proxy_mounts = {}
    async_proxy_mounts = {}

    # Retrieve NO_PROXY environment variable
    no_proxy = os.getenv("NO_PROXY", None)
    no_proxy_urls = no_proxy.split(",") if no_proxy else []

    for key, proxy in proxies.items():
        if proxy is None:
            sync_proxy_mounts[key] = httpx.HTTPTransport()
            async_proxy_mounts[key] = httpx.AsyncHTTPTransport()
        else:
            sync_proxy_mounts[key] = httpx.HTTPTransport(proxy=proxy)
            async_proxy_mounts[key] = httpx.AsyncHTTPTransport(proxy=proxy)

    for url in no_proxy_urls:
        sync_proxy_mounts[url] = httpx.HTTPTransport()
        async_proxy_mounts[url] = httpx.AsyncHTTPTransport()

    return sync_proxy_mounts, async_proxy_mounts


def validate_environment(  # noqa: PLR0915
    model: Optional[str] = None,
    api_key: Optional[str] = None,
    api_base: Optional[str] = None,
) -> dict:
    """
    Checks if the environment variables are valid for the given model.

    Args:
        model (Optional[str]): The name of the model. Defaults to None.
        api_key (Optional[str]): If the user passed in an api key, of their own.

    Returns:
        dict: A dictionary containing the following keys:
            - keys_in_environment (bool): True if all the required keys are present in the environment, False otherwise.
            - missing_keys (List[str]): A list of missing keys in the environment.
    """
    keys_in_environment = False
    missing_keys: List[str] = []

    if model is None:
        return {
            "keys_in_environment": keys_in_environment,
            "missing_keys": missing_keys,
        }
    ## EXTRACT LLM PROVIDER - if model name provided
    try:
        _, custom_llm_provider, _, _ = get_llm_provider(model=model)
    except Exception:
        custom_llm_provider = None

    if custom_llm_provider:
        if custom_llm_provider == "openai":
            if "OPENAI_API_KEY" in os.environ:
                keys_in_environment = True
            else:
                missing_keys.append("OPENAI_API_KEY")
        elif custom_llm_provider == "azure":
            if (
                "AZURE_API_BASE" in os.environ
                and "AZURE_API_VERSION" in os.environ
                and "AZURE_API_KEY" in os.environ
            ):
                keys_in_environment = True
            else:
                missing_keys.extend(
                    ["AZURE_API_BASE", "AZURE_API_VERSION", "AZURE_API_KEY"]
                )
        elif custom_llm_provider == "anthropic":
            if "ANTHROPIC_API_KEY" in os.environ:
                keys_in_environment = True
            else:
                missing_keys.append("ANTHROPIC_API_KEY")
        elif custom_llm_provider == "cohere":
            if "COHERE_API_KEY" in os.environ:
                keys_in_environment = True
            else:
                missing_keys.append("COHERE_API_KEY")
        elif custom_llm_provider == "replicate":
            if "REPLICATE_API_KEY" in os.environ:
                keys_in_environment = True
            else:
                missing_keys.append("REPLICATE_API_KEY")
        elif custom_llm_provider == "openrouter":
            if "OPENROUTER_API_KEY" in os.environ:
                keys_in_environment = True
            else:
                missing_keys.append("OPENROUTER_API_KEY")
        elif custom_llm_provider == "datarobot":
            if "DATAROBOT_API_TOKEN" in os.environ:
                keys_in_environment = True
            else:
                missing_keys.append("DATAROBOT_API_TOKEN")
        elif custom_llm_provider == "vertex_ai":
            if "VERTEXAI_PROJECT" in os.environ and "VERTEXAI_LOCATION" in os.environ:
                keys_in_environment = True
            else:
                missing_keys.extend(["VERTEXAI_PROJECT", "VERTEXAI_LOCATION"])
        elif custom_llm_provider == "huggingface":
            if "HUGGINGFACE_API_KEY" in os.environ:
                keys_in_environment = True
            else:
                missing_keys.append("HUGGINGFACE_API_KEY")
        elif custom_llm_provider == "ai21":
            if "AI21_API_KEY" in os.environ:
                keys_in_environment = True
            else:
                missing_keys.append("AI21_API_KEY")
        elif custom_llm_provider == "together_ai":
            if "TOGETHERAI_API_KEY" in os.environ:
                keys_in_environment = True
            else:
                missing_keys.append("TOGETHERAI_API_KEY")
        elif custom_llm_provider == "aleph_alpha":
            if "ALEPH_ALPHA_API_KEY" in os.environ:
                keys_in_environment = True
            else:
                missing_keys.append("ALEPH_ALPHA_API_KEY")
        elif custom_llm_provider == "baseten":
            if "BASETEN_API_KEY" in os.environ:
                keys_in_environment = True
            else:
                missing_keys.append("BASETEN_API_KEY")
        elif custom_llm_provider == "nlp_cloud":
            if "NLP_CLOUD_API_KEY" in os.environ:
                keys_in_environment = True
            else:
                missing_keys.append("NLP_CLOUD_API_KEY")
        elif custom_llm_provider == "bedrock" or custom_llm_provider == "sagemaker":
            if (
                "AWS_ACCESS_KEY_ID" in os.environ
                and "AWS_SECRET_ACCESS_KEY" in os.environ
            ):
                keys_in_environment = True
            else:
                missing_keys.append("AWS_ACCESS_KEY_ID")
                missing_keys.append("AWS_SECRET_ACCESS_KEY")
        elif custom_llm_provider in ["ollama", "ollama_chat"]:
            if "OLLAMA_API_BASE" in os.environ:
                keys_in_environment = True
            else:
                missing_keys.append("OLLAMA_API_BASE")
        elif custom_llm_provider == "anyscale":
            if "ANYSCALE_API_KEY" in os.environ:
                keys_in_environment = True
            else:
                missing_keys.append("ANYSCALE_API_KEY")
        elif custom_llm_provider == "deepinfra":
            if "DEEPINFRA_API_KEY" in os.environ:
                keys_in_environment = True
            else:
                missing_keys.append("DEEPINFRA_API_KEY")
        elif custom_llm_provider == "featherless_ai":
            if "FEATHERLESS_AI_API_KEY" in os.environ:
                keys_in_environment = True
            else:
                missing_keys.append("FEATHERLESS_AI_API_KEY")
        elif custom_llm_provider == "gemini":
            if "GEMINI_API_KEY" in os.environ:
                keys_in_environment = True
            else:
                missing_keys.append("GEMINI_API_KEY")
        elif custom_llm_provider == "groq":
            if "GROQ_API_KEY" in os.environ:
                keys_in_environment = True
            else:
                missing_keys.append("GROQ_API_KEY")
        elif custom_llm_provider == "nvidia_nim":
            if "NVIDIA_NIM_API_KEY" in os.environ:
                keys_in_environment = True
            else:
                missing_keys.append("NVIDIA_NIM_API_KEY")
        elif custom_llm_provider == "cerebras":
            if "CEREBRAS_API_KEY" in os.environ:
                keys_in_environment = True
            else:
                missing_keys.append("CEREBRAS_API_KEY")
        elif custom_llm_provider == "xai":
            if "XAI_API_KEY" in os.environ:
                keys_in_environment = True
            else:
                missing_keys.append("XAI_API_KEY")
        elif custom_llm_provider == "ai21_chat":
            if "AI21_API_KEY" in os.environ:
                keys_in_environment = True
            else:
                missing_keys.append("AI21_API_KEY")
        elif custom_llm_provider == "volcengine":
            if "VOLCENGINE_API_KEY" in os.environ:
                keys_in_environment = True
            else:
                missing_keys.append("VOLCENGINE_API_KEY")
        elif (
            custom_llm_provider == "codestral"
            or custom_llm_provider == "text-completion-codestral"
        ):
            if "CODESTRAL_API_KEY" in os.environ:
                keys_in_environment = True
            else:
                missing_keys.append("CODESTRAL_API_KEY")
        elif custom_llm_provider == "deepseek":
            if "DEEPSEEK_API_KEY" in os.environ:
                keys_in_environment = True
            else:
                missing_keys.append("DEEPSEEK_API_KEY")
        elif custom_llm_provider == "mistral":
            if "MISTRAL_API_KEY" in os.environ:
                keys_in_environment = True
            else:
                missing_keys.append("MISTRAL_API_KEY")
        elif custom_llm_provider == "palm":
            if "PALM_API_KEY" in os.environ:
                keys_in_environment = True
            else:
                missing_keys.append("PALM_API_KEY")
        elif custom_llm_provider == "perplexity":
            if "PERPLEXITYAI_API_KEY" in os.environ:
                keys_in_environment = True
            else:
                missing_keys.append("PERPLEXITYAI_API_KEY")
        elif custom_llm_provider == "voyage":
            if "VOYAGE_API_KEY" in os.environ:
                keys_in_environment = True
            else:
                missing_keys.append("VOYAGE_API_KEY")
        elif custom_llm_provider == "infinity":
            if "INFINITY_API_KEY" in os.environ:
                keys_in_environment = True
            else:
                missing_keys.append("INFINITY_API_KEY")
        elif custom_llm_provider == "fireworks_ai":
            if (
                "FIREWORKS_AI_API_KEY" in os.environ
                or "FIREWORKS_API_KEY" in os.environ
                or "FIREWORKSAI_API_KEY" in os.environ
                or "FIREWORKS_AI_TOKEN" in os.environ
            ):
                keys_in_environment = True
            else:
                missing_keys.append("FIREWORKS_AI_API_KEY")
        elif custom_llm_provider == "cloudflare":
            if "CLOUDFLARE_API_KEY" in os.environ and (
                "CLOUDFLARE_ACCOUNT_ID" in os.environ
                or "CLOUDFLARE_API_BASE" in os.environ
            ):
                keys_in_environment = True
            else:
                missing_keys.append("CLOUDFLARE_API_KEY")
                missing_keys.append("CLOUDFLARE_API_BASE")
        elif custom_llm_provider == "novita":
            if "NOVITA_API_KEY" in os.environ:
                keys_in_environment = True
            else:
                missing_keys.append("NOVITA_API_KEY")
        elif custom_llm_provider == "nebius":
            if "NEBIUS_API_KEY" in os.environ:
                keys_in_environment = True
            else:
                missing_keys.append("NEBIUS_API_KEY")
    else:
        ## openai - chatcompletion + text completion
        if (
            model in litellm.open_ai_chat_completion_models
            or model in litellm.open_ai_text_completion_models
            or model in litellm.open_ai_embedding_models
            or model in litellm.openai_image_generation_models
        ):
            if "OPENAI_API_KEY" in os.environ:
                keys_in_environment = True
            else:
                missing_keys.append("OPENAI_API_KEY")
        ## anthropic
        elif model in litellm.anthropic_models:
            if "ANTHROPIC_API_KEY" in os.environ:
                keys_in_environment = True
            else:
                missing_keys.append("ANTHROPIC_API_KEY")
        ## cohere
        elif model in litellm.cohere_models:
            if "COHERE_API_KEY" in os.environ:
                keys_in_environment = True
            else:
                missing_keys.append("COHERE_API_KEY")
        ## replicate
        elif model in litellm.replicate_models:
            if "REPLICATE_API_KEY" in os.environ:
                keys_in_environment = True
            else:
                missing_keys.append("REPLICATE_API_KEY")
        ## openrouter
        elif model in litellm.openrouter_models:
            if "OPENROUTER_API_KEY" in os.environ:
                keys_in_environment = True
            else:
                missing_keys.append("OPENROUTER_API_KEY")
        ## datarobot
        elif model in litellm.datarobot_models:
            if "DATAROBOT_API_TOKEN" in os.environ:
                keys_in_environment = True
            else:
                missing_keys.append("DATAROBOT_API_TOKEN")
        ## vertex - text + chat models
        elif (
            model in litellm.vertex_chat_models
            or model in litellm.vertex_text_models
            or model in litellm.models_by_provider["vertex_ai"]
        ):
            if "VERTEXAI_PROJECT" in os.environ and "VERTEXAI_LOCATION" in os.environ:
                keys_in_environment = True
            else:
                missing_keys.extend(["VERTEXAI_PROJECT", "VERTEXAI_LOCATION"])
        ## huggingface
        elif model in litellm.huggingface_models:
            if "HUGGINGFACE_API_KEY" in os.environ:
                keys_in_environment = True
            else:
                missing_keys.append("HUGGINGFACE_API_KEY")
        ## ai21
        elif model in litellm.ai21_models:
            if "AI21_API_KEY" in os.environ:
                keys_in_environment = True
            else:
                missing_keys.append("AI21_API_KEY")
        ## together_ai
        elif model in litellm.together_ai_models:
            if "TOGETHERAI_API_KEY" in os.environ:
                keys_in_environment = True
            else:
                missing_keys.append("TOGETHERAI_API_KEY")
        ## aleph_alpha
        elif model in litellm.aleph_alpha_models:
            if "ALEPH_ALPHA_API_KEY" in os.environ:
                keys_in_environment = True
            else:
                missing_keys.append("ALEPH_ALPHA_API_KEY")
        ## baseten
        elif model in litellm.baseten_models:
            if "BASETEN_API_KEY" in os.environ:
                keys_in_environment = True
            else:
                missing_keys.append("BASETEN_API_KEY")
        ## nlp_cloud
        elif model in litellm.nlp_cloud_models:
            if "NLP_CLOUD_API_KEY" in os.environ:
                keys_in_environment = True
            else:
                missing_keys.append("NLP_CLOUD_API_KEY")
        elif model in litellm.novita_models:
            if "NOVITA_API_KEY" in os.environ:
                keys_in_environment = True
            else:
                missing_keys.append("NOVITA_API_KEY")
        elif model in litellm.nebius_models:
            if "NEBIUS_API_KEY" in os.environ:
                keys_in_environment = True
            else:
                missing_keys.append("NEBIUS_API_KEY")

    if api_key is not None:
        new_missing_keys = []
        for key in missing_keys:
            if "api_key" not in key.lower():
                new_missing_keys.append(key)
        missing_keys = new_missing_keys

    if api_base is not None:
        new_missing_keys = []
        for key in missing_keys:
            if "api_base" not in key.lower():
                new_missing_keys.append(key)
        missing_keys = new_missing_keys

    if len(missing_keys) == 0:  # no missing keys
        keys_in_environment = True

    return {"keys_in_environment": keys_in_environment, "missing_keys": missing_keys}


def acreate(*args, **kwargs):  ## Thin client to handle the acreate langchain call
    return litellm.acompletion(*args, **kwargs)


def prompt_token_calculator(model, messages):
    # use tiktoken or anthropic's tokenizer depending on the model
    text = " ".join(message["content"] for message in messages)
    num_tokens = 0
    if "claude" in model:
        try:
            import anthropic
        except Exception:
            Exception("Anthropic import failed please run `pip install anthropic`")
        from anthropic import AI_PROMPT, HUMAN_PROMPT, Anthropic

        anthropic_obj = Anthropic()
        num_tokens = anthropic_obj.count_tokens(text)  # type: ignore
    else:
        num_tokens = len(encoding.encode(text))
    return num_tokens


def valid_model(model):
    try:
        # for a given model name, check if the user has the right permissions to access the model
        if (
            model in litellm.open_ai_chat_completion_models
            or model in litellm.open_ai_text_completion_models
        ):
            openai.models.retrieve(model)
        else:
            messages = [{"role": "user", "content": "Hello World"}]
            litellm.completion(model=model, messages=messages)
    except Exception:
        raise BadRequestError(message="", model=model, llm_provider="")


def check_valid_key(model: str, api_key: str):
    """
    Checks if a given API key is valid for a specific model by making a litellm.completion call with max_tokens=10

    Args:
        model (str): The name of the model to check the API key against.
        api_key (str): The API key to be checked.

    Returns:
        bool: True if the API key is valid for the model, False otherwise.
    """
    messages = [{"role": "user", "content": "Hey, how's it going?"}]
    try:
        litellm.completion(
            model=model, messages=messages, api_key=api_key, max_tokens=10
        )
        return True
    except AuthenticationError:
        return False
    except Exception:
        return False


def _should_retry(status_code: int):
    """
    Retries on 408, 409, 429 and 500 errors.

    Any client error in the 400-499 range that isn't explicitly handled (such as 400 Bad Request, 401 Unauthorized, 403 Forbidden, 404 Not Found, etc.) would not trigger a retry.

    Reimplementation of openai's should retry logic, since that one can't be imported.
    https://github.com/openai/openai-python/blob/af67cfab4210d8e497c05390ce14f39105c77519/src/openai/_base_client.py#L639
    """
    # If the server explicitly says whether or not to retry, obey.
    # Retry on request timeouts.
    if status_code == 408:
        return True

    # Retry on lock timeouts.
    if status_code == 409:
        return True

    # Retry on rate limits.
    if status_code == 429:
        return True

    # Retry internal errors.
    if status_code >= 500:
        return True

    return False


def _get_retry_after_from_exception_header(
    response_headers: Optional[httpx.Headers] = None,
):
    """
    Reimplementation of openai's calculate retry after, since that one can't be imported.
    https://github.com/openai/openai-python/blob/af67cfab4210d8e497c05390ce14f39105c77519/src/openai/_base_client.py#L631
    """
    try:
        import email  # openai import

        # About the Retry-After header: https://developer.mozilla.org/en-US/docs/Web/HTTP/Headers/Retry-After
        #
        # <http-date>". See https://developer.mozilla.org/en-US/docs/Web/HTTP/Headers/Retry-After#syntax for
        # details.
        if response_headers is not None:
            retry_header = response_headers.get("retry-after")
            try:
                retry_after = int(retry_header)
            except Exception:
                retry_date_tuple = email.utils.parsedate_tz(retry_header)  # type: ignore
                if retry_date_tuple is None:
                    retry_after = -1
                else:
                    retry_date = email.utils.mktime_tz(retry_date_tuple)  # type: ignore
                    retry_after = int(retry_date - time.time())
        else:
            retry_after = -1

        return retry_after

    except Exception:
        retry_after = -1


def _calculate_retry_after(
    remaining_retries: int,
    max_retries: int,
    response_headers: Optional[httpx.Headers] = None,
    min_timeout: int = 0,
) -> Union[float, int]:
    retry_after = _get_retry_after_from_exception_header(response_headers)

    # If the API asks us to wait a certain amount of time (and it's a reasonable amount), just do what it says.
    if retry_after is not None and 0 < retry_after <= 60:
        return retry_after

    initial_retry_delay = INITIAL_RETRY_DELAY
    max_retry_delay = MAX_RETRY_DELAY
    nb_retries = max_retries - remaining_retries

    # Apply exponential backoff, but not more than the max.
    sleep_seconds = min(initial_retry_delay * pow(2.0, nb_retries), max_retry_delay)

    # Apply some jitter, plus-or-minus half a second.
    jitter = JITTER * random.random()
    timeout = sleep_seconds * jitter
    return timeout if timeout >= min_timeout else min_timeout


# custom prompt helper function
def register_prompt_template(
    model: str,
    roles: dict = {},
    initial_prompt_value: str = "",
    final_prompt_value: str = "",
    tokenizer_config: dict = {},
):
    """
    Register a prompt template to follow your custom format for a given model

    Args:
        model (str): The name of the model.
        roles (dict): A dictionary mapping roles to their respective prompt values.
        initial_prompt_value (str, optional): The initial prompt value. Defaults to "".
        final_prompt_value (str, optional): The final prompt value. Defaults to "".

    Returns:
        dict: The updated custom prompt dictionary.
    Example usage:
    ```
    import litellm
    litellm.register_prompt_template(
            model="llama-2",
        initial_prompt_value="You are a good assistant" # [OPTIONAL]
            roles={
            "system": {
                "pre_message": "[INST] <<SYS>>\n", # [OPTIONAL]
                "post_message": "\n<</SYS>>\n [/INST]\n" # [OPTIONAL]
            },
            "user": {
                "pre_message": "[INST] ", # [OPTIONAL]
                "post_message": " [/INST]" # [OPTIONAL]
            },
            "assistant": {
                "pre_message": "\n" # [OPTIONAL]
                "post_message": "\n" # [OPTIONAL]
            }
        }
        final_prompt_value="Now answer as best you can:" # [OPTIONAL]
    )
    ```
    """
    complete_model = model
    potential_models = [complete_model]
    try:
        model = get_llm_provider(model=model)[0]
        potential_models.append(model)
    except Exception:
        pass
    if tokenizer_config:
        for m in potential_models:
            litellm.known_tokenizer_config[m] = {
                "tokenizer": tokenizer_config,
                "status": "success",
            }
    else:
        for m in potential_models:
            litellm.custom_prompt_dict[m] = {
                "roles": roles,
                "initial_prompt_value": initial_prompt_value,
                "final_prompt_value": final_prompt_value,
            }

    return litellm.custom_prompt_dict


class TextCompletionStreamWrapper:
    def __init__(
        self,
        completion_stream,
        model,
        stream_options: Optional[dict] = None,
        custom_llm_provider: Optional[str] = None,
    ):
        self.completion_stream = completion_stream
        self.model = model
        self.stream_options = stream_options
        self.custom_llm_provider = custom_llm_provider

    def __iter__(self):
        return self

    def __aiter__(self):
        return self

    def convert_to_text_completion_object(self, chunk: ModelResponse):
        try:
            response = TextCompletionResponse()
            response["id"] = chunk.get("id", None)
            response["object"] = "text_completion"
            response["created"] = chunk.get("created", None)
            response["model"] = chunk.get("model", None)
            text_choices = TextChoices()
            if isinstance(
                chunk, Choices
            ):  # chunk should always be of type StreamingChoices
                raise Exception
            text_choices["text"] = chunk["choices"][0]["delta"]["content"]
            text_choices["index"] = chunk["choices"][0]["index"]
            text_choices["finish_reason"] = chunk["choices"][0]["finish_reason"]
            response["choices"] = [text_choices]

            # only pass usage when stream_options["include_usage"] is True
            if (
                self.stream_options
                and self.stream_options.get("include_usage", False) is True
            ):
                response["usage"] = chunk.get("usage", None)

            return response
        except Exception as e:
            raise Exception(
                f"Error occurred converting to text completion object - chunk: {chunk}; Error: {str(e)}"
            )

    def __next__(self):
        # model_response = ModelResponse(stream=True, model=self.model)
        TextCompletionResponse()
        try:
            for chunk in self.completion_stream:
                if chunk == "None" or chunk is None:
                    raise Exception
                processed_chunk = self.convert_to_text_completion_object(chunk=chunk)
                return processed_chunk
            raise StopIteration
        except StopIteration:
            raise StopIteration
        except Exception as e:
            raise exception_type(
                model=self.model,
                custom_llm_provider=self.custom_llm_provider or "",
                original_exception=e,
                completion_kwargs={},
                extra_kwargs={},
            )

    async def __anext__(self):
        try:
            async for chunk in self.completion_stream:
                if chunk == "None" or chunk is None:
                    raise Exception
                processed_chunk = self.convert_to_text_completion_object(chunk=chunk)
                return processed_chunk
            raise StopIteration
        except StopIteration:
            raise StopAsyncIteration


def mock_completion_streaming_obj(
    model_response, mock_response, model, n: Optional[int] = None
):
    if isinstance(mock_response, litellm.MockException):
        raise mock_response
    for i in range(0, len(mock_response), 3):
        completion_obj = Delta(role="assistant", content=mock_response[i : i + 3])
        if n is None:
            model_response.choices[0].delta = completion_obj
        else:
            _all_choices = []
            for j in range(n):
                _streaming_choice = litellm.utils.StreamingChoices(
                    index=j,
                    delta=litellm.utils.Delta(
                        role="assistant", content=mock_response[i : i + 3]
                    ),
                )
                _all_choices.append(_streaming_choice)
            model_response.choices = _all_choices
        yield model_response


async def async_mock_completion_streaming_obj(
    model_response, mock_response, model, n: Optional[int] = None
):
    if isinstance(mock_response, litellm.MockException):
        raise mock_response
    for i in range(0, len(mock_response), 3):
        completion_obj = Delta(role="assistant", content=mock_response[i : i + 3])
        if n is None:
            model_response.choices[0].delta = completion_obj
        else:
            _all_choices = []
            for j in range(n):
                _streaming_choice = litellm.utils.StreamingChoices(
                    index=j,
                    delta=litellm.utils.Delta(
                        role="assistant", content=mock_response[i : i + 3]
                    ),
                )
                _all_choices.append(_streaming_choice)
            model_response.choices = _all_choices
        yield model_response


########## Reading Config File ############################
def read_config_args(config_path) -> dict:
    try:
        import os

        os.getcwd()
        with open(config_path, "r") as config_file:
            config = json.load(config_file)

        # read keys/ values from config file and return them
        return config
    except Exception as e:
        raise e


########## experimental completion variants ############################


def process_system_message(system_message, max_tokens, model):
    system_message_event = {"role": "system", "content": system_message}
    system_message_tokens = get_token_count([system_message_event], model)

    if system_message_tokens > max_tokens:
        print_verbose(
            "`tokentrimmer`: Warning, system message exceeds token limit. Trimming..."
        )
        # shorten system message to fit within max_tokens
        new_system_message = shorten_message_to_fit_limit(
            system_message_event, max_tokens, model
        )
        system_message_tokens = get_token_count([new_system_message], model)

    return system_message_event, max_tokens - system_message_tokens


def process_messages(messages, max_tokens, model):
    # Process messages from older to more recent
    messages = messages[::-1]
    final_messages = []
    verbose_logger.debug(
        f"calling process_messages with messages: {messages}, max_tokens: {max_tokens}, model: {model}"
    )
    for message in messages:
        verbose_logger.debug(f"processing final_messages: {final_messages}")
        used_tokens = get_token_count(final_messages, model)
        available_tokens = max_tokens - used_tokens
        verbose_logger.debug(
            f"used_tokens: {used_tokens}, available_tokens: {available_tokens}"
        )
        if available_tokens <= 3:
            break

        final_messages = attempt_message_addition(
            final_messages=final_messages,
            message=message,
            available_tokens=available_tokens,
            max_tokens=max_tokens,
            model=model,
        )
        verbose_logger.debug(
            f"final_messages after attempt_message_addition: {final_messages}"
        )
    verbose_logger.debug(f"Final messages: {final_messages}")
    return final_messages


def attempt_message_addition(
    final_messages, message, available_tokens, max_tokens, model
):
    temp_messages = [message] + final_messages
    temp_message_tokens = get_token_count(messages=temp_messages, model=model)
    verbose_logger.debug(
        f"temp_message_tokens: {temp_message_tokens}, max_tokens: {max_tokens}"
    )
    if temp_message_tokens <= max_tokens:
        return temp_messages

    # if temp_message_tokens > max_tokens, try shortening temp_messages
    elif "function_call" not in message:
        verbose_logger.debug("attempting to shorten message to fit limit")
        # fit updated_message to be within temp_message_tokens - max_tokens (aka the amount temp_message_tokens is greate than max_tokens)
        updated_message = shorten_message_to_fit_limit(message, available_tokens, model)
        if can_add_message(updated_message, final_messages, max_tokens, model):
            verbose_logger.debug(
                "can add message, returning [updated_message] + final_messages"
            )
            return [updated_message] + final_messages
        else:
            verbose_logger.debug("cannot add message, returning final_messages")
    return final_messages


def can_add_message(message, messages, max_tokens, model):
    if get_token_count(messages + [message], model) <= max_tokens:
        return True
    return False


def get_token_count(messages, model):
    return token_counter(model=model, messages=messages)


def shorten_message_to_fit_limit(
    message, tokens_needed, model: Optional[str], raise_error_on_max_limit: bool = False
):
    """
    Shorten a message to fit within a token limit by removing characters from the middle.

    Args:
        message: The message to shorten
        tokens_needed: The maximum number of tokens allowed
        model: The model being used (optional)
        raise_error_on_max_limit: If True, raises an error when max attempts reached. If False, returns final trimmed content.
    """

    # For OpenAI models, even blank messages cost 7 token,
    # and if the buffer is less than 3, the while loop will never end,
    # hence the value 10.
    if model is not None and "gpt" in model and tokens_needed <= 10:
        return message

    content = message["content"]
    attempts = 0

    verbose_logger.debug(f"content: {content}")

    while attempts < MAX_TOKEN_TRIMMING_ATTEMPTS:
        verbose_logger.debug(f"getting token count for message: {message}")
        total_tokens = get_token_count([message], model)
        verbose_logger.debug(
            f"total_tokens: {total_tokens}, tokens_needed: {tokens_needed}"
        )

        if total_tokens <= tokens_needed:
            break

        ratio = (tokens_needed) / total_tokens

        new_length = int(len(content) * ratio) - 1
        new_length = max(0, new_length)

        half_length = new_length // 2
        left_half = content[:half_length]
        right_half = content[-half_length:]

        trimmed_content = left_half + ".." + right_half
        message["content"] = trimmed_content
        verbose_logger.debug(f"trimmed_content: {trimmed_content}")
        content = trimmed_content
        attempts += 1

    if attempts >= MAX_TOKEN_TRIMMING_ATTEMPTS and raise_error_on_max_limit:
        raise Exception(
            f"Failed to trim message to fit within {tokens_needed} tokens after {MAX_TOKEN_TRIMMING_ATTEMPTS} attempts"
        )

    return message


# LiteLLM token trimmer
# this code is borrowed from https://github.com/KillianLucas/tokentrim/blob/main/tokentrim/tokentrim.py
# Credits for this code go to Killian Lucas
def trim_messages(
    messages,
    model: Optional[str] = None,
    trim_ratio: float = DEFAULT_TRIM_RATIO,
    return_response_tokens: bool = False,
    max_tokens=None,
):
    """
    Trim a list of messages to fit within a model's token limit.

    Args:
        messages: Input messages to be trimmed. Each message is a dictionary with 'role' and 'content'.
        model: The LiteLLM model being used (determines the token limit).
        trim_ratio: Target ratio of tokens to use after trimming. Default is 0.75, meaning it will trim messages so they use about 75% of the model's token limit.
        return_response_tokens: If True, also return the number of tokens left available for the response after trimming.
        max_tokens: Instead of specifying a model or trim_ratio, you can specify this directly.

    Returns:
        Trimmed messages and optionally the number of tokens available for response.
    """
    # Initialize max_tokens
    # if users pass in max tokens, trim to this amount
    messages = copy.deepcopy(messages)
    try:
        if max_tokens is None:
            # Check if model is valid
            if model in litellm.model_cost:
                max_tokens_for_model = litellm.model_cost[model].get(
                    "max_input_tokens", litellm.model_cost[model]["max_tokens"]
                )
                max_tokens = int(max_tokens_for_model * trim_ratio)
            else:
                # if user did not specify max (input) tokens
                # or passed an llm litellm does not know
                # do nothing, just return messages
                return messages

        system_message = ""
        for message in messages:
            if message["role"] == "system":
                system_message += "\n" if system_message else ""
                system_message += message["content"]

        ## Handle Tool Call ## - check if last message is a tool response, return as is - https://github.com/BerriAI/litellm/issues/4931
        tool_messages = []

        for message in reversed(messages):
            if message["role"] != "tool":
                break
            tool_messages.append(message)
        # # Remove the collected tool messages from the original list
        if len(tool_messages):
            messages = messages[: -len(tool_messages)]

        current_tokens = token_counter(model=model or "", messages=messages)
        print_verbose(f"Current tokens: {current_tokens}, max tokens: {max_tokens}")

        # Do nothing if current tokens under messages
        if current_tokens < max_tokens:
            return messages

        #### Trimming messages if current_tokens > max_tokens
        print_verbose(
            f"Need to trim input messages: {messages}, current_tokens{current_tokens}, max_tokens: {max_tokens}"
        )
        system_message_event: Optional[dict] = None
        if system_message:
            system_message_event, max_tokens = process_system_message(
                system_message=system_message, max_tokens=max_tokens, model=model
            )

            if max_tokens == 0:  # the system messages are too long
                return [system_message_event]

            # Since all system messages are combined and trimmed to fit the max_tokens,
            # we remove all system messages from the messages list
            messages = [message for message in messages if message["role"] != "system"]

        verbose_logger.debug(f"Processed system message: {system_message_event}")
        final_messages = process_messages(
            messages=messages, max_tokens=max_tokens, model=model
        )
        verbose_logger.debug(f"Processed messages: {final_messages}")

        # Add system message to the beginning of the final messages
        if system_message_event:
            final_messages = [system_message_event] + final_messages

        if len(tool_messages) > 0:
            final_messages.extend(tool_messages)

        verbose_logger.debug(
            f"Final messages: {final_messages}, return_response_tokens: {return_response_tokens}"
        )
        if (
            return_response_tokens
        ):  # if user wants token count with new trimmed messages
            response_tokens = max_tokens - get_token_count(final_messages, model)
            return final_messages, response_tokens
        return final_messages
    except Exception as e:  # [NON-Blocking, if error occurs just return final_messages
        verbose_logger.exception(
            "Got exception while token trimming - {}".format(str(e))
        )
        return messages


from litellm.caching.in_memory_cache import InMemoryCache


class AvailableModelsCache(InMemoryCache):
    def __init__(self, ttl_seconds: int = 300, max_size: int = 1000):
        super().__init__(ttl_seconds, max_size)
        self._env_hash: Optional[str] = None

    def _get_env_hash(self) -> str:
        """Create a hash of relevant environment variables"""
        env_vars = {
            k: v
            for k, v in os.environ.items()
            if k.startswith(("OPENAI", "ANTHROPIC", "AZURE", "AWS"))
        }
        return str(hash(frozenset(env_vars.items())))

    def _check_env_changed(self) -> bool:
        """Check if environment variables have changed"""
        current_hash = self._get_env_hash()
        if self._env_hash is None:
            self._env_hash = current_hash
            return True
        return current_hash != self._env_hash

    def _get_cache_key(
        self,
        custom_llm_provider: Optional[str],
        litellm_params: Optional[LiteLLM_Params],
    ) -> str:
        valid_str = ""

        if litellm_params is not None:
            valid_str = litellm_params.model_dump_json()
        if custom_llm_provider is not None:
            valid_str = f"{custom_llm_provider}:{valid_str}"
        return hashlib.sha256(valid_str.encode()).hexdigest()

    def get_cached_model_info(
        self,
        custom_llm_provider: Optional[str] = None,
        litellm_params: Optional[LiteLLM_Params] = None,
    ) -> Optional[List[str]]:
        """Get cached model info"""
        # Check if environment has changed
        if litellm_params is None and self._check_env_changed():
            self.cache_dict.clear()
            return None

        cache_key = self._get_cache_key(custom_llm_provider, litellm_params)

        result = cast(Optional[List[str]], self.get_cache(cache_key))

        if result is not None:
            return copy.deepcopy(result)
        return result

    def set_cached_model_info(
        self,
        custom_llm_provider: str,
        litellm_params: Optional[LiteLLM_Params],
        available_models: List[str],
    ):
        """Set cached model info"""
        cache_key = self._get_cache_key(custom_llm_provider, litellm_params)
        self.set_cache(cache_key, copy.deepcopy(available_models))


# Global cache instance
_model_cache = AvailableModelsCache()


def _infer_valid_provider_from_env_vars(
    custom_llm_provider: Optional[str] = None,
) -> List[str]:
    valid_providers: List[str] = []
    environ_keys = os.environ.keys()
    for provider in litellm.provider_list:
        if custom_llm_provider and provider != custom_llm_provider:
            continue

        # edge case litellm has together_ai as a provider, it should be togetherai
        env_provider_1 = provider.replace("_", "")
        env_provider_2 = provider

        # litellm standardizes expected provider keys to
        # PROVIDER_API_KEY. Example: OPENAI_API_KEY, COHERE_API_KEY
        expected_provider_key_1 = f"{env_provider_1.upper()}_API_KEY"
        expected_provider_key_2 = f"{env_provider_2.upper()}_API_KEY"
        if (
            expected_provider_key_1 in environ_keys
            or expected_provider_key_2 in environ_keys
        ):
            # key is set
            valid_providers.append(provider)

    return valid_providers


def _get_valid_models_from_provider_api(
    provider_config: BaseLLMModelInfo,
    custom_llm_provider: str,
    litellm_params: Optional[LiteLLM_Params] = None,
) -> List[str]:
    try:
        cached_result = _model_cache.get_cached_model_info(
            custom_llm_provider, litellm_params
        )

        if cached_result is not None:
            return cached_result
        models = provider_config.get_models(
            api_key=litellm_params.api_key if litellm_params is not None else None,
            api_base=litellm_params.api_base if litellm_params is not None else None,
        )

        _model_cache.set_cached_model_info(custom_llm_provider, litellm_params, models)
        return models
    except Exception as e:
        verbose_logger.warning(f"Error getting valid models: {e}")
        return []


def get_valid_models(
    check_provider_endpoint: Optional[bool] = None,
    custom_llm_provider: Optional[str] = None,
    litellm_params: Optional[LiteLLM_Params] = None,
) -> List[str]:
    """
    Returns a list of valid LLMs based on the set environment variables

    Args:
        check_provider_endpoint: If True, will check the provider's endpoint for valid models.
        custom_llm_provider: If provided, will only check the provider's endpoint for valid models.
    Returns:
        A list of valid LLMs
    """

    try:
        check_provider_endpoint = (
            check_provider_endpoint or litellm.check_provider_endpoint
        )
        # get keys set in .env

        valid_providers: List[str] = []
        valid_models: List[str] = []
        # for all valid providers, make a list of supported llms

        if custom_llm_provider:
            valid_providers = [custom_llm_provider]
        else:
            valid_providers = _infer_valid_provider_from_env_vars(custom_llm_provider)

        for provider in valid_providers:
            provider_config = ProviderConfigManager.get_provider_model_info(
                model=None,
                provider=LlmProviders(provider),
            )

            if custom_llm_provider and provider != custom_llm_provider:
                continue

            if provider == "azure":
                valid_models.append("Azure-LLM")
            elif (
                provider_config is not None
                and check_provider_endpoint
                and provider is not None
            ):
                valid_models.extend(
                    _get_valid_models_from_provider_api(
                        provider_config,
                        provider,
                        litellm_params,
                    )
                )
            else:
                models_for_provider = copy.deepcopy(
                    litellm.models_by_provider.get(provider, [])
                )
                valid_models.extend(models_for_provider)

        return valid_models
    except Exception as e:
        verbose_logger.warning(f"Error getting valid models: {e}")
        return []  # NON-Blocking


def print_args_passed_to_litellm(original_function, args, kwargs):
    if not _is_debugging_on():
        return
    try:
        # we've already printed this for acompletion, don't print for completion
        if (
            "acompletion" in kwargs
            and kwargs["acompletion"] is True
            and original_function.__name__ == "completion"
        ):
            return
        elif (
            "aembedding" in kwargs
            and kwargs["aembedding"] is True
            and original_function.__name__ == "embedding"
        ):
            return
        elif (
            "aimg_generation" in kwargs
            and kwargs["aimg_generation"] is True
            and original_function.__name__ == "img_generation"
        ):
            return

        args_str = ", ".join(map(repr, args))
        kwargs_str = ", ".join(f"{key}={repr(value)}" for key, value in kwargs.items())
        print_verbose(
            "\n",
        )  # new line before
        print_verbose(
            "\033[92mRequest to litellm:\033[0m",
        )
        if args and kwargs:
            print_verbose(
                f"\033[92mlitellm.{original_function.__name__}({args_str}, {kwargs_str})\033[0m"
            )
        elif args:
            print_verbose(
                f"\033[92mlitellm.{original_function.__name__}({args_str})\033[0m"
            )
        elif kwargs:
            print_verbose(
                f"\033[92mlitellm.{original_function.__name__}({kwargs_str})\033[0m"
            )
        else:
            print_verbose(f"\033[92mlitellm.{original_function.__name__}()\033[0m")
        print_verbose("\n")  # new line after
    except Exception:
        # This should always be non blocking
        pass


def get_logging_id(start_time, response_obj):
    try:
        response_id = (
            "time-" + start_time.strftime("%H-%M-%S-%f") + "_" + response_obj.get("id")
        )
        return response_id
    except Exception:
        return None


def _get_base_model_from_metadata(model_call_details=None):
    if model_call_details is None:
        return None
    litellm_params = model_call_details.get("litellm_params", {})
    if litellm_params is not None:
        _base_model = litellm_params.get("base_model", None)
        if _base_model is not None:
            return _base_model
        metadata = litellm_params.get("metadata", {})

        return _get_base_model_from_litellm_call_metadata(metadata=metadata)
    return None


class ModelResponseIterator:
    def __init__(self, model_response: ModelResponse, convert_to_delta: bool = False):
        if convert_to_delta is True:
            self.model_response = ModelResponse(stream=True)
            _delta = self.model_response.choices[0].delta  # type: ignore
            _delta.content = model_response.choices[0].message.content  # type: ignore
        else:
            self.model_response = model_response
        self.is_done = False

    # Sync iterator
    def __iter__(self):
        return self

    def __next__(self):
        if self.is_done:
            raise StopIteration
        self.is_done = True
        return self.model_response

    # Async iterator
    def __aiter__(self):
        return self

    async def __anext__(self):
        if self.is_done:
            raise StopAsyncIteration
        self.is_done = True
        return self.model_response


class ModelResponseListIterator:
    def __init__(self, model_responses, delay: Optional[float] = None):
        self.model_responses = model_responses
        self.index = 0
        self.delay = delay

    # Sync iterator
    def __iter__(self):
        return self

    def __next__(self):
        if self.index >= len(self.model_responses):
            raise StopIteration
        model_response = self.model_responses[self.index]
        self.index += 1
        if self.delay:
            time.sleep(self.delay)
        return model_response

    # Async iterator
    def __aiter__(self):
        return self

    async def __anext__(self):
        if self.index >= len(self.model_responses):
            raise StopAsyncIteration
        model_response = self.model_responses[self.index]
        self.index += 1
        if self.delay:
            await asyncio.sleep(self.delay)
        return model_response


class CustomModelResponseIterator(Iterable):
    def __init__(self) -> None:
        super().__init__()


def is_cached_message(message: AllMessageValues) -> bool:
    """
    Returns true, if message is marked as needing to be cached.

    Used for anthropic/gemini context caching.

    Follows the anthropic format {"cache_control": {"type": "ephemeral"}}
    """
    if "content" not in message:
        return False
    if message["content"] is None or isinstance(message["content"], str):
        return False

    for content in message["content"]:
        if (
            content["type"] == "text"
            and content.get("cache_control") is not None
            and content["cache_control"]["type"] == "ephemeral"  # type: ignore
        ):
            return True

    return False


def is_base64_encoded(s: str) -> bool:
    try:
        # Strip out the prefix if it exists
        if not s.startswith(
            "data:"
        ):  # require `data:` for base64 str, like openai. Prevents false positives like s='Dog'
            return False

        s = s.split(",")[1]

        # Try to decode the string
        decoded_bytes = base64.b64decode(s, validate=True)

        # Check if the original string can be re-encoded to the same string
        return base64.b64encode(decoded_bytes).decode("utf-8") == s
    except Exception:
        return False


def get_base64_str(s: str) -> str:
    """
    s: b64str OR data:image/png;base64,b64str
    """
    if "," in s:
        return s.split(",")[1]
    return s


def has_tool_call_blocks(messages: List[AllMessageValues]) -> bool:
    """
    Returns true, if messages has tool call blocks.

    Used for anthropic/bedrock message validation.
    """
    for message in messages:
        if message.get("tool_calls") is not None:
            return True
    return False


def add_dummy_tool(custom_llm_provider: str) -> List[ChatCompletionToolParam]:
    """
    Prevent Anthropic from raising error when tool_use block exists but no tools are provided.

    Relevent Issues: https://github.com/BerriAI/litellm/issues/5388, https://github.com/BerriAI/litellm/issues/5747
    """
    return [
        ChatCompletionToolParam(
            type="function",
            function=ChatCompletionToolParamFunctionChunk(
                name="dummy_tool",
                description="This is a dummy tool call",  # provided to satisfy bedrock constraint.
                parameters={
                    "type": "object",
                    "properties": {},
                },
            ),
        )
    ]


from litellm.types.llms.openai import (
    ChatCompletionAudioObject,
    ChatCompletionImageObject,
    ChatCompletionTextObject,
    ChatCompletionUserMessage,
    OpenAIMessageContent,
    ValidUserMessageContentTypes,
)


def convert_to_dict(message: Union[BaseModel, dict]) -> dict:
    """
    Converts a message to a dictionary if it's a Pydantic model.

    Args:
        message: The message, which may be a Pydantic model or a dictionary.

    Returns:
        dict: The converted message.
    """
    if isinstance(message, BaseModel):
        return message.model_dump(exclude_none=True)
    elif isinstance(message, dict):
        return message
    else:
        raise TypeError(
            f"Invalid message type: {type(message)}. Expected dict or Pydantic model."
        )


def convert_list_message_to_dict(messages: List):
    new_messages = []
    for message in messages:
        convert_msg_to_dict = cast(AllMessageValues, convert_to_dict(message))
        cleaned_message = cleanup_none_field_in_message(message=convert_msg_to_dict)
        new_messages.append(cleaned_message)
    return new_messages


def validate_and_fix_openai_messages(messages: List):
    """
    Ensures all messages are valid OpenAI chat completion messages.

    Handles missing role for assistant messages.
    """
    new_messages = []
    for message in messages:
        if not message.get("role"):
            message["role"] = "assistant"
        if message.get("tool_calls"):
            message["tool_calls"] = jsonify_tools(tools=message["tool_calls"])

        convert_msg_to_dict = cast(AllMessageValues, convert_to_dict(message))
        cleaned_message = cleanup_none_field_in_message(message=convert_msg_to_dict)
        new_messages.append(cleaned_message)
    return validate_chat_completion_user_messages(messages=new_messages)


def cleanup_none_field_in_message(message: AllMessageValues):
    """
    Cleans up the message by removing the none field.

    remove None fields in the message - e.g. {"function": None} - some providers raise validation errors
    """
    new_message = message.copy()
    return {k: v for k, v in new_message.items() if v is not None}


def validate_chat_completion_user_messages(messages: List[AllMessageValues]):
    """
    Ensures all user messages are valid OpenAI chat completion messages.

    Args:
        messages: List of message dictionaries
        message_content_type: Type to validate content against

    Returns:
        List[dict]: The validated messages

    Raises:
        ValueError: If any message is invalid
    """
    for idx, m in enumerate(messages):
        try:
            if m["role"] == "user":
                user_content = m.get("content")
                if user_content is not None:
                    if isinstance(user_content, str):
                        continue
                    elif isinstance(user_content, list):
                        for item in user_content:
                            if isinstance(item, dict):
                                if item.get("type") not in ValidUserMessageContentTypes:
                                    raise Exception("invalid content type")
        except Exception as e:
            if isinstance(e, KeyError):
                raise Exception(
                    f"Invalid message={m} at index {idx}. Please ensure all messages are valid OpenAI chat completion messages."
                )
            if "invalid content type" in str(e):
                raise Exception(
                    f"Invalid user message={m} at index {idx}. Please ensure all user messages are valid OpenAI chat completion messages."
                )
            else:
                raise e

    return messages


def validate_chat_completion_tool_choice(
    tool_choice: Optional[Union[dict, str]],
) -> Optional[Union[dict, str]]:
    """
    Confirm the tool choice is passed in the OpenAI format.

    Prevents user errors like: https://github.com/BerriAI/litellm/issues/7483
    """
    from litellm.types.llms.openai import (
        ChatCompletionToolChoiceObjectParam,
        ChatCompletionToolChoiceStringValues,
    )

    if tool_choice is None:
        return tool_choice
    elif isinstance(tool_choice, str):
        return tool_choice
    elif isinstance(tool_choice, dict):
        if tool_choice.get("type") is None or tool_choice.get("function") is None:
            raise Exception(
                f"Invalid tool choice, tool_choice={tool_choice}. Please ensure tool_choice follows the OpenAI spec"
            )
        return tool_choice
    raise Exception(
        f"Invalid tool choice, tool_choice={tool_choice}. Got={type(tool_choice)}. Expecting str, or dict. Please ensure tool_choice follows the OpenAI tool_choice spec"
    )


class ProviderConfigManager:
    @staticmethod
    def get_provider_chat_config(  # noqa: PLR0915
        model: str, provider: LlmProviders
    ) -> Optional[BaseConfig]:
        """
        Returns the provider config for a given provider.
        """
        if (
            provider == LlmProviders.OPENAI
            and litellm.openaiOSeriesConfig.is_model_o_series_model(model=model)
        ):
            return litellm.openaiOSeriesConfig
        elif litellm.LlmProviders.DEEPSEEK == provider:
            return litellm.DeepSeekChatConfig()
        elif litellm.LlmProviders.GROQ == provider:
            return litellm.GroqChatConfig()
        elif litellm.LlmProviders.DATABRICKS == provider:
            return litellm.DatabricksConfig()
        elif litellm.LlmProviders.XAI == provider:
            return litellm.XAIChatConfig()
        elif litellm.LlmProviders.LLAMA == provider:
            return litellm.LlamaAPIConfig()
        elif litellm.LlmProviders.TEXT_COMPLETION_OPENAI == provider:
            return litellm.OpenAITextCompletionConfig()
        elif litellm.LlmProviders.COHERE_CHAT == provider:
            return litellm.CohereChatConfig()
        elif litellm.LlmProviders.COHERE == provider:
            return litellm.CohereConfig()
        elif litellm.LlmProviders.SNOWFLAKE == provider:
            return litellm.SnowflakeConfig()
        elif litellm.LlmProviders.CLARIFAI == provider:
            return litellm.ClarifaiConfig()
        elif litellm.LlmProviders.ANTHROPIC == provider:
            return litellm.AnthropicConfig()
        elif litellm.LlmProviders.ANTHROPIC_TEXT == provider:
            return litellm.AnthropicTextConfig()
        elif litellm.LlmProviders.VERTEX_AI_BETA == provider:
            return litellm.VertexGeminiConfig()
        elif litellm.LlmProviders.VERTEX_AI == provider:
            if "gemini" in model:
                return litellm.VertexGeminiConfig()
            elif "claude" in model:
                return litellm.VertexAIAnthropicConfig()
            elif model in litellm.vertex_mistral_models:
                if "codestral" in model:
                    return litellm.CodestralTextCompletionConfig()
                else:
                    return litellm.MistralConfig()
            elif model in litellm.vertex_ai_ai21_models:
                return litellm.VertexAIAi21Config()
            else:  # use generic openai-like param mapping
                return litellm.VertexAILlama3Config()
        elif litellm.LlmProviders.CLOUDFLARE == provider:
            return litellm.CloudflareChatConfig()
        elif litellm.LlmProviders.SAGEMAKER_CHAT == provider:
            return litellm.SagemakerChatConfig()
        elif litellm.LlmProviders.SAGEMAKER == provider:
            return litellm.SagemakerConfig()
        elif litellm.LlmProviders.FIREWORKS_AI == provider:
            return litellm.FireworksAIConfig()
        elif litellm.LlmProviders.FRIENDLIAI == provider:
            return litellm.FriendliaiChatConfig()
        elif litellm.LlmProviders.WATSONX == provider:
            return litellm.IBMWatsonXChatConfig()
        elif litellm.LlmProviders.WATSONX_TEXT == provider:
            return litellm.IBMWatsonXAIConfig()
        elif litellm.LlmProviders.EMPOWER == provider:
            return litellm.EmpowerChatConfig()
        elif litellm.LlmProviders.GITHUB == provider:
            return litellm.GithubChatConfig()
        elif (
            litellm.LlmProviders.CUSTOM == provider
            or litellm.LlmProviders.CUSTOM_OPENAI == provider
            or litellm.LlmProviders.OPENAI_LIKE == provider
        ):
            return litellm.OpenAILikeChatConfig()
        elif litellm.LlmProviders.AIOHTTP_OPENAI == provider:
            return litellm.AiohttpOpenAIChatConfig()
        elif litellm.LlmProviders.HOSTED_VLLM == provider:
            return litellm.HostedVLLMChatConfig()
        elif litellm.LlmProviders.LLAMAFILE == provider:
            return litellm.LlamafileChatConfig()
        elif litellm.LlmProviders.LM_STUDIO == provider:
            return litellm.LMStudioChatConfig()
        elif litellm.LlmProviders.GALADRIEL == provider:
            return litellm.GaladrielChatConfig()
        elif litellm.LlmProviders.REPLICATE == provider:
            return litellm.ReplicateConfig()
        elif litellm.LlmProviders.HUGGINGFACE == provider:
            return litellm.HuggingFaceChatConfig()
        elif litellm.LlmProviders.TOGETHER_AI == provider:
            return litellm.TogetherAIConfig()
        elif litellm.LlmProviders.OPENROUTER == provider:
            return litellm.OpenrouterConfig()
        elif litellm.LlmProviders.DATAROBOT == provider:
            return litellm.DataRobotConfig()
        elif litellm.LlmProviders.GEMINI == provider:
            return litellm.GoogleAIStudioGeminiConfig()
        elif (
            litellm.LlmProviders.AI21 == provider
            or litellm.LlmProviders.AI21_CHAT == provider
        ):
            return litellm.AI21ChatConfig()
        elif litellm.LlmProviders.AZURE == provider:
            if litellm.AzureOpenAIO1Config().is_o_series_model(model=model):
                return litellm.AzureOpenAIO1Config()
            return litellm.AzureOpenAIConfig()
        elif litellm.LlmProviders.AZURE_AI == provider:
            return litellm.AzureAIStudioConfig()
        elif litellm.LlmProviders.AZURE_TEXT == provider:
            return litellm.AzureOpenAITextConfig()
        elif litellm.LlmProviders.HOSTED_VLLM == provider:
            return litellm.HostedVLLMChatConfig()
        elif litellm.LlmProviders.NLP_CLOUD == provider:
            return litellm.NLPCloudConfig()
        elif litellm.LlmProviders.OOBABOOGA == provider:
            return litellm.OobaboogaConfig()
        elif litellm.LlmProviders.OLLAMA_CHAT == provider:
            return litellm.OllamaChatConfig()
        elif litellm.LlmProviders.DEEPINFRA == provider:
            return litellm.DeepInfraConfig()
        elif litellm.LlmProviders.PERPLEXITY == provider:
            return litellm.PerplexityChatConfig()
        elif (
            litellm.LlmProviders.MISTRAL == provider
            or litellm.LlmProviders.CODESTRAL == provider
        ):
            return litellm.MistralConfig()
        elif litellm.LlmProviders.NVIDIA_NIM == provider:
            return litellm.NvidiaNimConfig()
        elif litellm.LlmProviders.CEREBRAS == provider:
            return litellm.CerebrasConfig()
        elif litellm.LlmProviders.VOLCENGINE == provider:
            return litellm.VolcEngineConfig()
        elif litellm.LlmProviders.TEXT_COMPLETION_CODESTRAL == provider:
            return litellm.CodestralTextCompletionConfig()
        elif litellm.LlmProviders.SAMBANOVA == provider:
            return litellm.SambanovaConfig()
        elif litellm.LlmProviders.MARITALK == provider:
            return litellm.MaritalkConfig()
        elif litellm.LlmProviders.CLOUDFLARE == provider:
            return litellm.CloudflareChatConfig()
        elif litellm.LlmProviders.ANTHROPIC_TEXT == provider:
            return litellm.AnthropicTextConfig()
        elif litellm.LlmProviders.VLLM == provider:
            return litellm.VLLMConfig()
        elif litellm.LlmProviders.OLLAMA == provider:
            return litellm.OllamaConfig()
        elif litellm.LlmProviders.PREDIBASE == provider:
            return litellm.PredibaseConfig()
        elif litellm.LlmProviders.TRITON == provider:
            return litellm.TritonConfig()
        elif litellm.LlmProviders.PETALS == provider:
            return litellm.PetalsConfig()
<<<<<<< HEAD
        elif litellm.LlmProviders.SAP_GENERATIVE_AI_HUB == provider:
            return litellm.GenAIHubOrchestrationConfig()
=======
        elif litellm.LlmProviders.FEATHERLESS_AI == provider:
            return litellm.FeatherlessAIConfig()
        elif litellm.LlmProviders.NOVITA == provider:
            return litellm.NovitaConfig()
        elif litellm.LlmProviders.NEBIUS == provider:
            return litellm.NebiusConfig()
>>>>>>> 9f159076
        elif litellm.LlmProviders.BEDROCK == provider:
            bedrock_route = BedrockModelInfo.get_bedrock_route(model)
            bedrock_invoke_provider = litellm.BedrockLLM.get_bedrock_invoke_provider(
                model=model
            )
            base_model = BedrockModelInfo.get_base_model(model)

            if bedrock_route == "converse" or bedrock_route == "converse_like":
                return litellm.AmazonConverseConfig()
            elif bedrock_route == "agent":
                from litellm.llms.bedrock.chat.invoke_agent.transformation import (
                    AmazonInvokeAgentConfig,
                )

                return AmazonInvokeAgentConfig()
            elif bedrock_invoke_provider == "amazon":  # amazon titan llms
                return litellm.AmazonTitanConfig()
            elif bedrock_invoke_provider == "anthropic":
                if base_model.startswith("anthropic.claude-3"):
                    return litellm.AmazonAnthropicClaude3Config()
                else:
                    return litellm.AmazonAnthropicConfig()
            elif (
                bedrock_invoke_provider == "meta" or bedrock_invoke_provider == "llama"
            ):  # amazon / meta llms
                return litellm.AmazonLlamaConfig()
            elif bedrock_invoke_provider == "ai21":  # ai21 llms
                return litellm.AmazonAI21Config()
            elif bedrock_invoke_provider == "cohere":  # cohere models on bedrock
                return litellm.AmazonCohereConfig()
            elif bedrock_invoke_provider == "mistral":  # mistral models on bedrock
                return litellm.AmazonMistralConfig()
            elif bedrock_invoke_provider == "deepseek_r1":  # deepseek models on bedrock
                return litellm.AmazonDeepSeekR1Config()
            elif bedrock_invoke_provider == "nova":
                return litellm.AmazonInvokeNovaConfig()
            else:
                return litellm.AmazonInvokeConfig()
        elif litellm.LlmProviders.LITELLM_PROXY == provider:
            return litellm.LiteLLMProxyChatConfig()
        elif litellm.LlmProviders.OPENAI == provider:
            return litellm.OpenAIGPTConfig()
        elif litellm.LlmProviders.NSCALE == provider:
            return litellm.NscaleConfig()
        return None

    @staticmethod
    def get_provider_embedding_config(
        model: str,
        provider: LlmProviders,
    ) -> Optional[BaseEmbeddingConfig]:
        if litellm.LlmProviders.VOYAGE == provider:
            return litellm.VoyageEmbeddingConfig()
        elif litellm.LlmProviders.TRITON == provider:
            return litellm.TritonEmbeddingConfig()
        elif litellm.LlmProviders.WATSONX == provider:
            return litellm.IBMWatsonXEmbeddingConfig()
<<<<<<< HEAD
        elif litellm.LlmProviders.SAP_GENERATIVE_AI_HUB == provider:
            return litellm.GenAIHubEmbeddingConfig()

        raise ValueError(f"Provider {provider.value} does not support embedding config")
=======
        elif litellm.LlmProviders.INFINITY == provider:
            return litellm.InfinityEmbeddingConfig()
        elif (
            litellm.LlmProviders.COHERE == provider
            or litellm.LlmProviders.COHERE_CHAT == provider
        ):
            from litellm.llms.cohere.embed.transformation import CohereEmbeddingConfig

            return CohereEmbeddingConfig()
        return None
>>>>>>> 9f159076

    @staticmethod
    def get_provider_rerank_config(
        model: str,
        provider: LlmProviders,
        api_base: Optional[str],
        present_version_params: List[str],
    ) -> BaseRerankConfig:
        if (
            litellm.LlmProviders.COHERE == provider
            or litellm.LlmProviders.COHERE_CHAT == provider
        ):
            if should_use_cohere_v1_client(api_base, present_version_params):
                return litellm.CohereRerankConfig()
            else:
                return litellm.CohereRerankV2Config()
        elif litellm.LlmProviders.AZURE_AI == provider:
            return litellm.AzureAIRerankConfig()
        elif litellm.LlmProviders.INFINITY == provider:
            return litellm.InfinityRerankConfig()
        elif litellm.LlmProviders.JINA_AI == provider:
            return litellm.JinaAIRerankConfig()
        elif litellm.LlmProviders.HUGGINGFACE == provider:
            return litellm.HuggingFaceRerankConfig()
        return litellm.CohereRerankConfig()

    @staticmethod
    def get_provider_anthropic_messages_config(
        model: str,
        provider: LlmProviders,
    ) -> Optional[BaseAnthropicMessagesConfig]:
        if litellm.LlmProviders.ANTHROPIC == provider:
            return litellm.AnthropicMessagesConfig()
        # The 'BEDROCK' provider corresponds to Amazon's implementation of Anthropic Claude v3.
        # This mapping ensures that the correct configuration is returned for BEDROCK.
        elif litellm.LlmProviders.BEDROCK == provider:
            return litellm.AmazonAnthropicClaude3MessagesConfig()
        elif litellm.LlmProviders.VERTEX_AI == provider:
            if "claude" in model:
                from litellm.llms.vertex_ai.vertex_ai_partner_models.anthropic.experimental_pass_through.transformation import (
                    VertexAIPartnerModelsAnthropicMessagesConfig,
                )

                return VertexAIPartnerModelsAnthropicMessagesConfig()
        return None

    @staticmethod
    def get_provider_audio_transcription_config(
        model: str,
        provider: LlmProviders,
    ) -> Optional[BaseAudioTranscriptionConfig]:
        if litellm.LlmProviders.FIREWORKS_AI == provider:
            return litellm.FireworksAIAudioTranscriptionConfig()
        elif litellm.LlmProviders.DEEPGRAM == provider:
            return litellm.DeepgramAudioTranscriptionConfig()
        elif litellm.LlmProviders.OPENAI == provider:
            if "gpt-4o" in model:
                return litellm.OpenAIGPTAudioTranscriptionConfig()
            else:
                return litellm.OpenAIWhisperAudioTranscriptionConfig()
        return None

    @staticmethod
    def get_provider_responses_api_config(
        provider: LlmProviders,
        model: Optional[str] = None,
    ) -> Optional[BaseResponsesAPIConfig]:
        if litellm.LlmProviders.OPENAI == provider:
            return litellm.OpenAIResponsesAPIConfig()
        elif litellm.LlmProviders.AZURE == provider:
            return litellm.AzureOpenAIResponsesAPIConfig()
        return None

    @staticmethod
    def get_provider_text_completion_config(
        model: str,
        provider: LlmProviders,
    ) -> BaseTextCompletionConfig:
        if LlmProviders.FIREWORKS_AI == provider:
            return litellm.FireworksAITextCompletionConfig()
        elif LlmProviders.TOGETHER_AI == provider:
            return litellm.TogetherAITextCompletionConfig()
        return litellm.OpenAITextCompletionConfig()

    @staticmethod
    def get_provider_model_info(
        model: Optional[str],
        provider: LlmProviders,
    ) -> Optional[BaseLLMModelInfo]:
        if LlmProviders.FIREWORKS_AI == provider:
            return litellm.FireworksAIConfig()
        elif LlmProviders.OPENAI == provider:
            return litellm.OpenAIGPTConfig()
        elif LlmProviders.GEMINI == provider:
            return litellm.GeminiModelInfo()
        elif LlmProviders.LITELLM_PROXY == provider:
            return litellm.LiteLLMProxyChatConfig()
        elif LlmProviders.TOPAZ == provider:
            return litellm.TopazModelInfo()
        elif LlmProviders.ANTHROPIC == provider:
            return litellm.AnthropicModelInfo()
        elif LlmProviders.XAI == provider:
            return litellm.XAIModelInfo()
        elif LlmProviders.OLLAMA == provider or LlmProviders.OLLAMA_CHAT == provider:
            # Dynamic model listing for Ollama server
            from litellm.llms.ollama.common_utils import OllamaModelInfo

            return OllamaModelInfo()
        elif LlmProviders.VLLM == provider or LlmProviders.HOSTED_VLLM == provider:
            from litellm.llms.vllm.common_utils import (
                VLLMModelInfo,  # experimental approach, to reduce bloat on __init__.py
            )

            return VLLMModelInfo()
        return None

    @staticmethod
    def get_provider_image_variation_config(
        model: str,
        provider: LlmProviders,
    ) -> Optional[BaseImageVariationConfig]:
        if LlmProviders.OPENAI == provider:
            return litellm.OpenAIImageVariationConfig()
        elif LlmProviders.TOPAZ == provider:
            return litellm.TopazImageVariationConfig()
        return None

    @staticmethod
    def get_provider_files_config(
        model: str,
        provider: LlmProviders,
    ) -> Optional[BaseFilesConfig]:
        if LlmProviders.GEMINI == provider:
            from litellm.llms.gemini.files.transformation import (
                GoogleAIStudioFilesHandler,  # experimental approach, to reduce bloat on __init__.py
            )

            return GoogleAIStudioFilesHandler()
        elif LlmProviders.VERTEX_AI == provider:
            from litellm.llms.vertex_ai.files.transformation import VertexAIFilesConfig

            return VertexAIFilesConfig()
        return None

    @staticmethod
    def get_provider_vector_store_config(
        provider: LlmProviders,
    ) -> Optional[CustomLogger]:
        from litellm.integrations.vector_stores.bedrock_vector_store import (
            BedrockVectorStore,
        )

        if LlmProviders.BEDROCK == provider:
            return BedrockVectorStore.get_initialized_custom_logger()
        return None

    @staticmethod
    def get_provider_image_generation_config(
        model: str,
        provider: LlmProviders,
    ) -> Optional[BaseImageGenerationConfig]:
        if LlmProviders.OPENAI == provider:
            from litellm.llms.openai.image_generation import (
                get_openai_image_generation_config,
            )

            return get_openai_image_generation_config(model)
        elif LlmProviders.AZURE == provider:
            from litellm.llms.azure.image_generation import (
                get_azure_image_generation_config,
            )

            return get_azure_image_generation_config(model)
        return None

    @staticmethod
    def get_provider_realtime_config(
        model: str,
        provider: LlmProviders,
    ) -> Optional[BaseRealtimeConfig]:
        if LlmProviders.GEMINI == provider:
            from litellm.llms.gemini.realtime.transformation import GeminiRealtimeConfig

            return GeminiRealtimeConfig()
        return None

    @staticmethod
    def get_provider_image_edit_config(
        model: str,
        provider: LlmProviders,
    ) -> Optional[BaseImageEditConfig]:
        if LlmProviders.OPENAI == provider:
            from litellm.llms.openai.image_edit.transformation import (
                OpenAIImageEditConfig,
            )

            return OpenAIImageEditConfig()
        if LlmProviders.AZURE == provider:
            from litellm.llms.azure.image_edit.transformation import (
                AzureImageEditConfig,
            )

            return AzureImageEditConfig()
        return None


def get_end_user_id_for_cost_tracking(
    litellm_params: dict,
    service_type: Literal["litellm_logging", "prometheus"] = "litellm_logging",
) -> Optional[str]:
    """
    Used for enforcing `disable_end_user_cost_tracking` param.

    service_type: "litellm_logging" or "prometheus" - used to allow prometheus only disable cost tracking.
    """
    _metadata = cast(dict, litellm_params.get("metadata", {}) or {})

    end_user_id = cast(
        Optional[str],
        litellm_params.get("user_api_key_end_user_id")
        or _metadata.get("user_api_key_end_user_id"),
    )
    if litellm.disable_end_user_cost_tracking:
        return None

    #######################################
    # By default we don't track end_user on prometheus since we don't want to increase cardinality
    # by default litellm.enable_end_user_cost_tracking_prometheus_only is None, so we don't track end_user on prometheus
    #######################################
    if service_type == "prometheus":
        if litellm.enable_end_user_cost_tracking_prometheus_only is not True:
            return None
    return end_user_id


def should_use_cohere_v1_client(
    api_base: Optional[str], present_version_params: List[str]
):
    if not api_base:
        return False
    uses_v1_params = ("max_chunks_per_doc" in present_version_params) and (
        "max_tokens_per_doc" not in present_version_params
    )
    return api_base.endswith("/v1/rerank") or (
        uses_v1_params and not api_base.endswith("/v2/rerank")
    )


def is_prompt_caching_valid_prompt(
    model: str,
    messages: Optional[List[AllMessageValues]],
    tools: Optional[List[ChatCompletionToolParam]] = None,
    custom_llm_provider: Optional[str] = None,
) -> bool:
    """
    Returns true if the prompt is valid for prompt caching.

    OpenAI + Anthropic providers have a minimum token count of 1024 for prompt caching.
    """
    try:
        if messages is None and tools is None:
            return False
        if custom_llm_provider is not None and not model.startswith(
            custom_llm_provider
        ):
            model = custom_llm_provider + "/" + model
        token_count = token_counter(
            messages=messages,
            tools=tools,
            model=model,
            use_default_image_token_count=True,
        )
        return token_count >= MINIMUM_PROMPT_CACHE_TOKEN_COUNT
    except Exception as e:
        verbose_logger.error(f"Error in is_prompt_caching_valid_prompt: {e}")
        return False


def extract_duration_from_srt_or_vtt(srt_or_vtt_content: str) -> Optional[float]:
    """
    Extracts the total duration (in seconds) from SRT or VTT content.

    Args:
        srt_or_vtt_content (str): The content of an SRT or VTT file as a string.

    Returns:
        Optional[float]: The total duration in seconds, or None if no timestamps are found.
    """
    # Regular expression to match timestamps in the format "hh:mm:ss,ms" or "hh:mm:ss.ms"
    timestamp_pattern = r"(\d{2}):(\d{2}):(\d{2})[.,](\d{3})"

    timestamps = re.findall(timestamp_pattern, srt_or_vtt_content)

    if not timestamps:
        return None

    # Convert timestamps to seconds and find the max (end time)
    durations = []
    for match in timestamps:
        hours, minutes, seconds, milliseconds = map(int, match)
        total_seconds = hours * 3600 + minutes * 60 + seconds + milliseconds / 1000.0
        durations.append(total_seconds)

    return max(durations) if durations else None


import httpx


def _add_path_to_api_base(api_base: str, ending_path: str) -> str:
    """
    Adds an ending path to an API base URL while preventing duplicate path segments.

    Args:
        api_base: Base URL string
        ending_path: Path to append to the base URL

    Returns:
        Modified URL string with proper path handling
    """
    original_url = httpx.URL(api_base)
    base_url = original_url.copy_with(params={})  # Removes query params
    base_path = original_url.path.rstrip("/")
    end_path = ending_path.lstrip("/")

    # Split paths into segments
    base_segments = [s for s in base_path.split("/") if s]
    end_segments = [s for s in end_path.split("/") if s]

    # Find overlapping segments from the end of base_path and start of ending_path
    final_segments = []
    for i in range(len(base_segments)):
        if base_segments[i:] == end_segments[: len(base_segments) - i]:
            final_segments = base_segments[:i] + end_segments
            break
    else:
        # No overlap found, just combine all segments
        final_segments = base_segments + end_segments

    # Construct the new path
    modified_path = "/" + "/".join(final_segments)
    modified_url = base_url.copy_with(path=modified_path)

    # Re-add the original query parameters
    return str(modified_url.copy_with(params=original_url.params))


def get_standard_openai_params(params: dict) -> dict:
    return {
        k: v
        for k, v in params.items()
        if k in litellm.OPENAI_CHAT_COMPLETION_PARAMS and v is not None
    }


def get_non_default_completion_params(kwargs: dict) -> dict:
    openai_params = litellm.OPENAI_CHAT_COMPLETION_PARAMS
    default_params = openai_params + all_litellm_params
    non_default_params = {
        k: v for k, v in kwargs.items() if k not in default_params
    }  # model-specific params - pass them straight to the model/provider

    return non_default_params


def get_non_default_transcription_params(kwargs: dict) -> dict:
    from litellm.constants import OPENAI_TRANSCRIPTION_PARAMS

    default_params = OPENAI_TRANSCRIPTION_PARAMS + all_litellm_params
    non_default_params = {k: v for k, v in kwargs.items() if k not in default_params}
    return non_default_params


def add_openai_metadata(metadata: dict) -> dict:
    """
    Add metadata to openai optional parameters, excluding hidden params.

    OpenAI 'metadata' only supports string values.

    Args:
        params (dict): Dictionary of API parameters
        metadata (dict, optional): Metadata to include in the request

    Returns:
        dict: Updated parameters dictionary with visible metadata only
    """
    if metadata is None:
        return None
    # Only include non-hidden parameters
    visible_metadata = {
        k: v
        for k, v in metadata.items()
        if k != "hidden_params" and isinstance(v, (str))
    }

    return visible_metadata.copy()


def return_raw_request(endpoint: CallTypes, kwargs: dict) -> RawRequestTypedDict:
    """
    Return the json str of the request

    This is currently in BETA, and tested for `/chat/completions` -> `litellm.completion` calls.
    """
    from datetime import datetime

    from litellm.litellm_core_utils.litellm_logging import Logging

    litellm_logging_obj = Logging(
        model="gpt-3.5-turbo",
        messages=[{"role": "user", "content": "hi"}],
        stream=False,
        call_type="acompletion",
        litellm_call_id="1234",
        start_time=datetime.now(),
        function_id="1234",
        log_raw_request_response=True,
    )

    llm_api_endpoint = getattr(litellm, endpoint.value)

    received_exception = ""

    try:
        llm_api_endpoint(
            **kwargs,
            litellm_logging_obj=litellm_logging_obj,
            api_key="my-fake-api-key",  # 👈 ensure the request fails
        )
    except Exception as e:
        received_exception = str(e)

    raw_request_typed_dict = litellm_logging_obj.model_call_details.get(
        "raw_request_typed_dict"
    )
    if raw_request_typed_dict:
        return cast(RawRequestTypedDict, raw_request_typed_dict)
    else:
        return RawRequestTypedDict(
            error=received_exception,
        )


def jsonify_tools(tools: List[Any]) -> List[Dict]:
    """
    Fixes https://github.com/BerriAI/litellm/issues/9321

    Where user passes in a pydantic base model
    """
    new_tools: List[Dict] = []
    for tool in tools:
        if isinstance(tool, BaseModel):
            tool = tool.model_dump(exclude_none=True)
        elif isinstance(tool, dict):
            tool = tool.copy()
        if isinstance(tool, dict):
            new_tools.append(tool)
    return new_tools


def get_empty_usage() -> Usage:
    return Usage(
        prompt_tokens=0,
        completion_tokens=0,
        total_tokens=0,
    )<|MERGE_RESOLUTION|>--- conflicted
+++ resolved
@@ -2609,7 +2609,6 @@
             model=model,
             drop_params=drop_params if drop_params is not None else False,
         )
-<<<<<<< HEAD
         final_params = {**optional_params, **kwargs}
         return final_params
     elif custom_llm_provider == "sap":
@@ -2620,7 +2619,6 @@
         )
         _check_valid_arg(supported_params=supported_params)
         optional_params = litellm.GenAIHubEmbeddingConfig().map_openai_params(
-=======
     elif custom_llm_provider == "infinity":
         supported_params = get_supported_openai_params(
             model=model,
@@ -2629,17 +2627,15 @@
         )
         _check_valid_arg(supported_params=supported_params)
         optional_params = litellm.InfinityEmbeddingConfig().map_openai_params(
->>>>>>> 9f159076
             non_default_params=non_default_params,
             optional_params={},
             model=model,
             drop_params=drop_params if drop_params is not None else False,
         )
-<<<<<<< HEAD
+
         final_params = {**optional_params, **kwargs}
         return final_params
-=======
->>>>>>> 9f159076
+
     elif custom_llm_provider == "fireworks_ai":
         supported_params = get_supported_openai_params(
             model=model,
@@ -6654,17 +6650,14 @@
             return litellm.TritonConfig()
         elif litellm.LlmProviders.PETALS == provider:
             return litellm.PetalsConfig()
-<<<<<<< HEAD
         elif litellm.LlmProviders.SAP_GENERATIVE_AI_HUB == provider:
             return litellm.GenAIHubOrchestrationConfig()
-=======
         elif litellm.LlmProviders.FEATHERLESS_AI == provider:
             return litellm.FeatherlessAIConfig()
         elif litellm.LlmProviders.NOVITA == provider:
             return litellm.NovitaConfig()
         elif litellm.LlmProviders.NEBIUS == provider:
             return litellm.NebiusConfig()
->>>>>>> 9f159076
         elif litellm.LlmProviders.BEDROCK == provider:
             bedrock_route = BedrockModelInfo.get_bedrock_route(model)
             bedrock_invoke_provider = litellm.BedrockLLM.get_bedrock_invoke_provider(
@@ -6722,12 +6715,8 @@
             return litellm.TritonEmbeddingConfig()
         elif litellm.LlmProviders.WATSONX == provider:
             return litellm.IBMWatsonXEmbeddingConfig()
-<<<<<<< HEAD
         elif litellm.LlmProviders.SAP_GENERATIVE_AI_HUB == provider:
             return litellm.GenAIHubEmbeddingConfig()
-
-        raise ValueError(f"Provider {provider.value} does not support embedding config")
-=======
         elif litellm.LlmProviders.INFINITY == provider:
             return litellm.InfinityEmbeddingConfig()
         elif (
@@ -6738,7 +6727,6 @@
 
             return CohereEmbeddingConfig()
         return None
->>>>>>> 9f159076
 
     @staticmethod
     def get_provider_rerank_config(
