# from __future__ import annotations must be the first non-comment statement
from __future__ import annotations

import ast
import asyncio
import base64
import binascii
import contextvars
import copy
import datetime
import hashlib
import inspect
import io
import itertools
import json
import logging
import os
import random  # type: ignore
import re
import struct
import subprocess

# What is this?
## Generic utils.py file. Problem-specific utils (e.g. 'cost calculation), should all be in `litellm_core_utils/`.
import sys
import textwrap
import threading
import time
import traceback
from dataclasses import dataclass, field
from functools import lru_cache, wraps
from importlib import resources
from inspect import iscoroutine
from io import StringIO
from os.path import abspath, dirname, join

import dotenv
import httpx
import openai
import tiktoken
from httpx import Proxy
from httpx._utils import get_environment_proxies
from openai.lib import _parsing, _pydantic
from openai.types.chat.completion_create_params import ResponseFormat
from pydantic import BaseModel
from tiktoken import Encoding
from tokenizers import Tokenizer

import litellm

import litellm.litellm_core_utils
# audio_utils.utils is lazy-loaded - only imported when needed for transcription calls
import litellm.litellm_core_utils.json_validation_rule
from litellm._lazy_imports import (
    _get_default_encoding,
    _get_modified_max_tokens,
    _get_token_counter_new,
)
from litellm._uuid import uuid
from litellm.constants import (
    DEFAULT_CHAT_COMPLETION_PARAM_VALUES,
    DEFAULT_EMBEDDING_PARAM_VALUES,
    DEFAULT_MAX_LRU_CACHE_SIZE,
    DEFAULT_TRIM_RATIO,
    FUNCTION_DEFINITION_TOKEN_COUNT,
    INITIAL_RETRY_DELAY,
    JITTER,
    MAX_RETRY_DELAY,
    MAX_TOKEN_TRIMMING_ATTEMPTS,
    MINIMUM_PROMPT_CACHE_TOKEN_COUNT,
    OPENAI_EMBEDDING_PARAMS,
    TOOL_CHOICE_OBJECT_TOKEN_COUNT,
)



_CachingHandlerResponse = None
_LLMCachingHandler = None
_CustomGuardrail = None
_CustomLogger = None


def _get_cached_custom_logger():
    """
    Get cached CustomLogger class.
    Lazy imports on first call to avoid loading custom_logger at import time.
    Subsequent calls use cached class for better performance.
    """
    global _CustomLogger
    if _CustomLogger is None:
        from litellm.integrations.custom_logger import CustomLogger
        _CustomLogger = CustomLogger
    return _CustomLogger


def _get_cached_custom_guardrail():
    """
    Get cached CustomGuardrail class.
    Lazy imports on first call to avoid loading custom_guardrail at import time.
    Subsequent calls use cached class for better performance.
    """
    global _CustomGuardrail
    if _CustomGuardrail is None:
        from litellm.integrations.custom_guardrail import CustomGuardrail
        _CustomGuardrail = CustomGuardrail
    return _CustomGuardrail


def _get_cached_caching_handler_response():
    """
    Get cached CachingHandlerResponse class.
    Lazy imports on first call to avoid loading caching_handler at import time.
    Subsequent calls use cached class for better performance.
    """
    global _CachingHandlerResponse
    if _CachingHandlerResponse is None:
        from litellm.caching.caching_handler import CachingHandlerResponse
        _CachingHandlerResponse = CachingHandlerResponse
    return _CachingHandlerResponse


def _get_cached_llm_caching_handler():
    """
    Get cached LLMCachingHandler class.
    Lazy imports on first call to avoid loading caching_handler at import time.
    Subsequent calls use cached class for better performance.
    """
    global _LLMCachingHandler
    if _LLMCachingHandler is None:
        from litellm.caching.caching_handler import LLMCachingHandler
        _LLMCachingHandler = LLMCachingHandler
    return _LLMCachingHandler


# Cached lazy import for audio_utils.utils
# Module-level cache to avoid repeated imports while preserving memory benefits
_audio_utils_module = None


def _get_cached_audio_utils():
    """
    Get cached audio_utils.utils module.
    Lazy imports on first call to avoid loading audio_utils.utils at import time.
    Subsequent calls use cached module for better performance.
    """
    global _audio_utils_module
    if _audio_utils_module is None:
        import litellm.litellm_core_utils.audio_utils.utils
        _audio_utils_module = litellm.litellm_core_utils.audio_utils.utils
    return _audio_utils_module

from litellm.types.llms.openai import (
    AllMessageValues,
    AllPromptValues,
    ChatCompletionAssistantToolCall,
    ChatCompletionNamedToolChoiceParam,
    ChatCompletionToolParam,
    ChatCompletionToolParamFunctionChunk,
    OpenAITextCompletionUserMessage,
    OpenAIWebSearchOptions,
)
from litellm.types.utils import FileTypes  # type: ignore
from litellm.types.utils import (
    OPENAI_RESPONSE_HEADERS,
    CallTypes,
    ChatCompletionDeltaToolCall,
    ChatCompletionMessageToolCall,
    Choices,
    CostPerToken,
    CredentialItem,
    CustomHuggingfaceTokenizer,
    Delta,
    Embedding,
    EmbeddingResponse,
    Function,
    ImageResponse,
    LlmProviders,
    LlmProvidersSet,
    LLMResponseTypes,
    Message,
    ModelInfo,
    ModelInfoBase,
    ModelResponse,
    ModelResponseStream,
    ProviderField,
    ProviderSpecificModelInfo,
    RawRequestTypedDict,
    SearchProviders,
    SelectTokenizerResponse,
    StreamingChoices,
    TextChoices,
    TextCompletionResponse,
    TranscriptionResponse,
    Usage,
    all_litellm_params,
)

# +-----------------------------------------------+
# |                                               |
# |           Give Feedback / Get Help            |
# | https://github.com/BerriAI/litellm/issues/new |
# |                                               |
# +-----------------------------------------------+
#
#  Thank you users! We ❤️ you! - Krrish & Ishaan






try:
    # Python 3.9+
    with resources.files("litellm.litellm_core_utils.tokenizers").joinpath(
        "anthropic_tokenizer.json"
    ).open("r", encoding="utf-8") as f:
        json_data = json.load(f)
except (ImportError, AttributeError, TypeError):
    with resources.open_text(
        "litellm.litellm_core_utils.tokenizers", "anthropic_tokenizer.json"
    ) as f:
        json_data = json.load(f)

# Convert to str (if necessary)
claude_json_str = json.dumps(json_data)
import importlib.metadata
from typing import (
    TYPE_CHECKING,
    Any,
    Callable,
    Dict,
    Iterable,
    List,
    Literal,
    Mapping,
    Optional,
    Tuple,
    Type,
    Union,
    cast,
    get_args,
)

from openai import OpenAIError as OriginalError

# These are lazy loaded via __getattr__
from litellm.llms.base_llm.base_utils import (
    BaseLLMModelInfo,
    type_to_response_format_param,
)

if TYPE_CHECKING:
    # Heavy types that are only needed for type checking; avoid importing
    # their modules at runtime during `litellm` import.
    from litellm.caching.caching_handler import CachingHandlerResponse, LLMCachingHandler
    from litellm.integrations.custom_logger import CustomLogger
    from litellm.llms.base_llm.files.transformation import BaseFilesConfig
    from litellm.proxy._types import AllowedModelRegion
    # Type stubs for lazy-loaded functions to help mypy understand their types
    # These imports allow mypy to understand the types when these are accessed via __getattr__
    from litellm.litellm_core_utils.exception_mapping_utils import exception_type
    from litellm.litellm_core_utils.get_llm_provider_logic import (
        _is_non_openai_azure_model,
        get_llm_provider,
    )
    from litellm.litellm_core_utils.get_supported_openai_params import (
        get_supported_openai_params,
    )
    from litellm.litellm_core_utils.llm_response_utils.convert_dict_to_response import (
        LiteLLMResponseObjectHandler,
        _handle_invalid_parallel_tool_calls,
        convert_to_model_response_object,
        convert_to_streaming_response,
        convert_to_streaming_response_async,
    )
    from litellm.litellm_core_utils.llm_response_utils.get_api_base import get_api_base
    from litellm.litellm_core_utils.llm_response_utils.response_metadata import (
        ResponseMetadata,
    )
    from litellm.litellm_core_utils.prompt_templates.common_utils import (
        _parse_content_for_reasoning,
    )
    from litellm.litellm_core_utils.redact_messages import (
        LiteLLMLoggingObject,
        redact_message_input_output_from_logging,
    )
    from litellm.litellm_core_utils.streaming_handler import CustomStreamWrapper
    from litellm.llms.base_llm.google_genai.transformation import (
        BaseGoogleGenAIGenerateContentConfig,
    )
    from litellm.llms.base_llm.ocr.transformation import BaseOCRConfig
    from litellm.llms.base_llm.search.transformation import BaseSearchConfig
    from litellm.llms.base_llm.text_to_speech.transformation import BaseTextToSpeechConfig
    from litellm.llms.bedrock.common_utils import BedrockModelInfo
    from litellm.llms.cohere.common_utils import CohereModelInfo
    from litellm.llms.mistral.ocr.transformation import MistralOCRConfig
    # Type stubs for lazy-loaded functions and classes
    from litellm.litellm_core_utils.cached_imports import (
        get_coroutine_checker,
        get_litellm_logging_class,
        get_set_callbacks,
    )
    from litellm.litellm_core_utils.core_helpers import (
        get_litellm_metadata_from_kwargs,
        map_finish_reason,
        process_response_headers,
    )
    from litellm.litellm_core_utils.dot_notation_indexing import (
        delete_nested_value,
        is_nested_path,
    )
    from litellm.litellm_core_utils.get_litellm_params import (
        _get_base_model_from_litellm_call_metadata,
        get_litellm_params,
    )
    from litellm.litellm_core_utils.llm_request_utils import _ensure_extra_body_is_safe
    from litellm.litellm_core_utils.llm_response_utils.get_formatted_prompt import (
        get_formatted_prompt,
    )
    from litellm.litellm_core_utils.llm_response_utils.get_headers import (
        get_response_headers,
    )
    from litellm.litellm_core_utils.llm_response_utils.response_metadata import (
        update_response_metadata,
    )
    from litellm.litellm_core_utils.rules import Rules
    from litellm.litellm_core_utils.thread_pool_executor import executor
    from litellm.llms.base_llm.anthropic_messages.transformation import (
        BaseAnthropicMessagesConfig,
    )
    from litellm.llms.base_llm.audio_transcription.transformation import (
        BaseAudioTranscriptionConfig,
    )
    from litellm.llms.custom_httpx.http_handler import AsyncHTTPHandler, HTTPHandler
    from litellm.router_utils.get_retry_from_policy import (
        get_num_retries_from_retry_policy,
        reset_retry_policy,
    )
    from litellm.secret_managers.main import get_secret
    # Type stubs for lazy-loaded config classes and types
    from litellm.llms.base_llm.batches.transformation import BaseBatchesConfig
    from litellm.llms.base_llm.containers.transformation import BaseContainerConfig
    from litellm.llms.base_llm.embedding.transformation import BaseEmbeddingConfig
    from litellm.llms.base_llm.image_edit.transformation import BaseImageEditConfig
    from litellm.llms.base_llm.image_generation.transformation import (
        BaseImageGenerationConfig,
    )
    from litellm.llms.base_llm.image_variations.transformation import (
        BaseImageVariationConfig,
    )
    from litellm.llms.base_llm.passthrough.transformation import BasePassthroughConfig
    from litellm.llms.base_llm.realtime.transformation import BaseRealtimeConfig
    from litellm.llms.base_llm.rerank.transformation import BaseRerankConfig
    from litellm.llms.base_llm.vector_store.transformation import BaseVectorStoreConfig
    from litellm.llms.base_llm.vector_store_files.transformation import (
        BaseVectorStoreFilesConfig,
    )
    from litellm.llms.base_llm.videos.transformation import BaseVideoConfig
    from litellm.types.llms.anthropic import (
        ANTHROPIC_API_ONLY_HEADERS,
        AnthropicThinkingParam,
    )
    from litellm.types.rerank import RerankResponse
    from litellm.types.llms.openai import (
        ChatCompletionDeltaToolCallChunk,
        ChatCompletionToolCallChunk,
        ChatCompletionToolCallFunctionChunk,
    )
    from litellm.types.router import LiteLLM_Params

from litellm.llms.base_llm.chat.transformation import BaseConfig
from litellm.llms.base_llm.completion.transformation import BaseTextCompletionConfig
from litellm.llms.base_llm.responses.transformation import BaseResponsesAPIConfig
from litellm.llms.base_llm.skills.transformation import BaseSkillsAPIConfig

from ._logging import _is_debugging_on, verbose_logger
from .caching.caching import (
    AzureBlobCache,
    Cache,
    QdrantSemanticCache,
    RedisCache,
    RedisSemanticCache,
    S3Cache,
)
from .exceptions import (
    APIConnectionError,
    APIError,
    AuthenticationError,
    BadRequestError,
    BudgetExceededError,
    ContentPolicyViolationError,
    ContextWindowExceededError,
    NotFoundError,
    OpenAIError,
    PermissionDeniedError,
    RateLimitError,
    ServiceUnavailableError,
    Timeout,
    UnprocessableEntityError,
    UnsupportedParamsError,
)

if TYPE_CHECKING:
    from litellm import MockException

####### ENVIRONMENT VARIABLES ####################
# Adjust to your specific application needs / system capabilities.
sentry_sdk_instance = None
capture_exception = None
add_breadcrumb = None
posthog = None
slack_app = None
alerts_channel = None
heliconeLogger = None
athinaLogger = None
promptLayerLogger = None
langsmithLogger = None
logfireLogger = None
weightsBiasesLogger = None
customLogger = None
langFuseLogger = None
openMeterLogger = None
lagoLogger = None
dataDogLogger = None
prometheusLogger = None
dynamoLogger = None
s3Logger = None
greenscaleLogger = None
lunaryLogger = None
aispendLogger = None
supabaseClient = None
callback_list: Optional[List[str]] = []
user_logger_fn = None
additional_details: Optional[Dict[str, str]] = {}
local_cache: Optional[Dict[str, str]] = {}
last_fetched_at = None
last_fetched_at_keys = None
######## Model Response #########################

# All liteLLM Model responses will be in this format, Follows the OpenAI Format
# https://docs.litellm.ai/docs/completion/output
# {
#   'choices': [
#      {
#         'finish_reason': 'stop',
#         'index': 0,
#         'message': {
#            'role': 'assistant',
#             'content': " I'm doing well, thank you for asking. I am Claude, an AI assistant created by Anthropic."
#         }
#       }
#     ],
#  'created': 1691429984.3852863,
#  'model': 'claude-instant-1',
#  'usage': {'prompt_tokens': 18, 'completion_tokens': 23, 'total_tokens': 41}
# }


############################################################
def print_verbose(
    print_statement,
    logger_only: bool = False,
    log_level: Literal["DEBUG", "INFO", "ERROR"] = "DEBUG",
):
    try:
        if log_level == "DEBUG":
            verbose_logger.debug(print_statement)
        elif log_level == "INFO":
            verbose_logger.info(print_statement)
        elif log_level == "ERROR":
            verbose_logger.error(print_statement)
        if litellm.set_verbose is True and logger_only is False:
            print(print_statement)  # noqa
    except Exception:
        pass


####### CLIENT ###################
# make it easy to log if completion/embedding runs succeeded or failed + see what happened | Non-Blocking
def custom_llm_setup():
    """
    Add custom_llm provider to provider list
    """
    for custom_llm in litellm.custom_provider_map:
        if custom_llm["provider"] not in litellm.provider_list:
            litellm.provider_list.append(custom_llm["provider"])

        if custom_llm["provider"] not in litellm._custom_providers:
            litellm._custom_providers.append(custom_llm["provider"])


def _add_custom_logger_callback_to_specific_event(
    callback: str, logging_event: Literal["success", "failure"]
) -> None:
    """
    Add a custom logger callback to the specific event
    """
    from litellm import _custom_logger_compatible_callbacks_literal
    from litellm.litellm_core_utils.litellm_logging import (
        _init_custom_logger_compatible_class,
    )

    if callback not in litellm._known_custom_logger_compatible_callbacks:
        verbose_logger.debug(
            f"Callback {callback} is not a valid custom logger compatible callback. Known list - {litellm._known_custom_logger_compatible_callbacks}"
        )
        return

    callback_class = _init_custom_logger_compatible_class(
        cast(_custom_logger_compatible_callbacks_literal, callback),
        internal_usage_cache=None,
        llm_router=None,
    )

    if callback_class:
        if (
            logging_event == "success"
            and _custom_logger_class_exists_in_success_callbacks(callback_class)
            is False
        ):
            litellm.logging_callback_manager.add_litellm_success_callback(
                callback_class
            )
            litellm.logging_callback_manager.add_litellm_async_success_callback(
                callback_class
            )
            if callback in litellm.success_callback:
                litellm.success_callback.remove(
                    callback
                )  # remove the string from the callback list
            if callback in litellm._async_success_callback:
                litellm._async_success_callback.remove(
                    callback
                )  # remove the string from the callback list
        elif (
            logging_event == "failure"
            and _custom_logger_class_exists_in_failure_callbacks(callback_class)
            is False
        ):
            litellm.logging_callback_manager.add_litellm_failure_callback(
                callback_class
            )
            litellm.logging_callback_manager.add_litellm_async_failure_callback(
                callback_class
            )
            if callback in litellm.failure_callback:
                litellm.failure_callback.remove(
                    callback
                )  # remove the string from the callback list
            if callback in litellm._async_failure_callback:
                litellm._async_failure_callback.remove(
                    callback
                )  # remove the string from the callback list


def _custom_logger_class_exists_in_success_callbacks(
    callback_class: "CustomLogger",
) -> bool:
    """
    Returns True if an instance of the custom logger exists in litellm.success_callback or litellm._async_success_callback

    e.g if `LangfusePromptManagement` is passed in, it will return True if an instance of `LangfusePromptManagement` exists in litellm.success_callback or litellm._async_success_callback

    Prevents double adding a custom logger callback to the litellm callbacks
    """
    return any(
        isinstance(cb, type(callback_class))
        for cb in litellm.success_callback + litellm._async_success_callback
    )


def _custom_logger_class_exists_in_failure_callbacks(
    callback_class: "CustomLogger",
) -> bool:
    """
    Returns True if an instance of the custom logger exists in litellm.failure_callback or litellm._async_failure_callback

    e.g if `LangfusePromptManagement` is passed in, it will return True if an instance of `LangfusePromptManagement` exists in litellm.failure_callback or litellm._async_failure_callback

    Prevents double adding a custom logger callback to the litellm callbacks
    """
    return any(
        isinstance(cb, type(callback_class))
        for cb in litellm.failure_callback + litellm._async_failure_callback
    )


def get_request_guardrails(kwargs: Dict[str, Any]) -> List[str]:
    """
    Get the request guardrails from the kwargs
    """
    metadata = kwargs.get("metadata") or {}
    requester_metadata = metadata.get("requester_metadata") or {}
    applied_guardrails = requester_metadata.get("guardrails") or []
    return applied_guardrails


def get_applied_guardrails(kwargs: Dict[str, Any]) -> List[str]:
    """
    - Add 'default_on' guardrails to the list
    - Add request guardrails to the list
    """

    request_guardrails = get_request_guardrails(kwargs)
    applied_guardrails = []
    CustomGuardrail = _get_cached_custom_guardrail()
    for callback in litellm.callbacks:
        if callback is not None and isinstance(callback, CustomGuardrail):
            if callback.guardrail_name is not None:
                if callback.default_on is True:
                    applied_guardrails.append(callback.guardrail_name)
                elif callback.guardrail_name in request_guardrails:
                    applied_guardrails.append(callback.guardrail_name)

    return applied_guardrails


def _get_utils_globals() -> dict:
    """
    Get the globals dictionary of the utils module.
    
    This is where we cache imported attributes so we don't import them twice.
    """
    return sys.modules[__name__].__dict__


def load_credentials_from_list(kwargs: dict):
    """
    Updates kwargs with the credentials if credential_name in kwarg
    """
    # Access CredentialAccessor via module to trigger lazy loading if needed
    CredentialAccessor = getattr(sys.modules[__name__], 'CredentialAccessor')
    
    credential_name = kwargs.get("litellm_credential_name")
    if credential_name and litellm.credential_list:
        credential_accessor = CredentialAccessor.get_credential_values(credential_name)
        for key, value in credential_accessor.items():
            if key not in kwargs:
                kwargs[key] = value


def get_dynamic_callbacks(
    dynamic_callbacks: Optional[List[Union[str, Callable, "CustomLogger"]]],
) -> List:
    returned_callbacks = litellm.callbacks.copy()
    if dynamic_callbacks:
        returned_callbacks.extend(dynamic_callbacks)  # type: ignore
    return returned_callbacks


def _is_gemini_model(model: Optional[str], custom_llm_provider: Optional[str]) -> bool:
    """
    Check if the target model is a Gemini or Vertex AI Gemini model.
    """
    if custom_llm_provider in ["gemini", "vertex_ai", "vertex_ai_beta"]:
        # For vertex_ai, check if it's actually a Gemini model
        if custom_llm_provider in ["vertex_ai", "vertex_ai_beta"]:
            return model is not None and "gemini" in model.lower()
        return True

    # Check if model name contains gemini
    return model is not None and "gemini" in model.lower()


def _remove_thought_signature_from_id(tool_call_id: str, separator: str) -> str:
    """
    Remove thought signature from a tool call ID.
    """
    if separator in tool_call_id:
        return tool_call_id.split(separator, 1)[0]
    return tool_call_id


def _process_assistant_message_tool_calls(
    msg_copy: dict, thought_signature_separator: str
) -> dict:
    """
    Process assistant message to remove thought signatures from tool call IDs.
    """
    role = msg_copy.get("role")
    tool_calls = msg_copy.get("tool_calls")

    if role == "assistant" and isinstance(tool_calls, list):
        new_tool_calls = []
        for tc in tool_calls:
            # Handle both dict and Pydantic model tool calls
            if hasattr(tc, "model_dump"):
                # It's a Pydantic model, convert to dict
                tc_dict = tc.model_dump()
            elif isinstance(tc, dict):
                tc_dict = tc.copy()
            else:
                new_tool_calls.append(tc)
                continue

            # Remove thought signature from ID if present
            if isinstance(tc_dict.get("id"), str):
                if thought_signature_separator in tc_dict["id"]:
                    tc_dict["id"] = _remove_thought_signature_from_id(
                        tc_dict["id"], thought_signature_separator
                    )

            new_tool_calls.append(tc_dict)
        msg_copy["tool_calls"] = new_tool_calls

    return msg_copy


def _process_tool_message_id(msg_copy: dict, thought_signature_separator: str) -> dict:
    """
    Process tool message to remove thought signature from tool_call_id.
    """
    if msg_copy.get("role") == "tool" and isinstance(
        msg_copy.get("tool_call_id"), str
    ):
        if thought_signature_separator in msg_copy["tool_call_id"]:
            msg_copy["tool_call_id"] = _remove_thought_signature_from_id(
                msg_copy["tool_call_id"], thought_signature_separator
            )

    return msg_copy


def _remove_thought_signatures_from_messages(
    messages: List, thought_signature_separator: str
) -> List:
    """
    Remove thought signatures from tool call IDs in all messages.
    """
    processed_messages = []

    for msg in messages:
        # Handle Pydantic models (convert to dict)
        if hasattr(msg, "model_dump"):
            msg_dict = msg.model_dump()
        elif isinstance(msg, dict):
            msg_dict = msg.copy()
        else:
            # Unknown type, keep as is
            processed_messages.append(msg)
            continue

        # Process assistant messages with tool_calls
        msg_dict = _process_assistant_message_tool_calls(
            msg_dict, thought_signature_separator
        )

        # Process tool messages with tool_call_id
        msg_dict = _process_tool_message_id(msg_dict, thought_signature_separator)

        processed_messages.append(msg_dict)

    return processed_messages


def function_setup(  # noqa: PLR0915
    original_function: str, rules_obj, start_time, *args, **kwargs
):  # just run once to check if user wants to send their data anywhere - PostHog/Sentry/Slack/etc.
    ### NOTICES ###
    if litellm.set_verbose is True:
        verbose_logger.warning(
            "`litellm.set_verbose` is deprecated. Please set `os.environ['LITELLM_LOG'] = 'DEBUG'` for debug logs."
        )
    try:
        global callback_list, add_breadcrumb, user_logger_fn, Logging

        ## CUSTOM LLM SETUP ##
        custom_llm_setup()

        ## GET APPLIED GUARDRAILS
        applied_guardrails = get_applied_guardrails(kwargs)

        ## LOGGING SETUP
        function_id: Optional[str] = kwargs["id"] if "id" in kwargs else None

        ## DYNAMIC CALLBACKS ##
        dynamic_callbacks: Optional[List[Union[str, Callable, "CustomLogger"]]] = (
            kwargs.pop("callbacks", None)
        )
        all_callbacks = get_dynamic_callbacks(dynamic_callbacks=dynamic_callbacks)

        if len(all_callbacks) > 0:
            for callback in all_callbacks:
                # check if callback is a string - e.g. "lago", "openmeter"
                if isinstance(callback, str):
                    callback = litellm.litellm_core_utils.litellm_logging._init_custom_logger_compatible_class(  # type: ignore
                        callback, internal_usage_cache=None, llm_router=None  # type: ignore
                    )
                    if callback is None or any(
                        isinstance(cb, type(callback))
                        for cb in litellm._async_success_callback
                    ):  # don't double add a callback
                        continue
                if callback not in litellm.input_callback:
                    litellm.input_callback.append(callback)  # type: ignore
                if callback not in litellm.success_callback:
                    litellm.logging_callback_manager.add_litellm_success_callback(callback)  # type: ignore
                if callback not in litellm.failure_callback:
                    litellm.logging_callback_manager.add_litellm_failure_callback(callback)  # type: ignore
                if callback not in litellm._async_success_callback:
                    litellm.logging_callback_manager.add_litellm_async_success_callback(callback)  # type: ignore
                if callback not in litellm._async_failure_callback:
                    litellm.logging_callback_manager.add_litellm_async_failure_callback(callback)  # type: ignore
            print_verbose(
                f"Initialized litellm callbacks, Async Success Callbacks: {litellm._async_success_callback}"
            )

        if (
            len(litellm.input_callback) > 0
            or len(litellm.success_callback) > 0
            or len(litellm.failure_callback) > 0
        ) and len(
            callback_list  # type: ignore
        ) == 0:  # type: ignore
            callback_list = list(
                set(
                    litellm.input_callback  # type: ignore
                    + litellm.success_callback
                    + litellm.failure_callback
                )
            )
            get_set_callbacks = getattr(sys.modules[__name__], 'get_set_callbacks')
            get_set_callbacks()(callback_list=callback_list, function_id=function_id)
        ## ASYNC CALLBACKS
        if len(litellm.input_callback) > 0:
            removed_async_items = []
            for index, callback in enumerate(litellm.input_callback):  # type: ignore
                if get_coroutine_checker().is_async_callable(callback):
                    litellm._async_input_callback.append(callback)
                    removed_async_items.append(index)

            # Pop the async items from input_callback in reverse order to avoid index issues
            for index in reversed(removed_async_items):
                litellm.input_callback.pop(index)
        if len(litellm.success_callback) > 0:
            removed_async_items = []
            for index, callback in enumerate(litellm.success_callback):  # type: ignore
                if get_coroutine_checker().is_async_callable(callback):
                    litellm.logging_callback_manager.add_litellm_async_success_callback(
                        callback
                    )
                    removed_async_items.append(index)
                elif callback == "dynamodb" or callback == "openmeter":
                    # dynamo is an async callback, it's used for the proxy and needs to be async
                    # we only support async dynamo db logging for acompletion/aembedding since that's used on proxy
                    litellm.logging_callback_manager.add_litellm_async_success_callback(
                        callback
                    )
                    removed_async_items.append(index)
                elif (
                    callback in litellm._known_custom_logger_compatible_callbacks
                    and isinstance(callback, str)
                ):
                    _add_custom_logger_callback_to_specific_event(callback, "success")

            # Pop the async items from success_callback in reverse order to avoid index issues
            for index in reversed(removed_async_items):
                litellm.success_callback.pop(index)

        if len(litellm.failure_callback) > 0:
            removed_async_items = []
            for index, callback in enumerate(litellm.failure_callback):  # type: ignore
                if get_coroutine_checker().is_async_callable(callback):
                    litellm.logging_callback_manager.add_litellm_async_failure_callback(
                        callback
                    )
                    removed_async_items.append(index)
                elif (
                    callback in litellm._known_custom_logger_compatible_callbacks
                    and isinstance(callback, str)
                ):
                    _add_custom_logger_callback_to_specific_event(callback, "failure")

            # Pop the async items from failure_callback in reverse order to avoid index issues
            for index in reversed(removed_async_items):
                litellm.failure_callback.pop(index)
        ### DYNAMIC CALLBACKS ###
        dynamic_success_callbacks: Optional[
            List[Union[str, Callable, "CustomLogger"]]
        ] = None
        dynamic_async_success_callbacks: Optional[
            List[Union[str, Callable, "CustomLogger"]]
        ] = None
        dynamic_failure_callbacks: Optional[
            List[Union[str, Callable, "CustomLogger"]]
        ] = None
        dynamic_async_failure_callbacks: Optional[
            List[Union[str, Callable, "CustomLogger"]]
        ] = None
        if kwargs.get("success_callback", None) is not None and isinstance(
            kwargs["success_callback"], list
        ):
            removed_async_items = []
            for index, callback in enumerate(kwargs["success_callback"]):
                if (
                    get_coroutine_checker().is_async_callable(callback)
                    or callback == "dynamodb"
                    or callback == "s3"
                ):
                    if dynamic_async_success_callbacks is not None and isinstance(
                        dynamic_async_success_callbacks, list
                    ):
                        dynamic_async_success_callbacks.append(callback)
                    else:
                        dynamic_async_success_callbacks = [callback]
                    removed_async_items.append(index)
            # Pop the async items from success_callback in reverse order to avoid index issues
            for index in reversed(removed_async_items):
                kwargs["success_callback"].pop(index)
            dynamic_success_callbacks = kwargs.pop("success_callback")
        if kwargs.get("failure_callback", None) is not None and isinstance(
            kwargs["failure_callback"], list
        ):
            dynamic_failure_callbacks = kwargs.pop("failure_callback")

        if add_breadcrumb:
            try:
                from litellm.litellm_core_utils.core_helpers import safe_deep_copy

                details_to_log = safe_deep_copy(kwargs)
            except Exception:
                details_to_log = kwargs

            if litellm.turn_off_message_logging:
                # make a copy of the _model_Call_details and log it
                details_to_log.pop("messages", None)
                details_to_log.pop("input", None)
                details_to_log.pop("prompt", None)
            add_breadcrumb(
                category="litellm.llm_call",
                message=f"Keyword Args: {details_to_log}",
                level="info",
            )
        if "logger_fn" in kwargs:
            user_logger_fn = kwargs["logger_fn"]
        # INIT LOGGER - for user-specified integrations
        model = args[0] if len(args) > 0 else kwargs.get("model", None)
        call_type = original_function
        if (
            call_type == CallTypes.completion.value
            or call_type == CallTypes.acompletion.value
            or call_type == CallTypes.anthropic_messages.value
        ):
            messages = None
            if len(args) > 1:
                messages = args[1]
            elif kwargs.get("messages", None):
                messages = kwargs["messages"]
            ### PRE-CALL RULES ###
            Rules = getattr(sys.modules[__name__], 'Rules')
            if (
                Rules.has_pre_call_rules()
                and isinstance(messages, list)
                and len(messages) > 0
                and isinstance(messages[0], dict)
                and "content" in messages[0]
            ):

                buffer = StringIO()
                for m in messages:
                    content = m.get("content", "")
                    if content is not None and isinstance(content, str):
                        buffer.write(content)

                rules_obj.pre_call_rules(
                    input=buffer.getvalue(),
                    model=model,
                )

            ### REMOVE THOUGHT SIGNATURES FROM TOOL CALL IDS FOR NON-GEMINI MODELS ###
            # Gemini models embed thought signatures in tool call IDs. When sending
            # messages with tool calls to non-Gemini providers, we need to remove these
            # signatures to ensure compatibility.
            if isinstance(messages, list) and len(messages) > 0:
                try:
                    from litellm.litellm_core_utils.get_llm_provider_logic import (
                        get_llm_provider,
                    )
                    from litellm.litellm_core_utils.prompt_templates.factory import (
                        THOUGHT_SIGNATURE_SEPARATOR,
                    )

                    # Get custom_llm_provider to determine target provider
                    custom_llm_provider = kwargs.get("custom_llm_provider")

                    # If custom_llm_provider not in kwargs, try to determine it from the model
                    if not custom_llm_provider and model:
                        try:
                            _, custom_llm_provider, _, _ = get_llm_provider(
                                model=model,
                                custom_llm_provider=custom_llm_provider,
                            )
                        except Exception:
                            # If we can't determine the provider, skip this processing
                            pass

                    # Only process if target is NOT a Gemini model
                    if not _is_gemini_model(model, custom_llm_provider):
                        verbose_logger.debug(
                            "Removing thought signatures from tool call IDs for non-Gemini model"
                        )

                        # Process messages to remove thought signatures
                        processed_messages = _remove_thought_signatures_from_messages(
                            messages, THOUGHT_SIGNATURE_SEPARATOR
                        )

                        # Update messages in kwargs or args
                        if "messages" in kwargs:
                            kwargs["messages"] = processed_messages
                        elif len(args) > 1:
                            args_list = list(args)
                            args_list[1] = processed_messages
                            args = tuple(args_list)

                except Exception as e:
                    # Log the error but don't fail the request
                    verbose_logger.warning(
                        f"Error removing thought signatures from tool call IDs: {str(e)}"
                    )
        elif (
            call_type == CallTypes.embedding.value
            or call_type == CallTypes.aembedding.value
        ):
            messages = args[1] if len(args) > 1 else kwargs.get("input", None)
        elif (
            call_type == CallTypes.image_generation.value
            or call_type == CallTypes.aimage_generation.value
        ):
            messages = args[0] if len(args) > 0 else kwargs["prompt"]
        elif (
            call_type == CallTypes.moderation.value
            or call_type == CallTypes.amoderation.value
        ):
            messages = args[1] if len(args) > 1 else kwargs["input"]
        elif (
            call_type == CallTypes.atext_completion.value
            or call_type == CallTypes.text_completion.value
        ):
            messages = args[0] if len(args) > 0 else kwargs["prompt"]
        elif (
            call_type == CallTypes.rerank.value or call_type == CallTypes.arerank.value
        ):
            messages = kwargs.get("query")
        elif (
            call_type == CallTypes.atranscription.value
            or call_type == CallTypes.transcription.value
        ):
            _file_obj: FileTypes = args[1] if len(args) > 1 else kwargs["file"]
            # Lazy import audio_utils.utils only when needed for transcription calls
            audio_utils = _get_cached_audio_utils()
            file_checksum = audio_utils.get_audio_file_content_hash(
                file_obj=_file_obj
            )
            if "metadata" in kwargs:
                kwargs["metadata"]["file_checksum"] = file_checksum
            else:
                kwargs["metadata"] = {"file_checksum": file_checksum}
            messages = file_checksum
        elif (
            call_type == CallTypes.aspeech.value or call_type == CallTypes.speech.value
        ):
            messages = kwargs.get("input", "speech")
        elif (
            call_type == CallTypes.aresponses.value
            or call_type == CallTypes.responses.value
        ):
            # Handle both 'input' (standard Responses API) and 'messages' (Cursor chat format)
            messages = (
                args[0]
                if len(args) > 0
                else kwargs.get("input")
                or kwargs.get("messages", "default-message-value")
            )
        else:
            messages = "default-message-value"
        stream = False
        if _is_streaming_request(
            kwargs=kwargs,
            call_type=call_type,
        ):
            stream = True
        get_litellm_logging_class = getattr(sys.modules[__name__], 'get_litellm_logging_class')
        logging_obj = get_litellm_logging_class()(  # Victim for object pool
            model=model,  # type: ignore
            messages=messages,
            stream=stream,
            litellm_call_id=kwargs["litellm_call_id"],
            litellm_trace_id=kwargs.get("litellm_trace_id"),
            function_id=function_id or "",
            call_type=call_type,
            start_time=start_time,
            dynamic_success_callbacks=dynamic_success_callbacks,
            dynamic_failure_callbacks=dynamic_failure_callbacks,
            dynamic_async_success_callbacks=dynamic_async_success_callbacks,
            dynamic_async_failure_callbacks=dynamic_async_failure_callbacks,
            kwargs=kwargs,
            applied_guardrails=applied_guardrails,
        )

        ## check if metadata is passed in
        litellm_params: Dict[str, Any] = {"api_base": ""}
        if "metadata" in kwargs:
            litellm_params["metadata"] = kwargs["metadata"]

        logging_obj.update_environment_variables(
            model=model,
            user="",
            optional_params={},
            litellm_params=litellm_params,
            stream_options=kwargs.get("stream_options", None),
        )
        return logging_obj, kwargs
    except Exception as e:
        verbose_logger.exception(
            "litellm.utils.py::function_setup() - [Non-Blocking] Error in function_setup"
        )
        raise e


async def _client_async_logging_helper(
    logging_obj: LiteLLMLoggingObject,
    result,
    start_time,
    end_time,
    is_completion_with_fallbacks: bool,
):
    if (
        is_completion_with_fallbacks is False
    ):  # don't log the parent event litellm.completion_with_fallbacks as a 'log_success_event', this will lead to double logging the same call - https://github.com/BerriAI/litellm/issues/7477
        print_verbose(
            f"Async Wrapper: Completed Call, calling async_success_handler: {logging_obj.async_success_handler}"
        )
        ################################################
        # Async Logging Worker
        ################################################
        from litellm.litellm_core_utils.logging_worker import GLOBAL_LOGGING_WORKER

        GLOBAL_LOGGING_WORKER.ensure_initialized_and_enqueue(
            async_coroutine=logging_obj.async_success_handler(
                result=result, start_time=start_time, end_time=end_time
            )
        )

        ################################################
        # Sync Logging Worker
        ################################################
        logging_obj.handle_sync_success_callbacks_for_async_calls(
            result=result,
            start_time=start_time,
            end_time=end_time,
        )


def _get_wrapper_num_retries(
    kwargs: Dict[str, Any], exception: Exception
) -> Tuple[Optional[int], Dict[str, Any]]:
    """
    Get the number of retries from the kwargs and the retry policy.
    Used for the wrapper functions.
    """

    num_retries = kwargs.get("num_retries", None)
    if num_retries is None:
        num_retries = litellm.num_retries
    if kwargs.get("retry_policy", None):
        get_num_retries_from_retry_policy = getattr(sys.modules[__name__], 'get_num_retries_from_retry_policy')
        reset_retry_policy = getattr(sys.modules[__name__], 'reset_retry_policy')
        retry_policy_num_retries = get_num_retries_from_retry_policy(
            exception=exception,
            retry_policy=kwargs.get("retry_policy"),
        )
        kwargs["retry_policy"] = reset_retry_policy()
        if retry_policy_num_retries is not None:
            num_retries = retry_policy_num_retries

    return num_retries, kwargs


def _get_wrapper_timeout(
    kwargs: Dict[str, Any], exception: Exception
) -> Optional[Union[float, int, httpx.Timeout]]:
    """
    Get the timeout from the kwargs
    Used for the wrapper functions.
    """

    timeout = cast(
        Optional[Union[float, int, httpx.Timeout]], kwargs.get("timeout", None)
    )

    return timeout


def check_coroutine(value) -> bool:
    return get_coroutine_checker().is_async_callable(value)


async def async_pre_call_deployment_hook(kwargs: Dict[str, Any], call_type: str):
    """
    Allow modifying the request just before it's sent to the deployment.

    Use this instead of 'async_pre_call_hook' when you need to modify the request AFTER a deployment is selected, but BEFORE the request is sent.
    """
    try:
        typed_call_type = CallTypes(call_type)
    except ValueError:
        typed_call_type = None  # unknown call type

    modified_kwargs = kwargs.copy()

    CustomLogger = _get_cached_custom_logger()
    for callback in litellm.callbacks:
        if isinstance(callback, CustomLogger):
            result = await callback.async_pre_call_deployment_hook(
                modified_kwargs, typed_call_type
            )
            if result is not None:
                modified_kwargs = result

    return modified_kwargs


async def async_post_call_success_deployment_hook(
    request_data: dict, response: Any, call_type: Optional[CallTypes]
) -> Optional[Any]:
    """
    Allow modifying / reviewing the response just after it's received from the deployment.
    """
    try:
        typed_call_type = CallTypes(call_type)
    except ValueError:
        typed_call_type = None  # unknown call type

    CustomLogger = _get_cached_custom_logger()
    for callback in litellm.callbacks:
        if isinstance(callback, CustomLogger):
            result = await callback.async_post_call_success_deployment_hook(
                request_data, cast(LLMResponseTypes, response), typed_call_type
            )
            if result is not None:
                return result

    return response


def post_call_processing(
    original_response,
    model,
    optional_params: Optional[dict],
    original_function,
    rules_obj,
):
    try:
        if original_response is None:
            pass
        else:
            call_type = original_function.__name__
            if (
                call_type == CallTypes.completion.value
                or call_type == CallTypes.acompletion.value
            ):
                is_coroutine = check_coroutine(original_response)
                if is_coroutine is True:
                    pass
                else:
                    if (
                        isinstance(original_response, ModelResponse)
                        and len(original_response.choices) > 0
                    ):
                        model_response: Optional[str] = original_response.choices[
                            0
                        ].message.content  # type: ignore
                        if model_response is not None:
                            ### POST-CALL RULES ###
                            rules_obj.post_call_rules(input=model_response, model=model)
                            ### JSON SCHEMA VALIDATION ###
                            if litellm.enable_json_schema_validation is True:
                                try:
                                    if (
                                        optional_params is not None
                                        and "response_format" in optional_params
                                        and optional_params["response_format"]
                                        is not None
                                    ):
                                        json_response_format: Optional[dict] = None
                                        if (
                                            isinstance(
                                                optional_params["response_format"],
                                                dict,
                                            )
                                            and optional_params["response_format"].get(
                                                "json_schema"
                                            )
                                            is not None
                                        ):
                                            json_response_format = optional_params[
                                                "response_format"
                                            ]
                                        elif _parsing._completions.is_basemodel_type(
                                            optional_params["response_format"]  # type: ignore
                                        ):
                                            json_response_format = (
                                                type_to_response_format_param(
                                                    response_format=optional_params[
                                                        "response_format"
                                                    ]
                                                )
                                            )
                                        if json_response_format is not None:
                                            litellm.litellm_core_utils.json_validation_rule.validate_schema(
                                                schema=json_response_format[
                                                    "json_schema"
                                                ]["schema"],
                                                response=model_response,
                                            )
                                except TypeError:
                                    pass
                            if (
                                optional_params is not None
                                and "response_format" in optional_params
                                and isinstance(optional_params["response_format"], dict)
                                and "type" in optional_params["response_format"]
                                and optional_params["response_format"]["type"]
                                == "json_object"
                                and "response_schema"
                                in optional_params["response_format"]
                                and isinstance(
                                    optional_params["response_format"][
                                        "response_schema"
                                    ],
                                    dict,
                                )
                                and "enforce_validation"
                                in optional_params["response_format"]
                                and optional_params["response_format"][
                                    "enforce_validation"
                                ]
                                is True
                            ):
                                # schema given, json response expected, and validation enforced
                                litellm.litellm_core_utils.json_validation_rule.validate_schema(
                                    schema=optional_params["response_format"][
                                        "response_schema"
                                    ],
                                    response=model_response,
                                )

    except Exception as e:
        raise e


def client(original_function):  # noqa: PLR0915
    Rules = getattr(sys.modules[__name__], 'Rules')
    rules_obj = Rules()

    @wraps(original_function)
    def wrapper(*args, **kwargs):  # noqa: PLR0915
        # DO NOT MOVE THIS. It always needs to run first
        # Check if this is an async function. If so only execute the async function
        call_type = original_function.__name__
        if _is_async_request(kwargs):
            # [OPTIONAL] CHECK MAX RETRIES / REQUEST
            if litellm.num_retries_per_request is not None:
                # check if previous_models passed in as ['litellm_params']['metadata]['previous_models']
                previous_models = kwargs.get("metadata", {}).get(
                    "previous_models", None
                )
                if previous_models is not None:
                    if litellm.num_retries_per_request <= len(previous_models):
                        raise Exception("Max retries per request hit!")

            # MODEL CALL
            result = original_function(*args, **kwargs)
            if _is_streaming_request(
                kwargs=kwargs,
                call_type=call_type,
            ):
                if (
                    "complete_response" in kwargs
                    and kwargs["complete_response"] is True
                ):
                    chunks = []
                    for idx, chunk in enumerate(result):
                        chunks.append(chunk)
                    return litellm.stream_chunk_builder(
                        chunks, messages=kwargs.get("messages", None)
                    )
                else:
                    return result

            return result

        # Prints Exactly what was passed to litellm function - don't execute any logic here - it should just print
        print_args_passed_to_litellm(original_function, args, kwargs)
        start_time = datetime.datetime.now()
        result = None
        logging_obj: Optional[LiteLLMLoggingObject] = kwargs.get(
            "litellm_logging_obj", None
        )

        # only set litellm_call_id if its not in kwargs
        if "litellm_call_id" not in kwargs:
            kwargs["litellm_call_id"] = str(uuid.uuid4())

        model: Optional[str] = args[0] if len(args) > 0 else kwargs.get("model", None)

        try:
            if logging_obj is None:
                logging_obj, kwargs = function_setup(
                    original_function.__name__, rules_obj, start_time, *args, **kwargs
                )
            ## LOAD CREDENTIALS
            load_credentials_from_list(kwargs)
            kwargs["litellm_logging_obj"] = logging_obj
            LLMCachingHandler = _get_cached_llm_caching_handler()
            _llm_caching_handler: "LLMCachingHandler" = LLMCachingHandler(
                original_function=original_function,
                request_kwargs=kwargs,
                start_time=start_time,
            )
            logging_obj._llm_caching_handler = _llm_caching_handler

            # CHECK FOR 'os.environ/' in kwargs
            for k, v in kwargs.items():
                if v is not None and isinstance(v, str) and v.startswith("os.environ/"):
                    kwargs[k] = litellm.get_secret(v)
            # [OPTIONAL] CHECK BUDGET
            if litellm.max_budget:
                if litellm._current_cost > litellm.max_budget:
                    raise BudgetExceededError(
                        current_cost=litellm._current_cost,
                        max_budget=litellm.max_budget,
                    )

            # [OPTIONAL] CHECK MAX RETRIES / REQUEST
            if litellm.num_retries_per_request is not None:
                # check if previous_models passed in as ['litellm_params']['metadata]['previous_models']
                previous_models = kwargs.get("metadata", {}).get(
                    "previous_models", None
                )
                if previous_models is not None:
                    if litellm.num_retries_per_request <= len(previous_models):
                        raise Exception("Max retries per request hit!")

            # [OPTIONAL] CHECK CACHE
            print_verbose(
                f"SYNC kwargs[caching]: {kwargs.get('caching', False)}; litellm.cache: {litellm.cache}; kwargs.get('cache')['no-cache']: {kwargs.get('cache', {}).get('no-cache', False)}"
            )
            # if caching is false or cache["no-cache"]==True, don't run this
            if (
                (
                    (
                        (
                            kwargs.get("caching", None) is None
                            and litellm.cache is not None
                        )
                        or kwargs.get("caching", False) is True
                    )
                    and kwargs.get("cache", {}).get("no-cache", False) is not True
                )
                and kwargs.get("aembedding", False) is not True
                and kwargs.get("atext_completion", False) is not True
                and kwargs.get("acompletion", False) is not True
                and kwargs.get("aimg_generation", False) is not True
                and kwargs.get("atranscription", False) is not True
                and kwargs.get("arerank", False) is not True
                and kwargs.get("_arealtime", False) is not True
            ):  # allow users to control returning cached responses from the completion function
                # checking cache
                verbose_logger.debug("INSIDE CHECKING SYNC CACHE")
                caching_handler_response: "CachingHandlerResponse" = (
                    _llm_caching_handler._sync_get_cache(
                        model=model or "",
                        original_function=original_function,
                        logging_obj=logging_obj,
                        start_time=start_time,
                        call_type=call_type,
                        kwargs=kwargs,
                        args=args,
                    )
                )

                if caching_handler_response.cached_result is not None:
                    verbose_logger.debug("Cache hit!")
                    return caching_handler_response.cached_result

            # CHECK MAX TOKENS
            if (
                kwargs.get("max_tokens", None) is not None
                and model is not None
                and litellm.modify_params
                is True  # user is okay with params being modified
                and (
                    call_type == CallTypes.acompletion.value
                    or call_type == CallTypes.completion.value
                    or call_type == CallTypes.anthropic_messages.value
                )
            ):
                try:
                    base_model = model
                    if kwargs.get("hf_model_name", None) is not None:
                        base_model = f"huggingface/{kwargs.get('hf_model_name')}"
                    messages = None
                    if len(args) > 1:
                        messages = args[1]
                    elif kwargs.get("messages", None):
                        messages = kwargs["messages"]
                    user_max_tokens = kwargs.get("max_tokens")
                    modified_max_tokens = _get_modified_max_tokens()(
                        model=model,
                        base_model=base_model,
                        messages=messages,
                        user_max_tokens=user_max_tokens,
                        buffer_num=None,
                        buffer_perc=None,
                    )
                    kwargs["max_tokens"] = modified_max_tokens
                except Exception as e:
                    print_verbose(f"Error while checking max token limit: {str(e)}")
            # MODEL CALL
            result = original_function(*args, **kwargs)
            end_time = datetime.datetime.now()
            if _is_streaming_request(
                kwargs=kwargs,
                call_type=call_type,
            ):
                if (
                    "complete_response" in kwargs
                    and kwargs["complete_response"] is True
                ):
                    chunks = []
                    for idx, chunk in enumerate(result):
                        chunks.append(chunk)
                    return litellm.stream_chunk_builder(
                        chunks, messages=kwargs.get("messages", None)
                    )
                else:
                    # RETURN RESULT
                    update_response_metadata = getattr(sys.modules[__name__], 'update_response_metadata')
                    update_response_metadata(
                        result=result,
                        logging_obj=logging_obj,
                        model=model,
                        kwargs=kwargs,
                        start_time=start_time,
                        end_time=end_time,
                    )
                    return result
            elif "acompletion" in kwargs and kwargs["acompletion"] is True:
                return result
            elif "aembedding" in kwargs and kwargs["aembedding"] is True:
                return result
            elif "aimg_generation" in kwargs and kwargs["aimg_generation"] is True:
                return result
            elif "atranscription" in kwargs and kwargs["atranscription"] is True:
                return result
            elif "aspeech" in kwargs and kwargs["aspeech"] is True:
                return result
            elif asyncio.iscoroutine(result):  # bubble up to relevant async function
                return result

            ### POST-CALL RULES ###
            post_call_processing(
                original_response=result,
                model=model or None,
                optional_params=kwargs,
                original_function=original_function,
                rules_obj=rules_obj,
            )

            # [OPTIONAL] ADD TO CACHE
            _llm_caching_handler.sync_set_cache(
                result=result,
                args=args,
                kwargs=kwargs,
            )

            # LOG SUCCESS - handle streaming success logging in the _next_ object, remove `handle_success` once it's deprecated
            verbose_logger.info("Wrapper: Completed Call, calling success_handler")
            # Copy the current context to propagate it to the background thread
            # This is essential for OpenTelemetry span context propagation
            ctx = contextvars.copy_context()
            executor = getattr(sys.modules[__name__], 'executor')
            executor.submit(
                ctx.run,
                logging_obj.success_handler,
                result,
                start_time,
                end_time,
            )
            # RETURN RESULT
            update_response_metadata = getattr(sys.modules[__name__], 'update_response_metadata')
            update_response_metadata(
                result=result,
                logging_obj=logging_obj,
                model=model,
                kwargs=kwargs,
                start_time=start_time,
                end_time=end_time,
            )
            return result
        except Exception as e:
            call_type = original_function.__name__
            if call_type == CallTypes.completion.value:
                num_retries = (
                    kwargs.get("num_retries", None) or litellm.num_retries or None
                )
                if kwargs.get("retry_policy", None):
                    get_num_retries_from_retry_policy = getattr(sys.modules[__name__], 'get_num_retries_from_retry_policy')
                    reset_retry_policy = getattr(sys.modules[__name__], 'reset_retry_policy')
                    num_retries = get_num_retries_from_retry_policy(
                        exception=e,
                        retry_policy=kwargs.get("retry_policy"),
                    )
                    kwargs["retry_policy"] = (
                        reset_retry_policy()
                    )  # prevent infinite loops
                litellm.num_retries = (
                    None  # set retries to None to prevent infinite loops
                )
                context_window_fallback_dict = kwargs.get(
                    "context_window_fallback_dict", {}
                )

                _is_litellm_router_call = "model_group" in kwargs.get(
                    "metadata", {}
                )  # check if call from litellm.router/proxy
                if (
                    num_retries and not _is_litellm_router_call
                ):  # only enter this if call is not from litellm router/proxy. router has it's own logic for retrying
                    if (
                        isinstance(e, openai.APIError)
                        or isinstance(e, openai.Timeout)
                        or isinstance(e, openai.APIConnectionError)
                    ):
                        kwargs["num_retries"] = num_retries
                        return litellm.completion_with_retries(*args, **kwargs)
                elif (
                    isinstance(e, litellm.exceptions.ContextWindowExceededError)
                    and context_window_fallback_dict
                    and model in context_window_fallback_dict
                    and not _is_litellm_router_call
                ):
                    if len(args) > 0:
                        args[0] = context_window_fallback_dict[model]  # type: ignore
                    else:
                        kwargs["model"] = context_window_fallback_dict[model]
                    return original_function(*args, **kwargs)
            traceback_exception = traceback.format_exc()
            end_time = datetime.datetime.now()

            # LOG FAILURE - handle streaming failure logging in the _next_ object, remove `handle_failure` once it's deprecated
            if logging_obj:
                logging_obj.failure_handler(
                    e, traceback_exception, start_time, end_time
                )  # DO NOT MAKE THREADED - router retry fallback relies on this!
            raise e

    @wraps(original_function)
    async def wrapper_async(*args, **kwargs):  # noqa: PLR0915
        print_args_passed_to_litellm(original_function, args, kwargs)
        start_time = datetime.datetime.now()
        result = None
        logging_obj: Optional[LiteLLMLoggingObject] = kwargs.get(
            "litellm_logging_obj", None
        )
        LLMCachingHandler = _get_cached_llm_caching_handler()
        _llm_caching_handler: "LLMCachingHandler" = LLMCachingHandler(
            original_function=original_function,
            request_kwargs=kwargs,
            start_time=start_time,
        )
        # only set litellm_call_id if its not in kwargs
        call_type = original_function.__name__
        if "litellm_call_id" not in kwargs:
            kwargs["litellm_call_id"] = str(uuid.uuid4())

        model: Optional[str] = args[0] if len(args) > 0 else kwargs.get("model", None)
        is_completion_with_fallbacks = kwargs.get("fallbacks") is not None

        try:
            if logging_obj is None:
                logging_obj, kwargs = function_setup(
                    original_function.__name__, rules_obj, start_time, *args, **kwargs
                )

            modified_kwargs = await async_pre_call_deployment_hook(kwargs, call_type)
            if modified_kwargs is not None:
                kwargs = modified_kwargs

            kwargs["litellm_logging_obj"] = logging_obj
            ## LOAD CREDENTIALS
            load_credentials_from_list(kwargs)
            logging_obj._llm_caching_handler = _llm_caching_handler
            # [OPTIONAL] CHECK BUDGET
            if litellm.max_budget:
                if litellm._current_cost > litellm.max_budget:
                    raise BudgetExceededError(
                        current_cost=litellm._current_cost,
                        max_budget=litellm.max_budget,
                    )

            # [OPTIONAL] CHECK CACHE
            print_verbose(
                f"ASYNC kwargs[caching]: {kwargs.get('caching', False)}; litellm.cache: {litellm.cache}; kwargs.get('cache'): {kwargs.get('cache', None)}"
            )
            _caching_handler_response: "Optional[CachingHandlerResponse]" = (
                await _llm_caching_handler._async_get_cache(
                    model=model or "",
                    original_function=original_function,
                    logging_obj=logging_obj,
                    start_time=start_time,
                    call_type=call_type,
                    kwargs=kwargs,
                    args=args,
                )
            )

            if _caching_handler_response is not None:
                if (
                    _caching_handler_response.cached_result is not None
                    and _caching_handler_response.final_embedding_cached_response
                    is None
                ):
                    return _caching_handler_response.cached_result

                elif _caching_handler_response.embedding_all_elements_cache_hit is True:
                    return _caching_handler_response.final_embedding_cached_response

            # CHECK MAX TOKENS
            if (
                kwargs.get("max_tokens", None) is not None
                and model is not None
                and litellm.modify_params
                is True  # user is okay with params being modified
                and (
                    call_type == CallTypes.acompletion.value
                    or call_type == CallTypes.completion.value
                    or call_type == CallTypes.anthropic_messages.value
                )
            ):
                try:
                    base_model = model
                    if kwargs.get("hf_model_name", None) is not None:
                        base_model = f"huggingface/{kwargs.get('hf_model_name')}"
                    messages = None
                    if len(args) > 1:
                        messages = args[1]
                    elif kwargs.get("messages", None):
                        messages = kwargs["messages"]
                    user_max_tokens = kwargs.get("max_tokens")
                    modified_max_tokens = _get_modified_max_tokens()(
                        model=model,
                        base_model=base_model,
                        messages=messages,
                        user_max_tokens=user_max_tokens,
                        buffer_num=None,
                        buffer_perc=None,
                    )
                    kwargs["max_tokens"] = modified_max_tokens
                except Exception as e:
                    print_verbose(f"Error while checking max token limit: {str(e)}")

            # MODEL CALL
            result = await original_function(*args, **kwargs)
            end_time = datetime.datetime.now()
            if _is_streaming_request(
                kwargs=kwargs,
                call_type=call_type,
            ):
                if (
                    "complete_response" in kwargs
                    and kwargs["complete_response"] is True
                ):
                    chunks = []
                    for idx, chunk in enumerate(result):
                        chunks.append(chunk)
                    return litellm.stream_chunk_builder(
                        chunks, messages=kwargs.get("messages", None)
                    )
                else:
                    update_response_metadata = getattr(sys.modules[__name__], 'update_response_metadata')
                    update_response_metadata(
                        result=result,
                        logging_obj=logging_obj,
                        model=model,
                        kwargs=kwargs,
                        start_time=start_time,
                        end_time=end_time,
                    )
                    return result
            elif call_type == CallTypes.arealtime.value:
                return result
            ### POST-CALL RULES ###
            post_call_processing(
                original_response=result,
                model=model,
                optional_params=kwargs,
                original_function=original_function,
                rules_obj=rules_obj,
            )
            # Only run if call_type is a valid value in CallTypes
            if call_type in [ct.value for ct in CallTypes]:
                result = await async_post_call_success_deployment_hook(
                    request_data=kwargs,
                    response=result,
                    call_type=CallTypes(call_type),
                )

            ## Add response to cache
            await _llm_caching_handler.async_set_cache(
                result=result,
                original_function=original_function,
                kwargs=kwargs,
                args=args,
            )

            # LOG SUCCESS - handle streaming success logging in the _next_ object
            asyncio.create_task(
                _client_async_logging_helper(
                    logging_obj=logging_obj,
                    result=result,
                    start_time=start_time,
                    end_time=end_time,
                    is_completion_with_fallbacks=is_completion_with_fallbacks,
                )
            )
            logging_obj.handle_sync_success_callbacks_for_async_calls(
                result=result,
                start_time=start_time,
                end_time=end_time,
            )
            # REBUILD EMBEDDING CACHING
            if (
                isinstance(result, EmbeddingResponse)
                and _caching_handler_response is not None
                and _caching_handler_response.final_embedding_cached_response
                is not None
            ):
                return _llm_caching_handler._combine_cached_embedding_response_with_api_result(
                    _caching_handler_response=_caching_handler_response,
                    embedding_response=result,
                    start_time=start_time,
                    end_time=end_time,
                )

            update_response_metadata = getattr(sys.modules[__name__], 'update_response_metadata')
            update_response_metadata(
                result=result,
                logging_obj=logging_obj,
                model=model,
                kwargs=kwargs,
                start_time=start_time,
                end_time=end_time,
            )

            return result
        except Exception as e:
            traceback_exception = traceback.format_exc()
            end_time = datetime.datetime.now()
            if logging_obj:
                try:
                    logging_obj.failure_handler(
                        e, traceback_exception, start_time, end_time
                    )  # DO NOT MAKE THREADED - router retry fallback relies on this!
                except Exception as e:
                    raise e
                try:
                    await logging_obj.async_failure_handler(
                        e, traceback_exception, start_time, end_time
                    )
                except Exception as e:
                    raise e

            call_type = original_function.__name__
            num_retries, kwargs = _get_wrapper_num_retries(kwargs=kwargs, exception=e)
            if call_type == CallTypes.acompletion.value:
                context_window_fallback_dict = kwargs.get(
                    "context_window_fallback_dict", {}
                )

                _is_litellm_router_call = "model_group" in kwargs.get(
                    "metadata", {}
                )  # check if call from litellm.router/proxy

                if (
                    num_retries and not _is_litellm_router_call
                ):  # only enter this if call is not from litellm router/proxy. router has it's own logic for retrying
                    try:
                        litellm.num_retries = (
                            None  # set retries to None to prevent infinite loops
                        )
                        kwargs["num_retries"] = num_retries
                        kwargs["original_function"] = original_function
                        if isinstance(
                            e, openai.RateLimitError
                        ):  # rate limiting specific error
                            kwargs["retry_strategy"] = "exponential_backoff_retry"
                        elif isinstance(e, openai.APIError):  # generic api error
                            kwargs["retry_strategy"] = "constant_retry"
                        return await litellm.acompletion_with_retries(*args, **kwargs)
                    except Exception:
                        pass
                elif (
                    isinstance(e, litellm.exceptions.ContextWindowExceededError)
                    and context_window_fallback_dict
                    and model in context_window_fallback_dict
                ):
                    if len(args) > 0:
                        args[0] = context_window_fallback_dict[model]  # type: ignore
                    else:
                        kwargs["model"] = context_window_fallback_dict[model]
                    return await original_function(*args, **kwargs)

            setattr(
                e, "num_retries", num_retries
            )  ## IMPORTANT: returns the deployment's num_retries to the router

            timeout = _get_wrapper_timeout(kwargs=kwargs, exception=e)
            setattr(e, "timeout", timeout)
            raise e

    get_coroutine_checker = getattr(sys.modules[__name__], 'get_coroutine_checker')
    is_coroutine = get_coroutine_checker().is_async_callable(original_function)

    # Return the appropriate wrapper based on the original function type
    if is_coroutine:
        return wrapper_async
    else:
        return wrapper


def _is_async_request(
    kwargs: Optional[dict],
    is_pass_through: bool = False,
) -> bool:
    """
    Returns True if the call type is an internal async request.

    eg. litellm.acompletion, litellm.aimage_generation, litellm.acreate_batch, litellm._arealtime

    Args:
        kwargs (dict): The kwargs passed to the litellm function
        is_pass_through (bool): Whether the call is a pass-through call. By default all pass through calls are async.
    """
    if kwargs is None:
        return False
    if (
        kwargs.get("acompletion", False) is True
        or kwargs.get("aembedding", False) is True
        or kwargs.get("aimg_generation", False) is True
        or kwargs.get("amoderation", False) is True
        or kwargs.get("atext_completion", False) is True
        or kwargs.get("atranscription", False) is True
        or kwargs.get("arerank", False) is True
        or kwargs.get("_arealtime", False) is True
        or kwargs.get("acreate_batch", False) is True
        or kwargs.get("acreate_fine_tuning_job", False) is True
        or is_pass_through is True
    ):
        return True
    return False


def _is_streaming_request(
    kwargs: Dict[str, Any],
    call_type: Union[CallTypes, str],
) -> bool:
    """
    Returns True if the call type is a streaming request.
    Returns True if:
        - if "stream=True" in kwargs  (litellm chat completion, litellm text completion, litellm messages)
        - if call_type is generate_content_stream or agenerate_content_stream (litellm google genai)
    """
    if "stream" in kwargs and kwargs["stream"] is True:
        return True

    #########################################################
    # Check if it's a google genai streaming request
    if isinstance(call_type, str):
        # check if it can be casted to CallTypes
        try:
            call_type = CallTypes(call_type)
        except ValueError:
            return False

    if (
        call_type == CallTypes.generate_content_stream
        or call_type == CallTypes.agenerate_content_stream
    ):
        return True
    #########################################################
    return False


def _select_tokenizer(
    model: str, custom_tokenizer: Optional[CustomHuggingfaceTokenizer] = None
):
    if custom_tokenizer is not None:
        _tokenizer = create_pretrained_tokenizer(
            identifier=custom_tokenizer["identifier"],
            revision=custom_tokenizer["revision"],
            auth_token=custom_tokenizer["auth_token"],
        )
        return _tokenizer
    return _select_tokenizer_helper(model=model)


@lru_cache(maxsize=DEFAULT_MAX_LRU_CACHE_SIZE)
def _select_tokenizer_helper(model: str) -> SelectTokenizerResponse:
    if litellm.disable_hf_tokenizer_download is True:
        return _return_openai_tokenizer(model)

    try:
        result = _return_huggingface_tokenizer(model)
        if result is not None:
            return result
    except Exception as e:
        verbose_logger.debug(f"Error selecting tokenizer: {e}")

    # default - tiktoken
    return _return_openai_tokenizer(model)


def _return_openai_tokenizer(model: str) -> SelectTokenizerResponse:
    return {"type": "openai_tokenizer", "tokenizer": _get_default_encoding()}


def _return_huggingface_tokenizer(model: str) -> Optional[SelectTokenizerResponse]:
    if model in litellm.cohere_models and "command-r" in model:
        # cohere
        cohere_tokenizer = Tokenizer.from_pretrained(
            "Xenova/c4ai-command-r-v01-tokenizer"
        )
        return {"type": "huggingface_tokenizer", "tokenizer": cohere_tokenizer}
    # anthropic
    elif model in litellm.anthropic_models and "claude-3" not in model:
        claude_tokenizer = Tokenizer.from_str(claude_json_str)
        return {"type": "huggingface_tokenizer", "tokenizer": claude_tokenizer}
    # llama2
    elif "llama-2" in model.lower() or "replicate" in model.lower():
        tokenizer = Tokenizer.from_pretrained("hf-internal-testing/llama-tokenizer")
        return {"type": "huggingface_tokenizer", "tokenizer": tokenizer}
    # llama3
    elif "llama-3" in model.lower():
        tokenizer = Tokenizer.from_pretrained("Xenova/llama-3-tokenizer")
        return {"type": "huggingface_tokenizer", "tokenizer": tokenizer}
    else:
        return None


def encode(model="", text="", custom_tokenizer: Optional[dict] = None):
    """
    Encodes the given text using the specified model.

    Args:
        model (str): The name of the model to use for tokenization.
        custom_tokenizer (Optional[dict]): A custom tokenizer created with the `create_pretrained_tokenizer` or `create_tokenizer` method. Must be a dictionary with a string value for `type` and Tokenizer for `tokenizer`. Default is None.
        text (str): The text to be encoded.

    Returns:
        enc: The encoded text.
    """
    tokenizer_json = custom_tokenizer or _select_tokenizer(model=model)
    if isinstance(tokenizer_json["tokenizer"], Encoding):
        enc = tokenizer_json["tokenizer"].encode(text, disallowed_special=())
    else:
        enc = tokenizer_json["tokenizer"].encode(text)
    return enc


def decode(model="", tokens: List[int] = [], custom_tokenizer: Optional[dict] = None):
    tokenizer_json = custom_tokenizer or _select_tokenizer(model=model)
    dec = tokenizer_json["tokenizer"].decode(tokens)
    return dec


def create_pretrained_tokenizer(
    identifier: str, revision="main", auth_token: Optional[str] = None
):
    """
    Creates a tokenizer from an existing file on a HuggingFace repository to be used with `token_counter`.

    Args:
    identifier (str): The identifier of a Model on the Hugging Face Hub, that contains a tokenizer.json file
    revision (str, defaults to main): A branch or commit id
    auth_token (str, optional, defaults to None): An optional auth token used to access private repositories on the Hugging Face Hub

    Returns:
    dict: A dictionary with the tokenizer and its type.
    """

    try:
        tokenizer = Tokenizer.from_pretrained(
            identifier, revision=revision, auth_token=auth_token  # type: ignore
        )
    except Exception as e:
        verbose_logger.error(
            f"Error creating pretrained tokenizer: {e}. Defaulting to version without 'auth_token'."
        )
        tokenizer = Tokenizer.from_pretrained(identifier, revision=revision)
    return {"type": "huggingface_tokenizer", "tokenizer": tokenizer}


def create_tokenizer(json: str):
    """
    Creates a tokenizer from a valid JSON string for use with `token_counter`.

    Args:
    json (str): A valid JSON string representing a previously serialized tokenizer

    Returns:
    dict: A dictionary with the tokenizer and its type.
    """

    tokenizer = Tokenizer.from_str(json)
    return {"type": "huggingface_tokenizer", "tokenizer": tokenizer}


def token_counter(
    model="",
    custom_tokenizer: Optional[Union[dict, SelectTokenizerResponse]] = None,
    text: Optional[Union[str, List[str]]] = None,
    messages: Optional[List] = None,
    count_response_tokens: Optional[bool] = False,
    tools: Optional[List[ChatCompletionToolParam]] = None,
    tool_choice: Optional[ChatCompletionNamedToolChoiceParam] = None,
    use_default_image_token_count: Optional[bool] = False,
    default_token_count: Optional[int] = None,
) -> int:
    """
    The same as `litellm.litellm_core_utils.token_counter`.

    Kept for backwards compatibility.
    """

    #########################################################
    # Flag to disable token counter
    # We've gotten reports of this consuming CPU cycles,
    # exposing this flag to allow users to disable
    # it to confirm if this is indeed the issue
    #########################################################
    if litellm.disable_token_counter is True:
        return 0

    return _get_token_counter_new()(
        model,
        custom_tokenizer,
        text,
        messages,
        count_response_tokens,
        tools,
        tool_choice,
        use_default_image_token_count,
        default_token_count,
    )


def supports_httpx_timeout(custom_llm_provider: str) -> bool:
    """
    Helper function to know if a provider implementation supports httpx timeout
    """
    supported_providers = ["openai", "azure", "bedrock"]

    if custom_llm_provider in supported_providers:
        return True

    return False


def supports_system_messages(model: str, custom_llm_provider: Optional[str]) -> bool:
    """
    Check if the given model supports system messages and return a boolean value.

    Parameters:
    model (str): The model name to be checked.
    custom_llm_provider (str): The provider to be checked.

    Returns:
    bool: True if the model supports system messages, False otherwise.

    Raises:
    Exception: If the given model is not found in model_prices_and_context_window.json.
    """
    return _supports_factory(
        model=model,
        custom_llm_provider=custom_llm_provider,
        key="supports_system_messages",
    )


def supports_web_search(model: str, custom_llm_provider: Optional[str] = None) -> bool:
    """
    Check if the given model supports web search and return a boolean value.

    Parameters:
    model (str): The model name to be checked.
    custom_llm_provider (str): The provider to be checked.

    Returns:
    bool: True if the model supports web search, False otherwise.

    Raises:
    Exception: If the given model is not found in model_prices_and_context_window.json.
    """
    return _supports_factory(
        model=model,
        custom_llm_provider=custom_llm_provider,
        key="supports_web_search",
    )


def supports_url_context(model: str, custom_llm_provider: Optional[str] = None) -> bool:
    """
    Check if the given model supports URL context and return a boolean value.

    Parameters:
    model (str): The model name to be checked.
    custom_llm_provider (str): The provider to be checked.

    Returns:
    bool: True if the model supports URL context, False otherwise.

    Raises:
    Exception: If the given model is not found in model_prices_and_context_window.json.
    """
    return _supports_factory(
        model=model,
        custom_llm_provider=custom_llm_provider,
        key="supports_url_context",
    )


def supports_native_streaming(model: str, custom_llm_provider: Optional[str]) -> bool:
    """
    Check if the given model supports native streaming and return a boolean value.

    Parameters:
    model (str): The model name to be checked.
    custom_llm_provider (str): The provider to be checked.

    Returns:
    bool: True if the model supports native streaming, False otherwise.

    Raises:
    Exception: If the given model is not found in model_prices_and_context_window.json.
    """
    try:
        model, custom_llm_provider, _, _ = litellm.get_llm_provider(
            model=model, custom_llm_provider=custom_llm_provider
        )

        model_info = _get_model_info_helper(
            model=model, custom_llm_provider=custom_llm_provider
        )
        supports_native_streaming = model_info.get("supports_native_streaming", True)
        if supports_native_streaming is None:
            supports_native_streaming = True
        return supports_native_streaming
    except Exception as e:
        verbose_logger.debug(
            f"Model not found or error in checking supports_native_streaming support. You passed model={model}, custom_llm_provider={custom_llm_provider}. Error: {str(e)}"
        )
        return False


def supports_response_schema(
    model: str, custom_llm_provider: Optional[str] = None
) -> bool:
    """
    Check if the given model + provider supports 'response_schema' as a param.

    Parameters:
    model (str): The model name to be checked.
    custom_llm_provider (str): The provider to be checked.

    Returns:
    bool: True if the model supports response_schema, False otherwise.

    Does not raise error. Defaults to 'False'. Outputs logging.error.
    """
    ## GET LLM PROVIDER ##
    try:
        get_llm_provider = getattr(sys.modules[__name__], 'get_llm_provider')
        model, custom_llm_provider, _, _ = get_llm_provider(
            model=model, custom_llm_provider=custom_llm_provider
        )
    except Exception as e:
        verbose_logger.debug(
            f"Model not found or error in checking response schema support. You passed model={model}, custom_llm_provider={custom_llm_provider}. Error: {str(e)}"
        )
        return False

    # providers that globally support response schema
    PROVIDERS_GLOBALLY_SUPPORT_RESPONSE_SCHEMA = [
        litellm.LlmProviders.PREDIBASE,
        litellm.LlmProviders.FIREWORKS_AI,
        litellm.LlmProviders.LM_STUDIO,
        litellm.LlmProviders.NEBIUS,
    ]

    if custom_llm_provider in PROVIDERS_GLOBALLY_SUPPORT_RESPONSE_SCHEMA:
        return True
    return _supports_factory(
        model=model,
        custom_llm_provider=custom_llm_provider,
        key="supports_response_schema",
    )


def supports_parallel_function_calling(
    model: str, custom_llm_provider: Optional[str] = None
) -> bool:
    """
    Check if the given model supports parallel tool calls and return a boolean value.
    """
    return _supports_factory(
        model=model,
        custom_llm_provider=custom_llm_provider,
        key="supports_parallel_function_calling",
    )


def supports_function_calling(
    model: str, custom_llm_provider: Optional[str] = None
) -> bool:
    """
    Check if the given model supports function calling and return a boolean value.

    Parameters:
    model (str): The model name to be checked.
    custom_llm_provider (Optional[str]): The provider to be checked.

    Returns:
    bool: True if the model supports function calling, False otherwise.

    Raises:
    Exception: If the given model is not found or there's an error in retrieval.
    """
    return _supports_factory(
        model=model,
        custom_llm_provider=custom_llm_provider,
        key="supports_function_calling",
    )


def supports_tool_choice(model: str, custom_llm_provider: Optional[str] = None) -> bool:
    """
    Check if the given model supports `tool_choice` and return a boolean value.
    """
    return _supports_factory(
        model=model, custom_llm_provider=custom_llm_provider, key="supports_tool_choice"
    )


def _supports_provider_info_factory(
    model: str, custom_llm_provider: Optional[str], key: str
) -> Optional[Literal[True]]:
    """
    Check if the given model supports a provider specific model info and return a boolean value.
    """

    provider_info = get_provider_info(
        model=model, custom_llm_provider=custom_llm_provider
    )

    if provider_info is not None and provider_info.get(key, False) is True:
        return True
    return None


def _supports_factory(model: str, custom_llm_provider: Optional[str], key: str) -> bool:
    """
    Check if the given model supports function calling and return a boolean value.

    Parameters:
    model (str): The model name to be checked.
    custom_llm_provider (Optional[str]): The provider to be checked.

    Returns:
    bool: True if the model supports function calling, False otherwise.

    Raises:
    Exception: If the given model is not found or there's an error in retrieval.
    """
    try:
        model, custom_llm_provider, _, _ = litellm.get_llm_provider(
            model=model, custom_llm_provider=custom_llm_provider
        )

        model_info = _get_model_info_helper(
            model=model, custom_llm_provider=custom_llm_provider
        )

        if model_info.get(key, False) is True:
            return True
        elif model_info.get(key) is None:  # don't check if 'False' explicitly set
            supported_by_provider = _supports_provider_info_factory(
                model, custom_llm_provider, key
            )
            if supported_by_provider is not None:
                return supported_by_provider

        return False
    except Exception as e:
        verbose_logger.debug(
            f"Model not found or error in checking {key} support. You passed model={model}, custom_llm_provider={custom_llm_provider}. Error: {str(e)}"
        )

        supported_by_provider = _supports_provider_info_factory(
            model, custom_llm_provider, key
        )
        if supported_by_provider is not None:
            return supported_by_provider

        return False


def supports_audio_input(model: str, custom_llm_provider: Optional[str] = None) -> bool:
    """Check if a given model supports audio input in a chat completion call"""
    return _supports_factory(
        model=model, custom_llm_provider=custom_llm_provider, key="supports_audio_input"
    )


def supports_pdf_input(model: str, custom_llm_provider: Optional[str] = None) -> bool:
    """Check if a given model supports pdf input in a chat completion call"""
    return _supports_factory(
        model=model, custom_llm_provider=custom_llm_provider, key="supports_pdf_input"
    )


def supports_audio_output(
    model: str, custom_llm_provider: Optional[str] = None
) -> bool:
    """Check if a given model supports audio output in a chat completion call"""
    return _supports_factory(
        model=model, custom_llm_provider=custom_llm_provider, key="supports_audio_input"
    )


def supports_prompt_caching(
    model: str, custom_llm_provider: Optional[str] = None
) -> bool:
    """
    Check if the given model supports prompt caching and return a boolean value.

    Parameters:
    model (str): The model name to be checked.
    custom_llm_provider (Optional[str]): The provider to be checked.

    Returns:
    bool: True if the model supports prompt caching, False otherwise.

    Raises:
    Exception: If the given model is not found or there's an error in retrieval.
    """
    return _supports_factory(
        model=model,
        custom_llm_provider=custom_llm_provider,
        key="supports_prompt_caching",
    )


def supports_computer_use(
    model: str, custom_llm_provider: Optional[str] = None
) -> bool:
    """
    Check if the given model supports computer use and return a boolean value.

    Parameters:
    model (str): The model name to be checked.
    custom_llm_provider (Optional[str]): The provider to be checked.

    Returns:
    bool: True if the model supports computer use, False otherwise.

    Raises:
    Exception: If the given model is not found or there's an error in retrieval.
    """
    return _supports_factory(
        model=model,
        custom_llm_provider=custom_llm_provider,
        key="supports_computer_use",
    )


def supports_vision(model: str, custom_llm_provider: Optional[str] = None) -> bool:
    """
    Check if the given model supports vision and return a boolean value.

    Parameters:
    model (str): The model name to be checked.
    custom_llm_provider (Optional[str]): The provider to be checked.

    Returns:
    bool: True if the model supports vision, False otherwise.
    """
    return _supports_factory(
        model=model,
        custom_llm_provider=custom_llm_provider,
        key="supports_vision",
    )


def supports_reasoning(model: str, custom_llm_provider: Optional[str] = None) -> bool:
    """
    Check if the given model supports reasoning and return a boolean value.
    """
    return _supports_factory(
        model=model, custom_llm_provider=custom_llm_provider, key="supports_reasoning"
    )


def get_supported_regions(
    model: str, custom_llm_provider: Optional[str] = None
) -> Optional[List[str]]:
    """
    Get a list of supported regions for a given model and provider.

    Parameters:
    model (str): The model name to be checked.
    custom_llm_provider (Optional[str]): The provider to be checked.
    """
    try:
        model, custom_llm_provider, _, _ = litellm.get_llm_provider(
            model=model, custom_llm_provider=custom_llm_provider
        )

        model_info = _get_model_info_helper(
            model=model, custom_llm_provider=custom_llm_provider
        )

        supported_regions = model_info.get("supported_regions", None)
        if supported_regions is None:
            return None

        #########################################################
        # Ensure only list supported regions are returned
        #########################################################
        if isinstance(supported_regions, list):
            return supported_regions
        else:
            return None
    except Exception as e:
        verbose_logger.debug(
            f"Model not found or error in checking supported_regions support. You passed model={model}, custom_llm_provider={custom_llm_provider}. Error: {str(e)}"
        )
        return None


def supports_embedding_image_input(
    model: str, custom_llm_provider: Optional[str] = None
) -> bool:
    """
    Check if the given model supports embedding image input and return a boolean value.
    """
    return _supports_factory(
        model=model,
        custom_llm_provider=custom_llm_provider,
        key="supports_embedding_image_input",
    )


####### HELPER FUNCTIONS ################
def _update_dictionary(existing_dict: Dict, new_dict: dict) -> dict:
    for k, v in new_dict.items():
        if v is not None:
            # Convert stringified numbers to appropriate numeric types
            if isinstance(v, str):
                existing_dict[k] = _convert_stringified_numbers(v)
            elif isinstance(v, dict):
                existing_nested_dict = existing_dict.get(k)
                if isinstance(existing_nested_dict, dict):
                    existing_nested_dict.update(v)
                    existing_dict[k] = existing_nested_dict
                else:
                    existing_dict[k] = v
            else:
                existing_dict[k] = v

    return existing_dict


def _convert_stringified_numbers(value):
    """Convert stringified numbers (including scientific notation) to appropriate numeric types."""
    if isinstance(value, str):
        try:
            # Try to convert to float first to handle scientific notation like "3e-07"
            if "e" in value.lower() or "." in value:
                return float(value)
            # Try to convert to int for whole numbers like "8192"
            else:
                return int(value)
        except (ValueError, TypeError):
            # If conversion fails, return the original string
            return value
    return value


def register_model(model_cost: Union[str, dict]):  # noqa: PLR0915
    """
    Register new / Override existing models (and their pricing) to specific providers.
    Provide EITHER a model cost dictionary or a url to a hosted json blob
    Example usage:
    model_cost_dict = {
        "gpt-4": {
            "max_tokens": 8192,
            "input_cost_per_token": 0.00003,
            "output_cost_per_token": 0.00006,
            "litellm_provider": "openai",
            "mode": "chat"
        },
    }
    """

    loaded_model_cost = {}
    if isinstance(model_cost, dict):
        # Convert stringified numbers to appropriate numeric types
        loaded_model_cost = model_cost
    elif isinstance(model_cost, str):
        loaded_model_cost = litellm.get_model_cost_map(url=model_cost)

    # Providers that trigger side effects (e.g., OAuth flows) when get_model_info is called
    # Skip get_model_info for these providers during model registration
    _skip_get_model_info_providers = {
        LlmProviders.GITHUB_COPILOT.value,
    }

    for key, value in loaded_model_cost.items():
        ## get model info ##
        provider = value.get("litellm_provider", "")
        if provider in _skip_get_model_info_providers or any(
            key.startswith(f"{p}/") for p in _skip_get_model_info_providers
        ):
            existing_model = litellm.model_cost.get(key, {})
            model_cost_key = key
        else:
            try:
                existing_model = cast(dict, get_model_info(model=key))
                model_cost_key = existing_model["key"]
            except Exception:
                existing_model = {}
                model_cost_key = key
        ## override / add new keys to the existing model cost dictionary
        updated_dictionary = _update_dictionary(existing_model, value)
        litellm.model_cost.setdefault(model_cost_key, {}).update(updated_dictionary)
        verbose_logger.debug(
            f"added/updated model={model_cost_key} in litellm.model_cost: {model_cost_key}"
        )
        # add new model names to provider lists
        if value.get("litellm_provider") == "openai":
            if key not in litellm.open_ai_chat_completion_models:
                litellm.open_ai_chat_completion_models.add(key)
        elif value.get("litellm_provider") == "text-completion-openai":
            if key not in litellm.open_ai_text_completion_models:
                litellm.open_ai_text_completion_models.add(key)
        elif value.get("litellm_provider") == "cohere":
            if key not in litellm.cohere_models:
                litellm.cohere_models.add(key)
        elif value.get("litellm_provider") == "anthropic":
            if key not in litellm.anthropic_models:
                litellm.anthropic_models.add(key)
        elif value.get("litellm_provider") == "openrouter":
            split_string = key.split("/", 1)
            if key not in litellm.openrouter_models:
                litellm.openrouter_models.add(split_string[1])
        elif value.get("litellm_provider") == "vercel_ai_gateway":
            if key not in litellm.vercel_ai_gateway_models:
                litellm.vercel_ai_gateway_models.add(key)
        elif value.get("litellm_provider") == "vertex_ai-text-models":
            if key not in litellm.vertex_text_models:
                litellm.vertex_text_models.add(key)
        elif value.get("litellm_provider") == "vertex_ai-code-text-models":
            if key not in litellm.vertex_code_text_models:
                litellm.vertex_code_text_models.add(key)
        elif value.get("litellm_provider") == "vertex_ai-chat-models":
            if key not in litellm.vertex_chat_models:
                litellm.vertex_chat_models.add(key)
        elif value.get("litellm_provider") == "vertex_ai-code-chat-models":
            if key not in litellm.vertex_code_chat_models:
                litellm.vertex_code_chat_models.add(key)
        elif value.get("litellm_provider") == "ai21":
            if key not in litellm.ai21_models:
                litellm.ai21_models.add(key)
        elif value.get("litellm_provider") == "nlp_cloud":
            if key not in litellm.nlp_cloud_models:
                litellm.nlp_cloud_models.add(key)
        elif value.get("litellm_provider") == "aleph_alpha":
            if key not in litellm.aleph_alpha_models:
                litellm.aleph_alpha_models.add(key)
        elif value.get("litellm_provider") == "bedrock":
            if key not in litellm.bedrock_models:
                litellm.bedrock_models.add(key)
        elif value.get("litellm_provider") == "novita":
            if key not in litellm.novita_models:
                litellm.novita_models.add(key)
    return model_cost


def _should_drop_param(k, additional_drop_params) -> bool:
    if (
        additional_drop_params is not None
        and isinstance(additional_drop_params, list)
        and k in additional_drop_params
    ):
        return True  # allow user to drop specific params for a model - e.g. vllm - logit bias

    return False


def _get_non_default_params(
    passed_params: dict, default_params: dict, additional_drop_params: Optional[list]
) -> dict:
    non_default_params = {}
    for k, v in passed_params.items():
        if (
            k in default_params
            and v != default_params[k]
            and _should_drop_param(k=k, additional_drop_params=additional_drop_params)
            is False
        ):
            non_default_params[k] = v

    return non_default_params


def get_optional_params_transcription(
    model: str,
    custom_llm_provider: str,
    language: Optional[str] = None,
    prompt: Optional[str] = None,
    response_format: Optional[str] = None,
    temperature: Optional[int] = None,
    timestamp_granularities: Optional[List[Literal["word", "segment"]]] = None,
    drop_params: Optional[bool] = None,
    **kwargs,
):
    from litellm.constants import OPENAI_TRANSCRIPTION_PARAMS

    # retrieve all parameters passed to the function
    passed_params = locals()

    passed_params.pop("OPENAI_TRANSCRIPTION_PARAMS")
    custom_llm_provider = passed_params.pop("custom_llm_provider")
    drop_params = passed_params.pop("drop_params")
    special_params = passed_params.pop("kwargs")
    for k, v in special_params.items():
        passed_params[k] = v

    default_params = {
        "language": None,
        "prompt": None,
        "response_format": None,
        "temperature": None,  # openai defaults this to 0
        "timestamp_granularities": None,
    }

    non_default_params = {
        k: v
        for k, v in passed_params.items()
        if (k in default_params and v != default_params[k])
    }
    optional_params = {}

    ## raise exception if non-default value passed for non-openai/azure embedding calls
    def _check_valid_arg(supported_params):
        if len(non_default_params.keys()) > 0:
            keys = list(non_default_params.keys())
            for k in keys:
                if (
                    drop_params is True or litellm.drop_params is True
                ) and k not in supported_params:  # drop the unsupported non-default values
                    non_default_params.pop(k, None)
                elif k not in supported_params:
                    raise UnsupportedParamsError(
                        status_code=500,
                        message=f"Setting user/encoding format is not supported by {custom_llm_provider}. To drop it from the call, set `litellm.drop_params = True`.",
                    )
            return non_default_params

    provider_config: Optional[BaseAudioTranscriptionConfig] = None
    if custom_llm_provider is not None:
        provider_config = ProviderConfigManager.get_provider_audio_transcription_config(
            model=model,
            provider=LlmProviders(custom_llm_provider),
        )

    if custom_llm_provider == "openai" or custom_llm_provider == "azure":
        optional_params = non_default_params
    elif custom_llm_provider == "groq":
        supported_params = litellm.GroqSTTConfig().get_supported_openai_params_stt()
        _check_valid_arg(supported_params=supported_params)
        optional_params = litellm.GroqSTTConfig().map_openai_params_stt(
            non_default_params=non_default_params,
            optional_params=optional_params,
            model=model,
            drop_params=drop_params if drop_params is not None else False,
        )
    elif provider_config is not None:  # handles fireworks ai, and any future providers
        supported_params = provider_config.get_supported_openai_params(model=model)
        _check_valid_arg(supported_params=supported_params)
        optional_params = provider_config.map_openai_params(
            non_default_params=non_default_params,
            optional_params=optional_params,
            model=model,
            drop_params=drop_params if drop_params is not None else False,
        )

    optional_params = add_provider_specific_params_to_optional_params(
        optional_params=optional_params,
        passed_params=passed_params,
        custom_llm_provider=custom_llm_provider,
        openai_params=OPENAI_TRANSCRIPTION_PARAMS,
        additional_drop_params=kwargs.get("additional_drop_params", None),
    )

    return optional_params


def _map_openai_size_to_vertex_ai_aspect_ratio(size: Optional[str]) -> str:
    """Map OpenAI size parameter to Vertex AI aspectRatio."""
    if size is None:
        return "1:1"

    # Map OpenAI size strings to Vertex AI aspect ratio strings
    # Vertex AI accepts: "1:1", "9:16", "16:9", "4:3", "3:4"
    size_to_aspect_ratio = {
        "256x256": "1:1",  # Square
        "512x512": "1:1",  # Square
        "1024x1024": "1:1",  # Square (default)
        "1792x1024": "16:9",  # Landscape
        "1024x1792": "9:16",  # Portrait
    }
    return size_to_aspect_ratio.get(
        size, "1:1"
    )  # Default to square if size not recognized


def get_optional_params_image_gen(
    model: Optional[str] = None,
    n: Optional[int] = None,
    quality: Optional[str] = None,
    response_format: Optional[str] = None,
    size: Optional[str] = None,
    style: Optional[str] = None,
    user: Optional[str] = None,
    custom_llm_provider: Optional[str] = None,
    additional_drop_params: Optional[list] = None,
    provider_config: Optional[BaseImageGenerationConfig] = None,
    drop_params: Optional[bool] = None,
    **kwargs,
):
    # retrieve all parameters passed to the function
    passed_params = locals()
    model = passed_params.pop("model", None)
    custom_llm_provider = passed_params.pop("custom_llm_provider")
    provider_config = passed_params.pop("provider_config", None)
    drop_params = passed_params.pop("drop_params", None)
    additional_drop_params = passed_params.pop("additional_drop_params", None)
    special_params = passed_params.pop("kwargs")
    for k, v in special_params.items():
        if k.startswith("aws_") and (
            custom_llm_provider != "bedrock" and custom_llm_provider != "sagemaker"
        ):  # allow dynamically setting boto3 init logic
            continue
        elif k == "hf_model_name" and custom_llm_provider != "sagemaker":
            continue
        elif (
            k.startswith("vertex_")
            and custom_llm_provider != "vertex_ai"
            and custom_llm_provider != "vertex_ai_beta"
        ):  # allow dynamically setting vertex ai init logic
            continue
        passed_params[k] = v

    default_params = {
        "n": None,
        "quality": None,
        "response_format": None,
        "size": None,
        "style": None,
        "user": None,
    }

    non_default_params = _get_non_default_params(
        passed_params=passed_params,
        default_params=default_params,
        additional_drop_params=additional_drop_params,
    )
    optional_params: Dict[str, Any] = {}

    ## raise exception if non-default value passed for non-openai/azure embedding calls
    def _check_valid_arg(supported_params):
        if len(non_default_params.keys()) > 0:
            keys = list(non_default_params.keys())
            for k in keys:
                if (
                    litellm.drop_params is True or drop_params is True
                ) and k not in supported_params:  # drop the unsupported non-default values
                    non_default_params.pop(k, None)
                elif k not in supported_params:
                    raise UnsupportedParamsError(
                        status_code=500,
                        message=f"Setting `{k}` is not supported by {custom_llm_provider}, {model}. To drop it from the call, set `litellm.drop_params = True`.",
                    )
            return non_default_params

    if provider_config is not None:
        supported_params = provider_config.get_supported_openai_params(
            model=model or ""
        )
        _check_valid_arg(supported_params=supported_params)
        optional_params = provider_config.map_openai_params(
            non_default_params=non_default_params,
            optional_params=optional_params,
            model=model or "",
            drop_params=drop_params if drop_params is not None else False,
        )
    elif (
        custom_llm_provider == "openai"
        or custom_llm_provider == "azure"
        or custom_llm_provider in litellm.openai_compatible_providers
    ):
        optional_params = non_default_params
    elif custom_llm_provider == "bedrock":
        config_class = litellm.BedrockImageGeneration.get_config_class(model=model)
        supported_params = config_class.get_supported_openai_params(model=model)
        _check_valid_arg(supported_params=supported_params)
        optional_params = config_class.map_openai_params(
            non_default_params=non_default_params, optional_params={}
        )
    elif custom_llm_provider == "vertex_ai":
        supported_params = ["n", "size"]
        """
        All params here: https://console.cloud.google.com/vertex-ai/publishers/google/model-garden/imagegeneration?project=adroit-crow-413218
        """
        _check_valid_arg(supported_params=supported_params)
        if n is not None:
            optional_params["sampleCount"] = int(n)

        # Map OpenAI size parameter to Vertex AI aspectRatio
        if size is not None:
            optional_params["aspectRatio"] = _map_openai_size_to_vertex_ai_aspect_ratio(
                size
            )

    openai_params: list[str] = list(default_params.keys())
    if provider_config is not None:
        supported_params = provider_config.get_supported_openai_params(
            model=model or ""
        )
        openai_params = list(supported_params)

    optional_params = add_provider_specific_params_to_optional_params(
        optional_params=optional_params,
        passed_params=passed_params,
        custom_llm_provider=custom_llm_provider or "",
        openai_params=openai_params,
        additional_drop_params=additional_drop_params,
    )
    # remove keys with None or empty dict/list values to avoid sending empty payloads
    optional_params = {
        k: v
        for k, v in optional_params.items()
        if v is not None and (not isinstance(v, (dict, list)) or len(v) > 0)
    }
    return optional_params


def get_optional_params_embeddings(  # noqa: PLR0915
    # 2 optional params
    model: str,
    user: Optional[str] = None,
    encoding_format: Optional[str] = None,
    dimensions: Optional[int] = None,
    custom_llm_provider="",
    drop_params: Optional[bool] = None,
    additional_drop_params: Optional[List[str]] = None,
    **kwargs,
):
    # Lazy load get_supported_openai_params
    get_supported_openai_params = getattr(sys.modules[__name__], 'get_supported_openai_params')
    
    # retrieve all parameters passed to the function
    passed_params = locals()
    custom_llm_provider = passed_params.pop("custom_llm_provider", None)
    special_params = passed_params.pop("kwargs")

    drop_params = passed_params.pop("drop_params", None)
    additional_drop_params = passed_params.pop("additional_drop_params", None)

    def _check_valid_arg(supported_params: Optional[list]):
        if supported_params is None:
            return
        unsupported_params = {}
        for k in non_default_params.keys():
            if k not in supported_params:
                unsupported_params[k] = non_default_params[k]
        if unsupported_params:
            if litellm.drop_params is True or (
                drop_params is not None and drop_params is True
            ):
                pass
            else:
                raise UnsupportedParamsError(
                    status_code=500,
                    message=f"{custom_llm_provider} does not support parameters: {unsupported_params}, for model={model}. To drop these, set `litellm.drop_params=True` or for proxy:\n\n`litellm_settings:\n drop_params: true`\n",
                )

    non_default_params = (
        PreProcessNonDefaultParams.embedding_pre_process_non_default_params(
            passed_params=passed_params,
            special_params=special_params,
            custom_llm_provider=custom_llm_provider,
            additional_drop_params=additional_drop_params,
            model=model,
        )
    )

    provider_config: Optional[BaseEmbeddingConfig] = None

    optional_params = {}
    if (
        custom_llm_provider is not None
        and custom_llm_provider in LlmProviders._member_map_.values()
    ):
        provider_config = ProviderConfigManager.get_provider_embedding_config(
            model=model,
            provider=LlmProviders(custom_llm_provider),
        )

    if provider_config is not None:
        supported_params: Optional[list] = provider_config.get_supported_openai_params(
            model=model
        )
        _check_valid_arg(supported_params=supported_params)
        optional_params = provider_config.map_openai_params(
            non_default_params=non_default_params,
            optional_params={},
            model=model,
            drop_params=drop_params if drop_params is not None else False,
        )
    ## raise exception if non-default value passed for non-openai/azure embedding calls
    elif custom_llm_provider == "openai":
        # 'dimensions` is only supported in `text-embedding-3` and later models

        if (
            model is not None
            and "text-embedding-3" not in model
            and "dimensions" in non_default_params.keys()
        ):
            raise UnsupportedParamsError(
                status_code=500,
                message="Setting dimensions is not supported for OpenAI `text-embedding-3` and later models. To drop it from the call, set `litellm.drop_params = True`.",
            )
        else:
            optional_params = non_default_params
    elif custom_llm_provider == "triton":
        supported_params = get_supported_openai_params(
            model=model,
            custom_llm_provider=custom_llm_provider,
            request_type="embeddings",
        )
        _check_valid_arg(supported_params=supported_params)
        optional_params = litellm.TritonEmbeddingConfig().map_openai_params(
            non_default_params=non_default_params,
            optional_params={},
            model=model,
            drop_params=drop_params if drop_params is not None else False,
        )
    elif custom_llm_provider == "databricks":
        supported_params = get_supported_openai_params(
            model=model or "",
            custom_llm_provider="databricks",
            request_type="embeddings",
        )
        _check_valid_arg(supported_params=supported_params)
        optional_params = litellm.DatabricksEmbeddingConfig().map_openai_params(
            non_default_params=non_default_params, optional_params={}
        )

    elif custom_llm_provider == "nvidia_nim":
        supported_params = get_supported_openai_params(
            model=model or "",
            custom_llm_provider="nvidia_nim",
            request_type="embeddings",
        )
        _check_valid_arg(supported_params=supported_params)
        optional_params = litellm.nvidiaNimEmbeddingConfig.map_openai_params(
            non_default_params=non_default_params, optional_params={}, kwargs=kwargs
        )
    elif custom_llm_provider == "vertex_ai" or custom_llm_provider == "gemini":
        supported_params = get_supported_openai_params(
            model=model,
            custom_llm_provider="vertex_ai",
            request_type="embeddings",
        )
        _check_valid_arg(supported_params=supported_params)
        (
            optional_params,
            kwargs,
        ) = litellm.VertexAITextEmbeddingConfig().map_openai_params(
            non_default_params=non_default_params, optional_params={}, kwargs=kwargs
        )
    elif custom_llm_provider == "lm_studio":
        supported_params = (
            litellm.LmStudioEmbeddingConfig().get_supported_openai_params()
        )
        _check_valid_arg(supported_params=supported_params)
        optional_params = litellm.LmStudioEmbeddingConfig().map_openai_params(
            non_default_params=non_default_params, optional_params={}
        )
    elif custom_llm_provider == "bedrock":
        # if dimensions is in non_default_params -> pass it for model=bedrock/amazon.titan-embed-text-v2
        if "amazon.titan-embed-text-v1" in model:
            object: Any = litellm.AmazonTitanG1Config()
        elif "amazon.titan-embed-image-v1" in model:
            object = litellm.AmazonTitanMultimodalEmbeddingG1Config()
        elif "amazon.titan-embed-text-v2:0" in model:
            object = litellm.AmazonTitanV2Config()
        elif "cohere.embed-multilingual-v3" in model:
            object = litellm.BedrockCohereEmbeddingConfig()
        elif "twelvelabs" in model or "marengo" in model:
            object = litellm.TwelveLabsMarengoEmbeddingConfig()
        elif "nova" in model.lower():
            object = litellm.AmazonNovaEmbeddingConfig()
        else:  # unmapped model
            supported_params = []
            _check_valid_arg(supported_params=supported_params)
            final_params = {**kwargs}
            return final_params

        supported_params = object.get_supported_openai_params()
        _check_valid_arg(supported_params=supported_params)
        optional_params = object.map_openai_params(
            non_default_params=non_default_params, optional_params={}
        )
    elif custom_llm_provider == "mistral":
        supported_params = get_supported_openai_params(
            model=model,
            custom_llm_provider="mistral",
            request_type="embeddings",
        )
        _check_valid_arg(supported_params=supported_params)
        optional_params = litellm.MistralEmbeddingConfig().map_openai_params(
            non_default_params=non_default_params, optional_params={}
        )
    elif custom_llm_provider == "jina_ai":
        supported_params = get_supported_openai_params(
            model=model,
            custom_llm_provider="jina_ai",
            request_type="embeddings",
        )
        _check_valid_arg(supported_params=supported_params)
        optional_params = litellm.JinaAIEmbeddingConfig().map_openai_params(
            non_default_params=non_default_params,
            optional_params={},
            model=model,
            drop_params=drop_params if drop_params is not None else False,
        )
    elif custom_llm_provider == "voyage":
        supported_params = get_supported_openai_params(
            model=model,
            custom_llm_provider="voyage",
            request_type="embeddings",
        )
        _check_valid_arg(supported_params=supported_params)
        if litellm.VoyageContextualEmbeddingConfig.is_contextualized_embeddings(model):
            optional_params = (
                litellm.VoyageContextualEmbeddingConfig().map_openai_params(
                    non_default_params=non_default_params,
                    optional_params={},
                    model=model,
                    drop_params=drop_params if drop_params is not None else False,
                )
            )
        else:
            optional_params = litellm.VoyageEmbeddingConfig().map_openai_params(
                non_default_params=non_default_params,
                optional_params={},
                model=model,
                drop_params=drop_params if drop_params is not None else False,
            )
        final_params = {**optional_params, **kwargs}
        return final_params
    elif custom_llm_provider == "sap":
        supported_params = get_supported_openai_params(
            model=model,
            custom_llm_provider="sap",
            request_type="embeddings",
        )
        _check_valid_arg(supported_params=supported_params)
        optional_params = litellm.GenAIHubEmbeddingConfig().map_openai_params(
            non_default_params=non_default_params,
            optional_params={},
            model=model,
            drop_params=drop_params if drop_params is not None else False,
        )
    elif custom_llm_provider == "infinity":
        supported_params = get_supported_openai_params(
            model=model,
            custom_llm_provider="infinity",
            request_type="embeddings",
        )
        _check_valid_arg(supported_params=supported_params)
        optional_params = litellm.InfinityEmbeddingConfig().map_openai_params(
            non_default_params=non_default_params,
            optional_params={},
            model=model,
            drop_params=drop_params if drop_params is not None else False,
        )

        final_params = {**optional_params, **kwargs}
        return final_params

    elif custom_llm_provider == "fireworks_ai":
        supported_params = get_supported_openai_params(
            model=model,
            custom_llm_provider="fireworks_ai",
            request_type="embeddings",
        )
        _check_valid_arg(supported_params=supported_params)
        optional_params = litellm.FireworksAIEmbeddingConfig().map_openai_params(
            non_default_params=non_default_params, optional_params={}, model=model
        )
    elif custom_llm_provider == "sambanova":
        supported_params = get_supported_openai_params(
            model=model,
            custom_llm_provider="sambanova",
            request_type="embeddings",
        )
        _check_valid_arg(supported_params=supported_params)
        optional_params = litellm.SambaNovaEmbeddingConfig().map_openai_params(
            non_default_params=non_default_params,
            optional_params={},
            model=model,
            drop_params=drop_params if drop_params is not None else False,
        )
    elif custom_llm_provider == "ovhcloud":
        supported_params = get_supported_openai_params(
            model=model,
            custom_llm_provider="ovhcloud",
            request_type="embeddings",
        )
        _check_valid_arg(supported_params=supported_params)
        optional_params = litellm.OVHCloudEmbeddingConfig().map_openai_params(
            non_default_params=non_default_params,
            optional_params={},
            model=model,
            drop_params=drop_params if drop_params is not None else False,
        )

    elif custom_llm_provider == "ollama":
        if 'dimensions' in non_default_params:
            optional_params['dimensions']=non_default_params.pop('dimensions')
        if len(non_default_params.keys()) > 0:
            if (
                litellm.drop_params is True or drop_params is True
            ):  # drop the unsupported non-default values
                keys = list(non_default_params.keys())
                for k in keys:
                    non_default_params.pop(k, None)
            else:
                raise UnsupportedParamsError(
                    status_code=500,
                    message=f"Setting {non_default_params} is not supported by {custom_llm_provider}. To drop it from the call, set `litellm.drop_params = True`.",
                )
    elif (
        custom_llm_provider != "openai"
        and custom_llm_provider != "azure"
        and custom_llm_provider not in litellm.openai_compatible_providers
    ):
        if len(non_default_params.keys()) > 0:
            if (
                litellm.drop_params is True or drop_params is True
            ):  # drop the unsupported non-default values
                keys = list(non_default_params.keys())
                for k in keys:
                    non_default_params.pop(k, None)
            else:
                raise UnsupportedParamsError(
                    status_code=500,
                    message=f"Setting {non_default_params} is not supported by {custom_llm_provider}. To drop it from the call, set `litellm.drop_params = True`.",
                )
        else:
            optional_params = non_default_params
    else:
        optional_params = non_default_params

    final_params = add_provider_specific_params_to_optional_params(
        optional_params=optional_params,
        passed_params=passed_params,
        custom_llm_provider=custom_llm_provider,
        openai_params=list(DEFAULT_EMBEDDING_PARAM_VALUES.keys()),
        additional_drop_params=kwargs.get("additional_drop_params", None),
    )

    if "extra_body" in final_params and len(final_params["extra_body"]) == 0:
        final_params.pop("extra_body", None)

    return final_params


def _remove_additional_properties(schema):
    """
    clean out 'additionalProperties = False'. Causes vertexai/gemini OpenAI API Schema errors - https://github.com/langchain-ai/langchainjs/issues/5240

    Relevant Issues: https://github.com/BerriAI/litellm/issues/6136, https://github.com/BerriAI/litellm/issues/6088
    """
    if isinstance(schema, dict):
        # Remove the 'additionalProperties' key if it exists and is set to False
        if "additionalProperties" in schema and schema["additionalProperties"] is False:
            del schema["additionalProperties"]

        # Recursively process all dictionary values
        for key, value in schema.items():
            _remove_additional_properties(value)

    elif isinstance(schema, list):
        # Recursively process all items in the list
        for item in schema:
            _remove_additional_properties(item)

    return schema


def _remove_strict_from_schema(schema):
    """
    Relevant Issues: https://github.com/BerriAI/litellm/issues/6136, https://github.com/BerriAI/litellm/issues/6088
    """
    if isinstance(schema, dict):
        # Remove the 'additionalProperties' key if it exists and is set to False
        if "strict" in schema:
            del schema["strict"]

        # Recursively process all dictionary values
        for key, value in schema.items():
            _remove_strict_from_schema(value)

    elif isinstance(schema, list):
        # Recursively process all items in the list
        for item in schema:
            _remove_strict_from_schema(item)

    return schema


def _remove_json_schema_refs(schema, max_depth=10):
    """
    Remove JSON schema reference fields like '$id' and '$schema' that can cause issues with some providers.

    These fields are used for schema validation but can cause problems when the schema references
    are not accessible to the provider's validation system.

    Args:
        schema: The schema object to clean (dict, list, or other)
        max_depth: Maximum recursion depth to prevent infinite loops (default: 10)

    Relevant Issues: Mistral API grammar validation fails when schema contains $id and $schema references
    """
    if max_depth <= 0:
        return schema

    if isinstance(schema, dict):
        # Remove JSON schema reference fields
        schema.pop("$id", None)
        schema.pop("$schema", None)

        # Recursively process all dictionary values
        for key, value in schema.items():
            _remove_json_schema_refs(value, max_depth - 1)

    elif isinstance(schema, list):
        # Recursively process all items in the list
        for item in schema:
            _remove_json_schema_refs(item, max_depth - 1)

    return schema


def _remove_unsupported_params(
    non_default_params: dict, supported_openai_params: Optional[List[str]]
) -> dict:
    """
    Remove unsupported params from non_default_params
    """
    remove_keys = []
    if supported_openai_params is None:
        return {}  # no supported params, so no optional openai params to send
    for param in non_default_params.keys():
        if param not in supported_openai_params:
            remove_keys.append(param)
    for key in remove_keys:
        non_default_params.pop(key, None)
    return non_default_params


def filter_out_litellm_params(kwargs: dict) -> dict:
    """
    Filter out LiteLLM internal parameters from kwargs dict.

    Returns a new dict containing only non-LiteLLM parameters that should be
    passed to external provider APIs.

    Args:
        kwargs: Dictionary that may contain LiteLLM internal parameters

    Returns:
        Dictionary with LiteLLM internal parameters filtered out

    Example:
        >>> kwargs = {"query": "test", "shared_session": session_obj, "metadata": {}}
        >>> filtered = filter_out_litellm_params(kwargs)
        >>> # filtered = {"query": "test"}
    """

    return {
        key: value for key, value in kwargs.items() if key not in all_litellm_params
    }


class PreProcessNonDefaultParams:
    @staticmethod
    def base_pre_process_non_default_params(
        passed_params: dict,
        special_params: dict,
        custom_llm_provider: str,
        additional_drop_params: Optional[List[str]],
        default_param_values: dict,
        additional_endpoint_specific_params: List[str],
    ) -> dict:
        for k, v in special_params.items():
            if k.startswith("aws_") and (
                custom_llm_provider != "bedrock"
                and not custom_llm_provider.startswith("sagemaker")
            ):  # allow dynamically setting boto3 init logic
                continue
            elif k == "hf_model_name" and custom_llm_provider != "sagemaker":
                continue
            elif (
                k.startswith("vertex_")
                and custom_llm_provider != "vertex_ai"
                and custom_llm_provider != "vertex_ai_beta"
            ):  # allow dynamically setting vertex ai init logic
                continue
            passed_params[k] = v

        # filter out those parameters that were passed with non-default values
        non_default_params = {
            k: v
            for k, v in passed_params.items()
            if (
                k != "model"
                and k != "custom_llm_provider"
                and k != "api_version"
                and k != "drop_params"
                and k != "allowed_openai_params"
                and k != "additional_drop_params"
                and k not in additional_endpoint_specific_params
                and k in default_param_values
                and v != default_param_values[k]
                and _should_drop_param(
                    k=k, additional_drop_params=additional_drop_params
                )
                is False
            )
        }

        return non_default_params

    @staticmethod
    def embedding_pre_process_non_default_params(
        passed_params: dict,
        special_params: dict,
        custom_llm_provider: str,
        additional_drop_params: Optional[List[str]],
        model: str,
        remove_sensitive_keys: bool = False,
        add_provider_specific_params: bool = False,
    ) -> dict:
        non_default_params = (
            PreProcessNonDefaultParams.base_pre_process_non_default_params(
                passed_params=passed_params,
                special_params=special_params,
                custom_llm_provider=custom_llm_provider,
                additional_drop_params=additional_drop_params,
                default_param_values={k: None for k in OPENAI_EMBEDDING_PARAMS},
                additional_endpoint_specific_params=["input"],
            )
        )

        return non_default_params


def pre_process_non_default_params(
    passed_params: dict,
    special_params: dict,
    custom_llm_provider: str,
    additional_drop_params: Optional[List[str]],
    model: str,
    remove_sensitive_keys: bool = False,
    add_provider_specific_params: bool = False,
    provider_config: Optional[BaseConfig] = None,
) -> dict:
    """
    Pre-process non-default params to a standardized format
    """
    # retrieve all parameters passed to the function

    non_default_params = PreProcessNonDefaultParams.base_pre_process_non_default_params(
        passed_params=passed_params,
        special_params=special_params,
        custom_llm_provider=custom_llm_provider,
        additional_drop_params=additional_drop_params,
        default_param_values=DEFAULT_CHAT_COMPLETION_PARAM_VALUES,
        additional_endpoint_specific_params=["messages"],
    )

    if "response_format" in non_default_params:
        if provider_config is not None:
            non_default_params["response_format"] = (
                provider_config.get_json_schema_from_pydantic_object(
                    response_format=non_default_params["response_format"]
                )
            )
        else:
            non_default_params["response_format"] = type_to_response_format_param(
                response_format=non_default_params["response_format"]
            )

    if "tools" in non_default_params and isinstance(
        non_default_params, list
    ):  # fixes https://github.com/BerriAI/litellm/issues/4933
        tools = non_default_params["tools"]
        for (
            tool
        ) in (
            tools
        ):  # clean out 'additionalProperties = False'. Causes vertexai/gemini OpenAI API Schema errors - https://github.com/langchain-ai/langchainjs/issues/5240
            tool_function = tool.get("function", {})
            parameters = tool_function.get("parameters", None)
            if parameters is not None:
                new_parameters = copy.deepcopy(parameters)
                if (
                    "additionalProperties" in new_parameters
                    and new_parameters["additionalProperties"] is False
                ):
                    new_parameters.pop("additionalProperties", None)
                tool_function["parameters"] = new_parameters

    if add_provider_specific_params:
        non_default_params = add_provider_specific_params_to_optional_params(
            optional_params=non_default_params,
            passed_params=passed_params,
            custom_llm_provider=custom_llm_provider,
            openai_params=list(DEFAULT_CHAT_COMPLETION_PARAM_VALUES.keys()),
            additional_drop_params=additional_drop_params,
        )

    if remove_sensitive_keys:
        non_default_params = remove_sensitive_keys_from_dict(non_default_params)
    return non_default_params


def remove_sensitive_keys_from_dict(d: dict) -> dict:
    """
    Remove sensitive keys from a dictionary
    """
    sensitive_key_phrases = ["key", "secret", "access", "credential"]
    remove_keys = []
    for key in d.keys():
        if any(phrase in key.lower() for phrase in sensitive_key_phrases):
            remove_keys.append(key)
    for key in remove_keys:
        d.pop(key)
    return d


def pre_process_optional_params(
    passed_params: dict, non_default_params: dict, custom_llm_provider: str
) -> dict:
    """For .completion(), preprocess optional params"""
    optional_params: Dict = {}

    common_auth_dict = litellm.common_cloud_provider_auth_params
    if custom_llm_provider in common_auth_dict["providers"]:
        """
        Check if params = ["project", "region_name", "token"]
        and correctly translate for = ["azure", "vertex_ai", "watsonx", "aws"]
        """
        if custom_llm_provider == "azure":
            optional_params = litellm.AzureOpenAIConfig().map_special_auth_params(
                non_default_params=passed_params, optional_params=optional_params
            )
        elif custom_llm_provider == "bedrock":
            optional_params = (
                litellm.AmazonBedrockGlobalConfig().map_special_auth_params(
                    non_default_params=passed_params, optional_params=optional_params
                )
            )
        elif (
            custom_llm_provider == "vertex_ai"
            or custom_llm_provider == "vertex_ai_beta"
        ):
            optional_params = litellm.VertexAIConfig().map_special_auth_params(
                non_default_params=passed_params, optional_params=optional_params
            )
        elif custom_llm_provider == "watsonx":
            optional_params = litellm.IBMWatsonXAIConfig().map_special_auth_params(
                non_default_params=passed_params, optional_params=optional_params
            )

    ## raise exception if function calling passed in for a provider that doesn't support it
    if (
        "functions" in non_default_params
        or "function_call" in non_default_params
        or "tools" in non_default_params
    ):
        if (
            custom_llm_provider == "ollama"
            and custom_llm_provider != "text-completion-openai"
            and custom_llm_provider != "azure"
            and custom_llm_provider != "vertex_ai"
            and custom_llm_provider != "anyscale"
            and custom_llm_provider != "together_ai"
            and custom_llm_provider != "groq"
            and custom_llm_provider != "nvidia_nim"
            and custom_llm_provider != "cerebras"
            and custom_llm_provider != "xai"
            and custom_llm_provider != "ai21_chat"
            and custom_llm_provider != "volcengine"
            and custom_llm_provider != "deepseek"
            and custom_llm_provider != "codestral"
            and custom_llm_provider != "mistral"
            and custom_llm_provider != "anthropic"
            and custom_llm_provider != "cohere_chat"
            and custom_llm_provider != "cohere"
            and custom_llm_provider != "bedrock"
            and custom_llm_provider != "ollama_chat"
            and custom_llm_provider != "openrouter"
            and custom_llm_provider != "vercel_ai_gateway"
            and custom_llm_provider != "nebius"
            and custom_llm_provider != "wandb"
            and custom_llm_provider not in litellm.openai_compatible_providers
        ):
            if custom_llm_provider == "ollama":
                # ollama actually supports json output
                optional_params["format"] = "json"
                litellm.add_function_to_prompt = (
                    True  # so that main.py adds the function call to the prompt
                )
                if "tools" in non_default_params:
                    optional_params["functions_unsupported_model"] = (
                        non_default_params.pop("tools")
                    )
                    non_default_params.pop(
                        "tool_choice", None
                    )  # causes ollama requests to hang
                elif "functions" in non_default_params:
                    optional_params["functions_unsupported_model"] = (
                        non_default_params.pop("functions")
                    )
            elif (
                litellm.add_function_to_prompt
            ):  # if user opts to add it to prompt instead
                optional_params["functions_unsupported_model"] = non_default_params.pop(
                    "tools", non_default_params.pop("functions", None)
                )
            else:
                raise UnsupportedParamsError(
                    status_code=500,
                    message=f"Function calling is not supported by {custom_llm_provider}.",
                )

    return optional_params


def get_optional_params(  # noqa: PLR0915
    # use the openai defaults
    # https://platform.openai.com/docs/api-reference/chat/create
    model: str,
    functions=None,
    function_call=None,
    temperature=None,
    top_p=None,
    n=None,
    stream=False,
    stream_options=None,
    stop=None,
    max_tokens=None,
    max_completion_tokens=None,
    modalities=None,
    prediction=None,
    audio=None,
    presence_penalty=None,
    frequency_penalty=None,
    logit_bias=None,
    user=None,
    custom_llm_provider="",
    response_format=None,
    seed=None,
    tools=None,
    tool_choice=None,
    max_retries=None,
    logprobs=None,
    top_logprobs=None,
    extra_headers=None,
    api_version=None,
    parallel_tool_calls=None,
    drop_params=None,
    allowed_openai_params: Optional[List[str]] = None,
    reasoning_effort=None,
    verbosity=None,
    additional_drop_params=None,
    messages: Optional[List[AllMessageValues]] = None,
    thinking: Optional[AnthropicThinkingParam] = None,
    web_search_options: Optional[OpenAIWebSearchOptions] = None,
    safety_identifier: Optional[str] = None,
    **kwargs,
):
    passed_params = locals().copy()
    special_params = passed_params.pop("kwargs")
    non_default_params = pre_process_non_default_params(
        passed_params=passed_params,
        special_params=special_params,
        custom_llm_provider=custom_llm_provider,
        additional_drop_params=additional_drop_params,
        model=model,
    )
    optional_params = pre_process_optional_params(
        passed_params=passed_params,
        non_default_params=non_default_params,
        custom_llm_provider=custom_llm_provider,
    )
    provider_config: Optional[BaseConfig] = None
    if custom_llm_provider is not None and custom_llm_provider in [
        provider.value for provider in LlmProviders
    ]:
        provider_config = ProviderConfigManager.get_provider_chat_config(
            model=model, provider=LlmProviders(custom_llm_provider)
        )

    def _check_valid_arg(supported_params: List[str]):
        """
        Check if the params passed to completion() are supported by the provider

        Args:
            supported_params: List[str] - supported params from the litellm config
        """
        verbose_logger.info(
            f"\nLiteLLM completion() model= {model}; provider = {custom_llm_provider}"
        )
        verbose_logger.debug(
            f"\nLiteLLM: Params passed to completion() {passed_params}"
        )
        verbose_logger.debug(
            f"\nLiteLLM: Non-Default params passed to completion() {non_default_params}"
        )
        unsupported_params = {}
        for k in non_default_params.keys():
            if k not in supported_params:
                if k == "user" or k == "stream_options" or k == "stream":
                    continue
                if k == "n" and n == 1:  # langchain sends n=1 as a default value
                    continue  # skip this param
                if (
                    k == "max_retries"
                ):  # TODO: This is a patch. We support max retries for OpenAI, Azure. For non OpenAI LLMs we need to add support for max retries
                    continue  # skip this param
                # Always keeps this in elif code blocks
                else:
                    unsupported_params[k] = non_default_params[k]

        if unsupported_params:
            if litellm.drop_params is True or (
                drop_params is not None and drop_params is True
            ):
                for k in unsupported_params.keys():
                    non_default_params.pop(k, None)
            else:
                raise UnsupportedParamsError(
                    status_code=500,
                    message=f"{custom_llm_provider} does not support parameters: {list(unsupported_params.keys())}, for model={model}. To drop these, set `litellm.drop_params=True` or for proxy:\n\n`litellm_settings:\n drop_params: true`\n. \n If you want to use these params dynamically send allowed_openai_params={list(unsupported_params.keys())} in your request.",
                )

    get_supported_openai_params = getattr(sys.modules[__name__], 'get_supported_openai_params')
    supported_params = get_supported_openai_params(
        model=model, custom_llm_provider=custom_llm_provider
    )
    if supported_params is None:
        supported_params = get_supported_openai_params(
            model=model, custom_llm_provider="openai"
        )

    supported_params = supported_params or []
    allowed_openai_params = allowed_openai_params or []
    supported_params.extend(allowed_openai_params)

    _check_valid_arg(
        supported_params=supported_params or [],
    )
    ## raise exception if provider doesn't support passed in param
    if custom_llm_provider == "anthropic":
        ## check if unsupported param passed in
        optional_params = litellm.AnthropicConfig().map_openai_params(
            model=model,
            non_default_params=non_default_params,
            optional_params=optional_params,
            drop_params=(
                drop_params
                if drop_params is not None and isinstance(drop_params, bool)
                else False
            ),
        )
    elif custom_llm_provider == "anthropic_text":
        optional_params = litellm.AnthropicTextConfig().map_openai_params(
            model=model,
            non_default_params=non_default_params,
            optional_params=optional_params,
            drop_params=(
                drop_params
                if drop_params is not None and isinstance(drop_params, bool)
                else False
            ),
        )
        optional_params = litellm.AnthropicTextConfig().map_openai_params(
            model=model,
            non_default_params=non_default_params,
            optional_params=optional_params,
            drop_params=(
                drop_params
                if drop_params is not None and isinstance(drop_params, bool)
                else False
            ),
        )

    elif custom_llm_provider == "cohere_chat" or custom_llm_provider == "cohere":
        # handle cohere params
        optional_params = litellm.CohereChatConfig().map_openai_params(
            non_default_params=non_default_params,
            optional_params=optional_params,
            model=model,
            drop_params=(
                drop_params
                if drop_params is not None and isinstance(drop_params, bool)
                else False
            ),
        )
    elif custom_llm_provider == "triton":
        optional_params = litellm.TritonConfig().map_openai_params(
            non_default_params=non_default_params,
            optional_params=optional_params,
            model=model,
            drop_params=drop_params if drop_params is not None else False,
        )

    elif custom_llm_provider == "maritalk":
        optional_params = litellm.MaritalkConfig().map_openai_params(
            non_default_params=non_default_params,
            optional_params=optional_params,
            model=model,
            drop_params=(
                drop_params
                if drop_params is not None and isinstance(drop_params, bool)
                else False
            ),
        )
    elif custom_llm_provider == "replicate":
        optional_params = litellm.ReplicateConfig().map_openai_params(
            non_default_params=non_default_params,
            optional_params=optional_params,
            model=model,
            drop_params=(
                drop_params
                if drop_params is not None and isinstance(drop_params, bool)
                else False
            ),
        )
    elif custom_llm_provider == "predibase":
        optional_params = litellm.PredibaseConfig().map_openai_params(
            non_default_params=non_default_params,
            optional_params=optional_params,
            model=model,
            drop_params=(
                drop_params
                if drop_params is not None and isinstance(drop_params, bool)
                else False
            ),
        )
    elif custom_llm_provider == "huggingface":
        optional_params = litellm.HuggingFaceChatConfig().map_openai_params(
            non_default_params=non_default_params,
            optional_params=optional_params,
            model=model,
            drop_params=(
                drop_params
                if drop_params is not None and isinstance(drop_params, bool)
                else False
            ),
        )
    elif custom_llm_provider == "together_ai":
        optional_params = litellm.TogetherAIConfig().map_openai_params(
            non_default_params=non_default_params,
            optional_params=optional_params,
            model=model,
            drop_params=(
                drop_params
                if drop_params is not None and isinstance(drop_params, bool)
                else False
            ),
        )
    elif custom_llm_provider == "vertex_ai" and (
        model in litellm.vertex_chat_models
        or model in litellm.vertex_code_chat_models
        or model in litellm.vertex_text_models
        or model in litellm.vertex_code_text_models
        or model in litellm.vertex_language_models
        or model in litellm.vertex_vision_models
    ):
        optional_params = litellm.VertexGeminiConfig().map_openai_params(
            non_default_params=non_default_params,
            optional_params=optional_params,
            model=model,
            drop_params=(
                drop_params
                if drop_params is not None and isinstance(drop_params, bool)
                else False
            ),
        )

    elif custom_llm_provider == "gemini":
        optional_params = litellm.GoogleAIStudioGeminiConfig().map_openai_params(
            non_default_params=non_default_params,
            optional_params=optional_params,
            model=model,
            drop_params=(
                drop_params
                if drop_params is not None and isinstance(drop_params, bool)
                else False
            ),
        )
    elif custom_llm_provider == "vertex_ai_beta" or (
        custom_llm_provider == "vertex_ai" and "gemini" in model
    ):
        optional_params = litellm.VertexGeminiConfig().map_openai_params(
            non_default_params=non_default_params,
            optional_params=optional_params,
            model=model,
            drop_params=(
                drop_params
                if drop_params is not None and isinstance(drop_params, bool)
                else False
            ),
        )
    elif litellm.VertexAIAnthropicConfig.is_supported_model(
        model=model, custom_llm_provider=custom_llm_provider
    ):
        optional_params = litellm.VertexAIAnthropicConfig().map_openai_params(
            model=model,
            non_default_params=non_default_params,
            optional_params=optional_params,
            drop_params=(
                drop_params
                if drop_params is not None and isinstance(drop_params, bool)
                else False
            ),
        )
    elif custom_llm_provider == "vertex_ai":
        if model in litellm.vertex_mistral_models:
            if "codestral" in model:
                optional_params = (
                    litellm.CodestralTextCompletionConfig().map_openai_params(
                        model=model,
                        non_default_params=non_default_params,
                        optional_params=optional_params,
                        drop_params=(
                            drop_params
                            if drop_params is not None and isinstance(drop_params, bool)
                            else False
                        ),
                    )
                )
            else:
                optional_params = litellm.MistralConfig().map_openai_params(
                    model=model,
                    non_default_params=non_default_params,
                    optional_params=optional_params,
                    drop_params=(
                        drop_params
                        if drop_params is not None and isinstance(drop_params, bool)
                        else False
                    ),
                )
        elif model in litellm.vertex_ai_ai21_models:
            optional_params = litellm.VertexAIAi21Config().map_openai_params(
                non_default_params=non_default_params,
                optional_params=optional_params,
                model=model,
                drop_params=(
                    drop_params
                    if drop_params is not None and isinstance(drop_params, bool)
                    else False
                ),
            )
        elif provider_config is not None:
            optional_params = provider_config.map_openai_params(
                non_default_params=non_default_params,
                optional_params=optional_params,
                model=model,
                drop_params=(
                    drop_params
                    if drop_params is not None and isinstance(drop_params, bool)
                    else False
                ),
            )
        else:  # use generic openai-like param mapping
            optional_params = litellm.VertexAILlama3Config().map_openai_params(
                non_default_params=non_default_params,
                optional_params=optional_params,
                model=model,
                drop_params=(
                    drop_params
                    if drop_params is not None and isinstance(drop_params, bool)
                    else False
                ),
            )

    elif custom_llm_provider == "sagemaker":
        # temperature, top_p, n, stream, stop, max_tokens, n, presence_penalty default to None
        optional_params = litellm.SagemakerConfig().map_openai_params(
            non_default_params=non_default_params,
            optional_params=optional_params,
            model=model,
            drop_params=(
                drop_params
                if drop_params is not None and isinstance(drop_params, bool)
                else False
            ),
        )
    elif custom_llm_provider == "bedrock":
        BedrockModelInfo = getattr(sys.modules[__name__], 'BedrockModelInfo')
        bedrock_route = BedrockModelInfo.get_bedrock_route(model)
        bedrock_base_model = BedrockModelInfo.get_base_model(model)
        if bedrock_route == "converse" or bedrock_route == "converse_like":
            optional_params = litellm.AmazonConverseConfig().map_openai_params(
                model=model,
                non_default_params=non_default_params,
                optional_params=optional_params,
                drop_params=(
                    drop_params
                    if drop_params is not None and isinstance(drop_params, bool)
                    else False
                ),
            )
        elif bedrock_route == "openai":
            optional_params = litellm.AmazonBedrockOpenAIConfig().map_openai_params(
                model=model,
                non_default_params=non_default_params,
                optional_params=optional_params,
                drop_params=(
                    drop_params
                    if drop_params is not None and isinstance(drop_params, bool)
                    else False
                ),
            )
        elif "anthropic" in bedrock_base_model and bedrock_route == "invoke":
            if bedrock_base_model.startswith("anthropic.claude-3"):
                optional_params = (
                    litellm.AmazonAnthropicClaudeConfig().map_openai_params(
                        non_default_params=non_default_params,
                        optional_params=optional_params,
                        model=model,
                        drop_params=(
                            drop_params
                            if drop_params is not None and isinstance(drop_params, bool)
                            else False
                        ),
                    )
                )

            else:
                optional_params = litellm.AmazonAnthropicConfig().map_openai_params(
                    non_default_params=non_default_params,
                    optional_params=optional_params,
                    model=model,
                    drop_params=(
                        drop_params
                        if drop_params is not None and isinstance(drop_params, bool)
                        else False
                    ),
                )
        elif provider_config is not None:
            optional_params = provider_config.map_openai_params(
                non_default_params=non_default_params,
                optional_params=optional_params,
                model=model,
                drop_params=(
                    drop_params
                    if drop_params is not None and isinstance(drop_params, bool)
                    else False
                ),
            )
    elif custom_llm_provider == "cloudflare":
        optional_params = litellm.CloudflareChatConfig().map_openai_params(
            model=model,
            non_default_params=non_default_params,
            optional_params=optional_params,
            drop_params=(
                drop_params
                if drop_params is not None and isinstance(drop_params, bool)
                else False
            ),
        )
    elif custom_llm_provider == "ollama":
        optional_params = litellm.OllamaConfig().map_openai_params(
            non_default_params=non_default_params,
            optional_params=optional_params,
            model=model,
            drop_params=(
                drop_params
                if drop_params is not None and isinstance(drop_params, bool)
                else False
            ),
        )
    elif custom_llm_provider == "ollama_chat":
        optional_params = litellm.OllamaChatConfig().map_openai_params(
            model=model,
            non_default_params=non_default_params,
            optional_params=optional_params,
            drop_params=(
                drop_params
                if drop_params is not None and isinstance(drop_params, bool)
                else False
            ),
        )
    elif custom_llm_provider == "nlp_cloud":
        optional_params = litellm.NLPCloudConfig().map_openai_params(
            non_default_params=non_default_params,
            optional_params=optional_params,
            model=model,
            drop_params=(
                drop_params
                if drop_params is not None and isinstance(drop_params, bool)
                else False
            ),
        )

    elif custom_llm_provider == "petals":
        optional_params = litellm.PetalsConfig().map_openai_params(
            non_default_params=non_default_params,
            optional_params=optional_params,
            model=model,
            drop_params=(
                drop_params
                if drop_params is not None and isinstance(drop_params, bool)
                else False
            ),
        )
    elif custom_llm_provider == "deepinfra":
        optional_params = litellm.DeepInfraConfig().map_openai_params(
            non_default_params=non_default_params,
            optional_params=optional_params,
            model=model,
            drop_params=(
                drop_params
                if drop_params is not None and isinstance(drop_params, bool)
                else False
            ),
        )
    elif custom_llm_provider == "perplexity" and provider_config is not None:
        optional_params = provider_config.map_openai_params(
            non_default_params=non_default_params,
            optional_params=optional_params,
            model=model,
            drop_params=(
                drop_params
                if drop_params is not None and isinstance(drop_params, bool)
                else False
            ),
        )
    elif custom_llm_provider == "mistral" or custom_llm_provider == "codestral":
        optional_params = litellm.MistralConfig().map_openai_params(
            non_default_params=non_default_params,
            optional_params=optional_params,
            model=model,
            drop_params=(
                drop_params
                if drop_params is not None and isinstance(drop_params, bool)
                else False
            ),
        )
    elif custom_llm_provider == "text-completion-codestral":
        optional_params = litellm.CodestralTextCompletionConfig().map_openai_params(
            non_default_params=non_default_params,
            optional_params=optional_params,
            model=model,
            drop_params=(
                drop_params
                if drop_params is not None and isinstance(drop_params, bool)
                else False
            ),
        )

    elif custom_llm_provider == "databricks":
        optional_params = litellm.DatabricksConfig().map_openai_params(
            non_default_params=non_default_params,
            optional_params=optional_params,
            model=model,
            drop_params=(
                drop_params
                if drop_params is not None and isinstance(drop_params, bool)
                else False
            ),
        )
    elif custom_llm_provider == "nvidia_nim":
        optional_params = litellm.NvidiaNimConfig().map_openai_params(
            model=model,
            non_default_params=non_default_params,
            optional_params=optional_params,
            drop_params=(
                drop_params
                if drop_params is not None and isinstance(drop_params, bool)
                else False
            ),
        )
    elif custom_llm_provider == "cerebras":
        optional_params = litellm.CerebrasConfig().map_openai_params(
            non_default_params=non_default_params,
            optional_params=optional_params,
            model=model,
            drop_params=(
                drop_params
                if drop_params is not None and isinstance(drop_params, bool)
                else False
            ),
        )
    elif custom_llm_provider == "xai":
        optional_params = litellm.XAIChatConfig().map_openai_params(
            model=model,
            non_default_params=non_default_params,
            optional_params=optional_params,
        )
    elif custom_llm_provider == "ai21_chat" or custom_llm_provider == "ai21":
        optional_params = litellm.AI21ChatConfig().map_openai_params(
            non_default_params=non_default_params,
            optional_params=optional_params,
            model=model,
            drop_params=(
                drop_params
                if drop_params is not None and isinstance(drop_params, bool)
                else False
            ),
        )
    elif custom_llm_provider == "fireworks_ai":
        optional_params = litellm.FireworksAIConfig().map_openai_params(
            non_default_params=non_default_params,
            optional_params=optional_params,
            model=model,
            drop_params=(
                drop_params
                if drop_params is not None and isinstance(drop_params, bool)
                else False
            ),
        )
    elif custom_llm_provider == "volcengine":
        optional_params = litellm.VolcEngineConfig().map_openai_params(
            non_default_params=non_default_params,
            optional_params=optional_params,
            model=model,
            drop_params=(
                drop_params
                if drop_params is not None and isinstance(drop_params, bool)
                else False
            ),
        )
    elif custom_llm_provider == "hosted_vllm":
        optional_params = litellm.HostedVLLMChatConfig().map_openai_params(
            non_default_params=non_default_params,
            optional_params=optional_params,
            model=model,
            drop_params=(
                drop_params
                if drop_params is not None and isinstance(drop_params, bool)
                else False
            ),
        )
    elif custom_llm_provider == "vllm":
        optional_params = litellm.VLLMConfig().map_openai_params(
            non_default_params=non_default_params,
            optional_params=optional_params,
            model=model,
            drop_params=(
                drop_params
                if drop_params is not None and isinstance(drop_params, bool)
                else False
            ),
        )
    elif custom_llm_provider == "groq":
        optional_params = litellm.GroqChatConfig().map_openai_params(
            non_default_params=non_default_params,
            optional_params=optional_params,
            model=model,
            drop_params=(
                drop_params
                if drop_params is not None and isinstance(drop_params, bool)
                else False
            ),
        )
    elif custom_llm_provider == "deepseek":
        optional_params = litellm.OpenAIConfig().map_openai_params(
            non_default_params=non_default_params,
            optional_params=optional_params,
            model=model,
            drop_params=(
                drop_params
                if drop_params is not None and isinstance(drop_params, bool)
                else False
            ),
        )
    elif custom_llm_provider == "openrouter":
        optional_params = litellm.OpenrouterConfig().map_openai_params(
            non_default_params=non_default_params,
            optional_params=optional_params,
            model=model,
            drop_params=(
                drop_params
                if drop_params is not None and isinstance(drop_params, bool)
                else False
            ),
        )
    elif custom_llm_provider == "watsonx":
        optional_params = litellm.IBMWatsonXChatConfig().map_openai_params(
            non_default_params=non_default_params,
            optional_params=optional_params,
            model=model,
            drop_params=(
                drop_params
                if drop_params is not None and isinstance(drop_params, bool)
                else False
            ),
        )
        # WatsonX-text param check
        for param in passed_params.keys():
            if litellm.IBMWatsonXAIConfig().is_watsonx_text_param(param):
                raise ValueError(
                    f"LiteLLM now defaults to Watsonx's `/text/chat` endpoint. Please use the `watsonx_text` provider instead, to call the `/text/generation` endpoint. Param: {param}"
                )
    elif custom_llm_provider == "watsonx_text":
        optional_params = litellm.IBMWatsonXAIConfig().map_openai_params(
            non_default_params=non_default_params,
            optional_params=optional_params,
            model=model,
            drop_params=(
                drop_params
                if drop_params is not None and isinstance(drop_params, bool)
                else False
            ),
        )
    elif custom_llm_provider == "openai":
        optional_params = litellm.OpenAIConfig().map_openai_params(
            non_default_params=non_default_params,
            optional_params=optional_params,
            model=model,
            drop_params=(
                drop_params
                if drop_params is not None and isinstance(drop_params, bool)
                else False
            ),
        )
    elif custom_llm_provider == "nebius":
        optional_params = litellm.NebiusConfig().map_openai_params(
            non_default_params=non_default_params,
            optional_params=optional_params,
            model=model,
            drop_params=(
                drop_params
                if drop_params is not None and isinstance(drop_params, bool)
                else False
            ),
        )
    elif custom_llm_provider == "azure":
        if litellm.AzureOpenAIO1Config().is_o_series_model(model=model):
            optional_params = litellm.AzureOpenAIO1Config().map_openai_params(
                non_default_params=non_default_params,
                optional_params=optional_params,
                model=model,
                drop_params=(
                    drop_params
                    if drop_params is not None and isinstance(drop_params, bool)
                    else False
                ),
            )
        elif litellm.AzureOpenAIGPT5Config.is_model_gpt_5_model(model=model):
            optional_params = litellm.AzureOpenAIGPT5Config().map_openai_params(
                non_default_params=non_default_params,
                optional_params=optional_params,
                model=model,
                drop_params=(
                    drop_params
                    if drop_params is not None and isinstance(drop_params, bool)
                    else False
                ),
            )
        else:
            verbose_logger.debug(
                "Azure optional params - api_version: api_version={}, litellm.api_version={}, os.environ['AZURE_API_VERSION']={}".format(
                    api_version, litellm.api_version, get_secret("AZURE_API_VERSION")
                )
            )
            api_version = (
                api_version
                or litellm.api_version
                or get_secret("AZURE_API_VERSION")
                or litellm.AZURE_DEFAULT_API_VERSION
            )
            optional_params = litellm.AzureOpenAIConfig().map_openai_params(
                non_default_params=non_default_params,
                optional_params=optional_params,
                model=model,
                api_version=api_version,  # type: ignore
                drop_params=(
                    drop_params
                    if drop_params is not None and isinstance(drop_params, bool)
                    else False
                ),
            )
    elif provider_config is not None:
        optional_params = provider_config.map_openai_params(
            non_default_params=non_default_params,
            optional_params=optional_params,
            model=model,
            drop_params=(
                drop_params
                if drop_params is not None and isinstance(drop_params, bool)
                else False
            ),
        )
    else:  # assume passing in params for openai-like api
        optional_params = litellm.OpenAILikeChatConfig().map_openai_params(
            non_default_params=non_default_params,
            optional_params=optional_params,
            model=model,
            drop_params=(
                drop_params
                if drop_params is not None and isinstance(drop_params, bool)
                else False
            ),
        )
    # if user passed in non-default kwargs for specific providers/models, pass them along
    optional_params = add_provider_specific_params_to_optional_params(
        optional_params=optional_params,
        passed_params=passed_params,
        custom_llm_provider=custom_llm_provider,
        openai_params=list(DEFAULT_CHAT_COMPLETION_PARAM_VALUES.keys()),
        additional_drop_params=additional_drop_params,
    )
    print_verbose(f"Final returned optional params: {optional_params}")
    optional_params = _apply_openai_param_overrides(
        optional_params=optional_params,
        non_default_params=non_default_params,
        allowed_openai_params=allowed_openai_params,
    )

    # Apply nested drops from additional_drop_params
    if additional_drop_params:
        is_nested_path = getattr(sys.modules[__name__], 'is_nested_path')
        delete_nested_value = getattr(sys.modules[__name__], 'delete_nested_value')
        nested_paths = [p for p in additional_drop_params if is_nested_path(p)]
        for path in nested_paths:
            optional_params = delete_nested_value(optional_params, path)

    return optional_params


def add_provider_specific_params_to_optional_params(
    optional_params: dict,
    passed_params: dict,
    custom_llm_provider: str,
    openai_params: List[str],
    additional_drop_params: Optional[list] = None,
) -> dict:
    """
    Add provider specific params to optional_params
    """

    if (
        custom_llm_provider
        in ["openai", "azure", "text-completion-openai"]
        + litellm.openai_compatible_providers
    ):
        # for openai, azure we should pass the extra/passed params within `extra_body` https://github.com/openai/openai-python/blob/ac33853ba10d13ac149b1fa3ca6dba7d613065c9/src/openai/resources/models.py#L46
        if (
            _should_drop_param(
                k="extra_body", additional_drop_params=additional_drop_params
            )
            is False
        ):
            extra_body = passed_params.pop("extra_body", {})
            for k in passed_params.keys():
                if k not in openai_params and passed_params[k] is not None:
                    extra_body[k] = passed_params[k]
            optional_params.setdefault("extra_body", {})
            initial_extra_body = {
                **optional_params["extra_body"],
                **extra_body,
            }

            if additional_drop_params is not None:
                processed_extra_body = {
                    k: v
                    for k, v in initial_extra_body.items()
                    if k not in additional_drop_params
                }
            else:
                processed_extra_body = initial_extra_body

            _ensure_extra_body_is_safe = getattr(sys.modules[__name__], '_ensure_extra_body_is_safe')
            optional_params["extra_body"] = _ensure_extra_body_is_safe(
                extra_body=processed_extra_body
            )
    else:
        for k in passed_params.keys():
            if k not in openai_params and passed_params[k] is not None:
                optional_params[k] = passed_params[k]
    return optional_params


def _apply_openai_param_overrides(
    optional_params: dict, non_default_params: dict, allowed_openai_params: list
):
    """
    If user passes in allowed_openai_params, apply them to optional_params

    These params will get passed as is to the LLM API since the user opted in to passing them in the request
    """
    if allowed_openai_params:
        for param in allowed_openai_params:
            if param not in optional_params:
                optional_params[param] = non_default_params.pop(param, None)
    return optional_params


def get_non_default_params(passed_params: dict) -> dict:
    # filter out those parameters that were passed with non-default values
    non_default_params = {
        k: v
        for k, v in passed_params.items()
        if (
            k != "model"
            and k != "custom_llm_provider"
            and k in DEFAULT_CHAT_COMPLETION_PARAM_VALUES
            and v != DEFAULT_CHAT_COMPLETION_PARAM_VALUES[k]
        )
    }

    return non_default_params


def calculate_max_parallel_requests(
    max_parallel_requests: Optional[int],
    rpm: Optional[int],
    tpm: Optional[int],
    default_max_parallel_requests: Optional[int],
) -> Optional[int]:
    """
    Returns the max parallel requests to send to a deployment.

    Used in semaphore for async requests on router.

    Parameters:
    - max_parallel_requests - Optional[int] - max_parallel_requests allowed for that deployment
    - rpm - Optional[int] - requests per minute allowed for that deployment
    - tpm - Optional[int] - tokens per minute allowed for that deployment
    - default_max_parallel_requests - Optional[int] - default_max_parallel_requests allowed for any deployment

    Returns:
    - int or None (if all params are None)

    Order:
    max_parallel_requests > rpm > tpm / 6 (azure formula) > default max_parallel_requests

    Azure RPM formula:
    6 rpm per 1000 TPM
    https://learn.microsoft.com/en-us/azure/ai-services/openai/quotas-limits


    """
    if max_parallel_requests is not None:
        return max_parallel_requests
    elif rpm is not None:
        return rpm
    elif tpm is not None:
        calculated_rpm = int(tpm / 1000 / 6)
        if calculated_rpm == 0:
            calculated_rpm = 1
        return calculated_rpm
    elif default_max_parallel_requests is not None:
        return default_max_parallel_requests
    return None


def _get_order_filtered_deployments(healthy_deployments: List[Dict]) -> List:
    min_order = min(
        (
            deployment["litellm_params"]["order"]
            for deployment in healthy_deployments
            if "order" in deployment["litellm_params"]
        ),
        default=None,
    )

    if min_order is not None:
        filtered_deployments = [
            deployment
            for deployment in healthy_deployments
            if deployment["litellm_params"].get("order") == min_order
        ]

        return filtered_deployments
    return healthy_deployments


def _get_model_region(
    custom_llm_provider: str, litellm_params: LiteLLM_Params
) -> Optional[str]:
    """
    Return the region for a model, for a given provider
    """
    if custom_llm_provider == "vertex_ai":
        # check 'vertex_location'
        vertex_ai_location = (
            litellm_params.vertex_location
            or litellm.vertex_location
            or get_secret("VERTEXAI_LOCATION")
            or get_secret("VERTEX_LOCATION")
        )
        if vertex_ai_location is not None and isinstance(vertex_ai_location, str):
            return vertex_ai_location
    elif custom_llm_provider == "bedrock":
        aws_region_name = litellm_params.aws_region_name
        if aws_region_name is not None:
            return aws_region_name
    elif custom_llm_provider == "watsonx":
        watsonx_region_name = litellm_params.watsonx_region_name
        if watsonx_region_name is not None:
            return watsonx_region_name
    return litellm_params.region_name


def _infer_model_region(litellm_params: LiteLLM_Params) -> Optional[AllowedModelRegion]:
    """
    Infer if a model is in the EU or US region

    Returns:
    - str (region) - "eu" or "us"
    - None (if region not found)
    """
    model, custom_llm_provider, _, _ = litellm.get_llm_provider(
        model=litellm_params.model, litellm_params=litellm_params
    )

    model_region = _get_model_region(
        custom_llm_provider=custom_llm_provider, litellm_params=litellm_params
    )

    if model_region is None:
        verbose_logger.debug(
            "Cannot infer model region for model: {}".format(litellm_params.model)
        )
        return None

    if custom_llm_provider == "azure":
        eu_regions = litellm.AzureOpenAIConfig().get_eu_regions()
        us_regions = litellm.AzureOpenAIConfig().get_us_regions()
    elif custom_llm_provider == "vertex_ai":
        eu_regions = litellm.VertexAIConfig().get_eu_regions()
        us_regions = litellm.VertexAIConfig().get_us_regions()
    elif custom_llm_provider == "bedrock":
        eu_regions = litellm.AmazonBedrockGlobalConfig().get_eu_regions()
        us_regions = litellm.AmazonBedrockGlobalConfig().get_us_regions()
    elif custom_llm_provider == "watsonx":
        eu_regions = litellm.IBMWatsonXAIConfig().get_eu_regions()
        us_regions = litellm.IBMWatsonXAIConfig().get_us_regions()
    else:
        eu_regions = []
        us_regions = []

    for region in eu_regions:
        if region in model_region.lower():
            return "eu"
    for region in us_regions:
        if region in model_region.lower():
            return "us"
    return None


def _is_region_eu(litellm_params: LiteLLM_Params) -> bool:
    """
    Return true/false if a deployment is in the EU
    """
    if litellm_params.region_name == "eu":
        return True

    ## Else - try and infer from model region
    model_region = _infer_model_region(litellm_params=litellm_params)
    if model_region is not None and model_region == "eu":
        return True
    return False


def _is_region_us(litellm_params: LiteLLM_Params) -> bool:
    """
    Return true/false if a deployment is in the US
    """
    if litellm_params.region_name == "us":
        return True

    ## Else - try and infer from model region
    model_region = _infer_model_region(litellm_params=litellm_params)
    if model_region is not None and model_region == "us":
        return True
    return False


def is_region_allowed(
    litellm_params: LiteLLM_Params, allowed_model_region: str
) -> bool:
    """
    Return true/false if a deployment is in the EU
    """
    if litellm_params.region_name == allowed_model_region:
        return True
    return False


def get_model_region(
    litellm_params: LiteLLM_Params, mode: Optional[str]
) -> Optional[str]:
    """
    Pass the litellm params for an azure model, and get back the region
    """
    if (
        "azure" in litellm_params.model
        and isinstance(litellm_params.api_key, str)
        and isinstance(litellm_params.api_base, str)
    ):
        _model = litellm_params.model.replace("azure/", "")
        response: dict = litellm.AzureChatCompletion().get_headers(
            model=_model,
            api_key=litellm_params.api_key,
            api_base=litellm_params.api_base,
            api_version=litellm_params.api_version or litellm.AZURE_DEFAULT_API_VERSION,
            timeout=10,
            mode=mode or "chat",
        )

        region: Optional[str] = response.get("x-ms-region", None)
        return region
    return None


def get_first_chars_messages(kwargs: dict) -> str:
    try:
        _messages = kwargs.get("messages")
        _messages = str(_messages)[:100]
        return _messages
    except Exception:
        return ""


def _count_characters(text: str) -> int:
    # Remove white spaces and count characters
    filtered_text = "".join(char for char in text if not char.isspace())
    return len(filtered_text)


def get_response_string(response_obj: Union[ModelResponse, ModelResponseStream]) -> str:
    # Handle Responses API streaming events
    if hasattr(response_obj, "type") and hasattr(response_obj, "response"):
        # This is a Responses API streaming event (e.g., ResponseCreatedEvent, ResponseCompletedEvent)
        # Extract text from the response object's output if available
        responses_api_response = getattr(response_obj, "response", None)
        if responses_api_response and hasattr(responses_api_response, "output"):
            output_list = responses_api_response.output
            # Use list accumulation to avoid O(n^2) string concatenation:
            # repeatedly doing `response_str += part` copies the full string each time
            # because Python strings are immutable, so total work grows with n^2.
            response_output_parts: List[str] = []
            for output_item in output_list:
                # Handle output items with content array
                if hasattr(output_item, "content"):
                    for content_part in output_item.content:
                        if hasattr(content_part, "text"):
                            response_output_parts.append(content_part.text)
                # Handle output items with direct text field
                elif hasattr(output_item, "text"):
                    response_output_parts.append(output_item.text)
            return "".join(response_output_parts)

    # Handle Responses API text delta events
    if hasattr(response_obj, "type") and hasattr(response_obj, "delta"):
        event_type = getattr(response_obj, "type", "")
        if "text.delta" in event_type or "output_text.delta" in event_type:
            delta = getattr(response_obj, "delta", "")
            return delta if isinstance(delta, str) else ""

    # Handle standard ModelResponse and ModelResponseStream
    _choices: Union[List[Union[Choices, StreamingChoices]], List[StreamingChoices]] = (
        response_obj.choices
    )

    # Use list accumulation to avoid O(n^2) string concatenation across choices
    response_parts: List[str] = []
    for choice in _choices:
        if isinstance(choice, Choices):
            if choice.message.content is not None:
                response_parts.append(str(choice.message.content))
        elif isinstance(choice, StreamingChoices):
            if choice.delta.content is not None:
                response_parts.append(str(choice.delta.content))

    return "".join(response_parts)


def get_api_key(llm_provider: str, dynamic_api_key: Optional[str]):
    api_key = dynamic_api_key or litellm.api_key
    # openai
    if llm_provider == "openai" or llm_provider == "text-completion-openai":
        api_key = api_key or litellm.openai_key or get_secret("OPENAI_API_KEY")
    # anthropic
    elif llm_provider == "anthropic" or llm_provider == "anthropic_text":
        api_key = api_key or litellm.anthropic_key or get_secret("ANTHROPIC_API_KEY")
    # ai21
    elif llm_provider == "ai21":
        api_key = api_key or litellm.ai21_key or get_secret("AI211_API_KEY")
    # aleph_alpha
    elif llm_provider == "aleph_alpha":
        api_key = (
            api_key or litellm.aleph_alpha_key or get_secret("ALEPH_ALPHA_API_KEY")
        )
    # baseten
    elif llm_provider == "baseten":
        api_key = api_key or litellm.baseten_key or get_secret("BASETEN_API_KEY")
    # cohere
    elif llm_provider == "cohere" or llm_provider == "cohere_chat":
        api_key = api_key or litellm.cohere_key or get_secret("COHERE_API_KEY")
    # huggingface
    elif llm_provider == "huggingface":
        api_key = (
            api_key or litellm.huggingface_key or get_secret("HUGGINGFACE_API_KEY")
        )
    # nlp_cloud
    elif llm_provider == "nlp_cloud":
        api_key = api_key or litellm.nlp_cloud_key or get_secret("NLP_CLOUD_API_KEY")
    # replicate
    elif llm_provider == "replicate":
        api_key = api_key or litellm.replicate_key or get_secret("REPLICATE_API_KEY")
    # together_ai
    elif llm_provider == "together_ai":
        api_key = (
            api_key
            or litellm.togetherai_api_key
            or get_secret("TOGETHERAI_API_KEY")
            or get_secret("TOGETHER_AI_TOKEN")
        )
    # nebius
    elif llm_provider == "nebius":
        api_key = api_key or litellm.nebius_key or get_secret("NEBIUS_API_KEY")
    # wandb
    elif llm_provider == "wandb":
        api_key = api_key or litellm.wandb_key or get_secret("WANDB_API_KEY")
    return api_key


def get_utc_datetime():
    import datetime as dt
    from datetime import datetime

    if hasattr(dt, "UTC"):
        return datetime.now(dt.UTC)  # type: ignore
    else:
        return datetime.utcnow()  # type: ignore


def get_max_tokens(model: str) -> Optional[int]:
    """
    Get the maximum number of output tokens allowed for a given model.

    Parameters:
    model (str): The name of the model.

    Returns:
        int: The maximum number of tokens allowed for the given model.

    Raises:
        Exception: If the model is not mapped yet.

    Example:
        >>> get_max_tokens("gpt-4")
        8192
    """

    def _get_max_position_embeddings(model_name):
        # Construct the URL for the config.json file
        config_url = f"https://huggingface.co/{model_name}/raw/main/config.json"
        try:
            # Make the HTTP request to get the raw JSON file
            response = litellm.module_level_client.get(config_url)
            response.raise_for_status()  # Raise an exception for bad responses (4xx or 5xx)

            # Parse the JSON response
            config_json = response.json()
            # Extract and return the max_position_embeddings
            max_position_embeddings = config_json.get("max_position_embeddings")
            if max_position_embeddings is not None:
                return max_position_embeddings
            else:
                return None
        except Exception:
            return None

    try:
        if model in litellm.model_cost:
            if "max_output_tokens" in litellm.model_cost[model]:
                return litellm.model_cost[model]["max_output_tokens"]
            elif "max_tokens" in litellm.model_cost[model]:
                return litellm.model_cost[model]["max_tokens"]
        get_llm_provider = getattr(sys.modules[__name__], 'get_llm_provider')
        model, custom_llm_provider, _, _ = get_llm_provider(model=model)
        if custom_llm_provider == "huggingface":
            max_tokens = _get_max_position_embeddings(model_name=model)
            return max_tokens
        if model in litellm.model_cost:  # check if extracted model is in model_list
            if "max_output_tokens" in litellm.model_cost[model]:
                return litellm.model_cost[model]["max_output_tokens"]
            elif "max_tokens" in litellm.model_cost[model]:
                return litellm.model_cost[model]["max_tokens"]
        else:
            raise Exception()
        return None
    except Exception:
        raise Exception(
            f"Model {model} isn't mapped yet. Add it here - https://github.com/BerriAI/litellm/blob/main/model_prices_and_context_window.json"
        )


def _strip_stable_vertex_version(model_name) -> str:
    return re.sub(r"-\d+$", "", model_name)


def _get_base_bedrock_model(model_name) -> str:
    """
    Get the base model from the given model name.

    Handle model names like - "us.meta.llama3-2-11b-instruct-v1:0" -> "meta.llama3-2-11b-instruct-v1"
    AND "meta.llama3-2-11b-instruct-v1:0" -> "meta.llama3-2-11b-instruct-v1"
    """
    from litellm.llms.bedrock.common_utils import BedrockModelInfo

    return BedrockModelInfo.get_base_model(model_name)


def _strip_openai_finetune_model_name(model_name: str) -> str:
    """
    Strips the organization, custom suffix, and ID from an OpenAI fine-tuned model name.

    input: ft:gpt-3.5-turbo:my-org:custom_suffix:id
    output: ft:gpt-3.5-turbo

    Args:
    model_name (str): The full model name

    Returns:
    str: The stripped model name
    """
    return re.sub(r"(:[^:]+){3}$", "", model_name)


def _strip_model_name(model: str, custom_llm_provider: Optional[str]) -> str:
    if custom_llm_provider and custom_llm_provider in ["bedrock", "bedrock_converse"]:
        stripped_bedrock_model = _get_base_bedrock_model(model_name=model)
        return stripped_bedrock_model
    elif custom_llm_provider and (
        custom_llm_provider == "vertex_ai" or custom_llm_provider == "gemini"
    ):
        strip_version = _strip_stable_vertex_version(model_name=model)
        return strip_version
    elif custom_llm_provider and (custom_llm_provider == "databricks"):
        strip_version = _strip_stable_vertex_version(model_name=model)
        return strip_version
    elif "ft:" in model:
        strip_finetune = _strip_openai_finetune_model_name(model_name=model)
        return strip_finetune
    else:
        return model


def _get_model_info_from_model_cost(key: str) -> dict:
    return litellm.model_cost[key]


def _check_provider_match(model_info: dict, custom_llm_provider: Optional[str]) -> bool:
    """
    Check if the model info provider matches the custom provider.
    """
    if custom_llm_provider and (
        "litellm_provider" in model_info
        and model_info["litellm_provider"] != custom_llm_provider
    ):
        if custom_llm_provider == "vertex_ai" and model_info[
            "litellm_provider"
        ].startswith("vertex_ai"):
            return True
        elif custom_llm_provider == "fireworks_ai" and model_info[
            "litellm_provider"
        ].startswith("fireworks_ai"):
            return True
        elif custom_llm_provider.startswith("bedrock") and model_info[
            "litellm_provider"
        ].startswith("bedrock"):
            return True
        elif (
            custom_llm_provider == "litellm_proxy"
        ):  # litellm_proxy is a special case, it's not a provider, it's a proxy for the provider
            return True
        else:
            return False

    return True


from typing_extensions import TypedDict


class PotentialModelNamesAndCustomLLMProvider(TypedDict):
    split_model: str
    combined_model_name: str
    stripped_model_name: str
    combined_stripped_model_name: str
    custom_llm_provider: str


def _get_potential_model_names(
    model: str, custom_llm_provider: Optional[str]
) -> PotentialModelNamesAndCustomLLMProvider:
    if custom_llm_provider is None:
        # Get custom_llm_provider
        try:
            get_llm_provider = getattr(sys.modules[__name__], 'get_llm_provider')
            split_model, custom_llm_provider, _, _ = get_llm_provider(model=model)
        except Exception:
            split_model = model
        combined_model_name = model
        stripped_model_name = _strip_model_name(
            model=model, custom_llm_provider=custom_llm_provider
        )
        combined_stripped_model_name = stripped_model_name
    elif custom_llm_provider and model.startswith(
        custom_llm_provider + "/"
    ):  # handle case where custom_llm_provider is provided and model starts with custom_llm_provider
        split_model = model.split("/", 1)[1]
        combined_model_name = model
        stripped_model_name = _strip_model_name(
            model=split_model, custom_llm_provider=custom_llm_provider
        )
        combined_stripped_model_name = "{}/{}".format(
            custom_llm_provider, stripped_model_name
        )
    else:
        split_model = model
        combined_model_name = "{}/{}".format(custom_llm_provider, model)
        stripped_model_name = _strip_model_name(
            model=model, custom_llm_provider=custom_llm_provider
        )
        combined_stripped_model_name = "{}/{}".format(
            custom_llm_provider,
            stripped_model_name,
        )

    return PotentialModelNamesAndCustomLLMProvider(
        split_model=split_model,
        combined_model_name=combined_model_name,
        stripped_model_name=stripped_model_name,
        combined_stripped_model_name=combined_stripped_model_name,
        custom_llm_provider=cast(str, custom_llm_provider),
    )


def _get_max_position_embeddings(model_name: str) -> Optional[int]:
    # Construct the URL for the config.json file
    config_url = f"https://huggingface.co/{model_name}/raw/main/config.json"

    try:
        # Make the HTTP request to get the raw JSON file
        response = litellm.module_level_client.get(config_url)
        response.raise_for_status()  # Raise an exception for bad responses (4xx or 5xx)

        # Parse the JSON response
        config_json = response.json()

        # Extract and return the max_position_embeddings
        max_position_embeddings = config_json.get("max_position_embeddings")

        if max_position_embeddings is not None:
            return max_position_embeddings
        else:
            return None
    except Exception:
        return None


def _cached_get_model_info_helper(
    model: str, custom_llm_provider: Optional[str]
) -> ModelInfoBase:
    """
    _get_model_info_helper wrapped with lru_cache

    Speed Optimization to hit high RPS
    """
    return _get_model_info_helper(model=model, custom_llm_provider=custom_llm_provider)


def get_provider_info(
    model: str, custom_llm_provider: Optional[str]
) -> Optional[ProviderSpecificModelInfo]:
    ## PROVIDER-SPECIFIC INFORMATION
    # if custom_llm_provider == "predibase":
    #     _model_info["supports_response_schema"] = True
    provider_config: Optional[BaseLLMModelInfo] = None
    if custom_llm_provider and custom_llm_provider in LlmProvidersSet:
        # Check if the provider string exists in LlmProviders enum
        provider_config = ProviderConfigManager.get_provider_model_info(
            model=model, provider=LlmProviders(custom_llm_provider)
        )

    model_info: Optional[ProviderSpecificModelInfo] = None
    if provider_config:
        model_info = provider_config.get_provider_info(model=model)

    return model_info


def _is_potential_model_name_in_model_cost(
    potential_model_names: PotentialModelNamesAndCustomLLMProvider,
) -> bool:
    """
    Check if the potential model name is in the model cost.
    """
    return any(
        potential_model_name in litellm.model_cost
        for potential_model_name in potential_model_names.values()
    )


def _get_model_info_helper(  # noqa: PLR0915
    model: str, custom_llm_provider: Optional[str] = None
) -> ModelInfoBase:
    """
    Helper for 'get_model_info'. Separated out to avoid infinite loop caused by returning 'supported_openai_param's
    """
    try:
        azure_llms = {**litellm.azure_llms, **litellm.azure_embedding_models}
        if model in azure_llms:
            model = azure_llms[model]
        if custom_llm_provider is not None and custom_llm_provider == "vertex_ai_beta":
            custom_llm_provider = "vertex_ai"
        if custom_llm_provider is not None and custom_llm_provider == "vertex_ai":
            if "meta/" + model in litellm.vertex_llama3_models:
                model = "meta/" + model
            elif model + "@latest" in litellm.vertex_mistral_models:
                model = model + "@latest"
            elif model + "@latest" in litellm.vertex_ai_ai21_models:
                model = model + "@latest"
        ##########################
        potential_model_names = _get_potential_model_names(
            model=model, custom_llm_provider=custom_llm_provider
        )

        verbose_logger.debug(
            f"checking potential_model_names in litellm.model_cost: {potential_model_names}"
        )

        combined_model_name = potential_model_names["combined_model_name"]
        stripped_model_name = potential_model_names["stripped_model_name"]
        combined_stripped_model_name = potential_model_names[
            "combined_stripped_model_name"
        ]
        split_model = potential_model_names["split_model"]
        custom_llm_provider = potential_model_names["custom_llm_provider"]
        #########################
        if custom_llm_provider == "huggingface":
            max_tokens = _get_max_position_embeddings(model_name=model)
            return ModelInfoBase(
                key=model,
                max_tokens=max_tokens,  # type: ignore
                max_input_tokens=None,
                max_output_tokens=None,
                input_cost_per_token=0,
                output_cost_per_token=0,
                litellm_provider="huggingface",
                mode="chat",
                supports_system_messages=None,
                supports_response_schema=None,
                supports_function_calling=None,
                supports_tool_choice=None,
                supports_assistant_prefill=None,
                supports_prompt_caching=None,
                supports_computer_use=None,
                supports_pdf_input=None,
            )
        elif (
            custom_llm_provider == "ollama" or custom_llm_provider == "ollama_chat"
        ) and not _is_potential_model_name_in_model_cost(potential_model_names):
            return litellm.OllamaConfig().get_model_info(model)
        else:
            """
            Check if: (in order of specificity)
            1. 'custom_llm_provider/model' in litellm.model_cost. Checks "groq/llama3-8b-8192" if model="llama3-8b-8192" and custom_llm_provider="groq"
            2. 'model' in litellm.model_cost. Checks "gemini-1.5-pro-002" in  litellm.model_cost if model="gemini-1.5-pro-002" and custom_llm_provider=None
            3. 'combined_stripped_model_name' in litellm.model_cost. Checks if 'gemini/gemini-1.5-flash' in model map, if 'gemini/gemini-1.5-flash-001' given.
            4. 'stripped_model_name' in litellm.model_cost. Checks if 'ft:gpt-3.5-turbo' in model map, if 'ft:gpt-3.5-turbo:my-org:custom_suffix:id' given.
            5. 'split_model' in litellm.model_cost. Checks "llama3-8b-8192" in litellm.model_cost if model="groq/llama3-8b-8192"
            """

            _model_info: Optional[Dict[str, Any]] = None
            key: Optional[str] = None

            if combined_model_name in litellm.model_cost:
                key = combined_model_name
                _model_info = _get_model_info_from_model_cost(key=cast(str, key))
                if not _check_provider_match(
                    model_info=_model_info, custom_llm_provider=custom_llm_provider
                ):
                    _model_info = None
            if _model_info is None and model in litellm.model_cost:
                key = model
                _model_info = _get_model_info_from_model_cost(key=cast(str, key))
                if not _check_provider_match(
                    model_info=_model_info, custom_llm_provider=custom_llm_provider
                ):
                    _model_info = None
            if (
                _model_info is None
                and combined_stripped_model_name in litellm.model_cost
            ):
                key = combined_stripped_model_name
                _model_info = _get_model_info_from_model_cost(key=cast(str, key))
                if not _check_provider_match(
                    model_info=_model_info, custom_llm_provider=custom_llm_provider
                ):
                    _model_info = None
            if _model_info is None and stripped_model_name in litellm.model_cost:
                key = stripped_model_name
                _model_info = _get_model_info_from_model_cost(key=cast(str, key))
                if not _check_provider_match(
                    model_info=_model_info, custom_llm_provider=custom_llm_provider
                ):
                    _model_info = None
            if _model_info is None and split_model in litellm.model_cost:
                key = split_model
                _model_info = _get_model_info_from_model_cost(key=cast(str, key))
                if not _check_provider_match(
                    model_info=_model_info, custom_llm_provider=custom_llm_provider
                ):
                    _model_info = None

            if _model_info is None or key is None:
                raise ValueError(
                    "This model isn't mapped yet. Add it here - https://github.com/BerriAI/litellm/blob/main/model_prices_and_context_window.json"
                )

            _input_cost_per_token: Optional[float] = _model_info.get(
                "input_cost_per_token"
            )
            if _input_cost_per_token is None:
                # default value to 0, be noisy about this
                verbose_logger.debug(
                    "model={}, custom_llm_provider={} has no input_cost_per_token in model_cost_map. Defaulting to 0.".format(
                        model, custom_llm_provider
                    )
                )
                _input_cost_per_token = 0

            _output_cost_per_token: Optional[float] = _model_info.get(
                "output_cost_per_token"
            )
            if _output_cost_per_token is None:
                # default value to 0, be noisy about this
                verbose_logger.debug(
                    "model={}, custom_llm_provider={} has no output_cost_per_token in model_cost_map. Defaulting to 0.".format(
                        model, custom_llm_provider
                    )
                )
                _output_cost_per_token = 0

            return ModelInfoBase(
                key=key,
                max_tokens=_model_info.get("max_tokens", None),
                max_input_tokens=_model_info.get("max_input_tokens", None),
                max_output_tokens=_model_info.get("max_output_tokens", None),
                input_cost_per_token=_input_cost_per_token,
                input_cost_per_token_flex=_model_info.get(
                    "input_cost_per_token_flex", None
                ),
                input_cost_per_token_priority=_model_info.get(
                    "input_cost_per_token_priority", None
                ),
                cache_creation_input_token_cost=_model_info.get(
                    "cache_creation_input_token_cost", None
                ),
                cache_creation_input_token_cost_above_200k_tokens=_model_info.get(
                    "cache_creation_input_token_cost_above_200k_tokens", None
                ),
                cache_read_input_token_cost=_model_info.get(
                    "cache_read_input_token_cost", None
                ),
                cache_read_input_token_cost_above_200k_tokens=_model_info.get(
                    "cache_read_input_token_cost_above_200k_tokens", None
                ),
                cache_read_input_token_cost_flex=_model_info.get(
                    "cache_read_input_token_cost_flex", None
                ),
                cache_read_input_token_cost_priority=_model_info.get(
                    "cache_read_input_token_cost_priority", None
                ),
                cache_creation_input_token_cost_above_1hr=_model_info.get(
                    "cache_creation_input_token_cost_above_1hr", None
                ),
                input_cost_per_character=_model_info.get(
                    "input_cost_per_character", None
                ),
                input_cost_per_token_above_128k_tokens=_model_info.get(
                    "input_cost_per_token_above_128k_tokens", None
                ),
                input_cost_per_token_above_200k_tokens=_model_info.get(
                    "input_cost_per_token_above_200k_tokens", None
                ),
                input_cost_per_query=_model_info.get("input_cost_per_query", None),
                input_cost_per_second=_model_info.get("input_cost_per_second", None),
                input_cost_per_audio_token=_model_info.get(
                    "input_cost_per_audio_token", None
                ),
                input_cost_per_image_token=_model_info.get(
                    "input_cost_per_image_token", None
                ),
                input_cost_per_token_batches=_model_info.get(
                    "input_cost_per_token_batches"
                ),
                output_cost_per_token_batches=_model_info.get(
                    "output_cost_per_token_batches"
                ),
                output_cost_per_token=_output_cost_per_token,
                output_cost_per_token_flex=_model_info.get(
                    "output_cost_per_token_flex", None
                ),
                output_cost_per_token_priority=_model_info.get(
                    "output_cost_per_token_priority", None
                ),
                output_cost_per_audio_token=_model_info.get(
                    "output_cost_per_audio_token", None
                ),
                output_cost_per_character=_model_info.get(
                    "output_cost_per_character", None
                ),
                output_cost_per_reasoning_token=_model_info.get(
                    "output_cost_per_reasoning_token", None
                ),
                output_cost_per_token_above_128k_tokens=_model_info.get(
                    "output_cost_per_token_above_128k_tokens", None
                ),
                output_cost_per_character_above_128k_tokens=_model_info.get(
                    "output_cost_per_character_above_128k_tokens", None
                ),
                output_cost_per_token_above_200k_tokens=_model_info.get(
                    "output_cost_per_token_above_200k_tokens", None
                ),
                output_cost_per_second=_model_info.get("output_cost_per_second", None),
                output_cost_per_video_per_second=_model_info.get(
                    "output_cost_per_video_per_second", None
                ),
                output_cost_per_image=_model_info.get("output_cost_per_image", None),
                output_cost_per_image_token=_model_info.get(
                    "output_cost_per_image_token", None
                ),
                output_vector_size=_model_info.get("output_vector_size", None),
                citation_cost_per_token=_model_info.get(
                    "citation_cost_per_token", None
                ),
                tiered_pricing=_model_info.get("tiered_pricing", None),
                litellm_provider=_model_info.get(
                    "litellm_provider", custom_llm_provider
                ),
                mode=_model_info.get("mode"),  # type: ignore
                supports_system_messages=_model_info.get(
                    "supports_system_messages", None
                ),
                supports_response_schema=_model_info.get(
                    "supports_response_schema", None
                ),
                supports_vision=_model_info.get("supports_vision", None),
                supports_function_calling=_model_info.get(
                    "supports_function_calling", None
                ),
                supports_tool_choice=_model_info.get("supports_tool_choice", None),
                supports_assistant_prefill=_model_info.get(
                    "supports_assistant_prefill", None
                ),
                supports_prompt_caching=_model_info.get(
                    "supports_prompt_caching", None
                ),
                supports_audio_input=_model_info.get("supports_audio_input", None),
                supports_audio_output=_model_info.get("supports_audio_output", None),
                supports_pdf_input=_model_info.get("supports_pdf_input", None),
                supports_embedding_image_input=_model_info.get(
                    "supports_embedding_image_input", None
                ),
                supports_native_streaming=_model_info.get(
                    "supports_native_streaming", None
                ),
                supports_web_search=_model_info.get("supports_web_search", None),
                supports_url_context=_model_info.get("supports_url_context", None),
                supports_reasoning=_model_info.get("supports_reasoning", None),
                supports_computer_use=_model_info.get("supports_computer_use", None),
                search_context_cost_per_query=_model_info.get(
                    "search_context_cost_per_query", None
                ),
                tpm=_model_info.get("tpm", None),
                rpm=_model_info.get("rpm", None),
                ocr_cost_per_page=_model_info.get("ocr_cost_per_page", None),
                annotation_cost_per_page=_model_info.get(
                    "annotation_cost_per_page", None
                ),
            )
    except Exception as e:
        verbose_logger.debug(f"Error getting model info: {e}")
        if "OllamaError" in str(e):
            raise e
        raise Exception(
            "This model isn't mapped yet. model={}, custom_llm_provider={}. Add it here - https://github.com/BerriAI/litellm/blob/main/model_prices_and_context_window.json.".format(
                model, custom_llm_provider
            )
        )


def get_model_info(model: str, custom_llm_provider: Optional[str] = None) -> ModelInfo:
    """
    Get a dict for the maximum tokens (context window), input_cost_per_token, output_cost_per_token  for a given model.

    Parameters:
    - model (str): The name of the model.
    - custom_llm_provider (str | null): the provider used for the model. If provided, used to check if the litellm model info is for that provider.

    Returns:
        dict: A dictionary containing the following information:
            key: Required[str] # the key in litellm.model_cost which is returned
            max_tokens: Required[Optional[int]]
            max_input_tokens: Required[Optional[int]]
            max_output_tokens: Required[Optional[int]]
            input_cost_per_token: Required[float]
            input_cost_per_character: Optional[float]  # only for vertex ai models
            input_cost_per_token_above_128k_tokens: Optional[float]  # only for vertex ai models
            input_cost_per_character_above_128k_tokens: Optional[
                float
            ]  # only for vertex ai models
            input_cost_per_query: Optional[float] # only for rerank models
            input_cost_per_image: Optional[float]  # only for vertex ai models
            input_cost_per_audio_token: Optional[float]
            input_cost_per_audio_per_second: Optional[float]  # only for vertex ai models
            input_cost_per_video_per_second: Optional[float]  # only for vertex ai models
            output_cost_per_token: Required[float]
            output_cost_per_audio_token: Optional[float]
            output_cost_per_character: Optional[float]  # only for vertex ai models
            output_cost_per_token_above_128k_tokens: Optional[
                float
            ]  # only for vertex ai models
            output_cost_per_character_above_128k_tokens: Optional[
                float
            ]  # only for vertex ai models
            output_cost_per_image: Optional[float]
            output_vector_size: Optional[int]
            output_cost_per_video_per_second: Optional[float]  # only for vertex ai models
            output_cost_per_audio_per_second: Optional[float]  # only for vertex ai models
            litellm_provider: Required[str]
            mode: Required[
                Literal[
                    "completion", "embedding", "image_generation", "chat", "audio_transcription"
                ]
            ]
            supported_openai_params: Required[Optional[List[str]]]
            supports_system_messages: Optional[bool]
            supports_response_schema: Optional[bool]
            supports_vision: Optional[bool]
            supports_function_calling: Optional[bool]
            supports_tool_choice: Optional[bool]
            supports_prompt_caching: Optional[bool]
            supports_audio_input: Optional[bool]
            supports_audio_output: Optional[bool]
            supports_pdf_input: Optional[bool]
            supports_web_search: Optional[bool]
            supports_url_context: Optional[bool]
            supports_reasoning: Optional[bool]
    Raises:
        Exception: If the model is not mapped yet.

    Example:
        >>> get_model_info("gpt-4")
        {
            "max_tokens": 8192,
            "input_cost_per_token": 0.00003,
            "output_cost_per_token": 0.00006,
            "litellm_provider": "openai",
            "mode": "chat",
            "supported_openai_params": ["temperature", "max_tokens", "top_p", "frequency_penalty", "presence_penalty"]
        }
    """
    supported_openai_params = litellm.get_supported_openai_params(
        model=model, custom_llm_provider=custom_llm_provider
    )

    _model_info = _get_model_info_helper(
        model=model,
        custom_llm_provider=custom_llm_provider,
    )

    verbose_logger.debug(f"model_info: {_model_info}")

    returned_model_info = ModelInfo(
        **_model_info, supported_openai_params=supported_openai_params
    )

    return returned_model_info


def json_schema_type(python_type_name: str):
    """Converts standard python types to json schema types

    Parameters
    ----------
    python_type_name : str
        __name__ of type

    Returns
    -------
    str
        a standard JSON schema type, "string" if not recognized.
    """
    python_to_json_schema_types = {
        str.__name__: "string",
        int.__name__: "integer",
        float.__name__: "number",
        bool.__name__: "boolean",
        list.__name__: "array",
        dict.__name__: "object",
        "NoneType": "null",
    }

    return python_to_json_schema_types.get(python_type_name, "string")


def function_to_dict(input_function) -> dict:  # noqa: C901
    """Using type hints and numpy-styled docstring,
    produce a dictionary usable for OpenAI function calling

    Parameters
    ----------
    input_function : function
        A function with a numpy-style docstring

    Returns
    -------
    dictionnary
        A dictionnary to add to the list passed to `functions` parameter of `litellm.completion`
    """
    # Get function name and docstring
    try:
        import inspect
        from ast import literal_eval

        from numpydoc.docscrape import NumpyDocString
    except Exception as e:
        raise e

    name = input_function.__name__
    docstring = inspect.getdoc(input_function)
    numpydoc = NumpyDocString(docstring)
    description = "\n".join([s.strip() for s in numpydoc["Summary"]])

    # Get function parameters and their types from annotations and docstring
    parameters = {}
    required_params = []
    param_info = inspect.signature(input_function).parameters

    for param_name, param in param_info.items():
        if hasattr(param, "annotation"):
            param_type = json_schema_type(param.annotation.__name__)
        else:
            param_type = None
        param_description = None
        param_enum = None

        # Try to extract param description from docstring using numpydoc
        for param_data in numpydoc["Parameters"]:
            if param_data.name == param_name:
                if hasattr(param_data, "type"):
                    # replace type from docstring rather than annotation
                    param_type = param_data.type
                    if "optional" in param_type:
                        param_type = param_type.split(",")[0]
                    elif "{" in param_type:
                        # may represent a set of acceptable values
                        # translating as enum for function calling
                        try:
                            param_enum = str(list(literal_eval(param_type)))
                            param_type = "string"
                        except Exception:
                            pass
                    param_type = json_schema_type(param_type)
                param_description = "\n".join([s.strip() for s in param_data.desc])

        param_dict = {
            "type": param_type,
            "description": param_description,
            "enum": param_enum,
        }

        parameters[param_name] = dict(
            [(k, v) for k, v in param_dict.items() if isinstance(v, str)]
        )

        # Check if the parameter has no default value (i.e., it's required)
        if param.default == param.empty:
            required_params.append(param_name)

    # Create the dictionary
    result = {
        "name": name,
        "description": description,
        "parameters": {
            "type": "object",
            "properties": parameters,
        },
    }

    # Add "required" key if there are required parameters
    if required_params:
        result["parameters"]["required"] = required_params

    return result


def modify_url(original_url, new_path):
    url = httpx.URL(original_url)
    modified_url = url.copy_with(path=new_path)
    return str(modified_url)


def load_test_model(
    model: str,
    custom_llm_provider: str = "",
    api_base: str = "",
    prompt: str = "",
    num_calls: int = 0,
    force_timeout: int = 0,
):
    test_prompt = "Hey, how's it going"
    test_calls = 100
    if prompt:
        test_prompt = prompt
    if num_calls:
        test_calls = num_calls
    messages = [[{"role": "user", "content": test_prompt}] for _ in range(test_calls)]
    start_time = time.time()
    try:
        litellm.batch_completion(
            model=model,
            messages=messages,
            custom_llm_provider=custom_llm_provider,
            api_base=api_base,
            force_timeout=force_timeout,
        )
        end_time = time.time()
        response_time = end_time - start_time
        return {
            "total_response_time": response_time,
            "calls_made": 100,
            "status": "success",
            "exception": None,
        }
    except Exception as e:
        end_time = time.time()
        response_time = end_time - start_time
        return {
            "total_response_time": response_time,
            "calls_made": 100,
            "status": "failed",
            "exception": e,
        }


def get_provider_fields(custom_llm_provider: str) -> List[ProviderField]:
    """Return the fields required for each provider"""

    if custom_llm_provider == "databricks":
        return litellm.DatabricksConfig().get_required_params()

    elif custom_llm_provider == "ollama":
        return litellm.OllamaConfig().get_required_params()

    elif custom_llm_provider == "azure_ai":
        return litellm.AzureAIStudioConfig().get_required_params()

    else:
        return []


def create_proxy_transport_and_mounts():
    proxies = {
        key: None if url is None else Proxy(url=url)
        for key, url in get_environment_proxies().items()
    }

    sync_proxy_mounts = {}
    async_proxy_mounts = {}

    # Retrieve NO_PROXY environment variable
    no_proxy = os.getenv("NO_PROXY", None)
    no_proxy_urls = no_proxy.split(",") if no_proxy else []

    for key, proxy in proxies.items():
        if proxy is None:
            sync_proxy_mounts[key] = httpx.HTTPTransport()
            async_proxy_mounts[key] = httpx.AsyncHTTPTransport()
        else:
            sync_proxy_mounts[key] = httpx.HTTPTransport(proxy=proxy)
            async_proxy_mounts[key] = httpx.AsyncHTTPTransport(proxy=proxy)

    for url in no_proxy_urls:
        sync_proxy_mounts[url] = httpx.HTTPTransport()
        async_proxy_mounts[url] = httpx.AsyncHTTPTransport()

    return sync_proxy_mounts, async_proxy_mounts


def validate_environment(  # noqa: PLR0915
    model: Optional[str] = None,
    api_key: Optional[str] = None,
    api_base: Optional[str] = None,
    api_version: Optional[str] = None,
) -> dict:
    """
    Checks if the environment variables are valid for the given model.

    Args:
        model (Optional[str]): The name of the model. Defaults to None.
        api_key (Optional[str]): If the user passed in an api key, of their own.

    Returns:
        dict: A dictionary containing the following keys:
            - keys_in_environment (bool): True if all the required keys are present in the environment, False otherwise.
            - missing_keys (List[str]): A list of missing keys in the environment.
    """
    keys_in_environment = False
    missing_keys: List[str] = []

    if model is None:
        return {
            "keys_in_environment": keys_in_environment,
            "missing_keys": missing_keys,
        }
    ## EXTRACT LLM PROVIDER - if model name provided
    try:
        get_llm_provider = getattr(sys.modules[__name__], 'get_llm_provider')
        _, custom_llm_provider, _, _ = get_llm_provider(model=model)
    except Exception:
        custom_llm_provider = None

    if custom_llm_provider:
        if custom_llm_provider == "openai":
            if "OPENAI_API_KEY" in os.environ:
                keys_in_environment = True
            else:
                missing_keys.append("OPENAI_API_KEY")
        elif custom_llm_provider == "azure":
            if (
                "AZURE_API_BASE" in os.environ
                and "AZURE_API_VERSION" in os.environ
                and "AZURE_API_KEY" in os.environ
            ):
                keys_in_environment = True
            else:
                missing_keys.extend(
                    ["AZURE_API_BASE", "AZURE_API_VERSION", "AZURE_API_KEY"]
                )
        elif custom_llm_provider == "anthropic":
            if "ANTHROPIC_API_KEY" in os.environ:
                keys_in_environment = True
            else:
                missing_keys.append("ANTHROPIC_API_KEY")
        elif custom_llm_provider == "cohere":
            if "COHERE_API_KEY" in os.environ:
                keys_in_environment = True
            else:
                missing_keys.append("COHERE_API_KEY")
        elif custom_llm_provider == "replicate":
            if "REPLICATE_API_KEY" in os.environ:
                keys_in_environment = True
            else:
                missing_keys.append("REPLICATE_API_KEY")
        elif custom_llm_provider == "openrouter":
            if "OPENROUTER_API_KEY" in os.environ:
                keys_in_environment = True
            else:
                missing_keys.append("OPENROUTER_API_KEY")
        elif custom_llm_provider == "vercel_ai_gateway":
            if "VERCEL_AI_GATEWAY_API_KEY" in os.environ:
                keys_in_environment = True
            else:
                missing_keys.append("VERCEL_AI_GATEWAY_API_KEY")
        elif custom_llm_provider == "datarobot":
            if "DATAROBOT_API_TOKEN" in os.environ:
                keys_in_environment = True
            else:
                missing_keys.append("DATAROBOT_API_TOKEN")
        elif custom_llm_provider == "vertex_ai":
            if "VERTEXAI_PROJECT" in os.environ and "VERTEXAI_LOCATION" in os.environ:
                keys_in_environment = True
            else:
                missing_keys.extend(["VERTEXAI_PROJECT", "VERTEXAI_LOCATION"])
        elif custom_llm_provider == "huggingface":
            if "HUGGINGFACE_API_KEY" in os.environ:
                keys_in_environment = True
            else:
                missing_keys.append("HUGGINGFACE_API_KEY")
        elif custom_llm_provider == "ai21":
            if "AI21_API_KEY" in os.environ:
                keys_in_environment = True
            else:
                missing_keys.append("AI21_API_KEY")
        elif custom_llm_provider == "together_ai":
            if "TOGETHERAI_API_KEY" in os.environ:
                keys_in_environment = True
            else:
                missing_keys.append("TOGETHERAI_API_KEY")
        elif custom_llm_provider == "aleph_alpha":
            if "ALEPH_ALPHA_API_KEY" in os.environ:
                keys_in_environment = True
            else:
                missing_keys.append("ALEPH_ALPHA_API_KEY")
        elif custom_llm_provider == "baseten":
            if "BASETEN_API_KEY" in os.environ:
                keys_in_environment = True
            else:
                missing_keys.append("BASETEN_API_KEY")
        elif custom_llm_provider == "nlp_cloud":
            if "NLP_CLOUD_API_KEY" in os.environ:
                keys_in_environment = True
            else:
                missing_keys.append("NLP_CLOUD_API_KEY")
        elif custom_llm_provider == "bedrock" or custom_llm_provider == "sagemaker":
            if (
                "AWS_ACCESS_KEY_ID" in os.environ
                and "AWS_SECRET_ACCESS_KEY" in os.environ
            ):
                keys_in_environment = True
            else:
                missing_keys.append("AWS_ACCESS_KEY_ID")
                missing_keys.append("AWS_SECRET_ACCESS_KEY")
        elif custom_llm_provider in ["ollama", "ollama_chat"]:
            if "OLLAMA_API_BASE" in os.environ:
                keys_in_environment = True
            else:
                missing_keys.append("OLLAMA_API_BASE")
        elif custom_llm_provider == "anyscale":
            if "ANYSCALE_API_KEY" in os.environ:
                keys_in_environment = True
            else:
                missing_keys.append("ANYSCALE_API_KEY")
        elif custom_llm_provider == "deepinfra":
            if "DEEPINFRA_API_KEY" in os.environ:
                keys_in_environment = True
            else:
                missing_keys.append("DEEPINFRA_API_KEY")
        elif custom_llm_provider == "featherless_ai":
            if "FEATHERLESS_AI_API_KEY" in os.environ:
                keys_in_environment = True
            else:
                missing_keys.append("FEATHERLESS_AI_API_KEY")
        elif custom_llm_provider == "gemini":
            if ("GOOGLE_API_KEY" in os.environ) or ("GEMINI_API_KEY" in os.environ):
                keys_in_environment = True
            else:
                missing_keys.append("GOOGLE_API_KEY")
                missing_keys.append("GEMINI_API_KEY")
        elif custom_llm_provider == "groq":
            if "GROQ_API_KEY" in os.environ:
                keys_in_environment = True
            else:
                missing_keys.append("GROQ_API_KEY")
        elif custom_llm_provider == "nvidia_nim":
            if "NVIDIA_NIM_API_KEY" in os.environ:
                keys_in_environment = True
            else:
                missing_keys.append("NVIDIA_NIM_API_KEY")
        elif custom_llm_provider == "cerebras":
            if "CEREBRAS_API_KEY" in os.environ:
                keys_in_environment = True
            else:
                missing_keys.append("CEREBRAS_API_KEY")
        elif custom_llm_provider == "baseten":
            if "BASETEN_API_KEY" in os.environ:
                keys_in_environment = True
            else:
                missing_keys.append("BASETEN_API_KEY")
        elif custom_llm_provider == "xai":
            if "XAI_API_KEY" in os.environ:
                keys_in_environment = True
            else:
                missing_keys.append("XAI_API_KEY")
        elif custom_llm_provider == "ai21_chat":
            if "AI21_API_KEY" in os.environ:
                keys_in_environment = True
            else:
                missing_keys.append("AI21_API_KEY")
        elif custom_llm_provider == "volcengine":
            if "VOLCENGINE_API_KEY" in os.environ:
                keys_in_environment = True
            else:
                missing_keys.append("VOLCENGINE_API_KEY")
        elif (
            custom_llm_provider == "codestral"
            or custom_llm_provider == "text-completion-codestral"
        ):
            if "CODESTRAL_API_KEY" in os.environ:
                keys_in_environment = True
            else:
                missing_keys.append("CODESTRAL_API_KEY")
        elif custom_llm_provider == "deepseek":
            if "DEEPSEEK_API_KEY" in os.environ:
                keys_in_environment = True
            else:
                missing_keys.append("DEEPSEEK_API_KEY")
        elif custom_llm_provider == "mistral":
            if "MISTRAL_API_KEY" in os.environ:
                keys_in_environment = True
            else:
                missing_keys.append("MISTRAL_API_KEY")
        elif custom_llm_provider == "palm":
            if "PALM_API_KEY" in os.environ:
                keys_in_environment = True
            else:
                missing_keys.append("PALM_API_KEY")
        elif custom_llm_provider == "perplexity":
            if "PERPLEXITYAI_API_KEY" in os.environ:
                keys_in_environment = True
            else:
                missing_keys.append("PERPLEXITYAI_API_KEY")
        elif custom_llm_provider == "voyage":
            if "VOYAGE_API_KEY" in os.environ:
                keys_in_environment = True
            else:
                missing_keys.append("VOYAGE_API_KEY")
        elif custom_llm_provider == "infinity":
            if "INFINITY_API_KEY" in os.environ:
                keys_in_environment = True
            else:
                missing_keys.append("INFINITY_API_KEY")
        elif custom_llm_provider == "fireworks_ai":
            if (
                "FIREWORKS_AI_API_KEY" in os.environ
                or "FIREWORKS_API_KEY" in os.environ
                or "FIREWORKSAI_API_KEY" in os.environ
                or "FIREWORKS_AI_TOKEN" in os.environ
            ):
                keys_in_environment = True
            else:
                missing_keys.append("FIREWORKS_AI_API_KEY")
        elif custom_llm_provider == "cloudflare":
            if "CLOUDFLARE_API_KEY" in os.environ and (
                "CLOUDFLARE_ACCOUNT_ID" in os.environ
                or "CLOUDFLARE_API_BASE" in os.environ
            ):
                keys_in_environment = True
            else:
                missing_keys.append("CLOUDFLARE_API_KEY")
                missing_keys.append("CLOUDFLARE_API_BASE")
        elif custom_llm_provider == "novita":
            if "NOVITA_API_KEY" in os.environ:
                keys_in_environment = True
            else:
                missing_keys.append("NOVITA_API_KEY")
        elif custom_llm_provider == "nebius":
            if "NEBIUS_API_KEY" in os.environ:
                keys_in_environment = True
            else:
                missing_keys.append("NEBIUS_API_KEY")
        elif custom_llm_provider == "wandb":
            if "WANDB_API_KEY" in os.environ:
                keys_in_environment = True
            else:
                missing_keys.append("WANDB_API_KEY")
        elif custom_llm_provider == "dashscope":
            if "DASHSCOPE_API_KEY" in os.environ:
                keys_in_environment = True
            else:
                missing_keys.append("DASHSCOPE_API_KEY")
        elif custom_llm_provider == "moonshot":
            if "MOONSHOT_API_KEY" in os.environ:
                keys_in_environment = True
            else:
                missing_keys.append("MOONSHOT_API_KEY")
    else:
        ## openai - chatcompletion + text completion
        if (
            model in litellm.open_ai_chat_completion_models
            or model in litellm.open_ai_text_completion_models
            or model in litellm.open_ai_embedding_models
            or model in litellm.openai_image_generation_models
        ):
            if "OPENAI_API_KEY" in os.environ:
                keys_in_environment = True
            else:
                missing_keys.append("OPENAI_API_KEY")
        ## anthropic
        elif model in litellm.anthropic_models:
            if "ANTHROPIC_API_KEY" in os.environ:
                keys_in_environment = True
            else:
                missing_keys.append("ANTHROPIC_API_KEY")
        ## cohere
        elif model in litellm.cohere_models:
            if "COHERE_API_KEY" in os.environ:
                keys_in_environment = True
            else:
                missing_keys.append("COHERE_API_KEY")
        ## replicate
        elif model in litellm.replicate_models:
            if "REPLICATE_API_KEY" in os.environ:
                keys_in_environment = True
            else:
                missing_keys.append("REPLICATE_API_KEY")
        ## openrouter
        elif model in litellm.openrouter_models:
            if "OPENROUTER_API_KEY" in os.environ:
                keys_in_environment = True
            else:
                missing_keys.append("OPENROUTER_API_KEY")
        ## vercel_ai_gateway
        elif model in litellm.vercel_ai_gateway_models:
            if "VERCEL_AI_GATEWAY_API_KEY" in os.environ:
                keys_in_environment = True
            else:
                missing_keys.append("VERCEL_AI_GATEWAY_API_KEY")
        ## datarobot
        elif model in litellm.datarobot_models:
            if "DATAROBOT_API_TOKEN" in os.environ:
                keys_in_environment = True
            else:
                missing_keys.append("DATAROBOT_API_TOKEN")
        ## vertex - text + chat models
        elif (
            model in litellm.vertex_chat_models
            or model in litellm.vertex_text_models
            or model in litellm.models_by_provider["vertex_ai"]
        ):
            if "VERTEXAI_PROJECT" in os.environ and "VERTEXAI_LOCATION" in os.environ:
                keys_in_environment = True
            else:
                missing_keys.extend(["VERTEXAI_PROJECT", "VERTEXAI_LOCATION"])
        ## huggingface
        elif model in litellm.huggingface_models:
            if "HUGGINGFACE_API_KEY" in os.environ:
                keys_in_environment = True
            else:
                missing_keys.append("HUGGINGFACE_API_KEY")
        ## ai21
        elif model in litellm.ai21_models:
            if "AI21_API_KEY" in os.environ:
                keys_in_environment = True
            else:
                missing_keys.append("AI21_API_KEY")
        ## together_ai
        elif model in litellm.together_ai_models:
            if "TOGETHERAI_API_KEY" in os.environ:
                keys_in_environment = True
            else:
                missing_keys.append("TOGETHERAI_API_KEY")
        ## aleph_alpha
        elif model in litellm.aleph_alpha_models:
            if "ALEPH_ALPHA_API_KEY" in os.environ:
                keys_in_environment = True
            else:
                missing_keys.append("ALEPH_ALPHA_API_KEY")
        ## baseten
        elif model in litellm.baseten_models:
            if "BASETEN_API_KEY" in os.environ:
                keys_in_environment = True
            else:
                missing_keys.append("BASETEN_API_KEY")
        ## nlp_cloud
        elif model in litellm.nlp_cloud_models:
            if "NLP_CLOUD_API_KEY" in os.environ:
                keys_in_environment = True
            else:
                missing_keys.append("NLP_CLOUD_API_KEY")
        elif model in litellm.novita_models:
            if "NOVITA_API_KEY" in os.environ:
                keys_in_environment = True
            else:
                missing_keys.append("NOVITA_API_KEY")
        elif model in litellm.nebius_models:
            if "NEBIUS_API_KEY" in os.environ:
                keys_in_environment = True
            else:
                missing_keys.append("NEBIUS_API_KEY")
        elif model in litellm.wandb_models:
            if "WANDB_API_KEY" in os.environ:
                keys_in_environment = True
            else:
                missing_keys.append("WANDB_API_KEY")

    def filter_missing_keys(keys: List[str], exclude_pattern: str) -> List[str]:
        """Filter out keys that contain the exclude_pattern (case insensitive)."""
        return [key for key in keys if exclude_pattern not in key.lower()]

    if api_key is not None:
        missing_keys = filter_missing_keys(missing_keys, "api_key")

    if api_base is not None:
        missing_keys = filter_missing_keys(missing_keys, "api_base")

    if api_version is not None:
        missing_keys = filter_missing_keys(missing_keys, "api_version")

    if len(missing_keys) == 0:  # no missing keys
        keys_in_environment = True

    return {"keys_in_environment": keys_in_environment, "missing_keys": missing_keys}


def acreate(*args, **kwargs):  ## Thin client to handle the acreate langchain call
    return litellm.acompletion(*args, **kwargs)


def prompt_token_calculator(model, messages):
    # use tiktoken or anthropic's tokenizer depending on the model
    text = " ".join(message["content"] for message in messages)
    num_tokens = 0
    if "claude" in model:
        try:
            import anthropic
        except Exception:
            Exception("Anthropic import failed please run `pip install anthropic`")
        from anthropic import AI_PROMPT, HUMAN_PROMPT, Anthropic

        anthropic_obj = Anthropic()
        num_tokens = anthropic_obj.count_tokens(text)  # type: ignore
    else:
        num_tokens = len(_get_default_encoding().encode(text))
    return num_tokens


def valid_model(model):
    try:
        # for a given model name, check if the user has the right permissions to access the model
        if (
            model in litellm.open_ai_chat_completion_models
            or model in litellm.open_ai_text_completion_models
        ):
            openai.models.retrieve(model)
        else:
            messages = [{"role": "user", "content": "Hello World"}]
            litellm.completion(model=model, messages=messages)
    except Exception:
        raise BadRequestError(message="", model=model, llm_provider="")


def check_valid_key(model: str, api_key: str):
    """
    Checks if a given API key is valid for a specific model by making a litellm.completion call with max_tokens=10

    Args:
        model (str): The name of the model to check the API key against.
        api_key (str): The API key to be checked.

    Returns:
        bool: True if the API key is valid for the model, False otherwise.
    """
    messages = [{"role": "user", "content": "Hey, how's it going?"}]
    try:
        litellm.completion(
            model=model, messages=messages, api_key=api_key, max_tokens=10
        )
        return True
    except AuthenticationError:
        return False
    except Exception:
        return False


def _should_retry(status_code: int):
    """
    Retries on 408, 409, 429 and 500 errors.

    Any client error in the 400-499 range that isn't explicitly handled (such as 400 Bad Request, 401 Unauthorized, 403 Forbidden, 404 Not Found, etc.) would not trigger a retry.

    Reimplementation of openai's should retry logic, since that one can't be imported.
    https://github.com/openai/openai-python/blob/af67cfab4210d8e497c05390ce14f39105c77519/src/openai/_base_client.py#L639
    """
    # If the server explicitly says whether or not to retry, obey.
    # Retry on request timeouts.
    if status_code == 408:
        return True

    # Retry on lock timeouts.
    if status_code == 409:
        return True

    # Retry on rate limits.
    if status_code == 429:
        return True

    # Retry internal errors.
    if status_code >= 500:
        return True

    return False


def _get_retry_after_from_exception_header(
    response_headers: Optional[httpx.Headers] = None,
):
    """
    Reimplementation of openai's calculate retry after, since that one can't be imported.
    https://github.com/openai/openai-python/blob/af67cfab4210d8e497c05390ce14f39105c77519/src/openai/_base_client.py#L631
    """
    try:
        import email  # openai import

        # About the Retry-After header: https://developer.mozilla.org/en-US/docs/Web/HTTP/Headers/Retry-After
        #
        # <http-date>". See https://developer.mozilla.org/en-US/docs/Web/HTTP/Headers/Retry-After#syntax for
        # details.
        if response_headers is not None:
            retry_header = response_headers.get("retry-after")
            try:
                retry_after = int(retry_header)
            except Exception:
                retry_date_tuple = email.utils.parsedate_tz(retry_header)  # type: ignore
                if retry_date_tuple is None:
                    retry_after = -1
                else:
                    retry_date = email.utils.mktime_tz(retry_date_tuple)  # type: ignore
                    retry_after = int(retry_date - time.time())
        else:
            retry_after = -1

        return retry_after

    except Exception:
        retry_after = -1


def _calculate_retry_after(
    remaining_retries: int,
    max_retries: int,
    response_headers: Optional[httpx.Headers] = None,
    min_timeout: int = 0,
) -> Union[float, int]:
    retry_after = _get_retry_after_from_exception_header(response_headers)

    # Add some jitter (default JITTER is 0.75 - so upto 0.75s)
    jitter = JITTER * random.random()

    # If the API asks us to wait a certain amount of time (and it's a reasonable amount), just do what it says.
    if retry_after is not None and 0 < retry_after <= 60:
        return retry_after + jitter

    # Calculate exponential backoff
    num_retries = max_retries - remaining_retries
    sleep_seconds = INITIAL_RETRY_DELAY * pow(2.0, num_retries)

    # Make sure sleep_seconds is boxed between min_timeout and MAX_RETRY_DELAY
    sleep_seconds = max(sleep_seconds, min_timeout)
    sleep_seconds = min(sleep_seconds, MAX_RETRY_DELAY)

    return sleep_seconds + jitter


# custom prompt helper function
def register_prompt_template(
    model: str,
    roles: dict = {},
    initial_prompt_value: str = "",
    final_prompt_value: str = "",
    tokenizer_config: dict = {},
):
    """
    Register a prompt template to follow your custom format for a given model

    Args:
        model (str): The name of the model.
        roles (dict): A dictionary mapping roles to their respective prompt values.
        initial_prompt_value (str, optional): The initial prompt value. Defaults to "".
        final_prompt_value (str, optional): The final prompt value. Defaults to "".

    Returns:
        dict: The updated custom prompt dictionary.
    Example usage:
    ```
    import litellm
    litellm.register_prompt_template(
            model="llama-2",
        initial_prompt_value="You are a good assistant" # [OPTIONAL]
            roles={
            "system": {
                "pre_message": "[INST] <<SYS>>\n", # [OPTIONAL]
                "post_message": "\n<</SYS>>\n [/INST]\n" # [OPTIONAL]
            },
            "user": {
                "pre_message": "[INST] ", # [OPTIONAL]
                "post_message": " [/INST]" # [OPTIONAL]
            },
            "assistant": {
                "pre_message": "\n" # [OPTIONAL]
                "post_message": "\n" # [OPTIONAL]
            }
        }
        final_prompt_value="Now answer as best you can:" # [OPTIONAL]
    )
    ```
    """
    complete_model = model
    potential_models = [complete_model]
    try:
        get_llm_provider = getattr(sys.modules[__name__], 'get_llm_provider')
        model = get_llm_provider(model=model)[0]
        potential_models.append(model)
    except Exception:
        pass
    if tokenizer_config:
        for m in potential_models:
            litellm.known_tokenizer_config[m] = {
                "tokenizer": tokenizer_config,
                "status": "success",
            }
    else:
        for m in potential_models:
            litellm.custom_prompt_dict[m] = {
                "roles": roles,
                "initial_prompt_value": initial_prompt_value,
                "final_prompt_value": final_prompt_value,
            }

    return litellm.custom_prompt_dict


class TextCompletionStreamWrapper:
    def __init__(
        self,
        completion_stream,
        model,
        stream_options: Optional[dict] = None,
        custom_llm_provider: Optional[str] = None,
    ):
        self.completion_stream = completion_stream
        self.model = model
        self.stream_options = stream_options
        self.custom_llm_provider = custom_llm_provider

    def __iter__(self):
        return self

    def __aiter__(self):
        return self

    def convert_to_text_completion_object(self, chunk: ModelResponse):
        try:
            response = TextCompletionResponse()
            response["id"] = chunk.get("id", None)
            response["object"] = "text_completion"
            response["created"] = chunk.get("created", None)
            response["model"] = chunk.get("model", None)
            text_choices = TextChoices()
            if isinstance(
                chunk, Choices
            ):  # chunk should always be of type StreamingChoices
                raise Exception
            delta = chunk["choices"][0]["delta"]
            text_choices["text"] = delta["content"]
            text_choices["reasoning_content"] = delta.get("reasoning_content")
            text_choices["index"] = chunk["choices"][0]["index"]
            text_choices["finish_reason"] = chunk["choices"][0]["finish_reason"]
            response["choices"] = [text_choices]

            # only pass usage when stream_options["include_usage"] is True
            if (
                self.stream_options
                and self.stream_options.get("include_usage", False) is True
            ):
                response["usage"] = chunk.get("usage", None)

            return response
        except Exception as e:
            raise Exception(
                f"Error occurred converting to text completion object - chunk: {chunk}; Error: {str(e)}"
            )

    def __next__(self):
        # model_response = ModelResponse(stream=True, model=self.model)
        TextCompletionResponse()
        try:
            for chunk in self.completion_stream:
                if chunk == "None" or chunk is None:
                    raise Exception
                processed_chunk = self.convert_to_text_completion_object(chunk=chunk)
                return processed_chunk
            raise StopIteration
        except StopIteration:
            raise StopIteration
        except Exception as e:
            exception_type = getattr(sys.modules[__name__], 'exception_type')
            raise exception_type(
                model=self.model,
                custom_llm_provider=self.custom_llm_provider or "",
                original_exception=e,
                completion_kwargs={},
                extra_kwargs={},
            )

    async def __anext__(self):
        try:
            async for chunk in self.completion_stream:
                if chunk == "None" or chunk is None:
                    raise Exception
                processed_chunk = self.convert_to_text_completion_object(chunk=chunk)
                return processed_chunk
            raise StopIteration
        except StopIteration:
            raise StopAsyncIteration


def mock_completion_streaming_obj(
    model_response, mock_response, model, n: Optional[int] = None
):
    if isinstance(mock_response, litellm.MockException):
        raise mock_response
    if isinstance(mock_response, ModelResponseStream):
        yield mock_response
        return
    for i in range(0, len(mock_response), 3):
        completion_obj = Delta(role="assistant", content=mock_response[i : i + 3])
        if n is None:
            model_response.choices[0].delta = completion_obj
        else:
            _all_choices = []
            for j in range(n):
                _streaming_choice = litellm.utils.StreamingChoices(
                    index=j,
                    delta=litellm.utils.Delta(
                        role="assistant", content=mock_response[i : i + 3]
                    ),
                )
                _all_choices.append(_streaming_choice)
            model_response.choices = _all_choices
        yield model_response


async def async_mock_completion_streaming_obj(
    model_response,
    mock_response: Union[str, "MockException", ModelResponseStream],
    model,
    n: Optional[int] = None,
):
    if isinstance(mock_response, litellm.MockException):
        raise mock_response
    if isinstance(mock_response, ModelResponseStream):
        yield mock_response
        return
    for i in range(0, len(mock_response), 3):
        completion_obj = Delta(role="assistant", content=mock_response[i : i + 3])
        if n is None:
            model_response.choices[0].delta = completion_obj
        else:
            _all_choices = []
            for j in range(n):
                _streaming_choice = litellm.utils.StreamingChoices(
                    index=j,
                    delta=litellm.utils.Delta(
                        role="assistant", content=mock_response[i : i + 3]
                    ),
                )
                _all_choices.append(_streaming_choice)
            model_response.choices = _all_choices
        yield model_response


########## Reading Config File ############################
def read_config_args(config_path) -> dict:
    try:
        import os

        os.getcwd()
        with open(config_path, "r") as config_file:
            config = json.load(config_file)

        # read keys/ values from config file and return them
        return config
    except Exception as e:
        raise e


########## experimental completion variants ############################


def process_system_message(system_message, max_tokens, model):
    system_message_event = {"role": "system", "content": system_message}
    system_message_tokens = get_token_count([system_message_event], model)

    if system_message_tokens > max_tokens:
        print_verbose(
            "`tokentrimmer`: Warning, system message exceeds token limit. Trimming..."
        )
        # shorten system message to fit within max_tokens
        new_system_message = shorten_message_to_fit_limit(
            system_message_event, max_tokens, model
        )
        system_message_tokens = get_token_count([new_system_message], model)

    return system_message_event, max_tokens - system_message_tokens


def process_messages(messages, max_tokens, model):
    # Process messages from older to more recent
    messages = messages[::-1]
    final_messages = []
    verbose_logger.debug(
        f"calling process_messages with messages: {messages}, max_tokens: {max_tokens}, model: {model}"
    )
    for message in messages:
        verbose_logger.debug(f"processing final_messages: {final_messages}")
        used_tokens = get_token_count(final_messages, model)
        available_tokens = max_tokens - used_tokens
        verbose_logger.debug(
            f"used_tokens: {used_tokens}, available_tokens: {available_tokens}"
        )
        if available_tokens <= 3:
            break

        final_messages = attempt_message_addition(
            final_messages=final_messages,
            message=message,
            available_tokens=available_tokens,
            max_tokens=max_tokens,
            model=model,
        )
        verbose_logger.debug(
            f"final_messages after attempt_message_addition: {final_messages}"
        )
    verbose_logger.debug(f"Final messages: {final_messages}")
    return final_messages


def attempt_message_addition(
    final_messages, message, available_tokens, max_tokens, model
):
    temp_messages = [message] + final_messages
    temp_message_tokens = get_token_count(messages=temp_messages, model=model)
    verbose_logger.debug(
        f"temp_message_tokens: {temp_message_tokens}, max_tokens: {max_tokens}"
    )
    if temp_message_tokens <= max_tokens:
        return temp_messages

    # if temp_message_tokens > max_tokens, try shortening temp_messages
    elif "function_call" not in message:
        verbose_logger.debug("attempting to shorten message to fit limit")
        # fit updated_message to be within temp_message_tokens - max_tokens (aka the amount temp_message_tokens is greate than max_tokens)
        updated_message = shorten_message_to_fit_limit(message, available_tokens, model)
        if can_add_message(updated_message, final_messages, max_tokens, model):
            verbose_logger.debug(
                "can add message, returning [updated_message] + final_messages"
            )
            return [updated_message] + final_messages
        else:
            verbose_logger.debug("cannot add message, returning final_messages")
    return final_messages


def can_add_message(message, messages, max_tokens, model):
    if get_token_count(messages + [message], model) <= max_tokens:
        return True
    return False


def get_token_count(messages, model):
    return token_counter(model=model, messages=messages)


def shorten_message_to_fit_limit(
    message, tokens_needed, model: Optional[str], raise_error_on_max_limit: bool = False
):
    """
    Shorten a message to fit within a token limit by removing characters from the middle.

    Args:
        message: The message to shorten
        tokens_needed: The maximum number of tokens allowed
        model: The model being used (optional)
        raise_error_on_max_limit: If True, raises an error when max attempts reached. If False, returns final trimmed content.
    """

    # For OpenAI models, even blank messages cost 7 token,
    # and if the buffer is less than 3, the while loop will never end,
    # hence the value 10.
    if model is not None and "gpt" in model and tokens_needed <= 10:
        return message

    content = message["content"]
    attempts = 0

    verbose_logger.debug(f"content: {content}")

    while attempts < MAX_TOKEN_TRIMMING_ATTEMPTS:
        verbose_logger.debug(f"getting token count for message: {message}")
        total_tokens = get_token_count([message], model)
        verbose_logger.debug(
            f"total_tokens: {total_tokens}, tokens_needed: {tokens_needed}"
        )

        if total_tokens <= tokens_needed:
            break

        ratio = (tokens_needed) / total_tokens

        new_length = int(len(content) * ratio) - 1
        new_length = max(0, new_length)

        half_length = new_length // 2
        left_half = content[:half_length]
        right_half = content[-half_length:]

        trimmed_content = left_half + ".." + right_half
        message["content"] = trimmed_content
        verbose_logger.debug(f"trimmed_content: {trimmed_content}")
        content = trimmed_content
        attempts += 1

    if attempts >= MAX_TOKEN_TRIMMING_ATTEMPTS and raise_error_on_max_limit:
        raise Exception(
            f"Failed to trim message to fit within {tokens_needed} tokens after {MAX_TOKEN_TRIMMING_ATTEMPTS} attempts"
        )

    return message


# LiteLLM token trimmer
# this code is borrowed from https://github.com/KillianLucas/tokentrim/blob/main/tokentrim/tokentrim.py
# Credits for this code go to Killian Lucas
def trim_messages(
    messages,
    model: Optional[str] = None,
    trim_ratio: float = DEFAULT_TRIM_RATIO,
    return_response_tokens: bool = False,
    max_tokens=None,
):
    """
    Trim a list of messages to fit within a model's token limit.

    Args:
        messages: Input messages to be trimmed. Each message is a dictionary with 'role' and 'content'.
        model: The LiteLLM model being used (determines the token limit).
        trim_ratio: Target ratio of tokens to use after trimming. Default is 0.75, meaning it will trim messages so they use about 75% of the model's token limit.
        return_response_tokens: If True, also return the number of tokens left available for the response after trimming.
        max_tokens: Instead of specifying a model or trim_ratio, you can specify this directly.

    Returns:
        Trimmed messages and optionally the number of tokens available for response.
    """
    # Initialize max_tokens
    # if users pass in max tokens, trim to this amount
    original_messages = messages
    messages = copy.deepcopy(messages)
    try:
        if max_tokens is None:
            # Check if model is valid
            if model in litellm.model_cost:
                max_tokens_for_model = litellm.model_cost[model].get(
                    "max_input_tokens", litellm.model_cost[model]["max_tokens"]
                )
                max_tokens = int(max_tokens_for_model * trim_ratio)
            else:
                # if user did not specify max (input) tokens
                # or passed an llm litellm does not know
                # do nothing, just return messages
                return messages

        system_message = ""
        for message in messages:
            if message["role"] == "system":
                system_message += "\n" if system_message else ""
                system_message += message["content"]

        ## Handle Tool Call ## - check if last message is a tool response, return as is - https://github.com/BerriAI/litellm/issues/4931
        tool_messages = []

        for message in reversed(messages):
            if message["role"] != "tool":
                break
            tool_messages.append(message)
        tool_messages.reverse()
        # # Remove the collected tool messages from the original list
        if len(tool_messages):
            messages = messages[: -len(tool_messages)]

        current_tokens = token_counter(model=model or "", messages=messages)
        print_verbose(f"Current tokens: {current_tokens}, max tokens: {max_tokens}")

        # Do nothing if current tokens under messages
        if current_tokens < max_tokens:
            return messages + tool_messages

        #### Trimming messages if current_tokens > max_tokens
        print_verbose(
            f"Need to trim input messages: {messages}, current_tokens{current_tokens}, max_tokens: {max_tokens}"
        )
        system_message_event: Optional[dict] = None
        if system_message:
            system_message_event, max_tokens = process_system_message(
                system_message=system_message, max_tokens=max_tokens, model=model
            )

            if max_tokens == 0:  # the system messages are too long
                return [system_message_event]

            # Since all system messages are combined and trimmed to fit the max_tokens,
            # we remove all system messages from the messages list
            messages = [message for message in messages if message["role"] != "system"]

        verbose_logger.debug(f"Processed system message: {system_message_event}")
        final_messages = process_messages(
            messages=messages, max_tokens=max_tokens, model=model
        )
        verbose_logger.debug(f"Processed messages: {final_messages}")

        # Add system message to the beginning of the final messages
        if system_message_event:
            final_messages = [system_message_event] + final_messages

        if len(tool_messages) > 0:
            final_messages.extend(tool_messages)

        verbose_logger.debug(
            f"Final messages: {final_messages}, return_response_tokens: {return_response_tokens}"
        )
        if (
            return_response_tokens
        ):  # if user wants token count with new trimmed messages
            response_tokens = max_tokens - get_token_count(final_messages, model)
            return final_messages, response_tokens
        return final_messages
    except Exception as e:  # [NON-Blocking, if error occurs just return final_messages
        verbose_logger.exception(
            "Got exception while token trimming - {}".format(str(e))
        )
        return original_messages


from litellm.caching.in_memory_cache import InMemoryCache


class AvailableModelsCache(InMemoryCache):
    def __init__(self, ttl_seconds: int = 300, max_size: int = 1000):
        super().__init__(ttl_seconds, max_size)
        self._env_hash: Optional[str] = None

    def _get_env_hash(self) -> str:
        """Create a hash of relevant environment variables"""
        env_vars = {
            k: v
            for k, v in os.environ.items()
            if k.startswith(("OPENAI", "ANTHROPIC", "AZURE", "AWS"))
        }
        return str(hash(frozenset(env_vars.items())))

    def _check_env_changed(self) -> bool:
        """Check if environment variables have changed"""
        current_hash = self._get_env_hash()
        if self._env_hash is None:
            self._env_hash = current_hash
            return True
        return current_hash != self._env_hash

    def _get_cache_key(
        self,
        custom_llm_provider: Optional[str],
        litellm_params: Optional[LiteLLM_Params],
    ) -> str:
        valid_str = ""

        if litellm_params is not None:
            valid_str = litellm_params.model_dump_json()
        if custom_llm_provider is not None:
            valid_str = f"{custom_llm_provider}:{valid_str}"
        return hashlib.sha256(valid_str.encode()).hexdigest()

    def get_cached_model_info(
        self,
        custom_llm_provider: Optional[str] = None,
        litellm_params: Optional[LiteLLM_Params] = None,
    ) -> Optional[List[str]]:
        """Get cached model info"""
        # Check if environment has changed
        if litellm_params is None and self._check_env_changed():
            self.cache_dict.clear()
            return None

        cache_key = self._get_cache_key(custom_llm_provider, litellm_params)

        result = cast(Optional[List[str]], self.get_cache(cache_key))

        if result is not None:
            return copy.deepcopy(result)
        return result

    def set_cached_model_info(
        self,
        custom_llm_provider: str,
        litellm_params: Optional[LiteLLM_Params],
        available_models: List[str],
    ):
        """Set cached model info"""
        cache_key = self._get_cache_key(custom_llm_provider, litellm_params)
        self.set_cache(cache_key, copy.deepcopy(available_models))


# Global cache instance
_model_cache = AvailableModelsCache()


def _infer_valid_provider_from_env_vars(
    custom_llm_provider: Optional[str] = None,
) -> List[str]:
    valid_providers: List[str] = []
    environ_keys = os.environ.keys()
    for provider in litellm.provider_list:
        if custom_llm_provider and provider != custom_llm_provider:
            continue

        # edge case litellm has together_ai as a provider, it should be togetherai
        env_provider_1 = provider.replace("_", "")
        env_provider_2 = provider

        # litellm standardizes expected provider keys to
        # PROVIDER_API_KEY. Example: OPENAI_API_KEY, COHERE_API_KEY
        expected_provider_key_1 = f"{env_provider_1.upper()}_API_KEY"
        expected_provider_key_2 = f"{env_provider_2.upper()}_API_KEY"
        if (
            expected_provider_key_1 in environ_keys
            or expected_provider_key_2 in environ_keys
        ):
            # key is set
            valid_providers.append(provider)

    return valid_providers


def _get_valid_models_from_provider_api(
    provider_config: BaseLLMModelInfo,
    custom_llm_provider: str,
    litellm_params: Optional[LiteLLM_Params] = None,
) -> List[str]:
    try:
        cached_result = _model_cache.get_cached_model_info(
            custom_llm_provider, litellm_params
        )

        if cached_result is not None:
            return cached_result
        models = provider_config.get_models(
            api_key=litellm_params.api_key if litellm_params is not None else None,
            api_base=litellm_params.api_base if litellm_params is not None else None,
        )

        _model_cache.set_cached_model_info(custom_llm_provider, litellm_params, models)
        return models
    except Exception as e:
        verbose_logger.warning(f"Error getting valid models: {e}")
        return []


def get_valid_models(
    check_provider_endpoint: Optional[bool] = None,
    custom_llm_provider: Optional[str] = None,
    litellm_params: Optional[LiteLLM_Params] = None,
    api_key: Optional[str] = None,
    api_base: Optional[str] = None,
) -> List[str]:
    """
    Returns a list of valid LLMs based on the set environment variables

    Args:
        check_provider_endpoint: If True, will check the provider's endpoint for valid models.
        custom_llm_provider: If provided, will only check the provider's endpoint for valid models.
        api_key: If provided, will use the API key to get valid models.
        api_base: If provided, will use the API base to get valid models.
    Returns:
        A list of valid LLMs
    """

    try:
        ################################
        # init litellm_params
        #################################
        if litellm_params is None:
            litellm_params = LiteLLM_Params(model="")
        if api_key is not None:
            litellm_params.api_key = api_key
        if api_base is not None:
            litellm_params.api_base = api_base
        #################################

        check_provider_endpoint = (
            check_provider_endpoint or litellm.check_provider_endpoint
        )
        # get keys set in .env

        valid_providers: List[str] = []
        valid_models: List[str] = []
        # for all valid providers, make a list of supported llms

        if custom_llm_provider:
            valid_providers = [custom_llm_provider]
        else:
            valid_providers = _infer_valid_provider_from_env_vars(custom_llm_provider)

        for provider in valid_providers:
            provider_config = ProviderConfigManager.get_provider_model_info(
                model=None,
                provider=LlmProviders(provider),
            )

            if custom_llm_provider and provider != custom_llm_provider:
                continue

            if provider == "azure":
                valid_models.append("Azure-LLM")
            elif (
                provider_config is not None
                and check_provider_endpoint
                and provider is not None
            ):
                valid_models.extend(
                    _get_valid_models_from_provider_api(
                        provider_config,
                        provider,
                        litellm_params,
                    )
                )
            else:
                models_for_provider = copy.deepcopy(
                    litellm.models_by_provider.get(provider, [])
                )
                valid_models.extend(models_for_provider)

        return valid_models
    except Exception as e:
        verbose_logger.warning(f"Error getting valid models: {e}")
        return []  # NON-Blocking


def print_args_passed_to_litellm(original_function, args, kwargs):
    if not _is_debugging_on():
        return
    try:
        # we've already printed this for acompletion, don't print for completion
        if (
            "acompletion" in kwargs
            and kwargs["acompletion"] is True
            and original_function.__name__ == "completion"
        ):
            return
        elif (
            "aembedding" in kwargs
            and kwargs["aembedding"] is True
            and original_function.__name__ == "embedding"
        ):
            return
        elif (
            "aimg_generation" in kwargs
            and kwargs["aimg_generation"] is True
            and original_function.__name__ == "img_generation"
        ):
            return

        args_str = ", ".join(map(repr, args))
        kwargs_str = ", ".join(f"{key}={repr(value)}" for key, value in kwargs.items())
        print_verbose(
            "\n",
        )  # new line before
        print_verbose(
            "\033[92mRequest to litellm:\033[0m",
        )
        if args and kwargs:
            print_verbose(
                f"\033[92mlitellm.{original_function.__name__}({args_str}, {kwargs_str})\033[0m"
            )
        elif args:
            print_verbose(
                f"\033[92mlitellm.{original_function.__name__}({args_str})\033[0m"
            )
        elif kwargs:
            print_verbose(
                f"\033[92mlitellm.{original_function.__name__}({kwargs_str})\033[0m"
            )
        else:
            print_verbose(f"\033[92mlitellm.{original_function.__name__}()\033[0m")
        print_verbose("\n")  # new line after
    except Exception:
        # This should always be non blocking
        pass


def get_logging_id(start_time, response_obj):
    try:
        response_id = (
            "time-" + start_time.strftime("%H-%M-%S-%f") + "_" + response_obj.get("id")
        )
        return response_id
    except Exception:
        return None


def _get_base_model_from_metadata(model_call_details=None):
    if model_call_details is None:
        return None
    litellm_params = model_call_details.get("litellm_params", {})
    if litellm_params is not None:
        _base_model = litellm_params.get("base_model", None)
        if _base_model is not None:
            return _base_model
        metadata = litellm_params.get("metadata", {})

        _get_base_model_from_litellm_call_metadata = getattr(sys.modules[__name__], '_get_base_model_from_litellm_call_metadata')
        base_model_from_metadata = _get_base_model_from_litellm_call_metadata(metadata=metadata)
        if base_model_from_metadata is not None:
            return base_model_from_metadata

        # Also check litellm_metadata (used by Responses API and other generic API calls)
        litellm_metadata = litellm_params.get("litellm_metadata", {})
        _get_base_model_from_litellm_call_metadata = getattr(sys.modules[__name__], '_get_base_model_from_litellm_call_metadata')
        return _get_base_model_from_litellm_call_metadata(metadata=litellm_metadata)
    return None


class ModelResponseIterator:
    def __init__(self, model_response: ModelResponse, convert_to_delta: bool = False):
        if convert_to_delta is True:
            self.model_response = ModelResponse(stream=True)
            _delta = self.model_response.choices[0].delta  # type: ignore
            _delta.content = model_response.choices[0].message.content  # type: ignore
        else:
            self.model_response = model_response
        self.is_done = False

    # Sync iterator
    def __iter__(self):
        return self

    def __next__(self):
        if self.is_done:
            raise StopIteration
        self.is_done = True
        return self.model_response

    # Async iterator
    def __aiter__(self):
        return self

    async def __anext__(self):
        if self.is_done:
            raise StopAsyncIteration
        self.is_done = True
        return self.model_response


class ModelResponseListIterator:
    def __init__(self, model_responses, delay: Optional[float] = None):
        self.model_responses = model_responses
        self.index = 0
        self.delay = delay

    # Sync iterator
    def __iter__(self):
        return self

    def __next__(self):
        if self.index >= len(self.model_responses):
            raise StopIteration
        model_response = self.model_responses[self.index]
        self.index += 1
        if self.delay:
            time.sleep(self.delay)
        return model_response

    # Async iterator
    def __aiter__(self):
        return self

    async def __anext__(self):
        if self.index >= len(self.model_responses):
            raise StopAsyncIteration
        model_response = self.model_responses[self.index]
        self.index += 1
        if self.delay:
            await asyncio.sleep(self.delay)
        return model_response


class CustomModelResponseIterator(Iterable):
    def __init__(self) -> None:
        super().__init__()


def is_cached_message(message: AllMessageValues) -> bool:
    """
    Returns true, if message is marked as needing to be cached.

    Used for anthropic/gemini context caching.

    Follows the anthropic format {"cache_control": {"type": "ephemeral"}}
    """
    if "content" not in message:
        return False

    content = message["content"]

    # Handle non-list content types (None, str, etc.)
    if not isinstance(content, list):
        return False

    for content_item in content:
        # Ensure content_item is a dictionary before accessing keys
        if not isinstance(content_item, dict):
            continue

        cache_control = content_item.get("cache_control")
        if (
            content_item.get("type") == "text"
            and cache_control is not None
            and isinstance(cache_control, dict)
            and cache_control.get("type") == "ephemeral"
        ):
            return True

    return False


def is_base64_encoded(s: str) -> bool:
    try:
        # Strip out the prefix if it exists
        if not s.startswith(
            "data:"
        ):  # require `data:` for base64 str, like openai. Prevents false positives like s='Dog'
            return False

        s = s.split(",")[1]

        # Try to decode the string
        decoded_bytes = base64.b64decode(s, validate=True)

        # Check if the original string can be re-encoded to the same string
        return base64.b64encode(decoded_bytes).decode("utf-8") == s
    except Exception:
        return False


def get_base64_str(s: str) -> str:
    """
    s: b64str OR data:image/png;base64,b64str
    """
    if "," in s:
        return s.split(",")[1]
    return s


def has_tool_call_blocks(messages: List[AllMessageValues]) -> bool:
    """
    Returns true, if messages has tool call blocks.

    Used for anthropic/bedrock message validation.
    """
    for message in messages:
        if message.get("tool_calls") is not None:
            return True
    return False


def last_assistant_with_tool_calls_has_no_thinking_blocks(
    messages: List[AllMessageValues],
) -> bool:
    """
    Returns true if the last assistant message with tool_calls has no thinking_blocks.

    This is used to detect when thinking param should be dropped to avoid
    Anthropic error: "Expected thinking or redacted_thinking, but found tool_use"

    When thinking is enabled, assistant messages with tool_calls must include thinking_blocks.
    If the client didn't preserve thinking_blocks, we need to drop the thinking param.

    Related issues: https://github.com/BerriAI/litellm/issues/14194, https://github.com/BerriAI/litellm/issues/9020
    """
    # Find the last assistant message with tool_calls
    last_assistant_with_tools = None
    for message in messages:
        if message.get("role") == "assistant" and message.get("tool_calls") is not None:
            last_assistant_with_tools = message

    if last_assistant_with_tools is None:
        return False

    # Check if it has thinking_blocks
    thinking_blocks = last_assistant_with_tools.get("thinking_blocks")
    return thinking_blocks is None or (
        hasattr(thinking_blocks, "__len__") and len(thinking_blocks) == 0
    )


def add_dummy_tool(custom_llm_provider: str) -> List[ChatCompletionToolParam]:
    """
    Prevent Anthropic from raising error when tool_use block exists but no tools are provided.

    Relevent Issues: https://github.com/BerriAI/litellm/issues/5388, https://github.com/BerriAI/litellm/issues/5747
    """
    return [
        ChatCompletionToolParam(
            type="function",
            function=ChatCompletionToolParamFunctionChunk(
                name="dummy_tool",
                description="This is a dummy tool call",  # provided to satisfy bedrock constraint.
                parameters={
                    "type": "object",
                    "properties": {},
                },
            ),
        )
    ]


from litellm.types.llms.openai import (
    ChatCompletionAudioObject,
    ChatCompletionImageObject,
    ChatCompletionTextObject,
    ChatCompletionUserMessage,
    OpenAIMessageContent,
    ValidUserMessageContentTypes,
)


def convert_to_dict(message: Union[BaseModel, dict]) -> dict:
    """
    Converts a message to a dictionary if it's a Pydantic model.

    Args:
        message: The message, which may be a Pydantic model or a dictionary.

    Returns:
        dict: The converted message.
    """
    if isinstance(message, BaseModel):
        return message.model_dump(exclude_none=True)  # type: ignore
    elif isinstance(message, dict):
        return message
    else:
        raise TypeError(
            f"Invalid message type: {type(message)}. Expected dict or Pydantic model."
        )


def convert_list_message_to_dict(messages: List):
    new_messages = []
    for message in messages:
        convert_msg_to_dict = cast(AllMessageValues, convert_to_dict(message))
        cleaned_message = cleanup_none_field_in_message(message=convert_msg_to_dict)
        new_messages.append(cleaned_message)
    return new_messages


def validate_and_fix_openai_messages(messages: List):
    """
    Ensures all messages are valid OpenAI chat completion messages.

    Handles missing role for assistant messages.
    """
    new_messages = []
    for message in messages:
        if not message.get("role"):
            message["role"] = "assistant"
        if message.get("tool_calls"):
            message["tool_calls"] = jsonify_tools(tools=message["tool_calls"])

        convert_msg_to_dict = cast(AllMessageValues, convert_to_dict(message))
        cleaned_message = cleanup_none_field_in_message(message=convert_msg_to_dict)
        new_messages.append(cleaned_message)
    return validate_chat_completion_user_messages(messages=new_messages)


def validate_and_fix_openai_tools(tools: Optional[List]) -> Optional[List[dict]]:
    """
    Ensure tools is List[dict] and not List[BaseModel]
    """
    new_tools = []
    if tools is None:
        return tools
    for tool in tools:
        if isinstance(tool, BaseModel):
            new_tools.append(tool.model_dump())
        elif isinstance(tool, dict):
            new_tools.append(tool)
    return new_tools


def cleanup_none_field_in_message(message: AllMessageValues):
    """
    Cleans up the message by removing the none field.

    remove None fields in the message - e.g. {"function": None} - some providers raise validation errors
    """
    new_message = message.copy()
    return {k: v for k, v in new_message.items() if v is not None}


def validate_chat_completion_user_messages(messages: List[AllMessageValues]):
    """
    Ensures all user messages are valid OpenAI chat completion messages.

    Args:
        messages: List of message dictionaries
        message_content_type: Type to validate content against

    Returns:
        List[dict]: The validated messages

    Raises:
        ValueError: If any message is invalid
    """
    for idx, m in enumerate(messages):
        try:
            if m["role"] == "user":
                user_content = m.get("content")
                if user_content is not None:
                    if isinstance(user_content, str):
                        continue
                    elif isinstance(user_content, list):
                        for item in user_content:
                            if isinstance(item, dict):
                                if item.get("type") not in ValidUserMessageContentTypes:
                                    raise Exception(
                                        f"invalid content type={item.get('type')}"
                                    )
        except Exception as e:
            if isinstance(e, KeyError):
                raise Exception(
                    f"Invalid message at index {idx}. Please ensure all messages are valid OpenAI chat completion messages."
                )
            if "invalid content type" in str(e):
                raise Exception(
                    f"Invalid user message at index {idx}. Please ensure all user messages are valid OpenAI chat completion messages."
                )
            else:
                raise e

    return messages


def validate_chat_completion_tool_choice(
    tool_choice: Optional[Union[dict, str]],
) -> Optional[Union[dict, str]]:
    """
    Confirm the tool choice is passed in the OpenAI format.

    Prevents user errors like: https://github.com/BerriAI/litellm/issues/7483
    """
    from litellm.types.llms.openai import (
        ChatCompletionToolChoiceObjectParam,
        ChatCompletionToolChoiceStringValues,
    )

    if tool_choice is None:
        return tool_choice
    elif isinstance(tool_choice, str):
        return tool_choice
    elif isinstance(tool_choice, dict):
        # Handle Cursor IDE format: {"type": "auto"} -> return as-is
        if (
            tool_choice.get("type") in ["auto", "none", "required"]
            and "function" not in tool_choice
        ):
            return tool_choice

        # Standard OpenAI format: {"type": "function", "function": {...}}
        if tool_choice.get("type") is None or tool_choice.get("function") is None:
            raise Exception(
                f"Invalid tool choice, tool_choice={tool_choice}. Please ensure tool_choice follows the OpenAI spec"
            )
        return tool_choice
    raise Exception(
        f"Invalid tool choice, tool_choice={tool_choice}. Got={type(tool_choice)}. Expecting str, or dict. Please ensure tool_choice follows the OpenAI tool_choice spec"
    )


class ProviderConfigManager:
    @staticmethod
    def get_provider_chat_config(  # noqa: PLR0915
        model: str, provider: LlmProviders
    ) -> Optional[BaseConfig]:
        """
        Returns the provider config for a given provider.
        """

        # Check JSON providers FIRST
        from litellm.llms.openai_like.dynamic_config import create_config_class
        from litellm.llms.openai_like.json_loader import JSONProviderRegistry

        if JSONProviderRegistry.exists(provider.value):
            provider_config = JSONProviderRegistry.get(provider.value)
            if provider_config is None:
                raise ValueError(f"Provider {provider.value} not found")
            return create_config_class(provider_config)()

        if (
            provider == LlmProviders.OPENAI
            and litellm.openaiOSeriesConfig.is_model_o_series_model(model=model)
        ):
            return litellm.openaiOSeriesConfig
        elif (
            provider == LlmProviders.OPENAI
            and litellm.OpenAIGPT5Config.is_model_gpt_5_model(model=model)
        ):
            return litellm.OpenAIGPT5Config()
        elif litellm.LlmProviders.DEEPSEEK == provider:
            return litellm.DeepSeekChatConfig()
        elif litellm.LlmProviders.GROQ == provider:
            return litellm.GroqChatConfig()
        elif litellm.LlmProviders.BYTEZ == provider:
            return litellm.BytezChatConfig()
        elif litellm.LlmProviders.DATABRICKS == provider:
            return litellm.DatabricksConfig()
        elif litellm.LlmProviders.XAI == provider:
            return litellm.XAIChatConfig()
        elif litellm.LlmProviders.ZAI == provider:
            return litellm.ZAIChatConfig()
        elif litellm.LlmProviders.LAMBDA_AI == provider:
            return litellm.LambdaAIChatConfig()
        elif litellm.LlmProviders.LLAMA == provider:
            return litellm.LlamaAPIConfig()
        elif litellm.LlmProviders.TEXT_COMPLETION_OPENAI == provider:
            return litellm.OpenAITextCompletionConfig()
        elif (
            litellm.LlmProviders.COHERE_CHAT == provider
            or litellm.LlmProviders.COHERE == provider
        ):
            CohereModelInfo = getattr(sys.modules[__name__], 'CohereModelInfo')
            route = CohereModelInfo.get_cohere_route(model)
            if route == "v2":
                return litellm.CohereV2ChatConfig()
            else:

                return litellm.CohereChatConfig()
        elif litellm.LlmProviders.SNOWFLAKE == provider:
            return litellm.SnowflakeConfig()
        elif litellm.LlmProviders.CLARIFAI == provider:
            return litellm.ClarifaiConfig()
        elif litellm.LlmProviders.ANTHROPIC == provider:
            return litellm.AnthropicConfig()
        elif litellm.LlmProviders.ANTHROPIC_TEXT == provider:
            return litellm.AnthropicTextConfig()
        elif litellm.LlmProviders.VERTEX_AI_BETA == provider:
            return litellm.VertexGeminiConfig()
        elif litellm.LlmProviders.VERTEX_AI == provider:
            if "gemini" in model:
                return litellm.VertexGeminiConfig()
            elif "claude" in model:
                return litellm.VertexAIAnthropicConfig()
            elif "gpt-oss" in model:
                from litellm.llms.vertex_ai.vertex_ai_partner_models.gpt_oss.transformation import (
                    VertexAIGPTOSSTransformation,
                )

                return VertexAIGPTOSSTransformation()
            elif model in litellm.vertex_mistral_models:
                if "codestral" in model:
                    return litellm.CodestralTextCompletionConfig()
                else:
                    return litellm.MistralConfig()
            elif model in litellm.vertex_ai_ai21_models:
                return litellm.VertexAIAi21Config()
            else:  # use generic openai-like param mapping
                return litellm.VertexAILlama3Config()
        elif litellm.LlmProviders.CLOUDFLARE == provider:
            return litellm.CloudflareChatConfig()
        elif litellm.LlmProviders.SAGEMAKER_CHAT == provider:
            return litellm.SagemakerChatConfig()
        elif litellm.LlmProviders.SAGEMAKER == provider:
            return litellm.SagemakerConfig()
        elif litellm.LlmProviders.FIREWORKS_AI == provider:
            return litellm.FireworksAIConfig()
        elif litellm.LlmProviders.FRIENDLIAI == provider:
            return litellm.FriendliaiChatConfig()
        elif litellm.LlmProviders.WATSONX == provider:
            return litellm.IBMWatsonXChatConfig()
        elif litellm.LlmProviders.WATSONX_TEXT == provider:
            return litellm.IBMWatsonXAIConfig()
        elif litellm.LlmProviders.EMPOWER == provider:
            return litellm.EmpowerChatConfig()
        elif litellm.LlmProviders.MINIMAX == provider:
            return litellm.MinimaxChatConfig()
        elif litellm.LlmProviders.GITHUB == provider:
            return litellm.GithubChatConfig()
        elif litellm.LlmProviders.COMPACTIFAI == provider:
            return litellm.CompactifAIChatConfig()
        elif litellm.LlmProviders.GITHUB_COPILOT == provider:
            return litellm.GithubCopilotConfig()
        elif litellm.LlmProviders.RAGFLOW == provider:
            return litellm.RAGFlowConfig()
        elif (
            litellm.LlmProviders.CUSTOM == provider
            or litellm.LlmProviders.CUSTOM_OPENAI == provider
            or litellm.LlmProviders.OPENAI_LIKE == provider
        ):
            return litellm.OpenAILikeChatConfig()
        elif litellm.LlmProviders.AIOHTTP_OPENAI == provider:
            return litellm.AiohttpOpenAIChatConfig()
        elif litellm.LlmProviders.HOSTED_VLLM == provider:
            return litellm.HostedVLLMChatConfig()
        elif litellm.LlmProviders.LLAMAFILE == provider:
            return litellm.LlamafileChatConfig()
        elif litellm.LlmProviders.LM_STUDIO == provider:
            return litellm.LMStudioChatConfig()
        elif litellm.LlmProviders.GALADRIEL == provider:
            return litellm.GaladrielChatConfig()
        elif litellm.LlmProviders.REPLICATE == provider:
            return litellm.ReplicateConfig()
        elif litellm.LlmProviders.HUGGINGFACE == provider:
            return litellm.HuggingFaceChatConfig()
        elif litellm.LlmProviders.TOGETHER_AI == provider:
            return litellm.TogetherAIConfig()
        elif litellm.LlmProviders.OPENROUTER == provider:
            return litellm.OpenrouterConfig()
        elif litellm.LlmProviders.VERCEL_AI_GATEWAY == provider:
            return litellm.VercelAIGatewayConfig()
        elif litellm.LlmProviders.COMETAPI == provider:
            return litellm.CometAPIConfig()
        elif litellm.LlmProviders.DATAROBOT == provider:
            return litellm.DataRobotConfig()
        elif litellm.LlmProviders.GEMINI == provider:
            return litellm.GoogleAIStudioGeminiConfig()
        elif (
            litellm.LlmProviders.AI21 == provider
            or litellm.LlmProviders.AI21_CHAT == provider
        ):
            return litellm.AI21ChatConfig()
        elif litellm.LlmProviders.AZURE == provider:
            if litellm.AzureOpenAIO1Config().is_o_series_model(model=model):
                return litellm.AzureOpenAIO1Config()
            if litellm.AzureOpenAIGPT5Config.is_model_gpt_5_model(model=model):
                return litellm.AzureOpenAIGPT5Config()
            return litellm.AzureOpenAIConfig()
        elif litellm.LlmProviders.AZURE_AI == provider:
            if "claude" in model.lower():
                return litellm.AzureAnthropicConfig()
            return litellm.AzureAIStudioConfig()
        elif litellm.LlmProviders.AZURE_TEXT == provider:
            return litellm.AzureOpenAITextConfig()
        elif litellm.LlmProviders.HOSTED_VLLM == provider:
            return litellm.HostedVLLMChatConfig()
        elif litellm.LlmProviders.NLP_CLOUD == provider:
            return litellm.NLPCloudConfig()
        elif litellm.LlmProviders.OOBABOOGA == provider:
            return litellm.OobaboogaConfig()
        elif litellm.LlmProviders.OLLAMA_CHAT == provider:
            return litellm.OllamaChatConfig()
        elif litellm.LlmProviders.DEEPINFRA == provider:
            return litellm.DeepInfraConfig()
        elif litellm.LlmProviders.PERPLEXITY == provider:
            return litellm.PerplexityChatConfig()
        elif (
            litellm.LlmProviders.MISTRAL == provider
            or litellm.LlmProviders.CODESTRAL == provider
        ):
            return litellm.MistralConfig()
        elif litellm.LlmProviders.NVIDIA_NIM == provider:
            return litellm.NvidiaNimConfig()
        elif litellm.LlmProviders.CEREBRAS == provider:
            return litellm.CerebrasConfig()
        elif litellm.LlmProviders.BASETEN == provider:
            return litellm.BasetenConfig()
        elif litellm.LlmProviders.VOLCENGINE == provider:
            return litellm.VolcEngineConfig()
        elif litellm.LlmProviders.TEXT_COMPLETION_CODESTRAL == provider:
            return litellm.CodestralTextCompletionConfig()
        elif litellm.LlmProviders.SAMBANOVA == provider:
            return litellm.SambanovaConfig()
        elif litellm.LlmProviders.MARITALK == provider:
            return litellm.MaritalkConfig()
        elif litellm.LlmProviders.CLOUDFLARE == provider:
            return litellm.CloudflareChatConfig()
        elif litellm.LlmProviders.ANTHROPIC_TEXT == provider:
            return litellm.AnthropicTextConfig()
        elif litellm.LlmProviders.VLLM == provider:
            return litellm.VLLMConfig()
        elif litellm.LlmProviders.OLLAMA == provider:
            return litellm.OllamaConfig()
        elif litellm.LlmProviders.PREDIBASE == provider:
            return litellm.PredibaseConfig()
        elif litellm.LlmProviders.TRITON == provider:
            return litellm.TritonConfig()
        elif litellm.LlmProviders.PETALS == provider:
            return litellm.PetalsConfig()
        elif litellm.LlmProviders.SAP_GENERATIVE_AI_HUB == provider:
            return litellm.GenAIHubOrchestrationConfig()
        elif litellm.LlmProviders.FEATHERLESS_AI == provider:
            return litellm.FeatherlessAIConfig()
        elif litellm.LlmProviders.NOVITA == provider:
            return litellm.NovitaConfig()
        elif litellm.LlmProviders.NEBIUS == provider:
            return litellm.NebiusConfig()
        elif litellm.LlmProviders.WANDB == provider:
            return litellm.WandbConfig()
        elif litellm.LlmProviders.DASHSCOPE == provider:
            return litellm.DashScopeChatConfig()
        elif litellm.LlmProviders.MOONSHOT == provider:
            return litellm.MoonshotChatConfig()
        elif litellm.LlmProviders.DOCKER_MODEL_RUNNER == provider:
            return litellm.DockerModelRunnerChatConfig()
        elif litellm.LlmProviders.V0 == provider:
            return litellm.V0ChatConfig()
        elif litellm.LlmProviders.MORPH == provider:
            return litellm.MorphChatConfig()
        elif litellm.LlmProviders.BEDROCK == provider:
            from litellm.llms.bedrock.common_utils import get_bedrock_chat_config

            return get_bedrock_chat_config(model=model)
        elif litellm.LlmProviders.LITELLM_PROXY == provider:
            return litellm.LiteLLMProxyChatConfig()
        elif litellm.LlmProviders.OPENAI == provider:
            return litellm.OpenAIGPTConfig()
        elif litellm.LlmProviders.GRADIENT_AI == provider:
            return litellm.GradientAIConfig()
        elif litellm.LlmProviders.NSCALE == provider:
            return litellm.NscaleConfig()
        elif litellm.LlmProviders.HEROKU == provider:
            return litellm.HerokuChatConfig()
        elif litellm.LlmProviders.OCI == provider:
            return litellm.OCIChatConfig()
        elif litellm.LlmProviders.HYPERBOLIC == provider:
            return litellm.HyperbolicChatConfig()
        elif litellm.LlmProviders.OVHCLOUD == provider:
            return litellm.OVHCloudChatConfig()
        elif litellm.LlmProviders.AMAZON_NOVA == provider:
            return litellm.AmazonNovaChatConfig()
        elif litellm.LlmProviders.LANGGRAPH == provider:
            from litellm.llms.langgraph.chat.transformation import LangGraphConfig

            return LangGraphConfig()
        return None

    @staticmethod
    def get_provider_embedding_config(
        model: str,
        provider: LlmProviders,
    ) -> Optional[BaseEmbeddingConfig]:
        if (
            litellm.LlmProviders.VOYAGE == provider
            and litellm.VoyageContextualEmbeddingConfig.is_contextualized_embeddings(
                model
            )
        ):
            return litellm.VoyageContextualEmbeddingConfig()
        elif litellm.LlmProviders.VOYAGE == provider:
            return litellm.VoyageEmbeddingConfig()
        elif litellm.LlmProviders.TRITON == provider:
            return litellm.TritonEmbeddingConfig()
        elif litellm.LlmProviders.WATSONX == provider:
            return litellm.IBMWatsonXEmbeddingConfig()
        elif litellm.LlmProviders.SAP_GENERATIVE_AI_HUB == provider:
            return litellm.GenAIHubEmbeddingConfig()
        elif litellm.LlmProviders.INFINITY == provider:
            return litellm.InfinityEmbeddingConfig()
        elif litellm.LlmProviders.SAMBANOVA == provider:
            return litellm.SambaNovaEmbeddingConfig()
        elif (
            litellm.LlmProviders.COHERE == provider
            or litellm.LlmProviders.COHERE_CHAT == provider
        ):
            from litellm.llms.cohere.embed.transformation import CohereEmbeddingConfig

            return CohereEmbeddingConfig()
        elif litellm.LlmProviders.JINA_AI == provider:
            from litellm.llms.jina_ai.embedding.transformation import (
                JinaAIEmbeddingConfig,
            )

            return JinaAIEmbeddingConfig()
        elif litellm.LlmProviders.VOLCENGINE == provider:
            from litellm.llms.volcengine.embedding.transformation import (
                VolcEngineEmbeddingConfig,
            )

            return VolcEngineEmbeddingConfig()
        elif litellm.LlmProviders.OVHCLOUD == provider:
            return litellm.OVHCloudEmbeddingConfig()
        elif litellm.LlmProviders.SNOWFLAKE == provider:
            return litellm.SnowflakeEmbeddingConfig()
        elif litellm.LlmProviders.COMETAPI == provider:
            return litellm.CometAPIEmbeddingConfig()
        elif litellm.LlmProviders.GITHUB_COPILOT == provider:
            return litellm.GithubCopilotEmbeddingConfig()
        elif litellm.LlmProviders.SAGEMAKER == provider:
            from litellm.llms.sagemaker.embedding.transformation import (
                SagemakerEmbeddingConfig,
            )

            return SagemakerEmbeddingConfig.get_model_config(model)
        return None

    @staticmethod
    def get_provider_rerank_config(
        model: str,
        provider: LlmProviders,
        api_base: Optional[str],
        present_version_params: List[str],
    ) -> BaseRerankConfig:
        if (
            litellm.LlmProviders.COHERE == provider
            or litellm.LlmProviders.COHERE_CHAT == provider
        ):
            if should_use_cohere_v1_client(api_base, present_version_params):
                return litellm.CohereRerankConfig()
            else:
                return litellm.CohereRerankV2Config()
        elif litellm.LlmProviders.AZURE_AI == provider:
            return litellm.AzureAIRerankConfig()
        elif litellm.LlmProviders.INFINITY == provider:
            return litellm.InfinityRerankConfig()
        elif litellm.LlmProviders.JINA_AI == provider:
            return litellm.JinaAIRerankConfig()
        elif litellm.LlmProviders.HOSTED_VLLM == provider:
            return litellm.HostedVLLMRerankConfig()
        elif litellm.LlmProviders.HUGGINGFACE == provider:
            return litellm.HuggingFaceRerankConfig()
        elif litellm.LlmProviders.DEEPINFRA == provider:
            return litellm.DeepinfraRerankConfig()
        elif litellm.LlmProviders.NVIDIA_NIM == provider:
            from litellm.llms.nvidia_nim.rerank.common_utils import (
                get_nvidia_nim_rerank_config,
            )

            return get_nvidia_nim_rerank_config(model)
        elif litellm.LlmProviders.VERTEX_AI == provider:
            return litellm.VertexAIRerankConfig()
        elif litellm.LlmProviders.FIREWORKS_AI == provider:
            return litellm.FireworksAIRerankConfig()
        elif litellm.LlmProviders.VOYAGE == provider:
            return litellm.VoyageRerankConfig()
        return litellm.CohereRerankConfig()

    @staticmethod
    def get_provider_anthropic_messages_config(
        model: str,
        provider: LlmProviders,
    ) -> Optional[BaseAnthropicMessagesConfig]:
        if litellm.LlmProviders.ANTHROPIC == provider:
            return litellm.AnthropicMessagesConfig()
        # The 'BEDROCK' provider corresponds to Amazon's implementation of Anthropic Claude v3.
        # This mapping ensures that the correct configuration is returned for BEDROCK.
        elif litellm.LlmProviders.BEDROCK == provider:
            from litellm.llms.bedrock.common_utils import BedrockModelInfo

            return BedrockModelInfo.get_bedrock_provider_config_for_messages_api(model)
        elif litellm.LlmProviders.VERTEX_AI == provider:
            if "claude" in model.lower():
                from litellm.llms.vertex_ai.vertex_ai_partner_models.anthropic.experimental_pass_through.transformation import (
                    VertexAIPartnerModelsAnthropicMessagesConfig,
                )

                return VertexAIPartnerModelsAnthropicMessagesConfig()
        elif litellm.LlmProviders.AZURE_AI == provider:
            if "claude" in model.lower():
                from litellm.llms.azure_ai.anthropic.messages_transformation import (
                    AzureAnthropicMessagesConfig,
                )

                return AzureAnthropicMessagesConfig()
        elif litellm.LlmProviders.MINIMAX == provider:
            from litellm.llms.minimax.messages.transformation import (
                MinimaxMessagesConfig,
            )

            return MinimaxMessagesConfig()
        return None

    @staticmethod
    def get_provider_audio_transcription_config(
        model: str,
        provider: LlmProviders,
    ) -> Optional[BaseAudioTranscriptionConfig]:
        if litellm.LlmProviders.FIREWORKS_AI == provider:
            return litellm.FireworksAIAudioTranscriptionConfig()
        elif litellm.LlmProviders.DEEPGRAM == provider:
            return litellm.DeepgramAudioTranscriptionConfig()
        elif litellm.LlmProviders.ELEVENLABS == provider:
            from litellm.llms.elevenlabs.audio_transcription.transformation import (
                ElevenLabsAudioTranscriptionConfig,
            )

            return ElevenLabsAudioTranscriptionConfig()
        elif litellm.LlmProviders.OPENAI == provider:
            if "gpt-4o" in model:
                return litellm.OpenAIGPTAudioTranscriptionConfig()
            else:
                return litellm.OpenAIWhisperAudioTranscriptionConfig()
        elif litellm.LlmProviders.HOSTED_VLLM == provider:
            from litellm.llms.hosted_vllm.transcriptions.transformation import (
                HostedVLLMAudioTranscriptionConfig,
            )

            return HostedVLLMAudioTranscriptionConfig()
        elif litellm.LlmProviders.WATSONX == provider:
            from litellm.llms.watsonx.audio_transcription.transformation import (
                IBMWatsonXAudioTranscriptionConfig,
            )

            return IBMWatsonXAudioTranscriptionConfig()
        elif litellm.LlmProviders.OVHCLOUD == provider:
            from litellm.llms.ovhcloud.audio_transcription.transformation import (
                OVHCloudAudioTranscriptionConfig,
            )

            return OVHCloudAudioTranscriptionConfig()
        return None

    @staticmethod
    def get_provider_responses_api_config(
        provider: LlmProviders,
        model: Optional[str] = None,
    ) -> Optional[BaseResponsesAPIConfig]:
        if litellm.LlmProviders.OPENAI == provider:
            return litellm.OpenAIResponsesAPIConfig()
        elif litellm.LlmProviders.AZURE == provider:
            # Check if it's an O-series model
            # Note: GPT models (gpt-3.5, gpt-4, gpt-5, etc.) support temperature parameter
            # O-series models (o1, o3) do not contain "gpt" and have different parameter restrictions
            is_gpt_model = model and "gpt" in model.lower()
            is_o_series = model and ("o_series" in model.lower() or (supports_reasoning(model) and not is_gpt_model))

            is_o_series = model and (
                "o_series" in model.lower()
                or (supports_reasoning(model) and not is_gpt_model)
            )

            if is_o_series:
                return litellm.AzureOpenAIOSeriesResponsesAPIConfig()
            else:
                return litellm.AzureOpenAIResponsesAPIConfig()
        elif litellm.LlmProviders.XAI == provider:
            return litellm.XAIResponsesAPIConfig()
        elif litellm.LlmProviders.GITHUB_COPILOT == provider:
            return litellm.GithubCopilotResponsesAPIConfig()
        elif litellm.LlmProviders.LITELLM_PROXY == provider:
            return litellm.LiteLLMProxyResponsesAPIConfig()
        elif litellm.LlmProviders.VOLCENGINE == provider:
            return litellm.VolcEngineResponsesAPIConfig()
        return None

    @staticmethod
    def get_provider_skills_api_config(
        provider: LlmProviders,
    ) -> Optional["BaseSkillsAPIConfig"]:
        """
        Get provider-specific Skills API configuration

        Args:
            provider: The LLM provider

        Returns:
            Provider-specific Skills API config or None
        """
        if litellm.LlmProviders.ANTHROPIC == provider:
            return litellm.AnthropicSkillsConfig()
        return None

    @staticmethod
    def get_provider_text_completion_config(
        model: str,
        provider: LlmProviders,
    ) -> BaseTextCompletionConfig:
        if LlmProviders.FIREWORKS_AI == provider:
            return litellm.FireworksAITextCompletionConfig()
        elif LlmProviders.TOGETHER_AI == provider:
            return litellm.TogetherAITextCompletionConfig()
        return litellm.OpenAITextCompletionConfig()

    @staticmethod
    def get_provider_model_info(
        model: Optional[str],
        provider: LlmProviders,
    ) -> Optional[BaseLLMModelInfo]:
        if LlmProviders.FIREWORKS_AI == provider:
            return litellm.FireworksAIConfig()
        elif LlmProviders.OPENAI == provider:
            return litellm.OpenAIGPTConfig()
        elif LlmProviders.GEMINI == provider:
            return litellm.GeminiModelInfo()
        elif LlmProviders.VERTEX_AI == provider:
            from litellm.llms.vertex_ai.common_utils import VertexAIModelInfo

            return VertexAIModelInfo()
        elif LlmProviders.LITELLM_PROXY == provider:
            return litellm.LiteLLMProxyChatConfig()
        elif LlmProviders.TOPAZ == provider:
            return litellm.TopazModelInfo()
        elif LlmProviders.ANTHROPIC == provider:
            return litellm.AnthropicModelInfo()
        elif LlmProviders.XAI == provider:
            return litellm.XAIModelInfo()
        elif LlmProviders.OLLAMA == provider or LlmProviders.OLLAMA_CHAT == provider:
            # Dynamic model listing for Ollama server
            from litellm.llms.ollama.common_utils import OllamaModelInfo

            return OllamaModelInfo()
        elif LlmProviders.VLLM == provider or LlmProviders.HOSTED_VLLM == provider:
            from litellm.llms.vllm.common_utils import (
                VLLMModelInfo,  # experimental approach, to reduce bloat on __init__.py
            )

            return VLLMModelInfo()
        elif LlmProviders.LEMONADE == provider:
            return litellm.LemonadeChatConfig()
        elif LlmProviders.CLARIFAI == provider:
            return litellm.ClarifaiConfig()
        return None

    @staticmethod
    def get_provider_passthrough_config(
        model: str,
        provider: LlmProviders,
    ) -> Optional[BasePassthroughConfig]:
        if LlmProviders.BEDROCK == provider:
            from litellm.llms.bedrock.passthrough.transformation import (
                BedrockPassthroughConfig,
            )

            return BedrockPassthroughConfig()
        elif LlmProviders.VLLM == provider or LlmProviders.HOSTED_VLLM == provider:
            from litellm.llms.vllm.passthrough.transformation import (
                VLLMPassthroughConfig,
            )

            return VLLMPassthroughConfig()
        elif LlmProviders.AZURE == provider:
            from litellm.llms.azure.passthrough.transformation import (
                AzurePassthroughConfig,
            )

            return AzurePassthroughConfig()
        return None

    @staticmethod
    def get_provider_image_variation_config(
        model: str,
        provider: LlmProviders,
    ) -> Optional[BaseImageVariationConfig]:
        if LlmProviders.OPENAI == provider:
            return litellm.OpenAIImageVariationConfig()
        elif LlmProviders.TOPAZ == provider:
            return litellm.TopazImageVariationConfig()
        return None

    @staticmethod
    def get_provider_files_config(
        model: str,
        provider: LlmProviders,
    ) -> Optional[BaseFilesConfig]:
        if LlmProviders.GEMINI == provider:
            from litellm.llms.gemini.files.transformation import (
                GoogleAIStudioFilesHandler,  # experimental approach, to reduce bloat on __init__.py
            )

            return GoogleAIStudioFilesHandler()
        elif LlmProviders.VERTEX_AI == provider:
            from litellm.llms.vertex_ai.files.transformation import VertexAIFilesConfig

            return VertexAIFilesConfig()
        elif LlmProviders.BEDROCK == provider:
            from litellm.llms.bedrock.files.transformation import BedrockFilesConfig

            return BedrockFilesConfig()
        return None

    @staticmethod
    def get_provider_batches_config(
        model: str,
        provider: LlmProviders,
    ) -> Optional[BaseBatchesConfig]:
        if LlmProviders.BEDROCK == provider:
            from litellm.llms.bedrock.batches.transformation import BedrockBatchesConfig

            return BedrockBatchesConfig()
        return None

    @staticmethod
    def get_provider_vector_store_config(
        provider: LlmProviders,
    ) -> Optional[CustomLogger]:
        from litellm.integrations.vector_store_integrations.bedrock_vector_store import (
            BedrockVectorStore,
        )

        if LlmProviders.BEDROCK == provider:
            return BedrockVectorStore.get_initialized_custom_logger()
        return None

    @staticmethod
    def get_provider_vector_stores_config(
        provider: LlmProviders,
        api_type: Optional[str] = None,
    ) -> Optional[BaseVectorStoreConfig]:
        """
        v2 vector store config, use this for new vector store integrations
        """
        if litellm.LlmProviders.OPENAI == provider:
            from litellm.llms.openai.vector_stores.transformation import (
                OpenAIVectorStoreConfig,
            )

            return OpenAIVectorStoreConfig()
        elif litellm.LlmProviders.AZURE == provider:
            from litellm.llms.azure.vector_stores.transformation import (
                AzureOpenAIVectorStoreConfig,
            )

            return AzureOpenAIVectorStoreConfig()
        elif litellm.LlmProviders.VERTEX_AI == provider:
            if api_type == "rag_api" or api_type is None:  # default to rag_api
                from litellm.llms.vertex_ai.vector_stores.rag_api.transformation import (
                    VertexVectorStoreConfig,
                )

                return VertexVectorStoreConfig()
            elif api_type == "search_api":
                from litellm.llms.vertex_ai.vector_stores.search_api.transformation import (
                    VertexSearchAPIVectorStoreConfig,
                )

                return VertexSearchAPIVectorStoreConfig()
        elif litellm.LlmProviders.BEDROCK == provider:
            from litellm.llms.bedrock.vector_stores.transformation import (
                BedrockVectorStoreConfig,
            )

            return BedrockVectorStoreConfig()
        elif litellm.LlmProviders.PG_VECTOR == provider:
            from litellm.llms.pg_vector.vector_stores.transformation import (
                PGVectorStoreConfig,
            )

            return PGVectorStoreConfig()
        elif litellm.LlmProviders.AZURE_AI == provider:
            from litellm.llms.azure_ai.vector_stores.transformation import (
                AzureAIVectorStoreConfig,
            )

            return AzureAIVectorStoreConfig()
        elif litellm.LlmProviders.MILVUS == provider:
            from litellm.llms.milvus.vector_stores.transformation import (
                MilvusVectorStoreConfig,
            )

            return MilvusVectorStoreConfig()
        elif litellm.LlmProviders.GEMINI == provider:
            from litellm.llms.gemini.vector_stores.transformation import (
                GeminiVectorStoreConfig,
            )

            return GeminiVectorStoreConfig()
        elif litellm.LlmProviders.RAGFLOW == provider:
            from litellm.llms.ragflow.vector_stores.transformation import (
                RAGFlowVectorStoreConfig,
            )

            return RAGFlowVectorStoreConfig()
        return None

    @staticmethod
    def get_provider_vector_store_files_config(
        provider: LlmProviders,
    ) -> Optional[BaseVectorStoreFilesConfig]:
        if litellm.LlmProviders.OPENAI == provider:
            from litellm.llms.openai.vector_store_files.transformation import (
                OpenAIVectorStoreFilesConfig,
            )

            return OpenAIVectorStoreFilesConfig()
        return None

    @staticmethod
    def get_provider_image_generation_config(
        model: str,
        provider: LlmProviders,
    ) -> Optional[BaseImageGenerationConfig]:
        if LlmProviders.OPENAI == provider:
            from litellm.llms.openai.image_generation import (
                get_openai_image_generation_config,
            )

            return get_openai_image_generation_config(model)
        elif LlmProviders.AZURE == provider:
            from litellm.llms.azure.image_generation import (
                get_azure_image_generation_config,
            )

            return get_azure_image_generation_config(model)
        elif LlmProviders.AZURE_AI == provider:
            from litellm.llms.azure_ai.image_generation import (
                get_azure_ai_image_generation_config,
            )

            return get_azure_ai_image_generation_config(model)
        elif LlmProviders.XINFERENCE == provider:
            from litellm.llms.xinference.image_generation import (
                get_xinference_image_generation_config,
            )

            return get_xinference_image_generation_config(model)
        elif LlmProviders.RECRAFT == provider:
            from litellm.llms.recraft.image_generation import (
                get_recraft_image_generation_config,
            )

            return get_recraft_image_generation_config(model)
        elif LlmProviders.AIML == provider:
            from litellm.llms.aiml.image_generation import (
                get_aiml_image_generation_config,
            )

            return get_aiml_image_generation_config(model)
        elif LlmProviders.COMETAPI == provider:
            from litellm.llms.cometapi.image_generation import (
                get_cometapi_image_generation_config,
            )

            return get_cometapi_image_generation_config(model)
        elif LlmProviders.GEMINI == provider:
            from litellm.llms.gemini.image_generation import (
                get_gemini_image_generation_config,
            )

            return get_gemini_image_generation_config(model)
        elif LlmProviders.LITELLM_PROXY == provider:
            from litellm.llms.litellm_proxy.image_generation.transformation import (
                LiteLLMProxyImageGenerationConfig,
            )

            return LiteLLMProxyImageGenerationConfig()
        elif LlmProviders.FAL_AI == provider:
            from litellm.llms.fal_ai.image_generation import (
                get_fal_ai_image_generation_config,
            )

            return get_fal_ai_image_generation_config(model)
        elif LlmProviders.STABILITY == provider:
            from litellm.llms.stability.image_generation import (
                get_stability_image_generation_config,
            )

            return get_stability_image_generation_config(model)
        elif LlmProviders.RUNWAYML == provider:
            from litellm.llms.runwayml.image_generation import (
                get_runwayml_image_generation_config,
            )

            return get_runwayml_image_generation_config(model)
        elif LlmProviders.VERTEX_AI == provider:
            from litellm.llms.vertex_ai.image_generation import (
                get_vertex_ai_image_generation_config,
            )

            return get_vertex_ai_image_generation_config(model)
        return None

    @staticmethod
    def get_provider_video_config(
        model: Optional[str],
        provider: LlmProviders,
    ) -> Optional[BaseVideoConfig]:
        if LlmProviders.OPENAI == provider:
            from litellm.llms.openai.videos.transformation import OpenAIVideoConfig

            return OpenAIVideoConfig()
        elif LlmProviders.AZURE == provider:
            from litellm.llms.azure.videos.transformation import AzureVideoConfig

            return AzureVideoConfig()
        elif LlmProviders.GEMINI == provider:
            from litellm.llms.gemini.videos.transformation import GeminiVideoConfig

            return GeminiVideoConfig()
        elif LlmProviders.VERTEX_AI == provider:
            from litellm.llms.vertex_ai.videos.transformation import VertexAIVideoConfig

            return VertexAIVideoConfig()
        elif LlmProviders.RUNWAYML == provider:
            from litellm.llms.runwayml.videos.transformation import RunwayMLVideoConfig

            return RunwayMLVideoConfig()
        return None

    @staticmethod
    def get_provider_container_config(
        provider: LlmProviders,
    ) -> Optional[BaseContainerConfig]:
        if LlmProviders.OPENAI == provider:
            from litellm.llms.openai.containers.transformation import (
                OpenAIContainerConfig,
            )

            return OpenAIContainerConfig()
        return None

    @staticmethod
    def get_provider_realtime_config(
        model: str,
        provider: LlmProviders,
    ) -> Optional[BaseRealtimeConfig]:
        if LlmProviders.GEMINI == provider:
            from litellm.llms.gemini.realtime.transformation import GeminiRealtimeConfig

            return GeminiRealtimeConfig()
        return None

    @staticmethod
    def get_provider_image_edit_config(
        model: str,
        provider: LlmProviders,
    ) -> Optional[BaseImageEditConfig]:
        if LlmProviders.OPENAI == provider:
            from litellm.llms.openai.image_edit import get_openai_image_edit_config

            return get_openai_image_edit_config(model=model)
        elif LlmProviders.AZURE == provider:
            from litellm.llms.azure.image_edit.transformation import (
                AzureImageEditConfig,
            )

            return AzureImageEditConfig()
        elif LlmProviders.RECRAFT == provider:
            from litellm.llms.recraft.image_edit.transformation import (
                RecraftImageEditConfig,
            )

            return RecraftImageEditConfig()
        elif LlmProviders.AZURE_AI == provider:
            from litellm.llms.azure_ai.image_edit import get_azure_ai_image_edit_config

            return get_azure_ai_image_edit_config(model)
        elif LlmProviders.GEMINI == provider:
            from litellm.llms.gemini.image_edit import get_gemini_image_edit_config

            return get_gemini_image_edit_config(model)
        elif LlmProviders.LITELLM_PROXY == provider:
            from litellm.llms.litellm_proxy.image_edit.transformation import (
                LiteLLMProxyImageEditConfig,
            )

            return LiteLLMProxyImageEditConfig()
        elif LlmProviders.VERTEX_AI == provider:
            from litellm.llms.vertex_ai.image_edit import (
                get_vertex_ai_image_edit_config,
            )

            return get_vertex_ai_image_edit_config(model)
        elif LlmProviders.STABILITY == provider:
            from litellm.llms.stability.image_edit import (
                get_stability_image_edit_config,
            )

            return get_stability_image_edit_config(model)
        elif LlmProviders.BEDROCK == provider:
            from litellm.llms.bedrock.image_edit.stability_transformation import (
                BedrockStabilityImageEditConfig,
            )

            return BedrockStabilityImageEditConfig()
        return None

    @staticmethod
    def get_provider_ocr_config(
        model: str,
        provider: LlmProviders,
    ) -> Optional["BaseOCRConfig"]:
        """
        Get OCR configuration for a given provider.
        """
        from litellm.llms.vertex_ai.ocr.transformation import VertexAIOCRConfig

        # Special handling for Azure AI - distinguish between Mistral OCR and Document Intelligence
        if provider == litellm.LlmProviders.AZURE_AI:
            from litellm.llms.azure_ai.ocr.common_utils import get_azure_ai_ocr_config

            return get_azure_ai_ocr_config(model=model)

        if provider == litellm.LlmProviders.VERTEX_AI:
            from litellm.llms.vertex_ai.ocr.common_utils import get_vertex_ai_ocr_config

            return get_vertex_ai_ocr_config(model=model)
<<<<<<< HEAD

=======
        
        MistralOCRConfig = getattr(sys.modules[__name__], 'MistralOCRConfig')
>>>>>>> c07ff5d9
        PROVIDER_TO_CONFIG_MAP = {
            litellm.LlmProviders.MISTRAL: MistralOCRConfig,
        }
        config_class = PROVIDER_TO_CONFIG_MAP.get(provider, None)
        if config_class is None:
            return None
        return config_class()

    @staticmethod
    def get_provider_search_config(
        provider: "SearchProviders",
    ) -> Optional["BaseSearchConfig"]:
        """
        Get Search configuration for a given provider.
        """
        from litellm.llms.dataforseo.search.transformation import DataForSEOSearchConfig
        from litellm.llms.exa_ai.search.transformation import ExaAISearchConfig
        from litellm.llms.firecrawl.search.transformation import FirecrawlSearchConfig
        from litellm.llms.google_pse.search.transformation import GooglePSESearchConfig
        from litellm.llms.linkup.search.transformation import LinkupSearchConfig
        from litellm.llms.parallel_ai.search.transformation import (
            ParallelAISearchConfig,
        )
        from litellm.llms.perplexity.search.transformation import PerplexitySearchConfig
        from litellm.llms.searxng.search.transformation import SearXNGSearchConfig
        from litellm.llms.tavily.search.transformation import TavilySearchConfig

        PROVIDER_TO_CONFIG_MAP = {
            SearchProviders.PERPLEXITY: PerplexitySearchConfig,
            SearchProviders.TAVILY: TavilySearchConfig,
            SearchProviders.PARALLEL_AI: ParallelAISearchConfig,
            SearchProviders.EXA_AI: ExaAISearchConfig,
            SearchProviders.GOOGLE_PSE: GooglePSESearchConfig,
            SearchProviders.DATAFORSEO: DataForSEOSearchConfig,
            SearchProviders.FIRECRAWL: FirecrawlSearchConfig,
            SearchProviders.SEARXNG: SearXNGSearchConfig,
            SearchProviders.LINKUP: LinkupSearchConfig,
        }
        config_class = PROVIDER_TO_CONFIG_MAP.get(provider, None)
        if config_class is None:
            return None
        return config_class()

    @staticmethod
    def get_provider_text_to_speech_config(
        model: str,
        provider: LlmProviders,
    ) -> Optional["BaseTextToSpeechConfig"]:
        """
        Get text-to-speech configuration for a given provider.
        """
        from litellm.llms.base_llm.text_to_speech.transformation import (
            BaseTextToSpeechConfig,
        )

        if litellm.LlmProviders.AZURE == provider:
            # Only return Azure AVA config for Azure Speech Service models (speech/)
            # Azure OpenAI TTS models (azure/azure-tts) should not use this config
            if model.startswith("speech/"):
                from litellm.llms.azure.text_to_speech.transformation import (
                    AzureAVATextToSpeechConfig,
                )

                return AzureAVATextToSpeechConfig()
        elif litellm.LlmProviders.ELEVENLABS == provider:
            from litellm.llms.elevenlabs.text_to_speech.transformation import (
                ElevenLabsTextToSpeechConfig,
            )

            return ElevenLabsTextToSpeechConfig()
        elif litellm.LlmProviders.RUNWAYML == provider:
            from litellm.llms.runwayml.text_to_speech.transformation import (
                RunwayMLTextToSpeechConfig,
            )

            return RunwayMLTextToSpeechConfig()
        elif litellm.LlmProviders.VERTEX_AI == provider:
            from litellm.llms.vertex_ai.text_to_speech.transformation import (
                VertexAITextToSpeechConfig,
            )

            return VertexAITextToSpeechConfig()
        elif litellm.LlmProviders.MINIMAX == provider:
            from litellm.llms.minimax.text_to_speech.transformation import (
                MinimaxTextToSpeechConfig,
            )

            return MinimaxTextToSpeechConfig()
        elif litellm.LlmProviders.AWS_POLLY == provider:
            from litellm.llms.aws_polly.text_to_speech.transformation import (
                AWSPollyTextToSpeechConfig,
            )

            return AWSPollyTextToSpeechConfig()
        return None

    @staticmethod
    def get_provider_google_genai_generate_content_config(
        model: str,
        provider: LlmProviders,
    ) -> Optional[BaseGoogleGenAIGenerateContentConfig]:
        if litellm.LlmProviders.GEMINI == provider:
            from litellm.llms.gemini.google_genai.transformation import (
                GoogleGenAIConfig,
            )

            return GoogleGenAIConfig()
        elif litellm.LlmProviders.VERTEX_AI == provider:
            from litellm.llms.vertex_ai.google_genai.transformation import (
                VertexAIGoogleGenAIConfig,
            )
            from litellm.llms.vertex_ai.vertex_ai_partner_models.main import (
                VertexAIPartnerModels,
            )

            #########################################################
            # If Vertex Partner models like Anthropic, Mistral, etc. are used,
            # return None as we want this to go through the litellm.completion() adapter
            # and not the Google Gen AI adapter
            #########################################################
            if VertexAIPartnerModels.is_vertex_partner_model(model):
                return None

            #########################################################
            # If the model is not a Vertex Partner model, return the Vertex AI Google Gen AI Config
            # This is for Vertex `gemini` models
            #########################################################
            return VertexAIGoogleGenAIConfig()
        return None


def get_end_user_id_for_cost_tracking(
    litellm_params: dict,
    service_type: Literal["litellm_logging", "prometheus"] = "litellm_logging",
) -> Optional[str]:
    """
    Used for enforcing `disable_end_user_cost_tracking` param.

    service_type: "litellm_logging" or "prometheus" - used to allow prometheus only disable cost tracking.
    """
    get_litellm_metadata_from_kwargs = getattr(sys.modules[__name__], 'get_litellm_metadata_from_kwargs')
    _metadata = cast(
        dict, get_litellm_metadata_from_kwargs(dict(litellm_params=litellm_params))
    )

    end_user_id = cast(
        Optional[str],
        litellm_params.get("user_api_key_end_user_id")
        or _metadata.get("user_api_key_end_user_id"),
    )
    if litellm.disable_end_user_cost_tracking:
        return None

    #######################################
    # By default we don't track end_user on prometheus since we don't want to increase cardinality
    # by default litellm.enable_end_user_cost_tracking_prometheus_only is None, so we don't track end_user on prometheus
    #######################################
    if service_type == "prometheus":
        if litellm.enable_end_user_cost_tracking_prometheus_only is not True:
            return None
    return end_user_id


def should_use_cohere_v1_client(
    api_base: Optional[str], present_version_params: List[str]
):
    if not api_base:
        return False
    uses_v1_params = ("max_chunks_per_doc" in present_version_params) and (
        "max_tokens_per_doc" not in present_version_params
    )
    return api_base.endswith("/v1/rerank") or (
        uses_v1_params and not api_base.endswith("/v2/rerank")
    )


def is_prompt_caching_valid_prompt(
    model: str,
    messages: Optional[List[AllMessageValues]],
    tools: Optional[List[ChatCompletionToolParam]] = None,
    custom_llm_provider: Optional[str] = None,
) -> bool:
    """
    Returns true if the prompt is valid for prompt caching.

    OpenAI + Anthropic providers have a minimum token count of 1024 for prompt caching.
    """
    try:
        if messages is None and tools is None:
            return False
        if custom_llm_provider is not None and not model.startswith(
            custom_llm_provider
        ):
            model = custom_llm_provider + "/" + model
        token_count = token_counter(
            messages=messages,
            tools=tools,
            model=model,
            use_default_image_token_count=True,
        )
        return token_count >= MINIMUM_PROMPT_CACHE_TOKEN_COUNT
    except Exception as e:
        verbose_logger.error(f"Error in is_prompt_caching_valid_prompt: {e}")
        return False


def extract_duration_from_srt_or_vtt(srt_or_vtt_content: str) -> Optional[float]:
    """
    Extracts the total duration (in seconds) from SRT or VTT content.

    Args:
        srt_or_vtt_content (str): The content of an SRT or VTT file as a string.

    Returns:
        Optional[float]: The total duration in seconds, or None if no timestamps are found.
    """
    # Regular expression to match timestamps in the format "hh:mm:ss,ms" or "hh:mm:ss.ms"
    timestamp_pattern = r"(\d{2}):(\d{2}):(\d{2})[.,](\d{3})"

    timestamps = re.findall(timestamp_pattern, srt_or_vtt_content)

    if not timestamps:
        return None

    # Convert timestamps to seconds and find the max (end time)
    durations = []
    for match in timestamps:
        hours, minutes, seconds, milliseconds = map(int, match)
        total_seconds = hours * 3600 + minutes * 60 + seconds + milliseconds / 1000.0
        durations.append(total_seconds)

    return max(durations) if durations else None


def _add_path_to_api_base(api_base: str, ending_path: str) -> str:
    """
    Adds an ending path to an API base URL while preventing duplicate path segments.

    Args:
        api_base: Base URL string
        ending_path: Path to append to the base URL

    Returns:
        Modified URL string with proper path handling
    """
    original_url = httpx.URL(api_base)
    base_url = original_url.copy_with(params={})  # Removes query params
    base_path = original_url.path.rstrip("/")
    end_path = ending_path.lstrip("/")

    # Split paths into segments
    base_segments = [s for s in base_path.split("/") if s]
    end_segments = [s for s in end_path.split("/") if s]

    # Find overlapping segments from the end of base_path and start of ending_path
    final_segments = []
    for i in range(len(base_segments)):
        if base_segments[i:] == end_segments[: len(base_segments) - i]:
            final_segments = base_segments[:i] + end_segments
            break
    else:
        # No overlap found, just combine all segments
        final_segments = base_segments + end_segments

    # Construct the new path
    modified_path = "/" + "/".join(final_segments)
    modified_url = base_url.copy_with(path=modified_path)

    # Re-add the original query parameters
    return str(modified_url.copy_with(params=original_url.params))


def get_standard_openai_params(params: dict) -> dict:
    return {
        k: v
        for k, v in params.items()
        if k in litellm.OPENAI_CHAT_COMPLETION_PARAMS and v is not None
    }


def get_non_default_completion_params(kwargs: dict) -> dict:
    openai_params = litellm.OPENAI_CHAT_COMPLETION_PARAMS
    default_params = openai_params + all_litellm_params
    non_default_params = {
        k: v for k, v in kwargs.items() if k not in default_params
    }  # model-specific params - pass them straight to the model/provider

    return non_default_params


def get_non_default_transcription_params(kwargs: dict) -> dict:
    from litellm.constants import OPENAI_TRANSCRIPTION_PARAMS

    default_params = OPENAI_TRANSCRIPTION_PARAMS + all_litellm_params
    non_default_params = {k: v for k, v in kwargs.items() if k not in default_params}
    return non_default_params


def add_openai_metadata(
    metadata: Optional[Mapping[str, Any]],
) -> Optional[Dict[str, str]]:
    """
    Add metadata to openai optional parameters, excluding hidden params.

    OpenAI 'metadata' only supports string values.

    Args:
        params (dict): Dictionary of API parameters
        metadata (dict, optional): Metadata to include in the request

    Returns:
        dict: Updated parameters dictionary with visible metadata only
    """
    if metadata is None:
        return None
    # Only include non-hidden parameters
    visible_metadata: Dict[str, str] = {
        str(k): v
        for k, v in metadata.items()
        if k != "hidden_params" and isinstance(v, str)
    }

    # max 16 keys allowed by openai - trim down to 16
    if len(visible_metadata) > 16:
        filtered_metadata = {}
        idx = 0
        for k, v in visible_metadata.items():
            if idx < 16:
                filtered_metadata[k] = v
            idx += 1
        visible_metadata = filtered_metadata

    return visible_metadata.copy()


def get_requester_metadata(metadata: dict):
    if not metadata:
        return None

    requester_metadata = metadata.get("requester_metadata")
    if isinstance(requester_metadata, dict):
        cleaned_metadata = add_openai_metadata(requester_metadata)
        if cleaned_metadata:
            return cleaned_metadata

    cleaned_metadata = add_openai_metadata(metadata)
    if cleaned_metadata:
        return cleaned_metadata

    return None


def return_raw_request(endpoint: CallTypes, kwargs: dict) -> RawRequestTypedDict:
    """
    Return the json str of the request

    This is currently in BETA, and tested for `/chat/completions` -> `litellm.completion` calls.
    """
    from datetime import datetime

    from litellm.litellm_core_utils.litellm_logging import Logging

    litellm_logging_obj = Logging(
        model="gpt-3.5-turbo",
        messages=[{"role": "user", "content": "hi"}],
        stream=False,
        call_type="acompletion",
        litellm_call_id="1234",
        start_time=datetime.now(),
        function_id="1234",
        log_raw_request_response=True,
    )

    llm_api_endpoint = getattr(litellm, endpoint.value)

    received_exception = ""

    try:
        llm_api_endpoint(
            **kwargs,
            litellm_logging_obj=litellm_logging_obj,
            api_key="my-fake-api-key",  # 👈 ensure the request fails
        )
    except Exception as e:
        received_exception = str(e)

    raw_request_typed_dict = litellm_logging_obj.model_call_details.get(
        "raw_request_typed_dict"
    )
    if raw_request_typed_dict:
        return cast(RawRequestTypedDict, raw_request_typed_dict)
    else:
        return RawRequestTypedDict(
            error=received_exception,
        )


def jsonify_tools(tools: List[Any]) -> List[Dict]:
    """
    Fixes https://github.com/BerriAI/litellm/issues/9321

    Where user passes in a pydantic base model
    """
    new_tools: List[Dict] = []
    for tool in tools:
        if isinstance(tool, BaseModel):
            tool = tool.model_dump(exclude_none=True)
        elif isinstance(tool, dict):
            tool = tool.copy()
        if isinstance(tool, dict):
            new_tools.append(tool)
    return new_tools


def get_empty_usage() -> Usage:
    return Usage(
        prompt_tokens=0,
        completion_tokens=0,
        total_tokens=0,
    )


def should_run_mock_completion(
    mock_response: Optional[Any],
    mock_tool_calls: Optional[Any],
    mock_timeout: Optional[Any],
) -> bool:
    if mock_response or mock_tool_calls or mock_timeout:
        return True
    return False


def __getattr__(name: str) -> Any:  # noqa: PLR0915
    """Lazy import handler for utils module"""
    _globals = _get_utils_globals()
    
    # Lazy load encoding from main.py to avoid heavy tiktoken import
    if name == "encoding":
        # Check if already cached
        if "encoding" not in _globals:
            from litellm.main import encoding as _encoding
            _globals["encoding"] = _encoding
        return _globals["encoding"]
    
    # Lazy load BaseVectorStore to avoid loading it at module import time
    if name == "BaseVectorStore":
        # Check if already cached
        if "BaseVectorStore" not in _globals:
            from litellm.integrations.vector_store_integrations.base_vector_store import (
                BaseVectorStore as _BaseVectorStore,
            )
            _globals["BaseVectorStore"] = _BaseVectorStore
        return _globals["BaseVectorStore"]
    
    # Lazy load CredentialAccessor to avoid loading it at module import time
    if name == "CredentialAccessor":
        # Check if already cached
        if "CredentialAccessor" not in _globals:
            from litellm.litellm_core_utils.credential_accessor import (
                CredentialAccessor as _CredentialAccessor,
            )
            _globals["CredentialAccessor"] = _CredentialAccessor
        return _globals["CredentialAccessor"]
    
    # Lazy load exception_mapping_utils functions to avoid loading at module import time
    if name == "exception_type":
        # Check if already cached
        if "exception_type" not in _globals:
            from litellm.litellm_core_utils.exception_mapping_utils import (
                exception_type as _exception_type,
            )
            _globals["exception_type"] = _exception_type
        return _globals["exception_type"]
    
    if name == "get_error_message":
        # Check if already cached
        if "get_error_message" not in _globals:
            from litellm.litellm_core_utils.exception_mapping_utils import (
                get_error_message as _get_error_message,
            )
            _globals["get_error_message"] = _get_error_message
        return _globals["get_error_message"]
    
    if name == "_get_response_headers":
        # Check if already cached
        if "_get_response_headers" not in _globals:
            from litellm.litellm_core_utils.exception_mapping_utils import (
                _get_response_headers as __get_response_headers,
            )
            _globals["_get_response_headers"] = __get_response_headers
        return _globals["_get_response_headers"]
    
    # Lazy load get_llm_provider_logic functions to avoid loading at module import time
    if name == "get_llm_provider":
        # Check if already cached
        if "get_llm_provider" not in _globals:
            from litellm.litellm_core_utils.get_llm_provider_logic import (
                get_llm_provider as _get_llm_provider,
            )
            _globals["get_llm_provider"] = _get_llm_provider
        return _globals["get_llm_provider"]
    
    if name == "_is_non_openai_azure_model":
        # Check if already cached
        if "_is_non_openai_azure_model" not in _globals:
            from litellm.litellm_core_utils.get_llm_provider_logic import (
                _is_non_openai_azure_model as __is_non_openai_azure_model,
            )
            _globals["_is_non_openai_azure_model"] = __is_non_openai_azure_model
        return _globals["_is_non_openai_azure_model"]
    
    # Lazy load get_supported_openai_params to avoid loading at module import time
    if name == "get_supported_openai_params":
        # Check if already cached
        if "get_supported_openai_params" not in _globals:
            from litellm.litellm_core_utils.get_supported_openai_params import (
                get_supported_openai_params as _get_supported_openai_params,
            )
            _globals["get_supported_openai_params"] = _get_supported_openai_params
        return _globals["get_supported_openai_params"]
    
    # Lazy load convert_dict_to_response functions to avoid loading at module import time
    if name == "LiteLLMResponseObjectHandler":
        # Check if already cached
        if "LiteLLMResponseObjectHandler" not in _globals:
            from litellm.litellm_core_utils.llm_response_utils.convert_dict_to_response import (
                LiteLLMResponseObjectHandler as _LiteLLMResponseObjectHandler,
            )
            _globals["LiteLLMResponseObjectHandler"] = _LiteLLMResponseObjectHandler
        return _globals["LiteLLMResponseObjectHandler"]
    
    if name == "_handle_invalid_parallel_tool_calls":
        # Check if already cached
        if "_handle_invalid_parallel_tool_calls" not in _globals:
            from litellm.litellm_core_utils.llm_response_utils.convert_dict_to_response import (
                _handle_invalid_parallel_tool_calls as __handle_invalid_parallel_tool_calls,
            )
            _globals["_handle_invalid_parallel_tool_calls"] = __handle_invalid_parallel_tool_calls
        return _globals["_handle_invalid_parallel_tool_calls"]
    
    if name == "convert_to_model_response_object":
        # Check if already cached
        if "convert_to_model_response_object" not in _globals:
            from litellm.litellm_core_utils.llm_response_utils.convert_dict_to_response import (
                convert_to_model_response_object as _convert_to_model_response_object,
            )
            _globals["convert_to_model_response_object"] = _convert_to_model_response_object
        return _globals["convert_to_model_response_object"]
    
    if name == "convert_to_streaming_response":
        # Check if already cached
        if "convert_to_streaming_response" not in _globals:
            from litellm.litellm_core_utils.llm_response_utils.convert_dict_to_response import (
                convert_to_streaming_response as _convert_to_streaming_response,
            )
            _globals["convert_to_streaming_response"] = _convert_to_streaming_response
        return _globals["convert_to_streaming_response"]
    
    if name == "convert_to_streaming_response_async":
        # Check if already cached
        if "convert_to_streaming_response_async" not in _globals:
            from litellm.litellm_core_utils.llm_response_utils.convert_dict_to_response import (
                convert_to_streaming_response_async as _convert_to_streaming_response_async,
            )
            _globals["convert_to_streaming_response_async"] = _convert_to_streaming_response_async
        return _globals["convert_to_streaming_response_async"]
    
    # Lazy load get_api_base to avoid loading at module import time
    if name == "get_api_base":
        # Check if already cached
        if "get_api_base" not in _globals:
            from litellm.litellm_core_utils.llm_response_utils.get_api_base import (
                get_api_base as _get_api_base,
            )
            _globals["get_api_base"] = _get_api_base
        return _globals["get_api_base"]
    
    # Lazy load ResponseMetadata to avoid loading at module import time
    if name == "ResponseMetadata":
        # Check if already cached
        if "ResponseMetadata" not in _globals:
            from litellm.litellm_core_utils.llm_response_utils.response_metadata import (
                ResponseMetadata as _ResponseMetadata,
            )
            _globals["ResponseMetadata"] = _ResponseMetadata
        return _globals["ResponseMetadata"]
    
    # Lazy load _parse_content_for_reasoning to avoid loading at module import time
    if name == "_parse_content_for_reasoning":
        # Check if already cached
        if "_parse_content_for_reasoning" not in _globals:
            from litellm.litellm_core_utils.prompt_templates.common_utils import (
                _parse_content_for_reasoning as __parse_content_for_reasoning,
            )
            _globals["_parse_content_for_reasoning"] = __parse_content_for_reasoning
        return _globals["_parse_content_for_reasoning"]
    
    # Lazy load redact_messages to avoid loading at module import time
    if name == "LiteLLMLoggingObject":
        # Check if already cached
        if "LiteLLMLoggingObject" not in _globals:
            from litellm.litellm_core_utils.redact_messages import (
                LiteLLMLoggingObject as _LiteLLMLoggingObject,
            )
            _globals["LiteLLMLoggingObject"] = _LiteLLMLoggingObject
        return _globals["LiteLLMLoggingObject"]
    
    if name == "redact_message_input_output_from_logging":
        # Check if already cached
        if "redact_message_input_output_from_logging" not in _globals:
            from litellm.litellm_core_utils.redact_messages import (
                redact_message_input_output_from_logging as _redact_message_input_output_from_logging,
            )
            _globals["redact_message_input_output_from_logging"] = _redact_message_input_output_from_logging
        return _globals["redact_message_input_output_from_logging"]
    
    # Lazy load CustomStreamWrapper to avoid loading at module import time
    if name == "CustomStreamWrapper":
        # Check if already cached
        if "CustomStreamWrapper" not in _globals:
            from litellm.litellm_core_utils.streaming_handler import (
                CustomStreamWrapper as _CustomStreamWrapper,
            )
            _globals["CustomStreamWrapper"] = _CustomStreamWrapper
        return _globals["CustomStreamWrapper"]
    
    # Lazy load BaseGoogleGenAIGenerateContentConfig to avoid loading at module import time
    if name == "BaseGoogleGenAIGenerateContentConfig":
        # Check if already cached
        if "BaseGoogleGenAIGenerateContentConfig" not in _globals:
            from litellm.llms.base_llm.google_genai.transformation import (
                BaseGoogleGenAIGenerateContentConfig as _BaseGoogleGenAIGenerateContentConfig,
            )
            _globals["BaseGoogleGenAIGenerateContentConfig"] = _BaseGoogleGenAIGenerateContentConfig
        return _globals["BaseGoogleGenAIGenerateContentConfig"]
    
    # Lazy load BaseOCRConfig to avoid loading at module import time
    if name == "BaseOCRConfig":
        # Check if already cached
        if "BaseOCRConfig" not in _globals:
            from litellm.llms.base_llm.ocr.transformation import (
                BaseOCRConfig as _BaseOCRConfig,
            )
            _globals["BaseOCRConfig"] = _BaseOCRConfig
        return _globals["BaseOCRConfig"]
    
    # Lazy load BaseSearchConfig to avoid loading at module import time
    if name == "BaseSearchConfig":
        # Check if already cached
        if "BaseSearchConfig" not in _globals:
            from litellm.llms.base_llm.search.transformation import (
                BaseSearchConfig as _BaseSearchConfig,
            )
            _globals["BaseSearchConfig"] = _BaseSearchConfig
        return _globals["BaseSearchConfig"]
    
    # Lazy load BaseTextToSpeechConfig to avoid loading at module import time
    if name == "BaseTextToSpeechConfig":
        # Check if already cached
        if "BaseTextToSpeechConfig" not in _globals:
            from litellm.llms.base_llm.text_to_speech.transformation import (
                BaseTextToSpeechConfig as _BaseTextToSpeechConfig,
            )
            _globals["BaseTextToSpeechConfig"] = _BaseTextToSpeechConfig
        return _globals["BaseTextToSpeechConfig"]
    
    # Lazy load BedrockModelInfo to avoid loading at module import time
    if name == "BedrockModelInfo":
        # Check if already cached
        if "BedrockModelInfo" not in _globals:
            from litellm.llms.bedrock.common_utils import (
                BedrockModelInfo as _BedrockModelInfo,
            )
            _globals["BedrockModelInfo"] = _BedrockModelInfo
        return _globals["BedrockModelInfo"]
    
    # Lazy load CohereModelInfo to avoid loading at module import time
    if name == "CohereModelInfo":
        # Check if already cached
        if "CohereModelInfo" not in _globals:
            from litellm.llms.cohere.common_utils import (
                CohereModelInfo as _CohereModelInfo,
            )
            _globals["CohereModelInfo"] = _CohereModelInfo
        return _globals["CohereModelInfo"]
    
    # Lazy load MistralOCRConfig to avoid loading at module import time
    if name == "MistralOCRConfig":
        # Check if already cached
        if "MistralOCRConfig" not in _globals:
            from litellm.llms.mistral.ocr.transformation import (
                MistralOCRConfig as _MistralOCRConfig,
            )
            _globals["MistralOCRConfig"] = _MistralOCRConfig
        return _globals["MistralOCRConfig"]
    
    # Lazy load Rules to avoid loading at module import time
    if name == "Rules":
        # Check if already cached
        if "Rules" not in _globals:
            from litellm.litellm_core_utils.rules import Rules as _Rules
            _globals["Rules"] = _Rules
        return _globals["Rules"]
    
    # Lazy load AsyncHTTPHandler and HTTPHandler to avoid loading at module import time
    if name == "AsyncHTTPHandler":
        # Check if already cached
        if "AsyncHTTPHandler" not in _globals:
            from litellm.llms.custom_httpx.http_handler import (
                AsyncHTTPHandler as _AsyncHTTPHandler,
            )
            _globals["AsyncHTTPHandler"] = _AsyncHTTPHandler
        return _globals["AsyncHTTPHandler"]
    
    if name == "HTTPHandler":
        # Check if already cached
        if "HTTPHandler" not in _globals:
            from litellm.llms.custom_httpx.http_handler import (
                HTTPHandler as _HTTPHandler,
            )
            _globals["HTTPHandler"] = _HTTPHandler
        return _globals["HTTPHandler"]
    
    # Lazy load get_num_retries_from_retry_policy and reset_retry_policy to avoid loading at module import time
    if name == "get_num_retries_from_retry_policy":
        # Check if already cached
        if "get_num_retries_from_retry_policy" not in _globals:
            from litellm.router_utils.get_retry_from_policy import (
                get_num_retries_from_retry_policy as _get_num_retries_from_retry_policy,
            )
            _globals["get_num_retries_from_retry_policy"] = _get_num_retries_from_retry_policy
        return _globals["get_num_retries_from_retry_policy"]
    
    if name == "reset_retry_policy":
        # Check if already cached
        if "reset_retry_policy" not in _globals:
            from litellm.router_utils.get_retry_from_policy import (
                reset_retry_policy as _reset_retry_policy,
            )
            _globals["reset_retry_policy"] = _reset_retry_policy
        return _globals["reset_retry_policy"]
    
    # Lazy load get_secret to avoid loading at module import time
    if name == "get_secret":
        # Check if already cached
        if "get_secret" not in _globals:
            from litellm.secret_managers.main import get_secret as _get_secret
            _globals["get_secret"] = _get_secret
        return _globals["get_secret"]
    
    # Lazy load cached_imports functions to avoid loading at module import time
    if name == "get_coroutine_checker":
        # Check if already cached
        if "get_coroutine_checker" not in _globals:
            from litellm.litellm_core_utils.cached_imports import (
                get_coroutine_checker as _get_coroutine_checker,
            )
            _globals["get_coroutine_checker"] = _get_coroutine_checker
        return _globals["get_coroutine_checker"]
    
    if name == "get_litellm_logging_class":
        # Check if already cached
        if "get_litellm_logging_class" not in _globals:
            from litellm.litellm_core_utils.cached_imports import (
                get_litellm_logging_class as _get_litellm_logging_class,
            )
            _globals["get_litellm_logging_class"] = _get_litellm_logging_class
        return _globals["get_litellm_logging_class"]
    
    if name == "get_set_callbacks":
        # Check if already cached
        if "get_set_callbacks" not in _globals:
            from litellm.litellm_core_utils.cached_imports import (
                get_set_callbacks as _get_set_callbacks,
            )
            _globals["get_set_callbacks"] = _get_set_callbacks
        return _globals["get_set_callbacks"]
    
    # Lazy load core_helpers functions to avoid loading at module import time
    if name == "get_litellm_metadata_from_kwargs":
        # Check if already cached
        if "get_litellm_metadata_from_kwargs" not in _globals:
            from litellm.litellm_core_utils.core_helpers import (
                get_litellm_metadata_from_kwargs as _get_litellm_metadata_from_kwargs,
            )
            _globals["get_litellm_metadata_from_kwargs"] = _get_litellm_metadata_from_kwargs
        return _globals["get_litellm_metadata_from_kwargs"]
    
    if name == "map_finish_reason":
        # Check if already cached
        if "map_finish_reason" not in _globals:
            from litellm.litellm_core_utils.core_helpers import (
                map_finish_reason as _map_finish_reason,
            )
            _globals["map_finish_reason"] = _map_finish_reason
        return _globals["map_finish_reason"]
    
    if name == "process_response_headers":
        # Check if already cached
        if "process_response_headers" not in _globals:
            from litellm.litellm_core_utils.core_helpers import (
                process_response_headers as _process_response_headers,
            )
            _globals["process_response_headers"] = _process_response_headers
        return _globals["process_response_headers"]
    
    # Lazy load dot_notation_indexing functions to avoid loading at module import time
    if name == "delete_nested_value":
        # Check if already cached
        if "delete_nested_value" not in _globals:
            from litellm.litellm_core_utils.dot_notation_indexing import (
                delete_nested_value as _delete_nested_value,
            )
            _globals["delete_nested_value"] = _delete_nested_value
        return _globals["delete_nested_value"]
    
    if name == "is_nested_path":
        # Check if already cached
        if "is_nested_path" not in _globals:
            from litellm.litellm_core_utils.dot_notation_indexing import (
                is_nested_path as _is_nested_path,
            )
            _globals["is_nested_path"] = _is_nested_path
        return _globals["is_nested_path"]
    
    # Lazy load get_litellm_params functions to avoid loading at module import time
    if name == "_get_base_model_from_litellm_call_metadata":
        # Check if already cached
        if "_get_base_model_from_litellm_call_metadata" not in _globals:
            from litellm.litellm_core_utils.get_litellm_params import (
                _get_base_model_from_litellm_call_metadata as __get_base_model_from_litellm_call_metadata,
            )
            _globals["_get_base_model_from_litellm_call_metadata"] = __get_base_model_from_litellm_call_metadata
        return _globals["_get_base_model_from_litellm_call_metadata"]
    
    if name == "get_litellm_params":
        # Check if already cached
        if "get_litellm_params" not in _globals:
            from litellm.litellm_core_utils.get_litellm_params import (
                get_litellm_params as _get_litellm_params,
            )
            _globals["get_litellm_params"] = _get_litellm_params
        return _globals["get_litellm_params"]
    
    # Lazy load _ensure_extra_body_is_safe to avoid loading at module import time
    if name == "_ensure_extra_body_is_safe":
        # Check if already cached
        if "_ensure_extra_body_is_safe" not in _globals:
            from litellm.litellm_core_utils.llm_request_utils import (
                _ensure_extra_body_is_safe as __ensure_extra_body_is_safe,
            )
            _globals["_ensure_extra_body_is_safe"] = __ensure_extra_body_is_safe
        return _globals["_ensure_extra_body_is_safe"]
    
    # Lazy load get_formatted_prompt to avoid loading at module import time
    if name == "get_formatted_prompt":
        # Check if already cached
        if "get_formatted_prompt" not in _globals:
            from litellm.litellm_core_utils.llm_response_utils.get_formatted_prompt import (
                get_formatted_prompt as _get_formatted_prompt,
            )
            _globals["get_formatted_prompt"] = _get_formatted_prompt
        return _globals["get_formatted_prompt"]
    
    # Lazy load get_response_headers to avoid loading at module import time
    if name == "get_response_headers":
        # Check if already cached
        if "get_response_headers" not in _globals:
            from litellm.litellm_core_utils.llm_response_utils.get_headers import (
                get_response_headers as _get_response_headers,
            )
            _globals["get_response_headers"] = _get_response_headers
        return _globals["get_response_headers"]
    
    # Lazy load update_response_metadata to avoid loading at module import time
    if name == "update_response_metadata":
        # Check if already cached
        if "update_response_metadata" not in _globals:
            from litellm.litellm_core_utils.llm_response_utils.response_metadata import (
                update_response_metadata as _update_response_metadata,
            )
            _globals["update_response_metadata"] = _update_response_metadata
        return _globals["update_response_metadata"]
    
    # Lazy load executor to avoid loading at module import time
    if name == "executor":
        # Check if already cached
        if "executor" not in _globals:
            from litellm.litellm_core_utils.thread_pool_executor import (
                executor as _executor,
            )
            _globals["executor"] = _executor
        return _globals["executor"]
    
    # Lazy load BaseAnthropicMessagesConfig to avoid loading at module import time
    if name == "BaseAnthropicMessagesConfig":
        # Check if already cached
        if "BaseAnthropicMessagesConfig" not in _globals:
            from litellm.llms.base_llm.anthropic_messages.transformation import (
                BaseAnthropicMessagesConfig as _BaseAnthropicMessagesConfig,
            )
            _globals["BaseAnthropicMessagesConfig"] = _BaseAnthropicMessagesConfig
        return _globals["BaseAnthropicMessagesConfig"]
    
    # Lazy load BaseAudioTranscriptionConfig to avoid loading at module import time
    if name == "BaseAudioTranscriptionConfig":
        # Check if already cached
        if "BaseAudioTranscriptionConfig" not in _globals:
            from litellm.llms.base_llm.audio_transcription.transformation import (
                BaseAudioTranscriptionConfig as _BaseAudioTranscriptionConfig,
            )
            _globals["BaseAudioTranscriptionConfig"] = _BaseAudioTranscriptionConfig
        return _globals["BaseAudioTranscriptionConfig"]
    
    # Lazy load BaseBatchesConfig to avoid loading at module import time
    if name == "BaseBatchesConfig":
        # Check if already cached
        if "BaseBatchesConfig" not in _globals:
            from litellm.llms.base_llm.batches.transformation import (
                BaseBatchesConfig as _BaseBatchesConfig,
            )
            _globals["BaseBatchesConfig"] = _BaseBatchesConfig
        return _globals["BaseBatchesConfig"]
    
    # Lazy load BaseContainerConfig to avoid loading at module import time
    if name == "BaseContainerConfig":
        # Check if already cached
        if "BaseContainerConfig" not in _globals:
            from litellm.llms.base_llm.containers.transformation import (
                BaseContainerConfig as _BaseContainerConfig,
            )
            _globals["BaseContainerConfig"] = _BaseContainerConfig
        return _globals["BaseContainerConfig"]
    
    # Lazy load BaseEmbeddingConfig to avoid loading at module import time
    if name == "BaseEmbeddingConfig":
        # Check if already cached
        if "BaseEmbeddingConfig" not in _globals:
            from litellm.llms.base_llm.embedding.transformation import (
                BaseEmbeddingConfig as _BaseEmbeddingConfig,
            )
            _globals["BaseEmbeddingConfig"] = _BaseEmbeddingConfig
        return _globals["BaseEmbeddingConfig"]
    
    # Lazy load BaseImageEditConfig to avoid loading at module import time
    if name == "BaseImageEditConfig":
        # Check if already cached
        if "BaseImageEditConfig" not in _globals:
            from litellm.llms.base_llm.image_edit.transformation import (
                BaseImageEditConfig as _BaseImageEditConfig,
            )
            _globals["BaseImageEditConfig"] = _BaseImageEditConfig
        return _globals["BaseImageEditConfig"]
    
    # Lazy load BaseImageGenerationConfig to avoid loading at module import time
    if name == "BaseImageGenerationConfig":
        # Check if already cached
        if "BaseImageGenerationConfig" not in _globals:
            from litellm.llms.base_llm.image_generation.transformation import (
                BaseImageGenerationConfig as _BaseImageGenerationConfig,
            )
            _globals["BaseImageGenerationConfig"] = _BaseImageGenerationConfig
        return _globals["BaseImageGenerationConfig"]
    
    # Lazy load BaseImageVariationConfig to avoid loading at module import time
    if name == "BaseImageVariationConfig":
        # Check if already cached
        if "BaseImageVariationConfig" not in _globals:
            from litellm.llms.base_llm.image_variations.transformation import (
                BaseImageVariationConfig as _BaseImageVariationConfig,
            )
            _globals["BaseImageVariationConfig"] = _BaseImageVariationConfig
        return _globals["BaseImageVariationConfig"]
    
    # Lazy load BasePassthroughConfig to avoid loading at module import time
    if name == "BasePassthroughConfig":
        # Check if already cached
        if "BasePassthroughConfig" not in _globals:
            from litellm.llms.base_llm.passthrough.transformation import (
                BasePassthroughConfig as _BasePassthroughConfig,
            )
            _globals["BasePassthroughConfig"] = _BasePassthroughConfig
        return _globals["BasePassthroughConfig"]
    
    # Lazy load BaseRealtimeConfig to avoid loading at module import time
    if name == "BaseRealtimeConfig":
        # Check if already cached
        if "BaseRealtimeConfig" not in _globals:
            from litellm.llms.base_llm.realtime.transformation import (
                BaseRealtimeConfig as _BaseRealtimeConfig,
            )
            _globals["BaseRealtimeConfig"] = _BaseRealtimeConfig
        return _globals["BaseRealtimeConfig"]
    
    # Lazy load BaseRerankConfig to avoid loading at module import time
    if name == "BaseRerankConfig":
        # Check if already cached
        if "BaseRerankConfig" not in _globals:
            from litellm.llms.base_llm.rerank.transformation import (
                BaseRerankConfig as _BaseRerankConfig,
            )
            _globals["BaseRerankConfig"] = _BaseRerankConfig
        return _globals["BaseRerankConfig"]
    
    # Lazy load BaseVectorStoreConfig to avoid loading at module import time
    if name == "BaseVectorStoreConfig":
        # Check if already cached
        if "BaseVectorStoreConfig" not in _globals:
            from litellm.llms.base_llm.vector_store.transformation import (
                BaseVectorStoreConfig as _BaseVectorStoreConfig,
            )
            _globals["BaseVectorStoreConfig"] = _BaseVectorStoreConfig
        return _globals["BaseVectorStoreConfig"]
    
    # Lazy load BaseVectorStoreFilesConfig to avoid loading at module import time
    if name == "BaseVectorStoreFilesConfig":
        # Check if already cached
        if "BaseVectorStoreFilesConfig" not in _globals:
            from litellm.llms.base_llm.vector_store_files.transformation import (
                BaseVectorStoreFilesConfig as _BaseVectorStoreFilesConfig,
            )
            _globals["BaseVectorStoreFilesConfig"] = _BaseVectorStoreFilesConfig
        return _globals["BaseVectorStoreFilesConfig"]
    
    # Lazy load BaseVideoConfig to avoid loading at module import time
    if name == "BaseVideoConfig":
        # Check if already cached
        if "BaseVideoConfig" not in _globals:
            from litellm.llms.base_llm.videos.transformation import (
                BaseVideoConfig as _BaseVideoConfig,
            )
            _globals["BaseVideoConfig"] = _BaseVideoConfig
        return _globals["BaseVideoConfig"]
    
    # Lazy load ANTHROPIC_API_ONLY_HEADERS to avoid loading at module import time
    if name == "ANTHROPIC_API_ONLY_HEADERS":
        # Check if already cached
        if "ANTHROPIC_API_ONLY_HEADERS" not in _globals:
            from litellm.types.llms.anthropic import (
                ANTHROPIC_API_ONLY_HEADERS as _ANTHROPIC_API_ONLY_HEADERS,
            )
            _globals["ANTHROPIC_API_ONLY_HEADERS"] = _ANTHROPIC_API_ONLY_HEADERS
        return _globals["ANTHROPIC_API_ONLY_HEADERS"]
    
    # Lazy load AnthropicThinkingParam to avoid loading at module import time
    if name == "AnthropicThinkingParam":
        # Check if already cached
        if "AnthropicThinkingParam" not in _globals:
            from litellm.types.llms.anthropic import (
                AnthropicThinkingParam as _AnthropicThinkingParam,
            )
            _globals["AnthropicThinkingParam"] = _AnthropicThinkingParam
        return _globals["AnthropicThinkingParam"]
    
    # Lazy load RerankResponse to avoid loading at module import time
    if name == "RerankResponse":
        # Check if already cached
        if "RerankResponse" not in _globals:
            from litellm.types.rerank import RerankResponse as _RerankResponse
            _globals["RerankResponse"] = _RerankResponse
        return _globals["RerankResponse"]
    
    # Lazy load ChatCompletionDeltaToolCallChunk to avoid loading at module import time
    if name == "ChatCompletionDeltaToolCallChunk":
        # Check if already cached
        if "ChatCompletionDeltaToolCallChunk" not in _globals:
            from litellm.types.llms.openai import (
                ChatCompletionDeltaToolCallChunk as _ChatCompletionDeltaToolCallChunk,
            )
            _globals["ChatCompletionDeltaToolCallChunk"] = _ChatCompletionDeltaToolCallChunk
        return _globals["ChatCompletionDeltaToolCallChunk"]
    
    # Lazy load ChatCompletionToolCallChunk to avoid loading at module import time
    if name == "ChatCompletionToolCallChunk":
        # Check if already cached
        if "ChatCompletionToolCallChunk" not in _globals:
            from litellm.types.llms.openai import (
                ChatCompletionToolCallChunk as _ChatCompletionToolCallChunk,
            )
            _globals["ChatCompletionToolCallChunk"] = _ChatCompletionToolCallChunk
        return _globals["ChatCompletionToolCallChunk"]
    
    # Lazy load ChatCompletionToolCallFunctionChunk to avoid loading at module import time
    if name == "ChatCompletionToolCallFunctionChunk":
        # Check if already cached
        if "ChatCompletionToolCallFunctionChunk" not in _globals:
            from litellm.types.llms.openai import (
                ChatCompletionToolCallFunctionChunk as _ChatCompletionToolCallFunctionChunk,
            )
            _globals["ChatCompletionToolCallFunctionChunk"] = _ChatCompletionToolCallFunctionChunk
        return _globals["ChatCompletionToolCallFunctionChunk"]
    
    # Lazy load LiteLLM_Params to avoid loading at module import time
    if name == "LiteLLM_Params":
        # Check if already cached
        if "LiteLLM_Params" not in _globals:
            from litellm.types.router import LiteLLM_Params as _LiteLLM_Params
            _globals["LiteLLM_Params"] = _LiteLLM_Params
        return _globals["LiteLLM_Params"]
    
    raise AttributeError(f"module {__name__!r} has no attribute {name!r}")<|MERGE_RESOLUTION|>--- conflicted
+++ resolved
@@ -8315,12 +8315,8 @@
             from litellm.llms.vertex_ai.ocr.common_utils import get_vertex_ai_ocr_config
 
             return get_vertex_ai_ocr_config(model=model)
-<<<<<<< HEAD
-
-=======
         
         MistralOCRConfig = getattr(sys.modules[__name__], 'MistralOCRConfig')
->>>>>>> c07ff5d9
         PROVIDER_TO_CONFIG_MAP = {
             litellm.LlmProviders.MISTRAL: MistralOCRConfig,
         }
