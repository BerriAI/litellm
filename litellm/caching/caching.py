# +-----------------------------------------------+
# |                                               |
# |           Give Feedback / Get Help            |
# | https://github.com/BerriAI/litellm/issues/new |
# |                                               |
# +-----------------------------------------------+
#
#  Thank you users! We ❤️ you! - Krrish & Ishaan

import ast
import hashlib
import json
import time
import traceback
from enum import Enum
from typing import Any, Dict, List, Optional, Union

from pydantic import BaseModel

import litellm
from litellm._logging import verbose_logger
from litellm.constants import CACHED_STREAMING_CHUNK_DELAY
from litellm.litellm_core_utils.model_param_helper import ModelParamHelper
from litellm.types.caching import *
from litellm.types.utils import all_litellm_params

from .base_cache import BaseCache
from .disk_cache import DiskCache
from .dual_cache import DualCache  # noqa
from .in_memory_cache import InMemoryCache
from .qdrant_semantic_cache import QdrantSemanticCache
from .redis_cache import RedisCache
from .redis_cluster_cache import RedisClusterCache
from .redis_semantic_cache import RedisSemanticCache
from .s3_cache import S3Cache


def print_verbose(print_statement):
    try:
        verbose_logger.debug(print_statement)
        if litellm.set_verbose:
            print(print_statement)  # noqa
    except Exception:
        pass


class CacheMode(str, Enum):
    default_on = "default_on"
    default_off = "default_off"


#### LiteLLM.Completion / Embedding Cache ####
class Cache:
    def __init__(
        self,
        type: Optional[LiteLLMCacheType] = LiteLLMCacheType.LOCAL,
        mode: Optional[
            CacheMode
        ] = CacheMode.default_on,  # when default_on cache is always on, when default_off cache is opt in
        host: Optional[str] = None,
        port: Optional[str] = None,
        password: Optional[str] = None,
        namespace: Optional[str] = None,
        ttl: Optional[float] = None,
        default_in_memory_ttl: Optional[float] = None,
        default_in_redis_ttl: Optional[float] = None,
        similarity_threshold: Optional[float] = None,
        supported_call_types: Optional[List[CachingSupportedCallTypes]] = [
            "completion",
            "acompletion",
            "embedding",
            "aembedding",
            "atranscription",
            "transcription",
            "atext_completion",
            "text_completion",
            "arerank",
            "rerank",
        ],
        # s3 Bucket, boto3 configuration
        s3_bucket_name: Optional[str] = None,
        s3_region_name: Optional[str] = None,
        s3_api_version: Optional[str] = None,
        s3_use_ssl: Optional[bool] = True,
        s3_verify: Optional[Union[bool, str]] = None,
        s3_endpoint_url: Optional[str] = None,
        s3_aws_access_key_id: Optional[str] = None,
        s3_aws_secret_access_key: Optional[str] = None,
        s3_aws_session_token: Optional[str] = None,
        s3_config: Optional[Any] = None,
        s3_path: Optional[str] = None,
        redis_semantic_cache_embedding_model: str = "text-embedding-ada-002",
        redis_semantic_cache_index_name: Optional[str] = None,
        redis_flush_size: Optional[int] = None,
        redis_startup_nodes: Optional[List] = None,
<<<<<<< HEAD
        disk_cache_dir=None,
        disk_cache_size_limit: Optional[float] = None,
        disk_cache_cull_limit: Optional[int] = None,
=======
        disk_cache_dir: Optional[str] = None,
>>>>>>> 44264ab6
        qdrant_api_base: Optional[str] = None,
        qdrant_api_key: Optional[str] = None,
        qdrant_collection_name: Optional[str] = None,
        qdrant_quantization_config: Optional[str] = None,
        qdrant_semantic_cache_embedding_model: str = "text-embedding-ada-002",
        **kwargs,
    ):
        """
        Initializes the cache based on the given type.

        Args:
            type (str, optional): The type of cache to initialize. Can be "local", "redis", "redis-semantic", "qdrant-semantic", "s3" or "disk". Defaults to "local".

            # Redis Cache Args
            host (str, optional): The host address for the Redis cache. Required if type is "redis".
            port (int, optional): The port number for the Redis cache. Required if type is "redis".
            password (str, optional): The password for the Redis cache. Required if type is "redis".
            namespace (str, optional): The namespace for the Redis cache. Required if type is "redis".
            ttl (float, optional): The ttl for the Redis cache
            redis_flush_size (int, optional): The number of keys to flush at a time. Defaults to 1000. Only used if batch redis set caching is used.
            redis_startup_nodes (list, optional): The list of startup nodes for the Redis cache. Defaults to None.

            # Qdrant Cache Args
            qdrant_api_base (str, optional): The url for your qdrant cluster. Required if type is "qdrant-semantic".
            qdrant_api_key (str, optional): The api_key for the local or cloud qdrant cluster.
            qdrant_collection_name (str, optional): The name for your qdrant collection. Required if type is "qdrant-semantic".
            similarity_threshold (float, optional): The similarity threshold for semantic-caching, Required if type is "redis-semantic" or "qdrant-semantic".

            # Disk Cache Args
            disk_cache_dir (str, optional): The directory for the disk cache. Defaults to None.
            disk_cache_size_limit (int, optional): Default one gigabyte. The maximum on-disk size of the cache.
            disk_cache_cull_limit (int, optional): Default ten. The maximum number of keys to cull when adding a new item. Set to zero to disable automatic culling. Some systems may disable automatic culling in exchange for a cron-like job that regularly calls cull in a separate process.

            # S3 Cache Args
            s3_bucket_name (str, optional): The bucket name for the s3 cache. Defaults to None.
            s3_region_name (str, optional): The region name for the s3 cache. Defaults to None.
            s3_api_version (str, optional): The api version for the s3 cache. Defaults to None.
            s3_use_ssl (bool, optional): The use ssl for the s3 cache. Defaults to True.
            s3_verify (bool, optional): The verify for the s3 cache. Defaults to None.
            s3_endpoint_url (str, optional): The endpoint url for the s3 cache. Defaults to None.
            s3_aws_access_key_id (str, optional): The aws access key id for the s3 cache. Defaults to None.
            s3_aws_secret_access_key (str, optional): The aws secret access key for the s3 cache. Defaults to None.
            s3_aws_session_token (str, optional): The aws session token for the s3 cache. Defaults to None.
            s3_config (dict, optional): The config for the s3 cache. Defaults to None.

            # Common Cache Args
            supported_call_types (list, optional): List of call types to cache for. Defaults to cache == on for all call types.
            **kwargs: Additional keyword arguments for redis.Redis() cache

        Raises:
            ValueError: If an invalid cache type is provided.

        Returns:
            None. Cache is set as a litellm param
        """
        if type == LiteLLMCacheType.REDIS:
            if redis_startup_nodes:
                self.cache: BaseCache = RedisClusterCache(
                    host=host,
                    port=port,
                    password=password,
                    redis_flush_size=redis_flush_size,
                    startup_nodes=redis_startup_nodes,
                    **kwargs,
                )
            else:
                self.cache = RedisCache(
                    host=host,
                    port=port,
                    password=password,
                    redis_flush_size=redis_flush_size,
                    **kwargs,
                )
        elif type == LiteLLMCacheType.REDIS_SEMANTIC:
            self.cache = RedisSemanticCache(
                host=host,
                port=port,
                password=password,
                similarity_threshold=similarity_threshold,
                embedding_model=redis_semantic_cache_embedding_model,
                index_name=redis_semantic_cache_index_name,
                **kwargs,
            )
        elif type == LiteLLMCacheType.QDRANT_SEMANTIC:
            self.cache = QdrantSemanticCache(
                qdrant_api_base=qdrant_api_base,
                qdrant_api_key=qdrant_api_key,
                collection_name=qdrant_collection_name,
                similarity_threshold=similarity_threshold,
                quantization_config=qdrant_quantization_config,
                embedding_model=qdrant_semantic_cache_embedding_model,
            )
        elif type == LiteLLMCacheType.LOCAL:
            self.cache = InMemoryCache()
        elif type == LiteLLMCacheType.S3:
            self.cache = S3Cache(
                s3_bucket_name=s3_bucket_name,
                s3_region_name=s3_region_name,
                s3_api_version=s3_api_version,
                s3_use_ssl=s3_use_ssl,
                s3_verify=s3_verify,
                s3_endpoint_url=s3_endpoint_url,
                s3_aws_access_key_id=s3_aws_access_key_id,
                s3_aws_secret_access_key=s3_aws_secret_access_key,
                s3_aws_session_token=s3_aws_session_token,
                s3_config=s3_config,
                s3_path=s3_path,
                **kwargs,
            )
        elif type == LiteLLMCacheType.DISK:
            self.cache = DiskCache(
                disk_cache_dir=disk_cache_dir,
                disk_cache_size_limit=disk_cache_size_limit,
                disk_cache_cull_limit=disk_cache_cull_limit
            )
        if "cache" not in litellm.input_callback:
            litellm.input_callback.append("cache")
        if "cache" not in litellm.success_callback:
            litellm.logging_callback_manager.add_litellm_success_callback("cache")
        if "cache" not in litellm._async_success_callback:
            litellm.logging_callback_manager.add_litellm_async_success_callback("cache")
        self.supported_call_types = supported_call_types  # default to ["completion", "acompletion", "embedding", "aembedding"]
        self.type = type
        self.namespace = namespace
        self.redis_flush_size = redis_flush_size
        self.ttl = ttl
        self.mode: CacheMode = mode or CacheMode.default_on

        if self.type == LiteLLMCacheType.LOCAL and default_in_memory_ttl is not None:
            self.ttl = default_in_memory_ttl

        if (
            self.type == LiteLLMCacheType.REDIS
            or self.type == LiteLLMCacheType.REDIS_SEMANTIC
        ) and default_in_redis_ttl is not None:
            self.ttl = default_in_redis_ttl

        if self.namespace is not None and isinstance(self.cache, RedisCache):
            self.cache.namespace = self.namespace

    def get_cache_key(self, **kwargs) -> str:
        """
        Get the cache key for the given arguments.

        Args:
            **kwargs: kwargs to litellm.completion() or embedding()

        Returns:
            str: The cache key generated from the arguments, or None if no cache key could be generated.
        """
        cache_key = ""
        # verbose_logger.debug("\nGetting Cache key. Kwargs: %s", kwargs)

        preset_cache_key = self._get_preset_cache_key_from_kwargs(**kwargs)
        if preset_cache_key is not None:
            verbose_logger.debug("\nReturning preset cache key: %s", preset_cache_key)
            return preset_cache_key

        combined_kwargs = ModelParamHelper._get_all_llm_api_params()
        litellm_param_kwargs = all_litellm_params
        for param in kwargs:
            if param in combined_kwargs:
                param_value: Optional[str] = self._get_param_value(param, kwargs)
                if param_value is not None:
                    cache_key += f"{str(param)}: {str(param_value)}"
            elif (
                param not in litellm_param_kwargs
            ):  # check if user passed in optional param - e.g. top_k
                if (
                    litellm.enable_caching_on_provider_specific_optional_params is True
                ):  # feature flagged for now
                    if kwargs[param] is None:
                        continue  # ignore None params
                    param_value = kwargs[param]
                    cache_key += f"{str(param)}: {str(param_value)}"

        verbose_logger.debug("\nCreated cache key: %s", cache_key)
        hashed_cache_key = Cache._get_hashed_cache_key(cache_key)
        hashed_cache_key = self._add_namespace_to_cache_key(hashed_cache_key, **kwargs)
        self._set_preset_cache_key_in_kwargs(
            preset_cache_key=hashed_cache_key, **kwargs
        )
        return hashed_cache_key

    def _get_param_value(
        self,
        param: str,
        kwargs: dict,
    ) -> Optional[str]:
        """
        Get the value for the given param from kwargs
        """
        if param == "model":
            return self._get_model_param_value(kwargs)
        elif param == "file":
            return self._get_file_param_value(kwargs)
        return kwargs[param]

    def _get_model_param_value(self, kwargs: dict) -> str:
        """
        Handles getting the value for the 'model' param from kwargs

        1. If caching groups are set, then return the caching group as the model https://docs.litellm.ai/docs/routing#caching-across-model-groups
        2. Else if a model_group is set, then return the model_group as the model. This is used for all requests sent through the litellm.Router()
        3. Else use the `model` passed in kwargs
        """
        metadata: Dict = kwargs.get("metadata", {}) or {}
        litellm_params: Dict = kwargs.get("litellm_params", {}) or {}
        metadata_in_litellm_params: Dict = litellm_params.get("metadata", {}) or {}
        model_group: Optional[str] = metadata.get(
            "model_group"
        ) or metadata_in_litellm_params.get("model_group")
        caching_group = self._get_caching_group(metadata, model_group)
        return caching_group or model_group or kwargs["model"]

    def _get_caching_group(
        self, metadata: dict, model_group: Optional[str]
    ) -> Optional[str]:
        caching_groups: Optional[List] = metadata.get("caching_groups", [])
        if caching_groups:
            for group in caching_groups:
                if model_group in group:
                    return str(group)
        return None

    def _get_file_param_value(self, kwargs: dict) -> str:
        """
        Handles getting the value for the 'file' param from kwargs. Used for `transcription` requests
        """
        file = kwargs.get("file")
        metadata = kwargs.get("metadata", {})
        litellm_params = kwargs.get("litellm_params", {})
        return (
            metadata.get("file_checksum")
            or getattr(file, "name", None)
            or metadata.get("file_name")
            or litellm_params.get("file_name")
        )

    def _get_preset_cache_key_from_kwargs(self, **kwargs) -> Optional[str]:
        """
        Get the preset cache key from kwargs["litellm_params"]

        We use _get_preset_cache_keys for two reasons

        1. optional params like max_tokens, get transformed for bedrock -> max_new_tokens
        2. avoid doing duplicate / repeated work
        """
        if kwargs:
            if "litellm_params" in kwargs:
                return kwargs["litellm_params"].get("preset_cache_key", None)
        return None

    def _set_preset_cache_key_in_kwargs(self, preset_cache_key: str, **kwargs) -> None:
        """
        Set the calculated cache key in kwargs

        This is used to avoid doing duplicate / repeated work

        Placed in kwargs["litellm_params"]
        """
        if kwargs:
            if "litellm_params" in kwargs:
                kwargs["litellm_params"]["preset_cache_key"] = preset_cache_key

    @staticmethod
    def _get_hashed_cache_key(cache_key: str) -> str:
        """
        Get the hashed cache key for the given cache key.

        Use hashlib to create a sha256 hash of the cache key

        Args:
            cache_key (str): The cache key to hash.

        Returns:
            str: The hashed cache key.
        """
        hash_object = hashlib.sha256(cache_key.encode())
        # Hexadecimal representation of the hash
        hash_hex = hash_object.hexdigest()
        verbose_logger.debug("Hashed cache key (SHA-256): %s", hash_hex)
        return hash_hex

    def _add_namespace_to_cache_key(self, hash_hex: str, **kwargs) -> str:
        """
        If a redis namespace is provided, add it to the cache key

        Args:
            hash_hex (str): The hashed cache key.
            **kwargs: Additional keyword arguments.

        Returns:
            str: The final hashed cache key with the redis namespace.
        """
        dynamic_cache_control: DynamicCacheControl = kwargs.get("cache", {})
        namespace = (
            dynamic_cache_control.get("namespace")
            or kwargs.get("metadata", {}).get("redis_namespace")
            or self.namespace
        )
        if namespace:
            hash_hex = f"{namespace}:{hash_hex}"
        verbose_logger.debug("Final hashed key: %s", hash_hex)
        return hash_hex

    def generate_streaming_content(self, content):
        chunk_size = 5  # Adjust the chunk size as needed
        for i in range(0, len(content), chunk_size):
            yield {
                "choices": [
                    {
                        "delta": {
                            "role": "assistant",
                            "content": content[i : i + chunk_size],
                        }
                    }
                ]
            }
            time.sleep(CACHED_STREAMING_CHUNK_DELAY)

    def _get_cache_logic(
        self,
        cached_result: Optional[Any],
        max_age: Optional[float],
    ):
        """
        Common get cache logic across sync + async implementations
        """
        # Check if a timestamp was stored with the cached response
        if (
            cached_result is not None
            and isinstance(cached_result, dict)
            and "timestamp" in cached_result
        ):
            timestamp = cached_result["timestamp"]
            current_time = time.time()

            # Calculate age of the cached response
            response_age = current_time - timestamp

            # Check if the cached response is older than the max-age
            if max_age is not None and response_age > max_age:
                return None  # Cached response is too old

            # If the response is fresh, or there's no max-age requirement, return the cached response
            # cached_response is in `b{} convert it to ModelResponse
            cached_response = cached_result.get("response")
            try:
                if isinstance(cached_response, dict):
                    pass
                else:
                    cached_response = json.loads(
                        cached_response  # type: ignore
                    )  # Convert string to dictionary
            except Exception:
                cached_response = ast.literal_eval(cached_response)  # type: ignore
            return cached_response
        return cached_result

    def get_cache(self, **kwargs):
        """
        Retrieves the cached result for the given arguments.

        Args:
            *args: args to litellm.completion() or embedding()
            **kwargs: kwargs to litellm.completion() or embedding()

        Returns:
            The cached result if it exists, otherwise None.
        """
        try:  # never block execution
            if self.should_use_cache(**kwargs) is not True:
                return
            messages = kwargs.get("messages", [])
            if "cache_key" in kwargs:
                cache_key = kwargs["cache_key"]
            else:
                cache_key = self.get_cache_key(**kwargs)
            if cache_key is not None:
                cache_control_args: DynamicCacheControl = kwargs.get("cache", {})
                max_age = (
                    cache_control_args.get("s-maxage")
                    or cache_control_args.get("s-max-age")
                    or float("inf")
                )
                cached_result = self.cache.get_cache(cache_key, messages=messages)
                cached_result = self.cache.get_cache(cache_key, messages=messages)
                return self._get_cache_logic(
                    cached_result=cached_result, max_age=max_age
                )
        except Exception:
            print_verbose(f"An exception occurred: {traceback.format_exc()}")
            return None

    async def async_get_cache(self, **kwargs):
        """
        Async get cache implementation.

        Used for embedding calls in async wrapper
        """

        try:  # never block execution
            if self.should_use_cache(**kwargs) is not True:
                return

            kwargs.get("messages", [])
            if "cache_key" in kwargs:
                cache_key = kwargs["cache_key"]
            else:
                cache_key = self.get_cache_key(**kwargs)
            if cache_key is not None:
                cache_control_args = kwargs.get("cache", {})
                max_age = cache_control_args.get(
                    "s-max-age", cache_control_args.get("s-maxage", float("inf"))
                )
                cached_result = await self.cache.async_get_cache(cache_key, **kwargs)
                return self._get_cache_logic(
                    cached_result=cached_result, max_age=max_age
                )
        except Exception:
            print_verbose(f"An exception occurred: {traceback.format_exc()}")
            return None

    def _add_cache_logic(self, result, **kwargs):
        """
        Common implementation across sync + async add_cache functions
        """
        try:
            if "cache_key" in kwargs:
                cache_key = kwargs["cache_key"]
            else:
                cache_key = self.get_cache_key(**kwargs)
            if cache_key is not None:
                if isinstance(result, BaseModel):
                    result = result.model_dump_json()

                ## DEFAULT TTL ##
                if self.ttl is not None:
                    kwargs["ttl"] = self.ttl
                ## Get Cache-Controls ##
                _cache_kwargs = kwargs.get("cache", None)
                if isinstance(_cache_kwargs, dict):
                    for k, v in _cache_kwargs.items():
                        if k == "ttl":
                            kwargs["ttl"] = v

                cached_data = {"timestamp": time.time(), "response": result}
                return cache_key, cached_data, kwargs
            else:
                raise Exception("cache key is None")
        except Exception as e:
            raise e

    def add_cache(self, result, **kwargs):
        """
        Adds a result to the cache.

        Args:
            *args: args to litellm.completion() or embedding()
            **kwargs: kwargs to litellm.completion() or embedding()

        Returns:
            None
        """
        try:
            if self.should_use_cache(**kwargs) is not True:
                return
            cache_key, cached_data, kwargs = self._add_cache_logic(
                result=result, **kwargs
            )
            self.cache.set_cache(cache_key, cached_data, **kwargs)
        except Exception as e:
            verbose_logger.exception(f"LiteLLM Cache: Excepton add_cache: {str(e)}")

    async def async_add_cache(self, result, **kwargs):
        """
        Async implementation of add_cache
        """
        try:
            if self.should_use_cache(**kwargs) is not True:
                return
            if self.type == "redis" and self.redis_flush_size is not None:
                # high traffic - fill in results in memory and then flush
                await self.batch_cache_write(result, **kwargs)
            else:
                cache_key, cached_data, kwargs = self._add_cache_logic(
                    result=result, **kwargs
                )

                await self.cache.async_set_cache(cache_key, cached_data, **kwargs)
        except Exception as e:
            verbose_logger.exception(f"LiteLLM Cache: Excepton add_cache: {str(e)}")

    async def async_add_cache_pipeline(self, result, **kwargs):
        """
        Async implementation of add_cache for Embedding calls

        Does a bulk write, to prevent using too many clients
        """
        try:
            if self.should_use_cache(**kwargs) is not True:
                return

            # set default ttl if not set
            if self.ttl is not None:
                kwargs["ttl"] = self.ttl

            cache_list = []
            for idx, i in enumerate(kwargs["input"]):
                preset_cache_key = self.get_cache_key(**{**kwargs, "input": i})
                kwargs["cache_key"] = preset_cache_key
                embedding_response = result.data[idx]
                cache_key, cached_data, kwargs = self._add_cache_logic(
                    result=embedding_response,
                    **kwargs,
                )
                cache_list.append((cache_key, cached_data))

            await self.cache.async_set_cache_pipeline(cache_list=cache_list, **kwargs)
            # if async_set_cache_pipeline:
            #     await async_set_cache_pipeline(cache_list=cache_list, **kwargs)
            # else:
            #     tasks = []
            #     for val in cache_list:
            #         tasks.append(self.cache.async_set_cache(val[0], val[1], **kwargs))
            #     await asyncio.gather(*tasks)
        except Exception as e:
            verbose_logger.exception(f"LiteLLM Cache: Excepton add_cache: {str(e)}")

    def should_use_cache(self, **kwargs):
        """
        Returns true if we should use the cache for LLM API calls

        If cache is default_on then this is True
        If cache is default_off then this is only true when user has opted in to use cache
        """
        if self.mode == CacheMode.default_on:
            return True

        # when mode == default_off -> Cache is opt in only
        _cache = kwargs.get("cache", None)
        verbose_logger.debug("should_use_cache: kwargs: %s; _cache: %s", kwargs, _cache)
        if _cache and isinstance(_cache, dict):
            if _cache.get("use-cache", False) is True:
                return True
        return False

    async def batch_cache_write(self, result, **kwargs):
        cache_key, cached_data, kwargs = self._add_cache_logic(result=result, **kwargs)
        await self.cache.batch_cache_write(cache_key, cached_data, **kwargs)

    async def ping(self):
        cache_ping = getattr(self.cache, "ping")
        if cache_ping:
            return await cache_ping()
        return None

    async def delete_cache_keys(self, keys):
        cache_delete_cache_keys = getattr(self.cache, "delete_cache_keys")
        if cache_delete_cache_keys:
            return await cache_delete_cache_keys(keys)
        return None

    async def disconnect(self):
        if hasattr(self.cache, "disconnect"):
            await self.cache.disconnect()

    def _supports_async(self) -> bool:
        """
        Internal method to check if the cache type supports async get/set operations

        Only S3 Cache Does NOT support async operations

        """
        if self.type and self.type == LiteLLMCacheType.S3:
            return False
        return True


def enable_cache(
    type: Optional[LiteLLMCacheType] = LiteLLMCacheType.LOCAL,
    host: Optional[str] = None,
    port: Optional[str] = None,
    password: Optional[str] = None,
    supported_call_types: Optional[List[CachingSupportedCallTypes]] = [
        "completion",
        "acompletion",
        "embedding",
        "aembedding",
        "atranscription",
        "transcription",
        "atext_completion",
        "text_completion",
        "arerank",
        "rerank",
    ],
    **kwargs,
):
    """
    Enable cache with the specified configuration.

    Args:
        type (Optional[Literal["local", "redis", "s3", "disk"]]): The type of cache to enable. Defaults to "local".
        host (Optional[str]): The host address of the cache server. Defaults to None.
        port (Optional[str]): The port number of the cache server. Defaults to None.
        password (Optional[str]): The password for the cache server. Defaults to None.
        supported_call_types (Optional[List[Literal["completion", "acompletion", "embedding", "aembedding"]]]):
            The supported call types for the cache. Defaults to ["completion", "acompletion", "embedding", "aembedding"].
        **kwargs: Additional keyword arguments.

    Returns:
        None

    Raises:
        None
    """
    print_verbose("LiteLLM: Enabling Cache")
    if "cache" not in litellm.input_callback:
        litellm.input_callback.append("cache")
    if "cache" not in litellm.success_callback:
        litellm.logging_callback_manager.add_litellm_success_callback("cache")
    if "cache" not in litellm._async_success_callback:
        litellm.logging_callback_manager.add_litellm_async_success_callback("cache")

    if litellm.cache is None:
        litellm.cache = Cache(
            type=type,
            host=host,
            port=port,
            password=password,
            supported_call_types=supported_call_types,
            **kwargs,
        )
    print_verbose(f"LiteLLM: Cache enabled, litellm.cache={litellm.cache}")
    print_verbose(f"LiteLLM Cache: {vars(litellm.cache)}")


def update_cache(
    type: Optional[LiteLLMCacheType] = LiteLLMCacheType.LOCAL,
    host: Optional[str] = None,
    port: Optional[str] = None,
    password: Optional[str] = None,
    supported_call_types: Optional[List[CachingSupportedCallTypes]] = [
        "completion",
        "acompletion",
        "embedding",
        "aembedding",
        "atranscription",
        "transcription",
        "atext_completion",
        "text_completion",
        "arerank",
        "rerank",
    ],
    **kwargs,
):
    """
    Update the cache for LiteLLM.

    Args:
        type (Optional[Literal["local", "redis", "s3", "disk"]]): The type of cache. Defaults to "local".
        host (Optional[str]): The host of the cache. Defaults to None.
        port (Optional[str]): The port of the cache. Defaults to None.
        password (Optional[str]): The password for the cache. Defaults to None.
        supported_call_types (Optional[List[Literal["completion", "acompletion", "embedding", "aembedding"]]]):
            The supported call types for the cache. Defaults to ["completion", "acompletion", "embedding", "aembedding"].
        **kwargs: Additional keyword arguments for the cache.

    Returns:
        None

    """
    print_verbose("LiteLLM: Updating Cache")
    litellm.cache = Cache(
        type=type,
        host=host,
        port=port,
        password=password,
        supported_call_types=supported_call_types,
        **kwargs,
    )
    print_verbose(f"LiteLLM: Cache Updated, litellm.cache={litellm.cache}")
    print_verbose(f"LiteLLM Cache: {vars(litellm.cache)}")


def disable_cache():
    """
    Disable the cache used by LiteLLM.

    This function disables the cache used by the LiteLLM module. It removes the cache-related callbacks from the input_callback, success_callback, and _async_success_callback lists. It also sets the litellm.cache attribute to None.

    Parameters:
    None

    Returns:
    None
    """
    from contextlib import suppress

    print_verbose("LiteLLM: Disabling Cache")
    with suppress(ValueError):
        litellm.input_callback.remove("cache")
        litellm.success_callback.remove("cache")
        litellm._async_success_callback.remove("cache")

    litellm.cache = None
    print_verbose(f"LiteLLM: Cache disabled, litellm.cache={litellm.cache}")<|MERGE_RESOLUTION|>--- conflicted
+++ resolved
@@ -93,13 +93,9 @@
         redis_semantic_cache_index_name: Optional[str] = None,
         redis_flush_size: Optional[int] = None,
         redis_startup_nodes: Optional[List] = None,
-<<<<<<< HEAD
-        disk_cache_dir=None,
+        disk_cache_dir: Optional[str] = None,
         disk_cache_size_limit: Optional[float] = None,
         disk_cache_cull_limit: Optional[int] = None,
-=======
-        disk_cache_dir: Optional[str] = None,
->>>>>>> 44264ab6
         qdrant_api_base: Optional[str] = None,
         qdrant_api_key: Optional[str] = None,
         qdrant_collection_name: Optional[str] = None,
