--- conflicted
+++ resolved
@@ -1,18 +1,12 @@
 import os
-<<<<<<< HEAD
 from typing import Any, Callable, Optional, Union
-=======
-from typing import Callable, Optional
->>>>>>> 3994b180
 
 from litellm.types.secret_managers.get_azure_ad_token_provider import (
     AzureCredentialType,
 )
 
-<<<<<<< HEAD
 
-=======
->>>>>>> 3994b180
+def get_azure_ad_token_provider(azure_scope: Optional[str] = None) -> Callable[[], str]:
 def get_azure_ad_token_provider(azure_scope: Optional[str] = None) -> Callable[[], str]:
     """
     Get Azure AD token provider based on Service Principal with Secret workflow.
@@ -27,27 +21,21 @@
                                     Defaults to environment variable AZURE_SCOPE or
                                     "https://cognitiveservices.azure.com/.default".
 
+    Args:
+        azure_scope (str, optional): The Azure scope to request token for.
+                                    Defaults to environment variable AZURE_SCOPE or
+                                    "https://cognitiveservices.azure.com/.default".
+
     Returns:
         Callable that returns a temporary authentication token.
     """
     import azure.identity as identity
-<<<<<<< HEAD
     from azure.identity import (
         CertificateCredential,
         ClientSecretCredential,
         ManagedIdentityCredential,
         get_bearer_token_provider,
     )
-=======
-    from azure.identity import get_bearer_token_provider
-
-    if azure_scope is None:
-        azure_scope = os.environ.get(
-            "AZURE_SCOPE", "https://cognitiveservices.azure.com/.default"
-        )
-
-    cred = os.environ.get("AZURE_CREDENTIAL", "ClientSecretCredential")
->>>>>>> 3994b180
 
     if azure_scope is None:
         azure_scope = os.environ.get(
