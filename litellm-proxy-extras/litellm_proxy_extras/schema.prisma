--- conflicted
+++ resolved
@@ -354,11 +354,8 @@
   custom_llm_provider String?  
   prompt_tokens       Int      @default(0)
   completion_tokens   Int      @default(0)
-<<<<<<< HEAD
-=======
   cache_read_input_tokens     Int      @default(0)
   cache_creation_input_tokens Int      @default(0)
->>>>>>> 7ca553b2
   spend               Float    @default(0.0)
   api_requests        Int      @default(0)
   successful_requests Int      @default(0)
@@ -373,8 +370,6 @@
   @@index([model])
 }
 
-<<<<<<< HEAD
-=======
 // Track daily team spend metrics per model and key
 model LiteLLM_DailyTagSpend {
   id                  String   @id @default(uuid())
@@ -402,7 +397,6 @@
   @@index([model])
 }
 
->>>>>>> 7ca553b2
 
 // Track the status of cron jobs running. Only allow one pod to run the job at a time
 model LiteLLM_CronJob {
