import sys
import os
import pytest
import ast

sys.path.insert(
    0, os.path.abspath("../..")
)  # Adds the parent directory to the system path
from litellm import Router


class TestRouterIndexManagement:
    """Test cases for router index management functions"""

    @pytest.fixture
    def router(self):
        """Create a router instance for testing"""
        return Router(model_list=[])

    def test_update_deployment_indices_after_removal(self, router):
        """Test _update_deployment_indices_after_removal function"""
        # Setup: Add models to router with proper structure
        router.model_list = [
            {"model": "test1", "model_info": {"id": "model-1"}}, 
            {"model": "test2", "model_info": {"id": "model-2"}}, 
            {"model": "test3", "model_info": {"id": "model-3"}}
        ]
        router.model_id_to_deployment_index_map = {"model-1": 0, "model-2": 1, "model-3": 2}

        # Test: Remove model-2 (index 1)
        router._update_deployment_indices_after_removal(model_id="model-2", removal_idx=1)

        # Verify: model-2 is removed from index
        assert "model-2" not in router.model_id_to_deployment_index_map
        # Verify: model-3 index is updated (2 -> 1)
        assert router.model_id_to_deployment_index_map["model-3"] == 1
        # Verify: model-1 index remains unchanged
        assert router.model_id_to_deployment_index_map["model-1"] == 0

    def test_build_model_id_to_deployment_index_map(self, router):
        """Test _build_model_id_to_deployment_index_map function"""
        model_list = [
            {
                "model_name": "gpt-3.5-turbo",
                "litellm_params": {"model": "gpt-3.5-turbo"},
                "model_info": {"id": "model-1"},
            },
            {
                "model_name": "gpt-4",
                "litellm_params": {"model": "gpt-4"},
                "model_info": {"id": "model-2"},
            },
        ]

        # Test: Build index from model list
        router._build_model_id_to_deployment_index_map(model_list)

        # Verify: model_list is populated
        assert len(router.model_list) == 2
        # Verify: model_id_to_deployment_index_map is correctly built
        assert router.model_id_to_deployment_index_map["model-1"] == 0
        assert router.model_id_to_deployment_index_map["model-2"] == 1

    def test_add_model_to_list_and_index_map_from_model_info(self, router):
        """Test _add_model_to_list_and_index_map extracting model_id from model_info"""
        # Setup: Empty router
        router.model_list = []
        router.model_id_to_deployment_index_map = {}
        
        # Test: Add model without explicit model_id
        model = {"model": "test-model", "model_info": {"id": "model-info-id"}}
        router._add_model_to_list_and_index_map(model=model)
        
        # Verify: Model added to list
        assert len(router.model_list) == 1
        assert router.model_list[0] == model
        
        # Verify: Index map uses model_info.id
        assert router.model_id_to_deployment_index_map["model-info-id"] == 0

    def test_add_model_to_list_and_index_map_multiple_models(self, router):
        """Test _add_model_to_list_and_index_map with multiple models to verify indexing"""
        # Setup: Empty router
        router.model_list = []
        router.model_id_to_deployment_index_map = {}
        
        # Test: Add multiple models
        model1 = {"model": "model1", "model_info": {"id": "id-1"}}
        model2 = {"model": "model2", "model_info": {"id": "id-2"}}
        model3 = {"model": "model3", "model_info": {"id": "id-3"}}
        
        router._add_model_to_list_and_index_map(model=model1, model_id="id-1")
        router._add_model_to_list_and_index_map(model=model2, model_id="id-2")
        router._add_model_to_list_and_index_map(model=model3, model_id="id-3")
        
        # Verify: All models added to list
        assert len(router.model_list) == 3
        assert router.model_list[0] == model1
        assert router.model_list[1] == model2
        assert router.model_list[2] == model3
        
        # Verify: Correct indices in map
        assert router.model_id_to_deployment_index_map["id-1"] == 0
        assert router.model_id_to_deployment_index_map["id-2"] == 1
        assert router.model_id_to_deployment_index_map["id-3"] == 2

    def test_has_model_id(self, router):
        """Test has_model_id function for O(1) membership check"""
        # Setup: Add models to router
        router.model_list = [
            {"model": "test1", "model_info": {"id": "model-1"}}, 
            {"model": "test2", "model_info": {"id": "model-2"}}, 
            {"model": "test3", "model_info": {"id": "model-3"}}
        ]
        router.model_id_to_deployment_index_map = {"model-1": 0, "model-2": 1, "model-3": 2}

        # Test: Check existing model IDs
        assert router.has_model_id("model-1") == True
        assert router.has_model_id("model-2") == True
        assert router.has_model_id("model-3") == True

        # Test: Check non-existing model IDs
        assert router.has_model_id("non-existent") == False
        assert router.has_model_id("") == False
        assert router.has_model_id("model-4") == False

        # Test: Empty router
        empty_router = Router(model_list=[])
        assert empty_router.has_model_id("any-id") == False

    def test_build_model_name_index(self, router):
        """Test _build_model_name_index function"""
        model_list = [
            {
                "model_name": "gpt-3.5-turbo",
                "litellm_params": {"model": "gpt-3.5-turbo"},
                "model_info": {"id": "model-1"},
            },
            {
                "model_name": "gpt-4",
                "litellm_params": {"model": "gpt-4"},
                "model_info": {"id": "model-2"},
            },
            {
                "model_name": "gpt-4",  # Duplicate model_name, different deployment
                "litellm_params": {"model": "gpt-4"},
                "model_info": {"id": "model-3"},
            },
        ]

        # Test: Build index from model list
        router._build_model_name_index(model_list)

        # Verify: model_name_to_deployment_indices is correctly built
        assert "gpt-3.5-turbo" in router.model_name_to_deployment_indices
        assert "gpt-4" in router.model_name_to_deployment_indices
        
        # Verify: gpt-3.5-turbo has single deployment
        assert router.model_name_to_deployment_indices["gpt-3.5-turbo"] == [0]
        
        # Verify: gpt-4 has multiple deployments
        assert router.model_name_to_deployment_indices["gpt-4"] == [1, 2]
        
        # Test: Rebuild index (should clear and rebuild)
        new_model_list = [
            {
                "model_name": "claude-3",
                "litellm_params": {"model": "claude-3"},
                "model_info": {"id": "model-4"},
            },
        ]
        router._build_model_name_index(new_model_list)
        
        # Verify: Old entries are cleared
        assert "gpt-3.5-turbo" not in router.model_name_to_deployment_indices
        assert "gpt-4" not in router.model_name_to_deployment_indices
        
        # Verify: New entry is added
        assert "claude-3" in router.model_name_to_deployment_indices
        assert router.model_name_to_deployment_indices["claude-3"] == [0]

    def test_no_linear_scans_in_router(self):
        """
        Static analysis test to ensure Router doesn't use O(n) linear scans.
        
        Scans router.py for 'in self.model_list' pattern which indicates
        inefficient O(n) iteration instead of using index-based O(1) lookups.
        
        Methods should use:
        - model_id_to_deployment_index_map for O(1) model_id lookups
        - model_name_to_deployment_indices for O(1) + O(k) model_name lookups
        """
        # Methods that are allowed to iterate through self.model_list
        ALLOWED_METHODS = [
            "_get_deployment_by_litellm_model",  # Edge case: lookup by litellm_params.model (not indexed)
        ]
        
        # Get path to router.py
        router_file = os.path.join(
            os.path.dirname(os.path.dirname(os.path.dirname(__file__))),
            "litellm",
            "router.py"
        )
        
        # Read the file
        with open(router_file, 'r') as f:
            content = f.read()
        
        # Parse with AST
        tree = ast.parse(content)
        
        # Find violations
        violations = []
        ignore_methods = set(ALLOWED_METHODS)
        
        for node in ast.walk(tree):
            if isinstance(node, ast.FunctionDef):
                method_name = node.name
                
                # Skip ignored methods
                if method_name in ignore_methods:
                    continue
                
                # Get source for this method
                try:
                    method_source = ast.get_source_segment(content, node)
                    if not method_source:
                        continue
                    
                    # Check for the anti-pattern: "in self.model_list"
                    # This catches: for x in self.model_list, if x in self.model_list, etc.
                    if "in self.model_list" in method_source:
                        # Extract the specific line for better error reporting
                        lines = method_source.split('\n')
                        pattern_line = None
                        for line in lines:
                            if "in self.model_list" in line:
                                pattern_line = line.strip()
                                break
                        
                        violations.append({
                            "method": method_name,
                            "line": node.lineno,
                            "pattern": pattern_line or "in self.model_list"
                        })
                except Exception:
                    # Skip if we can't get source segment
                    pass
        
        # Assert no violations
        if violations:
            error_msg = "\n".join([
                f"  - {v['method']}() at line {v['line']}: {v['pattern']}"
                for v in violations
            ])
            
            pytest.fail(
                f"\n{'='*70}\n"
                f"Found O(n) linear scan pattern in router.py:\n\n"
                f"{error_msg}\n\n"
                f"These methods should use index maps instead:\n"
                f"  - model_id_to_deployment_index_map (for model_id lookups)\n"
                f"  - model_name_to_deployment_indices (for model_name lookups)\n\n"
                f"If a method legitimately needs O(n) iteration, add it to\n"
                f"ALLOWED_METHODS in this test method.\n"
                f"{'='*70}\n"
            )
<<<<<<< HEAD

=======
>>>>>>> 5983e2aa
    def test_model_names_is_set(self):
        """Verify that model_names uses a set for O(1) lookups, not a list (O(n))"""
        router = Router(model_list=[])
        
        assert isinstance(router.model_names, set), (
            f"model_names should be a set for O(1) lookups, but got {type(router.model_names)}"
        )<|MERGE_RESOLUTION|>--- conflicted
+++ resolved
@@ -1,6 +1,7 @@
 import sys
 import os
 import pytest
+import ast
 import ast
 
 sys.path.insert(
@@ -265,14 +266,105 @@
                 f"ALLOWED_METHODS in this test method.\n"
                 f"{'='*70}\n"
             )
-<<<<<<< HEAD
-
-=======
->>>>>>> 5983e2aa
+
     def test_model_names_is_set(self):
         """Verify that model_names uses a set for O(1) lookups, not a list (O(n))"""
         router = Router(model_list=[])
         
         assert isinstance(router.model_names, set), (
             f"model_names should be a set for O(1) lookups, but got {type(router.model_names)}"
+        )
+
+    def test_no_linear_scans_in_router(self):
+        """
+        Static analysis test to ensure Router doesn't use O(n) linear scans.
+        
+        Scans router.py for 'in self.model_list' pattern which indicates
+        inefficient O(n) iteration instead of using index-based O(1) lookups.
+        
+        Methods should use:
+        - model_id_to_deployment_index_map for O(1) model_id lookups
+        - model_name_to_deployment_indices for O(1) + O(k) model_name lookups
+        """
+        # Methods that are allowed to iterate through self.model_list
+        ALLOWED_METHODS = [
+            "_get_deployment_by_litellm_model",  # Edge case: lookup by litellm_params.model (not indexed)
+        ]
+        
+        # Get path to router.py
+        router_file = os.path.join(
+            os.path.dirname(os.path.dirname(os.path.dirname(__file__))),
+            "litellm",
+            "router.py"
+        )
+        
+        # Read the file
+        with open(router_file, 'r') as f:
+            content = f.read()
+        
+        # Parse with AST
+        tree = ast.parse(content)
+        
+        # Find violations
+        violations = []
+        ignore_methods = set(ALLOWED_METHODS)
+        
+        for node in ast.walk(tree):
+            if isinstance(node, ast.FunctionDef):
+                method_name = node.name
+                
+                # Skip ignored methods
+                if method_name in ignore_methods:
+                    continue
+                
+                # Get source for this method
+                try:
+                    method_source = ast.get_source_segment(content, node)
+                    if not method_source:
+                        continue
+                    
+                    # Check for the anti-pattern: "in self.model_list"
+                    # This catches: for x in self.model_list, if x in self.model_list, etc.
+                    if "in self.model_list" in method_source:
+                        # Extract the specific line for better error reporting
+                        lines = method_source.split('\n')
+                        pattern_line = None
+                        for line in lines:
+                            if "in self.model_list" in line:
+                                pattern_line = line.strip()
+                                break
+                        
+                        violations.append({
+                            "method": method_name,
+                            "line": node.lineno,
+                            "pattern": pattern_line or "in self.model_list"
+                        })
+                except Exception:
+                    # Skip if we can't get source segment
+                    pass
+        
+        # Assert no violations
+        if violations:
+            error_msg = "\n".join([
+                f"  - {v['method']}() at line {v['line']}: {v['pattern']}"
+                for v in violations
+            ])
+            
+            pytest.fail(
+                f"\n{'='*70}\n"
+                f"Found O(n) linear scan pattern in router.py:\n\n"
+                f"{error_msg}\n\n"
+                f"These methods should use index maps instead:\n"
+                f"  - model_id_to_deployment_index_map (for model_id lookups)\n"
+                f"  - model_name_to_deployment_indices (for model_name lookups)\n\n"
+                f"If a method legitimately needs O(n) iteration, add it to\n"
+                f"ALLOWED_METHODS in this test method.\n"
+                f"{'='*70}\n"
+            )
+    def test_model_names_is_set(self):
+        """Verify that model_names uses a set for O(1) lookups, not a list (O(n))"""
+        router = Router(model_list=[])
+        
+        assert isinstance(router.model_names, set), (
+            f"model_names should be a set for O(1) lookups, but got {type(router.model_names)}"
         )