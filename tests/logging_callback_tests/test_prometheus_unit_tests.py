--- conflicted
+++ resolved
@@ -1520,12 +1520,11 @@
     context_window_error = litellm.ContextWindowExceededError(
         message="Context length exceeded", llm_provider=None, model="gpt-4"
     )
-<<<<<<< HEAD
     assert (
         prometheus_logger._get_exception_class_name(context_window_error)
         == "ContextWindowExceededError"
     )
-=======
+
     assert prometheus_logger._get_exception_class_name(context_window_error) == "ContextWindowExceededError"
 
 
@@ -1655,5 +1654,4 @@
         prometheus_logger.litellm_remaining_requests_metric.labels().set.assert_called_once_with(123)
         prometheus_logger.litellm_remaining_tokens_metric.labels().set.assert_called_once_with(4321)
         prometheus_logger.litellm_deployment_success_responses.labels().inc.assert_called_once()
-        prometheus_logger.litellm_deployment_total_requests.labels().inc.assert_called_once()
->>>>>>> 01af7fe1
+        prometheus_logger.litellm_deployment_total_requests.labels().inc.assert_called_once()