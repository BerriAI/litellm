--- conflicted
+++ resolved
@@ -366,7 +366,6 @@
     assert "thinking" in params
 
 
-<<<<<<< HEAD
 def test_prompt_cache_key_removed_from_request():
     """
     Test that prompt_cache_key is removed from the request before sending to Anthropic.
@@ -388,7 +387,6 @@
     assert "tools" in supported_params
     
     print("✅ Test passed: prompt_cache_key is not in Anthropic's supported params")
-=======
 def test_anthropic_memory_tool_auto_adds_beta_header():
     """
     Tests that LiteLLM automatically adds the required 'anthropic-beta' header
@@ -411,5 +409,4 @@
     )
 
     assert "anthropic-beta" in headers
-    assert headers["anthropic-beta"] == "context-management-2025-06-27"
->>>>>>> 50f35fca
+    assert headers["anthropic-beta"] == "context-management-2025-06-27"