import os
import sys

sys.path.insert(
    0, os.path.abspath(os.path.join(os.path.dirname(__file__), "../../../../.."))
)

from unittest.mock import MagicMock, patch

import pytest

from litellm.llms.azure_ai.anthropic.transformation import AzureAnthropicConfig
from litellm.types.router import GenericLiteLLMParams


class TestAzureAnthropicConfig:
    def test_custom_llm_provider(self):
        """Test that custom_llm_provider returns 'azure_ai'"""
        config = AzureAnthropicConfig()
        assert config.custom_llm_provider == "azure_ai"

    def test_validate_environment_with_dict_litellm_params(self):
        """Test validate_environment with dict litellm_params"""
        config = AzureAnthropicConfig()
        headers = {}
        model = "claude-sonnet-4-5"
        messages = [{"role": "user", "content": "Hello"}]
        optional_params = {}
        litellm_params = {"api_key": "test-api-key"}
        api_key = "test-api-key"

        with patch(
            "litellm.llms.azure.common_utils.BaseAzureLLM._base_validate_azure_environment"
        ) as mock_validate:
            mock_validate.return_value = {"api-key": "test-api-key"}
            result = config.validate_environment(
                headers=headers,
                model=model,
                messages=messages,
                optional_params=optional_params,
                litellm_params=litellm_params,
                api_key=api_key,
            )

            # Verify that dict was converted to GenericLiteLLMParams
            call_args = mock_validate.call_args
            assert isinstance(call_args[1]["litellm_params"], GenericLiteLLMParams)
            assert call_args[1]["litellm_params"].api_key == "test-api-key"
            assert "anthropic-version" in result

    def test_validate_environment_with_generic_litellm_params(self):
        """Test validate_environment with GenericLiteLLMParams object"""
        config = AzureAnthropicConfig()
        headers = {}
        model = "claude-sonnet-4-5"
        messages = [{"role": "user", "content": "Hello"}]
        optional_params = {}
        litellm_params = GenericLiteLLMParams(api_key="test-api-key")
        api_key = "test-api-key"

        with patch(
            "litellm.llms.azure.common_utils.BaseAzureLLM._base_validate_azure_environment"
        ) as mock_validate:
            mock_validate.return_value = {"api-key": "test-api-key"}
            result = config.validate_environment(
                headers=headers,
                model=model,
                messages=messages,
                optional_params=optional_params,
                litellm_params=litellm_params,
                api_key=api_key,
            )

            # Verify that GenericLiteLLMParams was passed through
            call_args = mock_validate.call_args
            assert isinstance(call_args[1]["litellm_params"], GenericLiteLLMParams)
            assert "anthropic-version" in result

    def test_validate_environment_sets_api_key_in_litellm_params(self):
        """Test that api_key parameter is set in litellm_params if provided"""
        config = AzureAnthropicConfig()
        headers = {}
        model = "claude-sonnet-4-5"
        messages = [{"role": "user", "content": "Hello"}]
        optional_params = {}
        litellm_params = {}  # Empty dict, no api_key
        api_key = "provided-api-key"

        with patch(
            "litellm.llms.azure.common_utils.BaseAzureLLM._base_validate_azure_environment"
        ) as mock_validate:
            mock_validate.return_value = {"api-key": "provided-api-key"}
            config.validate_environment(
                headers=headers,
                model=model,
                messages=messages,
                optional_params=optional_params,
                litellm_params=litellm_params,
                api_key=api_key,
            )

            # Verify that api_key was set in litellm_params
            call_args = mock_validate.call_args
            assert call_args[1]["litellm_params"].api_key == "provided-api-key"

    def test_validate_environment_preserves_api_key_header(self):
        """Test that api-key header is preserved as-is (Azure handles the header internally)"""
        config = AzureAnthropicConfig()
        headers = {}
        model = "claude-sonnet-4-5"
        messages = [{"role": "user", "content": "Hello"}]
        optional_params = {}
        litellm_params = {"api_key": "test-api-key"}

        with patch(
            "litellm.llms.azure.common_utils.BaseAzureLLM._base_validate_azure_environment"
        ) as mock_validate:
            mock_validate.return_value = {"api-key": "test-api-key"}
            with patch.object(
                config, "get_anthropic_headers", return_value={}
            ):
                result = config.validate_environment(
                    headers=headers,
                    model=model,
                    messages=messages,
                    optional_params=optional_params,
                    litellm_params=litellm_params,
                )

                # Verify api-key header is preserved as-is
                assert "api-key" in result
                assert result["api-key"] == "test-api-key"

    def test_validate_environment_sets_anthropic_version(self):
        """Test that anthropic-version header is set"""
        config = AzureAnthropicConfig()
        headers = {}
        model = "claude-sonnet-4-5"
        messages = [{"role": "user", "content": "Hello"}]
        optional_params = {}
        litellm_params = {"api_key": "test-api-key"}

        with patch(
            "litellm.llms.azure.common_utils.BaseAzureLLM._base_validate_azure_environment"
        ) as mock_validate:
            mock_validate.return_value = {"api-key": "test-api-key"}
            with patch.object(config, "get_anthropic_headers", return_value={}):
                result = config.validate_environment(
                    headers=headers,
                    model=model,
                    messages=messages,
                    optional_params=optional_params,
                    litellm_params=litellm_params,
                )

                assert result["anthropic-version"] == "2023-06-01"

    def test_validate_environment_preserves_existing_anthropic_version(self):
        """Test that existing anthropic-version header is preserved"""
        config = AzureAnthropicConfig()
        headers = {"anthropic-version": "2024-01-01"}
        model = "claude-sonnet-4-5"
        messages = [{"role": "user", "content": "Hello"}]
        optional_params = {}
        litellm_params = {"api_key": "test-api-key"}

        with patch(
            "litellm.llms.azure.common_utils.BaseAzureLLM._base_validate_azure_environment"
        ) as mock_validate:
            mock_validate.return_value = {"api-key": "test-api-key", "anthropic-version": "2024-01-01"}
            with patch.object(config, "get_anthropic_headers", return_value={"anthropic-version": "2024-01-01"}):
                result = config.validate_environment(
                    headers=headers,
                    model=model,
                    messages=messages,
                    optional_params=optional_params,
                    litellm_params=litellm_params,
                )

                assert result["anthropic-version"] == "2024-01-01"

    def test_inherits_anthropic_config_methods(self):
        """Test that AzureAnthropicConfig inherits methods from AnthropicConfig"""
        config = AzureAnthropicConfig()

        # Test that it has AnthropicConfig methods
        assert hasattr(config, "get_anthropic_headers")
        assert hasattr(config, "is_cache_control_set")
        assert hasattr(config, "is_computer_tool_used")
        assert hasattr(config, "transform_request")
        assert hasattr(config, "transform_response")

<<<<<<< HEAD
    def test_transform_request_removes_max_retries(self):
        """Test that max_retries is removed from optional_params before transformation.

        Azure AI Anthropic API doesn't accept max_retries parameter and returns:
        {"type":"error","error":{"type":"invalid_request_error","message":"max_retries: Extra inputs are not permitted"}}
        """
        config = AzureAnthropicConfig()
        model = "claude-haiku-4-5"
        messages = [{"role": "user", "content": "Hello"}]
        optional_params = {"max_tokens": 100, "max_retries": 3}
        litellm_params = {"api_key": "test-key"}
        headers = {"api-key": "test-key", "anthropic-version": "2023-06-01"}

        data = config.transform_request(
            model=model,
            messages=messages,
            optional_params=optional_params,
            litellm_params=litellm_params,
            headers=headers,
        )

        # max_retries should NOT be in the request data
        assert "max_retries" not in data
        # max_tokens should still be there
        assert data.get("max_tokens") == 100

    def test_transform_request_adds_custom_type_to_tools(self):
        """Test that user-defined tools get type='custom' added.

        Azure AI Anthropic requires explicit "type": "custom" for user-defined tools,
        while regular Anthropic API allows tools without a type field.
        """
        config = AzureAnthropicConfig()
        model = "claude-haiku-4-5"
        messages = [{"role": "user", "content": "Hello"}]
        # Tool in Anthropic format (after map_openai_params transformation) but without type
        optional_params = {
            "max_tokens": 100,
            "tools": [
                {
                    "name": "get_weather",
                    "description": "Get weather for a location",
                    "input_schema": {
                        "type": "object",
                        "properties": {
                            "location": {"type": "string"}
                        },
                        "required": ["location"],
                    },
                }
            ],
        }
        litellm_params = {"api_key": "test-key"}
        headers = {"api-key": "test-key", "anthropic-version": "2023-06-01"}

        data = config.transform_request(
            model=model,
            messages=messages,
            optional_params=optional_params,
            litellm_params=litellm_params,
            headers=headers,
        )

        # Tool should now have type="custom"
        assert len(data["tools"]) == 1
        assert data["tools"][0]["type"] == "custom"
        assert data["tools"][0]["name"] == "get_weather"

    def test_transform_request_preserves_builtin_tool_types(self):
        """Test that built-in tools with existing type are not modified.

        Built-in tools like web_search_20250305, bash_20250124, etc. should keep
        their original type and not be changed to 'custom'.
        """
        config = AzureAnthropicConfig()
        model = "claude-haiku-4-5"
        messages = [{"role": "user", "content": "Hello"}]
        optional_params = {
            "max_tokens": 100,
            "tools": [
                {
                    "type": "web_search_20250305",
                    "name": "web_search",
                },
                {
                    "name": "my_custom_tool",
                    "description": "A custom tool",
                    "input_schema": {"type": "object", "properties": {}},
                },
            ],
=======
    def test_transform_request_removes_unsupported_params(self):
        """Test that transform_request removes max_retries, stream_options, and extra_body.

        These parameters are LiteLLM-internal and not supported by Azure AI Anthropic endpoint.
        See: https://github.com/BerriAI/litellm/issues/XXXX
        """
        config = AzureAnthropicConfig()

        messages = [{"role": "user", "content": "Hello"}]
        optional_params = {
            "max_tokens": 100,
>>>>>>> cf5dab7f
        }
        litellm_params = {"api_key": "test-key"}
        headers = {"api-key": "test-key", "anthropic-version": "2023-06-01"}

<<<<<<< HEAD
        data = config.transform_request(
            model=model,
            messages=messages,
            optional_params=optional_params,
            litellm_params=litellm_params,
            headers=headers,
        )

        # web_search tool should keep its original type
        web_search_tool = next(t for t in data["tools"] if t["name"] == "web_search")
        assert web_search_tool["type"] == "web_search_20250305"

        # Custom tool should get type="custom" added
        custom_tool = next(t for t in data["tools"] if t["name"] == "my_custom_tool")
        assert custom_tool["type"] == "custom"
=======
        with patch.object(
            config.__class__.__bases__[0],  # AnthropicConfig
            "transform_request",
            return_value={
                "model": "claude-sonnet-4-5",
                "messages": [{"role": "user", "content": [{"type": "text", "text": "Hello"}]}],
                "max_tokens": 100,
                "max_retries": 3,  # Should be removed
                "stream_options": {"include_usage": True},  # Should be removed
                "extra_body": {"custom": "param"},  # Should be removed
            },
        ):
            result = config.transform_request(
                model="claude-sonnet-4-5",
                messages=messages,
                optional_params=optional_params,
                litellm_params=litellm_params,
                headers=headers,
            )

        # Verify unsupported params are removed
        assert "max_retries" not in result
        assert "stream_options" not in result
        assert "extra_body" not in result

        # Verify supported params are preserved
        assert result["model"] == "claude-sonnet-4-5"
        assert result["max_tokens"] == 100
        assert "messages" in result
>>>>>>> cf5dab7f
<|MERGE_RESOLUTION|>--- conflicted
+++ resolved
@@ -190,131 +190,21 @@
         assert hasattr(config, "transform_request")
         assert hasattr(config, "transform_response")
 
-<<<<<<< HEAD
-    def test_transform_request_removes_max_retries(self):
-        """Test that max_retries is removed from optional_params before transformation.
-
-        Azure AI Anthropic API doesn't accept max_retries parameter and returns:
-        {"type":"error","error":{"type":"invalid_request_error","message":"max_retries: Extra inputs are not permitted"}}
+    def test_transform_request_removes_unsupported_params(self):
+        """Test that transform_request removes max_retries, stream_options, and extra_body.
+
+        These parameters are LiteLLM-internal and not supported by Azure AI Anthropic endpoint.
+        See: https://github.com/BerriAI/litellm/issues/XXXX
         """
         config = AzureAnthropicConfig()
-        model = "claude-haiku-4-5"
-        messages = [{"role": "user", "content": "Hello"}]
-        optional_params = {"max_tokens": 100, "max_retries": 3}
-        litellm_params = {"api_key": "test-key"}
-        headers = {"api-key": "test-key", "anthropic-version": "2023-06-01"}
-
-        data = config.transform_request(
-            model=model,
-            messages=messages,
-            optional_params=optional_params,
-            litellm_params=litellm_params,
-            headers=headers,
-        )
-
-        # max_retries should NOT be in the request data
-        assert "max_retries" not in data
-        # max_tokens should still be there
-        assert data.get("max_tokens") == 100
-
-    def test_transform_request_adds_custom_type_to_tools(self):
-        """Test that user-defined tools get type='custom' added.
-
-        Azure AI Anthropic requires explicit "type": "custom" for user-defined tools,
-        while regular Anthropic API allows tools without a type field.
-        """
-        config = AzureAnthropicConfig()
-        model = "claude-haiku-4-5"
-        messages = [{"role": "user", "content": "Hello"}]
-        # Tool in Anthropic format (after map_openai_params transformation) but without type
+
+        messages = [{"role": "user", "content": "Hello"}]
         optional_params = {
             "max_tokens": 100,
-            "tools": [
-                {
-                    "name": "get_weather",
-                    "description": "Get weather for a location",
-                    "input_schema": {
-                        "type": "object",
-                        "properties": {
-                            "location": {"type": "string"}
-                        },
-                        "required": ["location"],
-                    },
-                }
-            ],
         }
         litellm_params = {"api_key": "test-key"}
         headers = {"api-key": "test-key", "anthropic-version": "2023-06-01"}
 
-        data = config.transform_request(
-            model=model,
-            messages=messages,
-            optional_params=optional_params,
-            litellm_params=litellm_params,
-            headers=headers,
-        )
-
-        # Tool should now have type="custom"
-        assert len(data["tools"]) == 1
-        assert data["tools"][0]["type"] == "custom"
-        assert data["tools"][0]["name"] == "get_weather"
-
-    def test_transform_request_preserves_builtin_tool_types(self):
-        """Test that built-in tools with existing type are not modified.
-
-        Built-in tools like web_search_20250305, bash_20250124, etc. should keep
-        their original type and not be changed to 'custom'.
-        """
-        config = AzureAnthropicConfig()
-        model = "claude-haiku-4-5"
-        messages = [{"role": "user", "content": "Hello"}]
-        optional_params = {
-            "max_tokens": 100,
-            "tools": [
-                {
-                    "type": "web_search_20250305",
-                    "name": "web_search",
-                },
-                {
-                    "name": "my_custom_tool",
-                    "description": "A custom tool",
-                    "input_schema": {"type": "object", "properties": {}},
-                },
-            ],
-=======
-    def test_transform_request_removes_unsupported_params(self):
-        """Test that transform_request removes max_retries, stream_options, and extra_body.
-
-        These parameters are LiteLLM-internal and not supported by Azure AI Anthropic endpoint.
-        See: https://github.com/BerriAI/litellm/issues/XXXX
-        """
-        config = AzureAnthropicConfig()
-
-        messages = [{"role": "user", "content": "Hello"}]
-        optional_params = {
-            "max_tokens": 100,
->>>>>>> cf5dab7f
-        }
-        litellm_params = {"api_key": "test-key"}
-        headers = {"api-key": "test-key", "anthropic-version": "2023-06-01"}
-
-<<<<<<< HEAD
-        data = config.transform_request(
-            model=model,
-            messages=messages,
-            optional_params=optional_params,
-            litellm_params=litellm_params,
-            headers=headers,
-        )
-
-        # web_search tool should keep its original type
-        web_search_tool = next(t for t in data["tools"] if t["name"] == "web_search")
-        assert web_search_tool["type"] == "web_search_20250305"
-
-        # Custom tool should get type="custom" added
-        custom_tool = next(t for t in data["tools"] if t["name"] == "my_custom_tool")
-        assert custom_tool["type"] == "custom"
-=======
         with patch.object(
             config.__class__.__bases__[0],  # AnthropicConfig
             "transform_request",
@@ -344,4 +234,3 @@
         assert result["model"] == "claude-sonnet-4-5"
         assert result["max_tokens"] == 100
         assert "messages" in result
->>>>>>> cf5dab7f
