--- conflicted
+++ resolved
@@ -387,7 +387,6 @@
             )
 
 
-<<<<<<< HEAD
 class TestSnowflakeMessageTransformation:
     """Test suite for Snowflake message transformation (tool results and tool calls)"""
 
@@ -579,7 +578,8 @@
         assert result["messages"][1]["role"] == "user"
         assert "content" in result["messages"][1]  # Must have content field
         assert "content_list" in result["messages"][1]
-=======
+
+
 class TestSnowflakeStreamingHandler:
     """Test suite for Snowflake streaming response handling"""
 
@@ -589,10 +589,10 @@
         This is the standard case for models like mistral-7b and llama3.3.
         """
         from litellm.llms.snowflake.chat.transformation import (
-            SnowflakeChatCompletionStreamingHandler,
-        )
-
-        handler = SnowflakeChatCompletionStreamingHandler(
+            SnowflakeStreamingHandler,
+        )
+
+        handler = SnowflakeStreamingHandler(
             streaming_response=iter([]),
             sync_stream=True,
             json_mode=False,
@@ -626,10 +626,10 @@
         don't include the 'created' field in their streaming responses.
         """
         from litellm.llms.snowflake.chat.transformation import (
-            SnowflakeChatCompletionStreamingHandler,
-        )
-
-        handler = SnowflakeChatCompletionStreamingHandler(
+            SnowflakeStreamingHandler,
+        )
+
+        handler = SnowflakeStreamingHandler(
             streaming_response=iter([]),
             sync_stream=True,
             json_mode=False,
@@ -662,7 +662,7 @@
         Test that SnowflakeConfig returns the custom streaming handler.
         """
         from litellm.llms.snowflake.chat.transformation import (
-            SnowflakeChatCompletionStreamingHandler,
+            SnowflakeStreamingHandler,
             SnowflakeConfig,
         )
 
@@ -674,5 +674,4 @@
             json_mode=False,
         )
 
-        assert isinstance(handler, SnowflakeChatCompletionStreamingHandler)
->>>>>>> 6ca46775
+        assert isinstance(handler, SnowflakeStreamingHandler)