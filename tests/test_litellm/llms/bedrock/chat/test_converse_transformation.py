import json
import os
import sys
import asyncio

import pytest
from fastapi.testclient import TestClient

sys.path.insert(
    0, os.path.abspath("../../../../..")
)  # Adds the parent directory to the system path
from unittest.mock import MagicMock, patch

import litellm
from litellm import completion, RateLimitError, ModelResponse
from litellm.llms.bedrock.chat.converse_transformation import AmazonConverseConfig
from litellm.types.llms.bedrock import ConverseTokenUsageBlock


def test_transform_usage():
    usage = ConverseTokenUsageBlock(
        **{
            "cacheReadInputTokenCount": 0,
            "cacheReadInputTokens": 0,
            "cacheWriteInputTokenCount": 1789,
            "cacheWriteInputTokens": 1789,
            "inputTokens": 3,
            "outputTokens": 401,
            "totalTokens": 2193,
        }
    )
    config = AmazonConverseConfig()
    openai_usage = config._transform_usage(usage)
    assert (
        openai_usage.prompt_tokens
        == usage["inputTokens"] + usage["cacheReadInputTokens"]
    )
    assert openai_usage.completion_tokens == usage["outputTokens"]
    assert openai_usage.total_tokens == usage["totalTokens"]
    assert (
        openai_usage.prompt_tokens_details.cached_tokens
        == usage["cacheReadInputTokens"]
    )
    assert openai_usage._cache_creation_input_tokens == usage["cacheWriteInputTokens"]
    assert openai_usage._cache_read_input_tokens == usage["cacheReadInputTokens"]


def test_transform_system_message():
    config = AmazonConverseConfig()

    # Case 1:
    # System message popped
    # User message remains
    messages = [
        {"role": "system", "content": "You are a helpful assistant."},
        {"role": "user", "content": "Hello!"},
    ]
    out_messages, system_blocks = config._transform_system_message(messages.copy())
    assert len(out_messages) == 1
    assert out_messages[0]["role"] == "user"
    assert len(system_blocks) == 1
    assert system_blocks[0]["text"] == "You are a helpful assistant."

    # Case 2: System message with list content (type text)
    messages = [
        {
            "role": "system",
            "content": [
                {"type": "text", "text": "System prompt 1"},
                {"type": "text", "text": "System prompt 2"},
            ],
        },
        {"role": "user", "content": "Hi!"},
    ]
    out_messages, system_blocks = config._transform_system_message(messages.copy())
    assert len(out_messages) == 1
    assert out_messages[0]["role"] == "user"
    assert len(system_blocks) == 2
    assert system_blocks[0]["text"] == "System prompt 1"
    assert system_blocks[1]["text"] == "System prompt 2"

    # Case 3: System message with cache_control (should add cachePoint)
    messages = [
        {
            "role": "system",
            "content": "Cache this!",
            "cache_control": {"type": "ephemeral"},
        },
        {"role": "user", "content": "Hi!"},
    ]
    out_messages, system_blocks = config._transform_system_message(messages.copy())
    assert len(out_messages) == 1
    assert len(system_blocks) == 2
    assert system_blocks[0]["text"] == "Cache this!"
    assert "cachePoint" in system_blocks[1]
    assert system_blocks[1]["cachePoint"]["type"] == "default"

    # Case 3b: System message with two blocks, one with cache_control and one without
    messages = [
        {
            "role": "system",
            "content": [
                {
                    "type": "text",
                    "text": "Cache this!",
                    "cache_control": {"type": "ephemeral"},
                },
                {"type": "text", "text": "Don't cache this!"},
            ],
        },
        {"role": "user", "content": "Hi!"},
    ]
    out_messages, system_blocks = config._transform_system_message(messages.copy())
    assert len(out_messages) == 1
    assert len(system_blocks) == 3
    assert system_blocks[0]["text"] == "Cache this!"
    assert "cachePoint" in system_blocks[1]
    assert system_blocks[1]["cachePoint"]["type"] == "default"
    assert system_blocks[2]["text"] == "Don't cache this!"

    # Case 4: Non-system messages are not affected
    messages = [
        {"role": "user", "content": "Hello!"},
        {"role": "assistant", "content": "Hi!"},
    ]
    out_messages, system_blocks = config._transform_system_message(messages.copy())
    assert len(out_messages) == 2
    assert out_messages[0]["role"] == "user"
    assert out_messages[1]["role"] == "assistant"
    assert system_blocks == []


def test_transform_thinking_blocks_with_redacted_content():
    thinking_blocks = [
        {
            "reasoningText": {
                "text": "This is a test",
                "signature": "test_signature",
            }
        },
        {
            "redactedContent": "This is a redacted content",
        },
    ]
    config = AmazonConverseConfig()
    transformed_thinking_blocks = config._transform_thinking_blocks(thinking_blocks)
    assert len(transformed_thinking_blocks) == 2
    assert transformed_thinking_blocks[0]["type"] == "thinking"
    assert transformed_thinking_blocks[1]["type"] == "redacted_thinking"


def test_apply_tool_call_transformation_if_needed():
    from litellm.types.utils import Message

    config = AmazonConverseConfig()
    tool_calls = [
        {
            "type": "function",
            "function": {
                "name": "test_function",
                "arguments": "test_arguments",
            },
        },
    ]
    tool_response = {
        "type": "function",
        "name": "test_function",
        "parameters": {"test": "test"},
    }
    message = Message(
        role="user",
        content=json.dumps(tool_response),
    )
    transformed_message, _ = config.apply_tool_call_transformation_if_needed(
        message, tool_calls
    )
    assert len(transformed_message.tool_calls) == 1
    assert transformed_message.tool_calls[0].function.name == "test_function"
    assert transformed_message.tool_calls[0].function.arguments == json.dumps(
        tool_response["parameters"]
    )


def test_transform_tool_call_with_cache_control():
    from litellm.llms.bedrock.chat.converse_transformation import AmazonConverseConfig

    config = AmazonConverseConfig()

    messages = [{"role": "user", "content": "Am I lost?"}]

    tools = [
        {
            "type": "function",
            "function": {
                "name": "get_location",
                "description": "Get the user's location",
                "parameters": {
                    "type": "object",
                    "properties": {
                        "location": {
                            "type": "string",
                            "description": "The city and state, e.g. San Francisco, CA",
                        },
                        "unit": {"type": "string", "enum": ["celsius", "fahrenheit"]},
                    },
                    "required": ["location"],
                },
            },
            "cache_control": {"type": "ephemeral"},
        },
    ]

    result = config.transform_request(
        model="bedrock/anthropic.claude-3-5-sonnet-20240620-v1:0",
        messages=messages,
        optional_params={"tools": tools},
        litellm_params={},
        headers={},
    )

    assert "toolConfig" in result
    assert "tools" in result["toolConfig"]

    assert len(result["toolConfig"]["tools"]) == 2

    function_out_msg = result["toolConfig"]["tools"][0]
    print(function_out_msg)
    assert function_out_msg["toolSpec"]["name"] == "get_location"
    assert function_out_msg["toolSpec"]["description"] == "Get the user's location"
    assert (
        function_out_msg["toolSpec"]["inputSchema"]["json"]["properties"]["location"][
            "type"
        ]
        == "string"
    )

    transformed_cache_msg = result["toolConfig"]["tools"][1]
    assert "cachePoint" in transformed_cache_msg
    assert transformed_cache_msg["cachePoint"]["type"] == "default"

def test_get_supported_openai_params():
    config = AmazonConverseConfig()
    supported_params = config.get_supported_openai_params(
        model="bedrock/converse/us.anthropic.claude-sonnet-4-20250514-v1:0"
    )
    assert "tools" in supported_params
    assert "tool_choice" in supported_params
    assert "thinking" in supported_params
    assert "reasoning_effort" in supported_params


def test_get_supported_openai_params_bedrock_converse():
    """
    Test that all documented bedrock converse models have the same set of supported openai params when using 
    `bedrock/converse/` or `bedrock/` prefix.

    Note: This test is critical for routing, if we ever remove `litellm.BEDROCK_CONVERSE_MODELS`, 
    please update this test to read `bedrock_converse` models from the model cost map.
    """
    for model in litellm.BEDROCK_CONVERSE_MODELS:
        print(f"Testing model: {model}")
        config = AmazonConverseConfig()
        supported_params_without_prefix = config.get_supported_openai_params(
            model=model
        )

        supported_params_with_prefix = config.get_supported_openai_params(
            model=f"bedrock/converse/{model}"
        )

        assert set(supported_params_without_prefix) == set(supported_params_with_prefix), f"Supported params mismatch for model: {model}. Without prefix: {supported_params_without_prefix}, With prefix: {supported_params_with_prefix}"
        print(f"✅ Passed for model: {model}")


<<<<<<< HEAD
def test_cache_control_tool_call_results():
    """Test that cache control is properly applied to tool call results"""
    
    config = AmazonConverseConfig()
    
    # Test tool call result with cache control
    messages = [
        {"role": "user", "content": "What's the weather?"},
        {
            "role": "assistant", 
            "content": None,
            "tool_calls": [
                {
                    "id": "call_1",
                    "type": "function",
                    "function": {
                        "name": "get_weather",
                        "arguments": '{"location": "Boston"}'
                    }
                }
            ]
        },
        {
            "role": "tool",
            "tool_call_id": "call_1", 
            "content": "It's sunny in Boston",
            "cache_control": {"type": "ephemeral"}
        }
    ]
    
    result = config.transform_request(
        model="bedrock/anthropic.claude-3-5-sonnet-20240620-v1:0",
        messages=messages,
        optional_params={
            "tools": [
                {
                    "type": "function",
                    "function": {
                        "name": "get_weather",
                        "description": "Get weather info",
                        "parameters": {"type": "object", "properties": {}}
                    }
                }
            ]
        },
        litellm_params={},
        headers={},
    )
    
    # Check that the tool result has both the content and cache point
    assert "messages" in result
    found_tool_result = False
    found_cache_point = False
    
    for message in result["messages"]:
        if message["role"] == "user" and len(message["content"]) > 1:
            for content_block in message["content"]:
                if content_block.get("toolResult"):
                    found_tool_result = True
                elif content_block.get("cachePoint"):
                    found_cache_point = True
                    assert content_block["cachePoint"]["type"] == "default"
    
    assert found_tool_result, "Tool result not found in transformed messages"
    assert found_cache_point, "Cache point not found after tool result"


def test_cache_control_assistant_text_content():
    """Test that cache control is properly applied to assistant text content"""
    
    config = AmazonConverseConfig()
    
    # Test assistant message with cache control (list content)
    messages = [
        {"role": "user", "content": "Hello"},
        {
            "role": "assistant", 
            "content": [
                {
                    "type": "text",
                    "text": "Hello! How can I help you today?",
                    "cache_control": {"type": "ephemeral"}
                }
            ]
        }
    ]
    
    result = config.transform_request(
        model="bedrock/anthropic.claude-3-5-sonnet-20240620-v1:0",
        messages=messages,
        optional_params={},
        litellm_params={},
        headers={},
    )
    
    # Check that the assistant message has both text and cache point
    assert "messages" in result
    assistant_message = result["messages"][1]
    assert assistant_message["role"] == "assistant"
    assert len(assistant_message["content"]) == 2
    
    # First block should be text
    assert assistant_message["content"][0]["text"] == "Hello! How can I help you today?"
    
    # Second block should be cache point
    assert "cachePoint" in assistant_message["content"][1]
    assert assistant_message["content"][1]["cachePoint"]["type"] == "default"


def test_cache_control_assistant_string_content():
    """Test that cache control is properly applied to assistant string content"""
    
    config = AmazonConverseConfig()
    
    # Test assistant message with cache control (string content)
    messages = [
        {"role": "user", "content": "Hello"},
        {
            "role": "assistant", 
            "content": "Hello! How can I help you today?",
            "cache_control": {"type": "ephemeral"}
        }
    ]
    
    result = config.transform_request(
        model="bedrock/anthropic.claude-3-5-sonnet-20240620-v1:0",
        messages=messages,
        optional_params={},
        litellm_params={},
        headers={},
    )
    
    # Check that the assistant message has both text and cache point
    assert "messages" in result
    assistant_message = result["messages"][1]
    assert assistant_message["role"] == "assistant"
    assert len(assistant_message["content"]) == 2
    
    # First block should be text
    assert assistant_message["content"][0]["text"] == "Hello! How can I help you today?"
    
    # Second block should be cache point
    assert "cachePoint" in assistant_message["content"][1]
    assert assistant_message["content"][1]["cachePoint"]["type"] == "default"


def test_cache_control_mixed_conversation():
    """Test cache control in a realistic conversation with multiple message types"""
    from litellm.llms.bedrock.chat.converse_transformation import AmazonConverseConfig
    
    config = AmazonConverseConfig()
    
    messages = [
        {
            "role": "system", 
            "content": "You are a helpful assistant.",
            "cache_control": {"type": "ephemeral"}
        },
        {"role": "user", "content": "What's the weather in Boston?"},
        {
            "role": "assistant",
            "content": None,
            "tool_calls": [
                {
                    "id": "call_1",
                    "type": "function", 
                    "function": {
                        "name": "get_weather",
                        "arguments": '{"location": "Boston"}'
                    }
                }
            ]
        },
        {
            "role": "tool",
            "tool_call_id": "call_1",
            "content": "Temperature: 72°F, Conditions: Sunny",
            "cache_control": {"type": "ephemeral"}
        },
        {
            "role": "assistant",
            "content": "The weather in Boston is sunny with a temperature of 72°F!",
            "cache_control": {"type": "ephemeral"}
        }
    ]
    
    result = config.transform_request(
        model="bedrock/anthropic.claude-3-5-sonnet-20240620-v1:0",
        messages=messages,
        optional_params={
            "tools": [
                {
                    "type": "function",
                    "function": {
                        "name": "get_weather",
                        "description": "Get weather info",
                        "parameters": {"type": "object", "properties": {}}
                    }
                }
            ]
        },
        litellm_params={},
        headers={},
    )
    
    # Check system message cache control
    assert "system" in result
    assert len(result["system"]) == 2
    assert result["system"][0]["text"] == "You are a helpful assistant."
    assert "cachePoint" in result["system"][1]
    assert result["system"][1]["cachePoint"]["type"] == "default"
    
    # Check that we have the right number of messages
    assert len(result["messages"]) == 4  # user, assistant with tool calls, tool result, final assistant
    
    # Check tool result cache control
    tool_message = result["messages"][2]  # Should contain tool results
    found_tool_result = False
    found_cache_point = False
    
    for content_block in tool_message["content"]:
        if content_block.get("toolResult"):
            found_tool_result = True
        elif content_block.get("cachePoint"):
            found_cache_point = True
    
    assert found_tool_result and found_cache_point, "Tool result cache control not properly applied"
    
    # Check final assistant message cache control
    final_assistant = result["messages"][3]
    assert final_assistant["role"] == "assistant"
    assert len(final_assistant["content"]) == 2
    assert final_assistant["content"][0]["text"] == "The weather in Boston is sunny with a temperature of 72°F!"
    assert "cachePoint" in final_assistant["content"][1]
    assert final_assistant["content"][1]["cachePoint"]["type"] == "default"
=======
def test_transform_request_helper_includes_anthropic_beta_and_tools():
    """Test _transform_request_helper includes anthropic_beta for computer tools."""
    config = AmazonConverseConfig()
    system_content_blocks = []
    optional_params = {
        "anthropic_beta": ["computer-use-2024-10-22"],
        "tools": [
            {
                "type": "computer_20241022",
                "name": "computer",
                "display_height_px": 768,
                "display_width_px": 1024,
                "display_number": 0,
            }
        ],
        "some_other_param": 123,
    }
    data = config._transform_request_helper(
        model="anthropic.claude-3-5-sonnet-20241022-v2:0",
        system_content_blocks=system_content_blocks,
        optional_params=optional_params,
        messages=None,
    )
    assert "additionalModelRequestFields" in data
    fields = data["additionalModelRequestFields"]
    assert "anthropic_beta" in fields
    assert fields["anthropic_beta"] == ["computer-use-2024-10-22"]
    # Verify computer tool is included
    assert "tools" in fields
    assert len(fields["tools"]) == 1
    assert fields["tools"][0]["type"] == "computer_20241022"


def test_transform_response_with_computer_use_tool():
    """Test response transformation with computer use tool call."""
    import httpx
    from litellm.types.llms.bedrock import ConverseResponseBlock, ConverseTokenUsageBlock
    from litellm.llms.bedrock.chat.converse_transformation import AmazonConverseConfig
    from litellm.types.utils import ModelResponse

    # Simulate a Bedrock Converse response with a computer-use tool call
    response_json = {
        "additionalModelResponseFields": {},
        "metrics": {"latencyMs": 100.0},
        "output": {
            "message": {
                "role": "assistant",
                "content": [
                    {
                        "toolUse": {
                            "toolUseId": "tooluse_123",
                            "name": "computer",
                            "input": {
                                "display_height_px": 768,
                                "display_width_px": 1024,
                                "display_number": 0,
                            },
                        }
                    }
                ]
            }
        },
        "stopReason": "tool_use",
        "usage": {
            "inputTokens": 10,
            "outputTokens": 5,
            "totalTokens": 15,
            "cacheReadInputTokenCount": 0,
            "cacheReadInputTokens": 0,
            "cacheWriteInputTokenCount": 0,
            "cacheWriteInputTokens": 0,
        },
    }
    # Mock httpx.Response
    class MockResponse:
        def json(self):
            return response_json
        @property
        def text(self):
            return json.dumps(response_json)
    
    config = AmazonConverseConfig()
    model_response = ModelResponse()
    optional_params = {
        "tools": [
            {
                "type": "computer_20241022",
                "function": {
                    "name": "computer",
                    "parameters": {
                        "display_height_px": 768,
                        "display_width_px": 1024,
                        "display_number": 0,
                    },
                },
            }
        ]
    }
    # Call the transformation logic
    result = config._transform_response(
        model="bedrock/anthropic.claude-3-5-sonnet-20240620-v1:0",
        response=MockResponse(),
        model_response=model_response,
        stream=False,
        logging_obj=None,
        optional_params=optional_params,
        api_key=None,
        data=None,
        messages=[],
        encoding=None,
    )
    # Check that the tool call is present in the returned message
    assert result.choices[0].message.tool_calls is not None
    assert len(result.choices[0].message.tool_calls) == 1
    tool_call = result.choices[0].message.tool_calls[0]
    assert tool_call.function.name == "computer"
    args = json.loads(tool_call.function.arguments)
    assert args["display_height_px"] == 768
    assert args["display_width_px"] == 1024
    assert args["display_number"] == 0


def test_transform_response_with_bash_tool():
    """Test response transformation with bash tool call."""
    import httpx
    from litellm.types.llms.bedrock import ConverseResponseBlock, ConverseTokenUsageBlock
    from litellm.llms.bedrock.chat.converse_transformation import AmazonConverseConfig
    from litellm.types.utils import ModelResponse

    # Simulate a Bedrock Converse response with a bash tool call
    response_json = {
        "additionalModelResponseFields": {},
        "metrics": {"latencyMs": 100.0},
        "output": {
            "message": {
                "role": "assistant",
                "content": [
                    {
                        "toolUse": {
                            "toolUseId": "tooluse_456",
                            "name": "bash",
                            "input": {
                                "command": "ls -la *.py"
                            },
                        }
                    }
                ]
            }
        },
        "stopReason": "tool_use",
        "usage": {
            "inputTokens": 8,
            "outputTokens": 3,
            "totalTokens": 11,
            "cacheReadInputTokenCount": 0,
            "cacheReadInputTokens": 0,
            "cacheWriteInputTokenCount": 0,
            "cacheWriteInputTokens": 0,
        },
    }
    # Mock httpx.Response
    class MockResponse:
        def json(self):
            return response_json
        @property
        def text(self):
            return json.dumps(response_json)
    
    config = AmazonConverseConfig()
    model_response = ModelResponse()
    optional_params = {
        "tools": [
            {
                "type": "bash_20241022",
                "function": {
                    "name": "bash",
                    "parameters": {},
                },
            }
        ]
    }
    # Call the transformation logic
    result = config._transform_response(
        model="bedrock/anthropic.claude-3-5-sonnet-20240620-v1:0",
        response=MockResponse(),
        model_response=model_response,
        stream=False,
        logging_obj=None,
        optional_params=optional_params,
        api_key=None,
        data=None,
        messages=[],
        encoding=None,
    )
    # Check that the tool call is present in the returned message
    assert result.choices[0].message.tool_calls is not None
    assert len(result.choices[0].message.tool_calls) == 1
    tool_call = result.choices[0].message.tool_calls[0]
    assert tool_call.function.name == "bash"
    args = json.loads(tool_call.function.arguments)
    assert args["command"] == "ls -la *.py"


@pytest.mark.asyncio
async def test_bedrock_bash_tool_acompletion():
    """Test Bedrock with bash tool for ls command using acompletion."""
    
    # Test with bash tool instead of computer tool
    tools = [
        {
            "type": "bash_20241022",
            "name": "bash",
        }
    ]
    
    messages = [
        {
            "role": "user", 
            "content": "run ls command and find all python files"
        }
    ]
    
    try:
        response = await litellm.acompletion(
            model="bedrock/anthropic.claude-3-5-sonnet-20241022-v2:0",
            messages=messages,
            tools=tools,
            # Using dummy API key - test should fail with auth error, proving request formatting works
            api_key="dummy-key-for-testing"
        )
        # If we get here, something's wrong - we expect an auth error
        assert False, "Expected authentication error but got successful response"
    except Exception as e:
        error_str = str(e).lower()
        
        # Check if it's an expected authentication/credentials error
        auth_error_indicators = [
            "credentials", "authentication", "unauthorized", "access denied", 
            "aws", "region", "profile", "token", "invalid", "signature"
        ]
        
        if any(auth_error in error_str for auth_error in auth_error_indicators):
            # This is expected - request formatting succeeded, auth failed as expected
            assert True
        else:
            # Unexpected error - might be tool handling issue
            pytest.fail(f"Unexpected error (might be tool handling issue): {e}")


@pytest.mark.asyncio
async def test_bedrock_computer_use_acompletion():
    """Test Bedrock computer use with acompletion function."""
    
    # Test with computer use tool
    tools = [
        {
            "type": "computer_20241022",
            "name": "computer",
            "display_height_px": 768,
            "display_width_px": 1024,
            "display_number": 0,
        }
    ]
    
    messages = [
        {
            "role": "user", 
            "content": [
                {
                    "type": "text",
                    "text": "Go to the bedrock console"
                },
                {
                    "type": "image_url",
                    "image_url": {
                        "url": "data:image/png;base64,iVBORw0KGgoAAAANSUhEUgAAAAEAAAABCAYAAAAfFcSJAAAADUlEQVR42mP8/5+hHgAHggJ/PchI7wAAAABJRU5ErkJggg=="
                    }
                }
            ]
        }
    ]
    
    try:
        response = await litellm.acompletion(
            model="bedrock/anthropic.claude-3-5-sonnet-20241022-v2:0",
            messages=messages,
            tools=tools,
            # Using dummy API key - test should fail with auth error, proving request formatting works
            api_key="dummy-key-for-testing"
        )
        # If we get here, something's wrong - we expect an auth error
        assert False, "Expected authentication error but got successful response"
    except Exception as e:
        error_str = str(e).lower()
        
        # Check if it's an expected authentication/credentials error
        auth_error_indicators = [
            "credentials", "authentication", "unauthorized", "access denied", 
            "aws", "region", "profile", "token", "invalid", "signature"
        ]
        
        if any(auth_error in error_str for auth_error in auth_error_indicators):
            # This is expected - request formatting succeeded, auth failed as expected
            assert True
        else:
            # Unexpected error - might be tool handling issue
            pytest.fail(f"Unexpected error (might be tool handling issue): {e}")


@pytest.mark.asyncio
async def test_transformation_directly():
    """Test the transformation directly to verify the request structure."""
    
    config = AmazonConverseConfig()
    
    tools = [
        {
            "type": "computer_20241022",
            "name": "computer",
            "display_height_px": 768,
            "display_width_px": 1024,
            "display_number": 0,
        },
        {
            "type": "bash_20241022",
            "name": "bash",
        }
    ]
    
    messages = [
        {
            "role": "user",
            "content": "run ls command and find all python files"
        }
    ]
    
    # Transform request
    request_data = config.transform_request(
        model="anthropic.claude-3-5-sonnet-20241022-v2:0",
        messages=messages,
        optional_params={"tools": tools},
        litellm_params={},
        headers={}
    )
    
    # Verify the structure
    assert "additionalModelRequestFields" in request_data
    additional_fields = request_data["additionalModelRequestFields"]
    
    # Check that anthropic_beta is set correctly for computer use
    assert "anthropic_beta" in additional_fields
    assert additional_fields["anthropic_beta"] == ["computer-use-2024-10-22"]
    
    # Check that tools are present
    assert "tools" in additional_fields
    assert len(additional_fields["tools"]) == 2
    
    # Verify tool types
    tool_types = [tool.get("type") for tool in additional_fields["tools"]]
    assert "computer_20241022" in tool_types
    assert "bash_20241022" in tool_types


def test_transform_request_helper_includes_anthropic_beta_and_tools_bash():
    """Test _transform_request_helper includes anthropic_beta for bash tools."""
    config = AmazonConverseConfig()
    system_content_blocks = []
    optional_params = {
        "anthropic_beta": ["computer-use-2024-10-22"],
        "tools": [
            {
                "type": "bash_20241022",
                "name": "bash",
            }
        ],
        "some_other_param": 123,
    }
    data = config._transform_request_helper(
        model="anthropic.claude-3-5-sonnet-20241022-v2:0",
        system_content_blocks=system_content_blocks,
        optional_params=optional_params,
        messages=None,
    )
    assert "additionalModelRequestFields" in data
    fields = data["additionalModelRequestFields"]
    assert "anthropic_beta" in fields
    assert fields["anthropic_beta"] == ["computer-use-2024-10-22"]
    # Verify bash tool is included
    assert "tools" in fields
    assert len(fields["tools"]) == 1
    assert fields["tools"][0]["type"] == "bash_20241022"


def test_transform_request_with_multiple_tools():
    """Test transformation with multiple tools including computer, bash, and function tools."""
    config = AmazonConverseConfig()
    
    # Use the exact payload from the user's error
    tools = [
        {
            "type": "computer_20241022",
            "function": {
                "name": "computer",
                "parameters": {
                    "display_height_px": 768,
                    "display_width_px": 1024,
                    "display_number": 0,
                },
            },
        },
        {
            "type": "bash_20241022",
            "name": "bash",
        },
        {
            "type": "text_editor_20241022",
            "name": "str_replace_editor",
        },
        {
            "type": "function",
            "function": {
                "name": "get_weather",
                "description": "Get the current weather in a given location",
                "parameters": {
                    "type": "object",
                    "properties": {
                        "location": {
                            "type": "string",
                            "description": "The city and state, e.g. San Francisco, CA",
                        },
                        "unit": {"type": "string", "enum": ["celsius", "fahrenheit"]},
                    },
                    "required": ["location"],
                },
            }
        }
    ]
    
    messages = [
        {
            "role": "user",
            "content": "run ls command and find all python files"
        }
    ]
    
    # Transform request
    request_data = config.transform_request(
        model="anthropic.claude-3-5-sonnet-20241022-v2:0",
        messages=messages,
        optional_params={"tools": tools},
        litellm_params={},
        headers={}
    )
    
    # Verify the structure
    assert "additionalModelRequestFields" in request_data
    additional_fields = request_data["additionalModelRequestFields"]
    
    # Check that anthropic_beta is set correctly for computer use
    assert "anthropic_beta" in additional_fields
    assert additional_fields["anthropic_beta"] == ["computer-use-2024-10-22"]
    
    # Check that tools are present
    assert "tools" in additional_fields
    assert len(additional_fields["tools"]) == 3  # computer, bash, text_editor tools
    
    # Verify tool types
    tool_types = [tool.get("type") for tool in additional_fields["tools"]]
    assert "computer_20241022" in tool_types
    assert "bash_20241022" in tool_types
    assert "text_editor_20241022" in tool_types
    
    # Function tools are processed separately and not included in computer use tools
    # They would be in toolConfig if present


def test_transform_request_with_computer_tool_only():
    """Test transformation with only computer tool."""
    config = AmazonConverseConfig()
    
    tools = [
        {
            "type": "computer_20241022",
            "name": "computer",
            "display_height_px": 768,
            "display_width_px": 1024,
            "display_number": 0,
        }
    ]
    
    messages = [
        {
            "role": "user", 
            "content": [
                {
                    "type": "text",
                    "text": "Go to the bedrock console"
                },
                {
                    "type": "image_url",
                    "image_url": {
                        "url": "data:image/png;base64,iVBORw0KGgoAAAANSUhEUgAAAAEAAAABCAYAAAAfFcSJAAAADUlEQVR42mP8/5+hHgAHggJ/PchI7wAAAABJRU5ErkJggg=="
                    }
                }
            ]
        }
    ]
    
    # Transform request
    request_data = config.transform_request(
        model="anthropic.claude-3-5-sonnet-20241022-v2:0",
        messages=messages,
        optional_params={"tools": tools},
        litellm_params={},
        headers={}
    )
    
    # Verify the structure
    assert "additionalModelRequestFields" in request_data
    additional_fields = request_data["additionalModelRequestFields"]
    
    # Check that anthropic_beta is set correctly for computer use
    assert "anthropic_beta" in additional_fields
    assert additional_fields["anthropic_beta"] == ["computer-use-2024-10-22"]
    
    # Check that tools are present
    assert "tools" in additional_fields
    assert len(additional_fields["tools"]) == 1
    assert additional_fields["tools"][0]["type"] == "computer_20241022"


def test_transform_request_with_bash_tool_only():
    """Test transformation with only bash tool."""
    config = AmazonConverseConfig()
    
    tools = [
        {
            "type": "bash_20241022",
            "name": "bash",
        }
    ]
    
    messages = [
        {
            "role": "user", 
            "content": "run ls command and find all python files"
        }
    ]
    
    # Transform request
    request_data = config.transform_request(
        model="anthropic.claude-3-5-sonnet-20241022-v2:0",
        messages=messages,
        optional_params={"tools": tools},
        litellm_params={},
        headers={}
    )
    
    # Verify the structure
    assert "additionalModelRequestFields" in request_data
    additional_fields = request_data["additionalModelRequestFields"]
    
    # Check that anthropic_beta is set correctly for computer use
    assert "anthropic_beta" in additional_fields
    assert additional_fields["anthropic_beta"] == ["computer-use-2024-10-22"]
    
    # Check that tools are present
    assert "tools" in additional_fields
    assert len(additional_fields["tools"]) == 1
    assert additional_fields["tools"][0]["type"] == "bash_20241022"


def test_transform_request_with_text_editor_tool():
    """Test transformation with text editor tool."""
    config = AmazonConverseConfig()
    
    tools = [
        {
            "type": "text_editor_20241022",
            "name": "str_replace_editor",
        }
    ]
    
    messages = [
        {
            "role": "user",
            "content": "Edit this text file"
        }
    ]
    
    # Transform request
    request_data = config.transform_request(
        model="anthropic.claude-3-5-sonnet-20241022-v2:0",
        messages=messages,
        optional_params={"tools": tools},
        litellm_params={},
        headers={}
    )
    
    # Verify the structure
    assert "additionalModelRequestFields" in request_data
    additional_fields = request_data["additionalModelRequestFields"]
    
    # Check that anthropic_beta is set correctly for computer use
    assert "anthropic_beta" in additional_fields
    assert additional_fields["anthropic_beta"] == ["computer-use-2024-10-22"]
    
    # Check that tools are present
    assert "tools" in additional_fields
    assert len(additional_fields["tools"]) == 1
    assert additional_fields["tools"][0]["type"] == "text_editor_20241022"


def test_transform_request_with_function_tool():
    """Test transformation with function tool."""
    config = AmazonConverseConfig()
    
    tools = [
        {
            "type": "function",
            "function": {
                "name": "get_weather",
                "description": "Get the current weather in a given location",
                "parameters": {
                    "type": "object",
                    "properties": {
                        "location": {
                            "type": "string",
                            "description": "The city and state, e.g. San Francisco, CA",
                        },
                        "unit": {"type": "string", "enum": ["celsius", "fahrenheit"]},
                    },
                    "required": ["location"],
                },
            }
        }
    ]
    
    messages = [
        {
            "role": "user",
            "content": "What's the weather like in San Francisco?"
        }
    ]
    
    # Transform request
    request_data = config.transform_request(
        model="anthropic.claude-3-5-sonnet-20241022-v2:0",
        messages=messages,
        optional_params={"tools": tools},
        litellm_params={},
        headers={}
    )
    
    # Verify the structure
    assert "additionalModelRequestFields" in request_data
    additional_fields = request_data["additionalModelRequestFields"]
    
    # Function tools are not computer use tools, so they don't get anthropic_beta
    # They are processed through the regular tool config
    assert "toolConfig" in request_data
    assert "tools" in request_data["toolConfig"]
    assert len(request_data["toolConfig"]["tools"]) == 1
    assert request_data["toolConfig"]["tools"][0]["toolSpec"]["name"] == "get_weather"
>>>>>>> 1cd82787
<|MERGE_RESOLUTION|>--- conflicted
+++ resolved
@@ -271,8 +271,6 @@
         assert set(supported_params_without_prefix) == set(supported_params_with_prefix), f"Supported params mismatch for model: {model}. Without prefix: {supported_params_without_prefix}, With prefix: {supported_params_with_prefix}"
         print(f"✅ Passed for model: {model}")
 
-
-<<<<<<< HEAD
 def test_cache_control_tool_call_results():
     """Test that cache control is properly applied to tool call results"""
     
@@ -508,7 +506,7 @@
     assert final_assistant["content"][0]["text"] == "The weather in Boston is sunny with a temperature of 72°F!"
     assert "cachePoint" in final_assistant["content"][1]
     assert final_assistant["content"][1]["cachePoint"]["type"] == "default"
-=======
+
 def test_transform_request_helper_includes_anthropic_beta_and_tools():
     """Test _transform_request_helper includes anthropic_beta for computer tools."""
     config = AmazonConverseConfig()
@@ -1172,5 +1170,4 @@
     assert "toolConfig" in request_data
     assert "tools" in request_data["toolConfig"]
     assert len(request_data["toolConfig"]["tools"]) == 1
-    assert request_data["toolConfig"]["tools"][0]["toolSpec"]["name"] == "get_weather"
->>>>>>> 1cd82787
+    assert request_data["toolConfig"]["tools"][0]["toolSpec"]["name"] == "get_weather"