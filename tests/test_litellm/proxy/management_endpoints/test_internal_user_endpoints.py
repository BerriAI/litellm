--- conflicted
+++ resolved
@@ -241,7 +241,114 @@
     assert non_default_values["user_id"] == "test_user_id"
     assert "budget_duration" not in non_default_values  # Should not add default values
 
-<<<<<<< HEAD
+@pytest.mark.asyncio
+async def test_new_user_license_over_limit(mocker):
+    """
+    Test that /user/new endpoint raises an error when license is over the user limit
+    """
+    from fastapi import HTTPException
+
+    from litellm.proxy._types import NewUserRequest, UserAPIKeyAuth
+    from litellm.proxy.management_endpoints.internal_user_endpoints import new_user
+
+    # Mock the prisma client
+    mock_prisma_client = mocker.MagicMock()
+
+    # Setup the mock count response to return a high number of users
+    async def mock_count(*args, **kwargs):
+        return 1000  # High user count
+
+    mock_prisma_client.db.litellm_usertable.count = mock_count
+
+    # Mock check_duplicate_user_email to pass
+    async def mock_check_duplicate_user_email(*args, **kwargs):
+        return None  # No duplicate found
+
+    mocker.patch(
+        "litellm.proxy.management_endpoints.internal_user_endpoints._check_duplicate_user_email",
+        mock_check_duplicate_user_email,
+    )
+
+    # Mock the license check to return True (over limit)
+    mock_license_check = mocker.MagicMock()
+    mock_license_check.is_over_limit.return_value = True
+
+    # Patch the imports in the endpoint
+    mocker.patch("litellm.proxy.proxy_server.prisma_client", mock_prisma_client)
+    mocker.patch("litellm.proxy.proxy_server._license_check", mock_license_check)
+
+    # Create test request data
+    user_request = NewUserRequest(
+        user_email="test@example.com", user_role="internal_user"
+    )
+
+    # Mock user_api_key_dict
+    mock_user_api_key_dict = UserAPIKeyAuth(user_id="test_admin")
+
+    # Call new_user function and expect HTTPException
+    with pytest.raises(ProxyException) as exc_info:
+        await new_user(data=user_request, user_api_key_dict=mock_user_api_key_dict)
+
+    # Verify the exception details
+    assert exc_info.value.code == 403 or exc_info.value.code == "403"
+    assert "License is over limit" in str(exc_info.value.message)
+    assert "support@berri.ai" in str(exc_info.value.message)
+
+    # Verify that the license check was called with the correct user count
+    mock_license_check.is_over_limit.assert_called_once_with(total_users=1000)
+
+
+@pytest.mark.asyncio
+async def test_user_info_url_encoding_plus_character(mocker):
+    """
+    Test that /user/info endpoint properly handles email addresses with + characters
+    when passed in the URL query parameters.
+
+    Issue: + characters in emails get converted to spaces due to URL encoding
+    Solution: Parse the raw query string to preserve + characters
+    """
+    from fastapi import Request
+
+    from litellm.proxy._types import LiteLLM_UserTable, UserAPIKeyAuth
+    from litellm.proxy.management_endpoints.internal_user_endpoints import user_info
+
+    # Mock the prisma client
+    mock_prisma_client = mocker.MagicMock()
+    mock_prisma_client.get_data = mocker.AsyncMock()
+
+    # Patch the prisma client import in the endpoint
+    mocker.patch("litellm.proxy.proxy_server.prisma_client", mock_prisma_client)
+
+    # Create a mock request with the raw query string containing +
+    mock_request = mocker.MagicMock(spec=Request)
+    mock_request.url.query = "user_id=machine-user+alp-air-admin-b58-b@tempus.com"
+
+    # Mock user_api_key_dict
+    mock_user_api_key_dict = UserAPIKeyAuth(
+        user_id="test_admin", user_role="proxy_admin"
+    )
+
+    # Call user_info function with the URL-decoded user_id (as FastAPI would pass it)
+    # FastAPI would normally convert + to space, but our fix should handle this
+    decoded_user_id = (
+        "machine-user alp-air-admin-b58-b@tempus.com"  # What FastAPI gives us
+    )
+    expected_user_id = "machine-user+alp-air-admin-b58-b@tempus.com"
+    try:
+        response = await user_info(
+            user_id=decoded_user_id,
+            user_api_key_dict=mock_user_api_key_dict,
+            request=mock_request,
+        )
+    except Exception as e:
+        print(f"Error in user_info: {e}")
+
+    # Verify that the response contains the correct user data
+    print(
+        f"mock_prisma_client.get_data.call_args: {mock_prisma_client.get_data.call_args.kwargs}"
+    )
+    assert mock_prisma_client.get_data.call_args.kwargs["user_id"] == expected_user_id
+
 @pytest.mark.asyncio
 async def test_assign_user_team_role_at_user_creation(mocker):
     """
@@ -406,114 +513,4 @@
 
     print(error_info.value.message)
     
-    assert "You must be a LiteLLM Enterprise user to use this feature." in str(error_info.value.message)
-=======
-
-@pytest.mark.asyncio
-async def test_new_user_license_over_limit(mocker):
-    """
-    Test that /user/new endpoint raises an error when license is over the user limit
-    """
-    from fastapi import HTTPException
-
-    from litellm.proxy._types import NewUserRequest, UserAPIKeyAuth
-    from litellm.proxy.management_endpoints.internal_user_endpoints import new_user
-
-    # Mock the prisma client
-    mock_prisma_client = mocker.MagicMock()
-
-    # Setup the mock count response to return a high number of users
-    async def mock_count(*args, **kwargs):
-        return 1000  # High user count
-
-    mock_prisma_client.db.litellm_usertable.count = mock_count
-
-    # Mock check_duplicate_user_email to pass
-    async def mock_check_duplicate_user_email(*args, **kwargs):
-        return None  # No duplicate found
-
-    mocker.patch(
-        "litellm.proxy.management_endpoints.internal_user_endpoints._check_duplicate_user_email",
-        mock_check_duplicate_user_email,
-    )
-
-    # Mock the license check to return True (over limit)
-    mock_license_check = mocker.MagicMock()
-    mock_license_check.is_over_limit.return_value = True
-
-    # Patch the imports in the endpoint
-    mocker.patch("litellm.proxy.proxy_server.prisma_client", mock_prisma_client)
-    mocker.patch("litellm.proxy.proxy_server._license_check", mock_license_check)
-
-    # Create test request data
-    user_request = NewUserRequest(
-        user_email="test@example.com", user_role="internal_user"
-    )
-
-    # Mock user_api_key_dict
-    mock_user_api_key_dict = UserAPIKeyAuth(user_id="test_admin")
-
-    # Call new_user function and expect HTTPException
-    with pytest.raises(ProxyException) as exc_info:
-        await new_user(data=user_request, user_api_key_dict=mock_user_api_key_dict)
-
-    # Verify the exception details
-    assert exc_info.value.code == 403 or exc_info.value.code == "403"
-    assert "License is over limit" in str(exc_info.value.message)
-    assert "support@berri.ai" in str(exc_info.value.message)
-
-    # Verify that the license check was called with the correct user count
-    mock_license_check.is_over_limit.assert_called_once_with(total_users=1000)
-
-
-@pytest.mark.asyncio
-async def test_user_info_url_encoding_plus_character(mocker):
-    """
-    Test that /user/info endpoint properly handles email addresses with + characters
-    when passed in the URL query parameters.
-
-    Issue: + characters in emails get converted to spaces due to URL encoding
-    Solution: Parse the raw query string to preserve + characters
-    """
-    from fastapi import Request
-
-    from litellm.proxy._types import LiteLLM_UserTable, UserAPIKeyAuth
-    from litellm.proxy.management_endpoints.internal_user_endpoints import user_info
-
-    # Mock the prisma client
-    mock_prisma_client = mocker.MagicMock()
-    mock_prisma_client.get_data = mocker.AsyncMock()
-
-    # Patch the prisma client import in the endpoint
-    mocker.patch("litellm.proxy.proxy_server.prisma_client", mock_prisma_client)
-
-    # Create a mock request with the raw query string containing +
-    mock_request = mocker.MagicMock(spec=Request)
-    mock_request.url.query = "user_id=machine-user+alp-air-admin-b58-b@tempus.com"
-
-    # Mock user_api_key_dict
-    mock_user_api_key_dict = UserAPIKeyAuth(
-        user_id="test_admin", user_role="proxy_admin"
-    )
-
-    # Call user_info function with the URL-decoded user_id (as FastAPI would pass it)
-    # FastAPI would normally convert + to space, but our fix should handle this
-    decoded_user_id = (
-        "machine-user alp-air-admin-b58-b@tempus.com"  # What FastAPI gives us
-    )
-    expected_user_id = "machine-user+alp-air-admin-b58-b@tempus.com"
-    try:
-        response = await user_info(
-            user_id=decoded_user_id,
-            user_api_key_dict=mock_user_api_key_dict,
-            request=mock_request,
-        )
-    except Exception as e:
-        print(f"Error in user_info: {e}")
-
-    # Verify that the response contains the correct user data
-    print(
-        f"mock_prisma_client.get_data.call_args: {mock_prisma_client.get_data.call_args.kwargs}"
-    )
-    assert mock_prisma_client.get_data.call_args.kwargs["user_id"] == expected_user_id
->>>>>>> 61838bbb
+    assert "You must be a LiteLLM Enterprise user to use this feature." in str(error_info.value.message)