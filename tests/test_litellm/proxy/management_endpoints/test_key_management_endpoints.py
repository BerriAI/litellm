--- conflicted
+++ resolved
@@ -30,13 +30,10 @@
     _check_team_key_limits,
     _common_key_generation_helper,
     _list_key_helper,
-<<<<<<< HEAD
     _persist_deleted_verification_tokens,
     _save_deleted_verification_token_records,
     _transform_verification_tokens_to_deleted_records,
-=======
     can_modify_verification_token,
->>>>>>> 3761f38e
     check_org_key_model_specific_limits,
     check_team_key_model_specific_limits,
     delete_verification_tokens,
@@ -2624,7 +2621,6 @@
     )
 
 
-<<<<<<< HEAD
 def test_transform_verification_tokens_to_deleted_records():
     from datetime import datetime, timezone
 
@@ -2921,614 +2917,11 @@
     from litellm.proxy.management_endpoints.key_management_endpoints import (
         delete_key_fn,
         delete_verification_tokens,
-=======
-@pytest.mark.asyncio
-async def test_can_delete_verification_token_proxy_admin_team_key(monkeypatch):
-    """Test that proxy admin can delete any team key."""
-    key_info = LiteLLM_VerificationToken(
-        token="test-token",
-        user_id="other-user",
-        team_id="test-team-123",
-    )
-
-    user_api_key_dict = UserAPIKeyAuth(
-        user_role=LitellmUserRoles.PROXY_ADMIN,
-        user_id="admin-user",
-        api_key="sk-admin",
     )
 
     mock_prisma_client = AsyncMock()
     mock_user_api_key_cache = MagicMock()
 
-    result = await can_modify_verification_token(
-        key_info=key_info,
-        user_api_key_cache=mock_user_api_key_cache,
-        user_api_key_dict=user_api_key_dict,
-        prisma_client=mock_prisma_client,
-    )
-
-    assert result is True
-
-
-@pytest.mark.asyncio
-async def test_can_delete_verification_token_proxy_admin_personal_key(monkeypatch):
-    """Test that proxy admin can delete any personal key."""
-    key_info = LiteLLM_VerificationToken(
-        token="test-token",
-        user_id="other-user",
-        team_id=None,
-    )
-
-    user_api_key_dict = UserAPIKeyAuth(
-        user_role=LitellmUserRoles.PROXY_ADMIN,
-        user_id="admin-user",
-        api_key="sk-admin",
-    )
-
-    mock_prisma_client = AsyncMock()
-    mock_user_api_key_cache = MagicMock()
-
-    result = await can_modify_verification_token(
-        key_info=key_info,
-        user_api_key_cache=mock_user_api_key_cache,
-        user_api_key_dict=user_api_key_dict,
-        prisma_client=mock_prisma_client,
-    )
-
-    assert result is True
-
-
-@pytest.mark.asyncio
-async def test_can_delete_verification_token_team_admin_own_team(monkeypatch):
-    """Test that team admin can delete team keys from their own team."""
-    key_info = LiteLLM_VerificationToken(
-        token="test-token",
-        user_id="other-user",
-        team_id="test-team-123",
-    )
-
-    user_api_key_dict = UserAPIKeyAuth(
-        user_role=LitellmUserRoles.INTERNAL_USER,
-        user_id="team-admin-user",
-        api_key="sk-user",
-    )
-
-    team_table = LiteLLM_TeamTableCachedObj(
-        team_id="test-team-123",
-        team_alias="test-team",
-        tpm_limit=None,
-        rpm_limit=None,
-        max_budget=None,
-        spend=0.0,
-        models=[],
-        blocked=False,
-        members_with_roles=[
-            Member(user_id="team-admin-user", role="admin"),
-            Member(user_id="other-user", role="user"),
-        ],
-    )
-
-    mock_prisma_client = AsyncMock()
-    mock_user_api_key_cache = MagicMock()
-
-    async def mock_get_team_object(*args, **kwargs):
-        return team_table
-
-    monkeypatch.setattr(
-        "litellm.proxy.management_endpoints.key_management_endpoints.get_team_object",
-        mock_get_team_object,
-    )
-
-    result = await can_modify_verification_token(
-        key_info=key_info,
-        user_api_key_cache=mock_user_api_key_cache,
-        user_api_key_dict=user_api_key_dict,
-        prisma_client=mock_prisma_client,
-    )
-
-    assert result is True
-
-
-@pytest.mark.asyncio
-async def test_can_delete_verification_token_team_admin_different_team(monkeypatch):
-    """Test that team admin cannot delete team keys from a different team."""
-    key_info = LiteLLM_VerificationToken(
-        token="test-token",
-        user_id="other-user",
-        team_id="test-team-456",
-    )
-
-    user_api_key_dict = UserAPIKeyAuth(
-        user_role=LitellmUserRoles.INTERNAL_USER,
-        user_id="team-admin-user",
-        api_key="sk-user",
-    )
-
-    team_table = LiteLLM_TeamTableCachedObj(
-        team_id="test-team-456",
-        team_alias="test-team",
-        tpm_limit=None,
-        rpm_limit=None,
-        max_budget=None,
-        spend=0.0,
-        models=[],
-        blocked=False,
-        members_with_roles=[
-            Member(user_id="different-admin", role="admin"),
-            Member(user_id="other-user", role="user"),
-        ],
-    )
-
-    mock_prisma_client = AsyncMock()
-    mock_user_api_key_cache = MagicMock()
-
-    async def mock_get_team_object(*args, **kwargs):
-        return team_table
-
-    monkeypatch.setattr(
-        "litellm.proxy.management_endpoints.key_management_endpoints.get_team_object",
-        mock_get_team_object,
-    )
-
-    result = await can_modify_verification_token(
-        key_info=key_info,
-        user_api_key_cache=mock_user_api_key_cache,
-        user_api_key_dict=user_api_key_dict,
-        prisma_client=mock_prisma_client,
-    )
-
-    assert result is False
-
-
-@pytest.mark.asyncio
-async def test_can_delete_verification_token_key_owner_team_key(monkeypatch):
-    """Test that key owner can delete their own team key."""
-    key_info = LiteLLM_VerificationToken(
-        token="test-token",
-        user_id="key-owner-user",
-        team_id="test-team-123",
-    )
-
-    user_api_key_dict = UserAPIKeyAuth(
-        user_role=LitellmUserRoles.INTERNAL_USER,
-        user_id="key-owner-user",
-        api_key="sk-user",
-    )
-
-    team_table = LiteLLM_TeamTableCachedObj(
-        team_id="test-team-123",
-        team_alias="test-team",
-        tpm_limit=None,
-        rpm_limit=None,
-        max_budget=None,
-        spend=0.0,
-        models=[],
-        blocked=False,
-        members_with_roles=[
-            Member(user_id="key-owner-user", role="user"),
-        ],
-    )
-
-    mock_prisma_client = AsyncMock()
-    mock_user_api_key_cache = MagicMock()
-
-    async def mock_get_team_object(*args, **kwargs):
-        return team_table
-
-    monkeypatch.setattr(
-        "litellm.proxy.management_endpoints.key_management_endpoints.get_team_object",
-        mock_get_team_object,
-    )
-
-    result = await can_modify_verification_token(
-        key_info=key_info,
-        user_api_key_cache=mock_user_api_key_cache,
-        user_api_key_dict=user_api_key_dict,
-        prisma_client=mock_prisma_client,
-    )
-
-    assert result is True
-
-
-@pytest.mark.asyncio
-async def test_can_delete_verification_token_key_owner_personal_key(monkeypatch):
-    """Test that key owner can delete their own personal key."""
-    key_info = LiteLLM_VerificationToken(
-        token="test-token",
-        user_id="key-owner-user",
-        team_id=None,
-    )
-
-    user_api_key_dict = UserAPIKeyAuth(
-        user_role=LitellmUserRoles.INTERNAL_USER,
-        user_id="key-owner-user",
-        api_key="sk-user",
-    )
-
-    mock_prisma_client = AsyncMock()
-    mock_user_api_key_cache = MagicMock()
-
-    result = await can_modify_verification_token(
-        key_info=key_info,
-        user_api_key_cache=mock_user_api_key_cache,
-        user_api_key_dict=user_api_key_dict,
-        prisma_client=mock_prisma_client,
-    )
-
-    assert result is True
-
-
-@pytest.mark.asyncio
-async def test_can_delete_verification_token_other_user_team_key(monkeypatch):
-    """Test that other user cannot delete team keys they don't own and aren't admin for."""
-    key_info = LiteLLM_VerificationToken(
-        token="test-token",
-        user_id="key-owner-user",
-        team_id="test-team-123",
-    )
-
-    user_api_key_dict = UserAPIKeyAuth(
-        user_role=LitellmUserRoles.INTERNAL_USER,
-        user_id="other-user",
-        api_key="sk-user",
-    )
-
-    team_table = LiteLLM_TeamTableCachedObj(
-        team_id="test-team-123",
-        team_alias="test-team",
-        tpm_limit=None,
-        rpm_limit=None,
-        max_budget=None,
-        spend=0.0,
-        models=[],
-        blocked=False,
-        members_with_roles=[
-            Member(user_id="key-owner-user", role="user"),
-            Member(user_id="other-user", role="user"),
-            Member(user_id="team-admin-user", role="admin"),
-        ],
-    )
-
-    mock_prisma_client = AsyncMock()
-    mock_user_api_key_cache = MagicMock()
-
-    async def mock_get_team_object(*args, **kwargs):
-        return team_table
-
-    monkeypatch.setattr(
-        "litellm.proxy.management_endpoints.key_management_endpoints.get_team_object",
-        mock_get_team_object,
-    )
-
-    result = await can_modify_verification_token(
-        key_info=key_info,
-        user_api_key_cache=mock_user_api_key_cache,
-        user_api_key_dict=user_api_key_dict,
-        prisma_client=mock_prisma_client,
-    )
-
-    assert result is False
-
-
-@pytest.mark.asyncio
-async def test_can_delete_verification_token_other_user_personal_key(monkeypatch):
-    """Test that other user cannot delete personal keys they don't own."""
-    key_info = LiteLLM_VerificationToken(
-        token="test-token",
-        user_id="key-owner-user",
-        team_id=None,
-    )
-
-    user_api_key_dict = UserAPIKeyAuth(
-        user_role=LitellmUserRoles.INTERNAL_USER,
-        user_id="other-user",
-        api_key="sk-user",
-    )
-
-    mock_prisma_client = AsyncMock()
-    mock_user_api_key_cache = MagicMock()
-
-    result = await can_modify_verification_token(
-        key_info=key_info,
-        user_api_key_cache=mock_user_api_key_cache,
-        user_api_key_dict=user_api_key_dict,
-        prisma_client=mock_prisma_client,
-    )
-
-    assert result is False
-
-
-@pytest.mark.asyncio
-async def test_can_delete_verification_token_team_key_no_team_found(monkeypatch):
-    """Test that deletion fails when team is not found in database."""
-    key_info = LiteLLM_VerificationToken(
-        token="test-token",
-        user_id="key-owner-user",
-        team_id="non-existent-team",
-    )
-
-    user_api_key_dict = UserAPIKeyAuth(
-        user_role=LitellmUserRoles.INTERNAL_USER,
-        user_id="key-owner-user",
-        api_key="sk-user",
-    )
-
-    mock_prisma_client = AsyncMock()
-    mock_user_api_key_cache = MagicMock()
-
-    async def mock_get_team_object(*args, **kwargs):
-        return None
-
-    monkeypatch.setattr(
-        "litellm.proxy.management_endpoints.key_management_endpoints.get_team_object",
-        mock_get_team_object,
-    )
-
-    result = await can_modify_verification_token(
-        key_info=key_info,
-        user_api_key_cache=mock_user_api_key_cache,
-        user_api_key_dict=user_api_key_dict,
-        prisma_client=mock_prisma_client,
-    )
-
-    assert result is False
-
-
-@pytest.mark.asyncio
-async def test_can_delete_verification_token_personal_key_no_user_id(monkeypatch):
-    """Test that deletion fails for personal key when key has no user_id."""
-    key_info = LiteLLM_VerificationToken(
-        token="test-token",
-        user_id=None,
-        team_id=None,
-    )
-
-    user_api_key_dict = UserAPIKeyAuth(
-        user_role=LitellmUserRoles.INTERNAL_USER,
-        user_id="some-user",
-        api_key="sk-user",
-    )
-
-    mock_prisma_client = AsyncMock()
-    mock_user_api_key_cache = MagicMock()
-
-    result = await can_modify_verification_token(
-        key_info=key_info,
-        user_api_key_cache=mock_user_api_key_cache,
-        user_api_key_dict=user_api_key_dict,
-        prisma_client=mock_prisma_client,
-    )
-
-    assert result is False
-
-@pytest.mark.asyncio
-async def test_can_modify_verification_token_proxy_admin_team_key(monkeypatch):
-    """Test that proxy admin can modify any team key."""
-    key_info = LiteLLM_VerificationToken(
-        token="test-token",
-        user_id="other-user",
-        team_id="test-team-123",
-    )
-
-    user_api_key_dict = UserAPIKeyAuth(
-        user_role=LitellmUserRoles.PROXY_ADMIN,
-        user_id="admin-user",
-        api_key="sk-admin",
-    )
-
-    mock_prisma_client = AsyncMock()
-    mock_user_api_key_cache = MagicMock()
-
-    result = await can_modify_verification_token(
-        key_info=key_info,
-        user_api_key_cache=mock_user_api_key_cache,
-        user_api_key_dict=user_api_key_dict,
-        prisma_client=mock_prisma_client,
-    )
-
-    assert result is True
-
-
-@pytest.mark.asyncio
-async def test_can_modify_verification_token_proxy_admin_personal_key(monkeypatch):
-    """Test that proxy admin can modify any personal key."""
-    key_info = LiteLLM_VerificationToken(
-        token="test-token",
-        user_id="other-user",
-        team_id=None,
-    )
-
-    user_api_key_dict = UserAPIKeyAuth(
-        user_role=LitellmUserRoles.PROXY_ADMIN,
-        user_id="admin-user",
-        api_key="sk-admin",
-    )
-
-    mock_prisma_client = AsyncMock()
-    mock_user_api_key_cache = MagicMock()
-
-    result = await can_modify_verification_token(
-        key_info=key_info,
-        user_api_key_cache=mock_user_api_key_cache,
-        user_api_key_dict=user_api_key_dict,
-        prisma_client=mock_prisma_client,
-    )
-
-    assert result is True
-
-
-@pytest.mark.asyncio
-async def test_can_modify_verification_token_team_admin_own_team(monkeypatch):
-    """Test that team admin can modify team keys from their own team."""
-    key_info = LiteLLM_VerificationToken(
-        token="test-token",
-        user_id="other-user",
-        team_id="test-team-123",
-    )
-
-    user_api_key_dict = UserAPIKeyAuth(
-        user_role=LitellmUserRoles.INTERNAL_USER,
-        user_id="team-admin-user",
-        api_key="sk-user",
-    )
-
-    team_table = LiteLLM_TeamTableCachedObj(
-        team_id="test-team-123",
-        team_alias="test-team",
-        tpm_limit=None,
-        rpm_limit=None,
-        max_budget=None,
-        spend=0.0,
-        models=[],
-        blocked=False,
-        members_with_roles=[
-            Member(user_id="team-admin-user", role="admin"),
-            Member(user_id="other-user", role="user"),
-        ],
-    )
-
-    mock_prisma_client = AsyncMock()
-    mock_user_api_key_cache = MagicMock()
-
-    async def mock_get_team_object(*args, **kwargs):
-        return team_table
-
-    monkeypatch.setattr(
-        "litellm.proxy.management_endpoints.key_management_endpoints.get_team_object",
-        mock_get_team_object,
-    )
-
-    result = await can_modify_verification_token(
-        key_info=key_info,
-        user_api_key_cache=mock_user_api_key_cache,
-        user_api_key_dict=user_api_key_dict,
-        prisma_client=mock_prisma_client,
-    )
-
-    assert result is True
-
-
-@pytest.mark.asyncio
-async def test_can_modify_verification_token_team_admin_different_team(monkeypatch):
-    """Test that team admin cannot modify team keys from a different team."""
-    key_info = LiteLLM_VerificationToken(
-        token="test-token",
-        user_id="other-user",
-        team_id="test-team-456",
-    )
-
-    user_api_key_dict = UserAPIKeyAuth(
-        user_role=LitellmUserRoles.INTERNAL_USER,
-        user_id="team-admin-user",
-        api_key="sk-user",
-    )
-
-    team_table = LiteLLM_TeamTableCachedObj(
-        team_id="test-team-456",
-        team_alias="test-team",
-        tpm_limit=None,
-        rpm_limit=None,
-        max_budget=None,
-        spend=0.0,
-        models=[],
-        blocked=False,
-        members_with_roles=[
-            Member(user_id="different-admin", role="admin"),
-            Member(user_id="other-user", role="user"),
-        ],
-    )
-
-    mock_prisma_client = AsyncMock()
-    mock_user_api_key_cache = MagicMock()
-
-    async def mock_get_team_object(*args, **kwargs):
-        return team_table
-
-    monkeypatch.setattr(
-        "litellm.proxy.management_endpoints.key_management_endpoints.get_team_object",
-        mock_get_team_object,
-    )
-
-    result = await can_modify_verification_token(
-        key_info=key_info,
-        user_api_key_cache=mock_user_api_key_cache,
-        user_api_key_dict=user_api_key_dict,
-        prisma_client=mock_prisma_client,
-    )
-
-    assert result is False
-
-
-@pytest.mark.asyncio
-async def test_can_modify_verification_token_key_owner_team_key(monkeypatch):
-    """Test that key owner can modify their own team key."""
-    key_info = LiteLLM_VerificationToken(
-        token="test-token",
-        user_id="key-owner-user",
-        team_id="test-team-123",
-    )
-
-    user_api_key_dict = UserAPIKeyAuth(
-        user_role=LitellmUserRoles.INTERNAL_USER,
-        user_id="key-owner-user",
-        api_key="sk-user",
-    )
-
-    team_table = LiteLLM_TeamTableCachedObj(
-        team_id="test-team-123",
-        team_alias="test-team",
-        tpm_limit=None,
-        rpm_limit=None,
-        max_budget=None,
-        spend=0.0,
-        models=[],
-        blocked=False,
-        members_with_roles=[
-            Member(user_id="key-owner-user", role="user"),
-        ],
-    )
-
-    mock_prisma_client = AsyncMock()
-    mock_user_api_key_cache = MagicMock()
-
-    async def mock_get_team_object(*args, **kwargs):
-        return team_table
-
-    monkeypatch.setattr(
-        "litellm.proxy.management_endpoints.key_management_endpoints.get_team_object",
-        mock_get_team_object,
-    )
-
-    result = await can_modify_verification_token(
-        key_info=key_info,
-        user_api_key_cache=mock_user_api_key_cache,
-        user_api_key_dict=user_api_key_dict,
-        prisma_client=mock_prisma_client,
-    )
-
-    assert result is True
-
-
-@pytest.mark.asyncio
-async def test_can_modify_verification_token_key_owner_personal_key(monkeypatch):
-    """Test that key owner can modify their own personal key."""
-    key_info = LiteLLM_VerificationToken(
-        token="test-token",
-        user_id="key-owner-user",
-        team_id=None,
-    )
-
-    user_api_key_dict = UserAPIKeyAuth(
-        user_role=LitellmUserRoles.INTERNAL_USER,
-        user_id="key-owner-user",
-        api_key="sk-user",
->>>>>>> 3761f38e
-    )
-
-    mock_prisma_client = AsyncMock()
-    mock_user_api_key_cache = MagicMock()
-
-<<<<<<< HEAD
     user_api_key_dict = UserAPIKeyAuth(
         user_id="admin-user",
         api_key="sk-admin",
@@ -3582,7 +2975,49 @@
     )
 
     assert result["deleted_keys"] == ["sk-token-1"]
-=======
+
+
+@pytest.mark.asyncio
+async def test_can_delete_verification_token_proxy_admin_team_key(monkeypatch):
+    """Test that team admin can delete team keys from their own team."""
+    key_info = LiteLLM_VerificationToken(
+        token="test-token",
+        user_id="other-user",
+        team_id="test-team-123",
+    )
+
+    user_api_key_dict = UserAPIKeyAuth(
+        user_role=LitellmUserRoles.INTERNAL_USER,
+        user_id="team-admin-user",
+        api_key="sk-user",
+    )
+
+    team_table = LiteLLM_TeamTableCachedObj(
+        team_id="test-team-123",
+        team_alias="test-team",
+        tpm_limit=None,
+        rpm_limit=None,
+        max_budget=None,
+        spend=0.0,
+        models=[],
+        blocked=False,
+        members_with_roles=[
+            Member(user_id="team-admin-user", role="admin"),
+            Member(user_id="other-user", role="user"),
+        ],
+    )
+
+    mock_prisma_client = AsyncMock()
+    mock_user_api_key_cache = MagicMock()
+
+    async def mock_get_team_object(*args, **kwargs):
+        return team_table
+
+    monkeypatch.setattr(
+        "litellm.proxy.management_endpoints.key_management_endpoints.get_team_object",
+        mock_get_team_object,
+    )
+
     result = await can_modify_verification_token(
         key_info=key_info,
         user_api_key_cache=mock_user_api_key_cache,
@@ -3594,8 +3029,137 @@
 
 
 @pytest.mark.asyncio
-async def test_can_modify_verification_token_other_user_team_key(monkeypatch):
-    """Test that other user cannot modify team keys they don't own and aren't admin for."""
+async def test_can_delete_verification_token_team_admin_different_team(monkeypatch):
+    """Test that team admin cannot delete team keys from a different team."""
+    key_info = LiteLLM_VerificationToken(
+        token="test-token",
+        user_id="other-user",
+        team_id="test-team-456",
+    )
+
+    user_api_key_dict = UserAPIKeyAuth(
+        user_role=LitellmUserRoles.INTERNAL_USER,
+        user_id="team-admin-user",
+        api_key="sk-user",
+    )
+
+    team_table = LiteLLM_TeamTableCachedObj(
+        team_id="test-team-456",
+        team_alias="test-team",
+        tpm_limit=None,
+        rpm_limit=None,
+        max_budget=None,
+        spend=0.0,
+        models=[],
+        blocked=False,
+        members_with_roles=[
+            Member(user_id="different-admin", role="admin"),
+            Member(user_id="other-user", role="user"),
+        ],
+    )
+
+    mock_prisma_client = AsyncMock()
+    mock_user_api_key_cache = MagicMock()
+
+    async def mock_get_team_object(*args, **kwargs):
+        return team_table
+
+    monkeypatch.setattr(
+        "litellm.proxy.management_endpoints.key_management_endpoints.get_team_object",
+        mock_get_team_object,
+    )
+
+    result = await can_modify_verification_token(
+        key_info=key_info,
+        user_api_key_cache=mock_user_api_key_cache,
+        user_api_key_dict=user_api_key_dict,
+        prisma_client=mock_prisma_client,
+    )
+
+    assert result is False
+
+
+@pytest.mark.asyncio
+async def test_can_delete_verification_token_key_owner_team_key(monkeypatch):
+    """Test that key owner can delete their own team key."""
+    key_info = LiteLLM_VerificationToken(
+        token="test-token",
+        user_id="key-owner-user",
+        team_id="test-team-123",
+    )
+
+    user_api_key_dict = UserAPIKeyAuth(
+        user_role=LitellmUserRoles.INTERNAL_USER,
+        user_id="key-owner-user",
+        api_key="sk-user",
+    )
+
+    team_table = LiteLLM_TeamTableCachedObj(
+        team_id="test-team-123",
+        team_alias="test-team",
+        tpm_limit=None,
+        rpm_limit=None,
+        max_budget=None,
+        spend=0.0,
+        models=[],
+        blocked=False,
+        members_with_roles=[
+            Member(user_id="key-owner-user", role="user"),
+        ],
+    )
+
+    mock_prisma_client = AsyncMock()
+    mock_user_api_key_cache = MagicMock()
+
+    async def mock_get_team_object(*args, **kwargs):
+        return team_table
+
+    monkeypatch.setattr(
+        "litellm.proxy.management_endpoints.key_management_endpoints.get_team_object",
+        mock_get_team_object,
+    )
+
+    result = await can_modify_verification_token(
+        key_info=key_info,
+        user_api_key_cache=mock_user_api_key_cache,
+        user_api_key_dict=user_api_key_dict,
+        prisma_client=mock_prisma_client,
+    )
+
+    assert result is True
+
+
+@pytest.mark.asyncio
+async def test_can_delete_verification_token_key_owner_personal_key(monkeypatch):
+    """Test that key owner can delete their own personal key."""
+    key_info = LiteLLM_VerificationToken(
+        token="test-token",
+        user_id="key-owner-user",
+        team_id=None,
+    )
+
+    user_api_key_dict = UserAPIKeyAuth(
+        user_role=LitellmUserRoles.INTERNAL_USER,
+        user_id="key-owner-user",
+        api_key="sk-user",
+    )
+
+    mock_prisma_client = AsyncMock()
+    mock_user_api_key_cache = MagicMock()
+
+    result = await can_modify_verification_token(
+        key_info=key_info,
+        user_api_key_cache=mock_user_api_key_cache,
+        user_api_key_dict=user_api_key_dict,
+        prisma_client=mock_prisma_client,
+    )
+
+    assert result is True
+
+
+@pytest.mark.asyncio
+async def test_can_delete_verification_token_other_user_team_key(monkeypatch):
+    """Test that other user cannot delete team keys they don't own and aren't admin for."""
     key_info = LiteLLM_VerificationToken(
         token="test-token",
         user_id="key-owner-user",
@@ -3646,6 +3210,385 @@
 
 
 @pytest.mark.asyncio
+async def test_can_delete_verification_token_other_user_personal_key(monkeypatch):
+    """Test that other user cannot delete personal keys they don't own."""
+    key_info = LiteLLM_VerificationToken(
+        token="test-token",
+        user_id="key-owner-user",
+        team_id=None,
+    )
+
+    user_api_key_dict = UserAPIKeyAuth(
+        user_role=LitellmUserRoles.INTERNAL_USER,
+        user_id="other-user",
+        api_key="sk-user",
+    )
+
+    mock_prisma_client = AsyncMock()
+    mock_user_api_key_cache = MagicMock()
+
+    result = await can_modify_verification_token(
+        key_info=key_info,
+        user_api_key_cache=mock_user_api_key_cache,
+        user_api_key_dict=user_api_key_dict,
+        prisma_client=mock_prisma_client,
+    )
+
+    assert result is False
+
+
+@pytest.mark.asyncio
+async def test_can_delete_verification_token_team_key_no_team_found(monkeypatch):
+    """Test that deletion fails when team is not found in database."""
+    key_info = LiteLLM_VerificationToken(
+        token="test-token",
+        user_id="key-owner-user",
+        team_id="non-existent-team",
+    )
+
+    user_api_key_dict = UserAPIKeyAuth(
+        user_role=LitellmUserRoles.INTERNAL_USER,
+        user_id="key-owner-user",
+        api_key="sk-user",
+    )
+
+    mock_prisma_client = AsyncMock()
+    mock_user_api_key_cache = MagicMock()
+
+    async def mock_get_team_object(*args, **kwargs):
+        return None
+
+    monkeypatch.setattr(
+        "litellm.proxy.management_endpoints.key_management_endpoints.get_team_object",
+        mock_get_team_object,
+    )
+
+    result = await can_modify_verification_token(
+        key_info=key_info,
+        user_api_key_cache=mock_user_api_key_cache,
+        user_api_key_dict=user_api_key_dict,
+        prisma_client=mock_prisma_client,
+    )
+
+    assert result is False
+
+
+@pytest.mark.asyncio
+async def test_can_delete_verification_token_personal_key_no_user_id(monkeypatch):
+    """Test that deletion fails for personal key when key has no user_id."""
+    key_info = LiteLLM_VerificationToken(
+        token="test-token",
+        user_id=None,
+        team_id=None,
+    )
+
+    user_api_key_dict = UserAPIKeyAuth(
+        user_role=LitellmUserRoles.INTERNAL_USER,
+        user_id="some-user",
+        api_key="sk-user",
+    )
+
+    mock_prisma_client = AsyncMock()
+    mock_user_api_key_cache = MagicMock()
+
+    result = await can_modify_verification_token(
+        key_info=key_info,
+        user_api_key_cache=mock_user_api_key_cache,
+        user_api_key_dict=user_api_key_dict,
+        prisma_client=mock_prisma_client,
+    )
+
+    assert result is False
+
+@pytest.mark.asyncio
+async def test_can_modify_verification_token_proxy_admin_team_key(monkeypatch):
+    """Test that proxy admin can modify any team key."""
+    key_info = LiteLLM_VerificationToken(
+        token="test-token",
+        user_id="other-user",
+        team_id="test-team-123",
+    )
+
+    user_api_key_dict = UserAPIKeyAuth(
+        user_role=LitellmUserRoles.PROXY_ADMIN,
+        user_id="admin-user",
+        api_key="sk-admin",
+    )
+
+    mock_prisma_client = AsyncMock()
+    mock_user_api_key_cache = MagicMock()
+
+    result = await can_modify_verification_token(
+        key_info=key_info,
+        user_api_key_cache=mock_user_api_key_cache,
+        user_api_key_dict=user_api_key_dict,
+        prisma_client=mock_prisma_client,
+    )
+
+    assert result is True
+
+
+@pytest.mark.asyncio
+async def test_can_modify_verification_token_proxy_admin_personal_key(monkeypatch):
+    """Test that proxy admin can modify any personal key."""
+    key_info = LiteLLM_VerificationToken(
+        token="test-token",
+        user_id="other-user",
+        team_id=None,
+    )
+
+    user_api_key_dict = UserAPIKeyAuth(
+        user_role=LitellmUserRoles.PROXY_ADMIN,
+        user_id="admin-user",
+        api_key="sk-admin",
+    )
+
+    mock_prisma_client = AsyncMock()
+    mock_user_api_key_cache = MagicMock()
+
+    result = await can_modify_verification_token(
+        key_info=key_info,
+        user_api_key_cache=mock_user_api_key_cache,
+        user_api_key_dict=user_api_key_dict,
+        prisma_client=mock_prisma_client,
+    )
+
+    assert result is True
+
+
+@pytest.mark.asyncio
+async def test_can_modify_verification_token_team_admin_own_team(monkeypatch):
+    """Test that team admin can modify team keys from their own team."""
+    key_info = LiteLLM_VerificationToken(
+        token="test-token",
+        user_id="other-user",
+        team_id="test-team-123",
+    )
+
+    user_api_key_dict = UserAPIKeyAuth(
+        user_role=LitellmUserRoles.INTERNAL_USER,
+        user_id="team-admin-user",
+        api_key="sk-user",
+    )
+
+    team_table = LiteLLM_TeamTableCachedObj(
+        team_id="test-team-123",
+        team_alias="test-team",
+        tpm_limit=None,
+        rpm_limit=None,
+        max_budget=None,
+        spend=0.0,
+        models=[],
+        blocked=False,
+        members_with_roles=[
+            Member(user_id="team-admin-user", role="admin"),
+            Member(user_id="other-user", role="user"),
+        ],
+    )
+
+    mock_prisma_client = AsyncMock()
+    mock_user_api_key_cache = MagicMock()
+
+    async def mock_get_team_object(*args, **kwargs):
+        return team_table
+
+    monkeypatch.setattr(
+        "litellm.proxy.management_endpoints.key_management_endpoints.get_team_object",
+        mock_get_team_object,
+    )
+
+    result = await can_modify_verification_token(
+        key_info=key_info,
+        user_api_key_cache=mock_user_api_key_cache,
+        user_api_key_dict=user_api_key_dict,
+        prisma_client=mock_prisma_client,
+    )
+
+    assert result is True
+
+
+@pytest.mark.asyncio
+async def test_can_modify_verification_token_team_admin_different_team(monkeypatch):
+    """Test that team admin cannot modify team keys from a different team."""
+    key_info = LiteLLM_VerificationToken(
+        token="test-token",
+        user_id="other-user",
+        team_id="test-team-456",
+    )
+
+    user_api_key_dict = UserAPIKeyAuth(
+        user_role=LitellmUserRoles.INTERNAL_USER,
+        user_id="team-admin-user",
+        api_key="sk-user",
+    )
+
+    team_table = LiteLLM_TeamTableCachedObj(
+        team_id="test-team-456",
+        team_alias="test-team",
+        tpm_limit=None,
+        rpm_limit=None,
+        max_budget=None,
+        spend=0.0,
+        models=[],
+        blocked=False,
+        members_with_roles=[
+            Member(user_id="different-admin", role="admin"),
+            Member(user_id="other-user", role="user"),
+        ],
+    )
+
+    mock_prisma_client = AsyncMock()
+    mock_user_api_key_cache = MagicMock()
+
+    async def mock_get_team_object(*args, **kwargs):
+        return team_table
+
+    monkeypatch.setattr(
+        "litellm.proxy.management_endpoints.key_management_endpoints.get_team_object",
+        mock_get_team_object,
+    )
+
+    result = await can_modify_verification_token(
+        key_info=key_info,
+        user_api_key_cache=mock_user_api_key_cache,
+        user_api_key_dict=user_api_key_dict,
+        prisma_client=mock_prisma_client,
+    )
+
+    assert result is False
+
+
+@pytest.mark.asyncio
+async def test_can_modify_verification_token_key_owner_team_key(monkeypatch):
+    """Test that key owner can modify their own team key."""
+    key_info = LiteLLM_VerificationToken(
+        token="test-token",
+        user_id="key-owner-user",
+        team_id="test-team-123",
+    )
+
+    user_api_key_dict = UserAPIKeyAuth(
+        user_role=LitellmUserRoles.INTERNAL_USER,
+        user_id="key-owner-user",
+        api_key="sk-user",
+    )
+
+    team_table = LiteLLM_TeamTableCachedObj(
+        team_id="test-team-123",
+        team_alias="test-team",
+        tpm_limit=None,
+        rpm_limit=None,
+        max_budget=None,
+        spend=0.0,
+        models=[],
+        blocked=False,
+        members_with_roles=[
+            Member(user_id="key-owner-user", role="user"),
+        ],
+    )
+
+    mock_prisma_client = AsyncMock()
+    mock_user_api_key_cache = MagicMock()
+
+    async def mock_get_team_object(*args, **kwargs):
+        return team_table
+
+    monkeypatch.setattr(
+        "litellm.proxy.management_endpoints.key_management_endpoints.get_team_object",
+        mock_get_team_object,
+    )
+
+    result = await can_modify_verification_token(
+        key_info=key_info,
+        user_api_key_cache=mock_user_api_key_cache,
+        user_api_key_dict=user_api_key_dict,
+        prisma_client=mock_prisma_client,
+    )
+
+    assert result is True
+
+
+@pytest.mark.asyncio
+async def test_can_modify_verification_token_key_owner_personal_key(monkeypatch):
+    """Test that key owner can modify their own personal key."""
+    key_info = LiteLLM_VerificationToken(
+        token="test-token",
+        user_id="key-owner-user",
+        team_id=None,
+    )
+
+    user_api_key_dict = UserAPIKeyAuth(
+        user_role=LitellmUserRoles.INTERNAL_USER,
+        user_id="key-owner-user",
+        api_key="sk-user",
+    )
+
+    mock_prisma_client = AsyncMock()
+    mock_user_api_key_cache = MagicMock()
+
+    result = await can_modify_verification_token(
+        key_info=key_info,
+        user_api_key_cache=mock_user_api_key_cache,
+        user_api_key_dict=user_api_key_dict,
+        prisma_client=mock_prisma_client,
+    )
+
+    assert result is True
+
+
+@pytest.mark.asyncio
+async def test_can_modify_verification_token_other_user_team_key(monkeypatch):
+    """Test that other user cannot modify team keys they don't own and aren't admin for."""
+    key_info = LiteLLM_VerificationToken(
+        token="test-token",
+        user_id="key-owner-user",
+        team_id="test-team-123",
+    )
+
+    user_api_key_dict = UserAPIKeyAuth(
+        user_role=LitellmUserRoles.INTERNAL_USER,
+        user_id="other-user",
+        api_key="sk-user",
+    )
+
+    team_table = LiteLLM_TeamTableCachedObj(
+        team_id="test-team-123",
+        team_alias="test-team",
+        tpm_limit=None,
+        rpm_limit=None,
+        max_budget=None,
+        spend=0.0,
+        models=[],
+        blocked=False,
+        members_with_roles=[
+            Member(user_id="key-owner-user", role="user"),
+            Member(user_id="other-user", role="user"),
+            Member(user_id="team-admin-user", role="admin"),
+        ],
+    )
+
+    mock_prisma_client = AsyncMock()
+    mock_user_api_key_cache = MagicMock()
+
+    async def mock_get_team_object(*args, **kwargs):
+        return team_table
+
+    monkeypatch.setattr(
+        "litellm.proxy.management_endpoints.key_management_endpoints.get_team_object",
+        mock_get_team_object,
+    )
+
+    result = await can_modify_verification_token(
+        key_info=key_info,
+        user_api_key_cache=mock_user_api_key_cache,
+        user_api_key_dict=user_api_key_dict,
+        prisma_client=mock_prisma_client,
+    )
+
+    assert result is False
+
+
+@pytest.mark.asyncio
 async def test_can_modify_verification_token_other_user_personal_key(monkeypatch):
     """Test that other user cannot modify personal keys they don't own."""
     key_info = LiteLLM_VerificationToken(
@@ -3734,5 +3677,4 @@
         prisma_client=mock_prisma_client,
     )
 
-    assert result is False
->>>>>>> 3761f38e
+    assert result is False