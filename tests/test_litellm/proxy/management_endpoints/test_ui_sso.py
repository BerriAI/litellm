import asyncio
import json
import os
import sys
from typing import Optional, cast
from unittest.mock import AsyncMock, MagicMock, patch

import pytest
from fastapi import Request
from fastapi.testclient import TestClient

from litellm._uuid import uuid

sys.path.insert(
    0, os.path.abspath("../../../")
)  # Adds the parent directory to the system path

import litellm
from litellm.proxy._types import NewTeamRequest
from litellm.proxy.auth.handle_jwt import JWTHandler
from litellm.proxy.management_endpoints.types import CustomOpenID
from litellm.proxy.management_endpoints.ui_sso import (
    GoogleSSOHandler,
    MicrosoftSSOHandler,
    SSOAuthenticationHandler,
)
from litellm.types.proxy.management_endpoints.ui_sso import (
    DefaultTeamSSOParams,
    MicrosoftGraphAPIUserGroupDirectoryObject,
    MicrosoftGraphAPIUserGroupResponse,
    MicrosoftServicePrincipalTeam,
)


def test_microsoft_sso_handler_openid_from_response_user_principal_name():
    # Arrange
    # Create a mock response similar to what Microsoft SSO would return
    mock_response = {
        "userPrincipalName": "test@example.com",
        "displayName": "Test User",
        "id": "user123",
        "givenName": "Test",
        "surname": "User",
        "some_other_field": "value",
    }
    expected_team_ids = ["team1", "team2"]
    # Act
    # Call the method being tested
    result = MicrosoftSSOHandler.openid_from_response(
        response=mock_response, team_ids=expected_team_ids, user_role=None
    )

    # Assert

    # Check that the result is a CustomOpenID object with the expected values
    assert isinstance(result, CustomOpenID)
    assert result.email == "test@example.com"
    assert result.display_name == "Test User"
    assert result.provider == "microsoft"
    assert result.id == "user123"
    assert result.first_name == "Test"
    assert result.last_name == "User"
    assert result.team_ids == expected_team_ids


def test_microsoft_sso_handler_openid_from_response():
    # Arrange
    # Create a mock response similar to what Microsoft SSO would return
    mock_response = {
        "mail": "test@example.com",
        "displayName": "Test User",
        "id": "user123",
        "givenName": "Test",
        "surname": "User",
        "some_other_field": "value",
    }
    expected_team_ids = ["team1", "team2"]
    # Act
    # Call the method being tested
    result = MicrosoftSSOHandler.openid_from_response(
        response=mock_response, team_ids=expected_team_ids, user_role=None
    )

    # Assert

    # Check that the result is a CustomOpenID object with the expected values
    assert isinstance(result, CustomOpenID)
    assert result.email == "test@example.com"
    assert result.display_name == "Test User"
    assert result.provider == "microsoft"
    assert result.id == "user123"
    assert result.first_name == "Test"
    assert result.last_name == "User"
    assert result.team_ids == expected_team_ids


def test_microsoft_sso_handler_with_empty_response():
    # Arrange
    # Test with None response

    # Act
    result = MicrosoftSSOHandler.openid_from_response(
        response=None, team_ids=[], user_role=None
    )

    # Assert
    assert isinstance(result, CustomOpenID)
    assert result.email is None
    assert result.display_name is None
    assert result.provider == "microsoft"
    assert result.id is None
    assert result.first_name is None
    assert result.last_name is None
    assert result.team_ids == []


def test_get_microsoft_callback_response():
    # Arrange
    mock_request = MagicMock(spec=Request)
    mock_response = {
        "mail": "microsoft_user@example.com",
        "displayName": "Microsoft User",
        "id": "msft123",
        "givenName": "Microsoft",
        "surname": "User",
    }

    with patch.dict(
        os.environ,
        {"MICROSOFT_CLIENT_SECRET": "mock_secret", "MICROSOFT_TENANT": "mock_tenant"},
    ):
        mock_verify = AsyncMock(return_value=mock_response)
        with patch(
            "fastapi_sso.sso.microsoft.MicrosoftSSO.verify_and_process",
            new=mock_verify,
        ):
            # Act
            result = asyncio.run(
                MicrosoftSSOHandler.get_microsoft_callback_response(
                    request=mock_request,
                    microsoft_client_id="mock_client_id",
                    redirect_url="http://mock_redirect_url",
                )
            )

    # Assert
    assert isinstance(result, CustomOpenID)
    assert result.email == "microsoft_user@example.com"
    assert result.display_name == "Microsoft User"
    assert result.provider == "microsoft"
    assert result.id == "msft123"
    assert result.first_name == "Microsoft"
    assert result.last_name == "User"


def test_get_microsoft_callback_response_raw_sso_response():
    # Arrange
    mock_request = MagicMock(spec=Request)
    mock_response = {
        "mail": "microsoft_user@example.com",
        "displayName": "Microsoft User",
        "id": "msft123",
        "givenName": "Microsoft",
        "surname": "User",
    }

    with patch.dict(
        os.environ,
        {"MICROSOFT_CLIENT_SECRET": "mock_secret", "MICROSOFT_TENANT": "mock_tenant"},
    ):
        mock_verify = AsyncMock(return_value=mock_response)
        with patch(
            "fastapi_sso.sso.microsoft.MicrosoftSSO.verify_and_process",
            new=mock_verify,
        ):
            # Act
            result = asyncio.run(
                MicrosoftSSOHandler.get_microsoft_callback_response(
                    request=mock_request,
                    microsoft_client_id="mock_client_id",
                    redirect_url="http://mock_redirect_url",
                    return_raw_sso_response=True,
                )
            )

    # Assert
    print("result from verify_and_process", result)
    assert isinstance(result, dict)
    assert result["mail"] == "microsoft_user@example.com"
    assert result["displayName"] == "Microsoft User"
    assert result["id"] == "msft123"
    assert result["givenName"] == "Microsoft"
    assert result["surname"] == "User"


def test_get_google_callback_response():
    # Arrange
    mock_request = MagicMock(spec=Request)
    mock_response = {
        "email": "google_user@example.com",
        "name": "Google User",
        "sub": "google123",
        "given_name": "Google",
        "family_name": "User",
    }

    with patch.dict(os.environ, {"GOOGLE_CLIENT_SECRET": "mock_secret"}):
        mock_verify = AsyncMock(return_value=mock_response)
        with patch(
            "fastapi_sso.sso.google.GoogleSSO.verify_and_process", new=mock_verify
        ):
            # Act
            result = asyncio.run(
                GoogleSSOHandler.get_google_callback_response(
                    request=mock_request,
                    google_client_id="mock_client_id",
                    redirect_url="http://mock_redirect_url",
                )
            )

    # Assert
    assert isinstance(result, dict)
    assert result.get("email") == "google_user@example.com"
    assert result.get("name") == "Google User"
    assert result.get("sub") == "google123"
    assert result.get("given_name") == "Google"
    assert result.get("family_name") == "User"


@pytest.mark.asyncio
async def test_get_user_groups_from_graph_api():
    # Arrange
    mock_response = {
        "@odata.context": "https://graph.microsoft.com/v1.0/$metadata#directoryObjects",
        "value": [
            {
                "@odata.type": "#microsoft.graph.group",
                "id": "group1",
                "displayName": "Group 1",
            },
            {
                "@odata.type": "#microsoft.graph.group",
                "id": "group2",
                "displayName": "Group 2",
            },
        ],
    }

    async def mock_get(*args, **kwargs):
        mock = MagicMock()
        mock.json.return_value = mock_response
        return mock

    with patch(
        "litellm.proxy.management_endpoints.ui_sso.get_async_httpx_client"
    ) as mock_client:
        mock_client.return_value = MagicMock()
        mock_client.return_value.get = mock_get

        # Act
        result = await MicrosoftSSOHandler.get_user_groups_from_graph_api(
            access_token="mock_token"
        )

        # Assert
        assert isinstance(result, list)
        assert len(result) == 2
        assert "group1" in result
        assert "group2" in result


@pytest.mark.asyncio
async def test_get_user_groups_empty_response():
    # Arrange
    mock_response = {
        "@odata.context": "https://graph.microsoft.com/v1.0/$metadata#directoryObjects",
        "value": [],
    }

    async def mock_get(*args, **kwargs):
        mock = MagicMock()
        mock.json.return_value = mock_response
        return mock

    with patch(
        "litellm.proxy.management_endpoints.ui_sso.get_async_httpx_client"
    ) as mock_client:
        mock_client.return_value = MagicMock()
        mock_client.return_value.get = mock_get

        # Act
        result = await MicrosoftSSOHandler.get_user_groups_from_graph_api(
            access_token="mock_token"
        )

        # Assert
        assert isinstance(result, list)
        assert len(result) == 0


@pytest.mark.asyncio
async def test_get_user_groups_error_handling():
    # Arrange
    async def mock_get(*args, **kwargs):
        raise Exception("API Error")

    with patch(
        "litellm.proxy.management_endpoints.ui_sso.get_async_httpx_client"
    ) as mock_client:
        mock_client.return_value = MagicMock()
        mock_client.return_value.get = mock_get

        # Act
        result = await MicrosoftSSOHandler.get_user_groups_from_graph_api(
            access_token="mock_token"
        )

        # Assert
        assert isinstance(result, list)
        assert len(result) == 0


def test_get_group_ids_from_graph_api_response():
    # Arrange
    mock_response = MicrosoftGraphAPIUserGroupResponse(
        odata_context="https://graph.microsoft.com/v1.0/$metadata#directoryObjects",
        odata_nextLink=None,
        value=[
            MicrosoftGraphAPIUserGroupDirectoryObject(
                odata_type="#microsoft.graph.group",
                id="group1",
                displayName="Group 1",
                description=None,
                deletedDateTime=None,
                roleTemplateId=None,
            ),
            MicrosoftGraphAPIUserGroupDirectoryObject(
                odata_type="#microsoft.graph.group",
                id="group2",
                displayName="Group 2",
                description=None,
                deletedDateTime=None,
                roleTemplateId=None,
            ),
            MicrosoftGraphAPIUserGroupDirectoryObject(
                odata_type="#microsoft.graph.group",
                id=None,  # Test handling of None id
                displayName="Invalid Group",
                description=None,
                deletedDateTime=None,
                roleTemplateId=None,
            ),
        ],
    )

    # Act
    result = MicrosoftSSOHandler._get_group_ids_from_graph_api_response(mock_response)

    # Assert
    assert isinstance(result, list)
    assert len(result) == 2
    assert "group1" in result
    assert "group2" in result


@pytest.mark.asyncio
@pytest.mark.parametrize(
    "team_params",
    [
        # Test case 1: Using DefaultTeamSSOParams
        DefaultTeamSSOParams(
            max_budget=10, budget_duration="1d", models=["special-gpt-5"]
        ),
        # Test case 2: Using Dict
        {"max_budget": 10, "budget_duration": "1d", "models": ["special-gpt-5"]},
    ],
)
async def test_default_team_params(team_params):
    """
    When litellm.default_team_params is set, it should be used to create a new team
    """
    # Arrange
    litellm.default_team_params = team_params

    def mock_jsonify_team_object(db_data):
        return db_data

    # Mock Prisma client
    mock_prisma = MagicMock()
    mock_prisma.db.litellm_teamtable.find_first = AsyncMock(return_value=None)
    mock_prisma.db.litellm_teamtable.create = AsyncMock()
    mock_prisma.db.litellm_teamtable.count = AsyncMock(return_value=0)
    mock_prisma.get_data = AsyncMock(return_value=None)
    mock_prisma.jsonify_team_object = MagicMock(side_effect=mock_jsonify_team_object)

    with patch("litellm.proxy.proxy_server.prisma_client", mock_prisma):
        # Act
        team_id = str(uuid.uuid4())
        await MicrosoftSSOHandler.create_litellm_teams_from_service_principal_team_ids(
            service_principal_teams=[
                MicrosoftServicePrincipalTeam(
                    principalId=team_id,
                    principalDisplayName="Test Team",
                )
            ]
        )

        # Assert
        # Verify team was created with correct parameters
        mock_prisma.db.litellm_teamtable.create.assert_called_once()
        print(
            "mock_prisma.db.litellm_teamtable.create.call_args",
            mock_prisma.db.litellm_teamtable.create.call_args,
        )
        create_call_args = mock_prisma.db.litellm_teamtable.create.call_args.kwargs[
            "data"
        ]
        assert create_call_args["team_id"] == team_id
        assert create_call_args["team_alias"] == "Test Team"
        assert create_call_args["max_budget"] == 10
        assert create_call_args["budget_duration"] == "1d"
        assert create_call_args["models"] == ["special-gpt-5"]


@pytest.mark.asyncio
async def test_create_team_without_default_params():
    """
    Test team creation when litellm.default_team_params is None
    Should create team with just the basic required fields
    """
    # Arrange
    litellm.default_team_params = None

    def mock_jsonify_team_object(db_data):
        return db_data

    # Mock Prisma client
    mock_prisma = MagicMock()
    mock_prisma.db.litellm_teamtable.find_first = AsyncMock(return_value=None)
    mock_prisma.db.litellm_teamtable.create = AsyncMock()
    mock_prisma.db.litellm_teamtable.count = AsyncMock(return_value=0)
    mock_prisma.get_data = AsyncMock(return_value=None)
    mock_prisma.jsonify_team_object = MagicMock(side_effect=mock_jsonify_team_object)

    with patch("litellm.proxy.proxy_server.prisma_client", mock_prisma):
        # Act
        team_id = str(uuid.uuid4())
        await MicrosoftSSOHandler.create_litellm_teams_from_service_principal_team_ids(
            service_principal_teams=[
                MicrosoftServicePrincipalTeam(
                    principalId=team_id,
                    principalDisplayName="Test Team",
                )
            ]
        )

        # Assert
        mock_prisma.db.litellm_teamtable.create.assert_called_once()
        create_call_args = mock_prisma.db.litellm_teamtable.create.call_args.kwargs[
            "data"
        ]
        assert create_call_args["team_id"] == team_id
        assert create_call_args["team_alias"] == "Test Team"
        # Should not have any of the optional fields
        assert "max_budget" not in create_call_args
        assert "budget_duration" not in create_call_args
        assert create_call_args["models"] == []


def test_apply_user_info_values_to_sso_user_defined_values():
    from litellm.proxy._types import LiteLLM_UserTable, SSOUserDefinedValues
    from litellm.proxy.management_endpoints.ui_sso import (
        apply_user_info_values_to_sso_user_defined_values,
    )

    user_info = LiteLLM_UserTable(
        user_id="123",
        user_email="test@example.com",
        user_role="admin",
    )

    user_defined_values: SSOUserDefinedValues = {
        "models": [],
        "user_id": "456",
        "user_email": "test@example.com",
        "user_role": "admin",
        "max_budget": None,
        "budget_duration": None,
    }

    sso_user_defined_values = apply_user_info_values_to_sso_user_defined_values(
        user_info=user_info,
        user_defined_values=user_defined_values,
    )

    assert sso_user_defined_values is not None
    assert sso_user_defined_values["user_id"] == "123"


@pytest.mark.asyncio
async def test_get_user_info_from_db():
    """
    received args in get_user_info_from_db: {'result': CustomOpenID(id='krrishd', email='krrishdholakia@gmail.com', first_name=None, last_name=None, display_name='a3f1c107-04dc-4c93-ae60-7f32eb4b05ce', picture=None, provider=None, team_ids=[]), 'prisma_client': <litellm.proxy.utils.PrismaClient object at 0x14a74e3c0>, 'user_api_key_cache': <litellm.caching.dual_cache.DualCache object at 0x148d37110>, 'proxy_logging_obj': <litellm.proxy.utils.ProxyLogging object at 0x148dd9090>, 'user_email': 'krrishdholakia@gmail.com', 'user_defined_values': {'models': [], 'user_id': 'krrishd', 'user_email': 'krrishdholakia@gmail.com', 'max_budget': None, 'user_role': None, 'budget_duration': None}}
    """
    from litellm.proxy.management_endpoints.ui_sso import get_user_info_from_db

    prisma_client = MagicMock()
    user_api_key_cache = MagicMock()
    proxy_logging_obj = MagicMock()
    user_email = "krrishdholakia@gmail.com"
    user_defined_values = {
        "models": [],
        "user_id": "krrishd",
        "user_email": "krrishdholakia@gmail.com",
        "max_budget": None,
        "user_role": None,
        "budget_duration": None,
    }
    args = {
        "result": CustomOpenID(
            id="krrishd",
            email="krrishdholakia@gmail.com",
            first_name=None,
            last_name=None,
            display_name="a3f1c107-04dc-4c93-ae60-7f32eb4b05ce",
            picture=None,
            provider=None,
            team_ids=[],
        ),
        "prisma_client": prisma_client,
        "user_api_key_cache": user_api_key_cache,
        "proxy_logging_obj": proxy_logging_obj,
        "user_email": user_email,
        "user_defined_values": user_defined_values,
    }
    with patch(
        "litellm.proxy.management_endpoints.ui_sso.get_user_object"
    ) as mock_get_user_object:
        user_info = await get_user_info_from_db(**args)
        mock_get_user_object.assert_called_once()
        assert mock_get_user_object.call_args.kwargs["user_id"] == "krrishd"


@pytest.mark.asyncio
async def test_get_user_info_from_db_alternate_user_id():
    from litellm.proxy.management_endpoints.ui_sso import get_user_info_from_db

    prisma_client = MagicMock()
    user_api_key_cache = MagicMock()
    proxy_logging_obj = MagicMock()
    user_email = "krrishdholakia@gmail.com"
    user_defined_values = {
        "models": [],
        "user_id": "krrishd",
        "user_email": "krrishdholakia@gmail.com",
        "max_budget": None,
        "user_role": None,
        "budget_duration": None,
    }
    args = {
        "result": CustomOpenID(
            id="krrishd",
            email="krrishdholakia@gmail.com",
            first_name=None,
            last_name=None,
            display_name="a3f1c107-04dc-4c93-ae60-7f32eb4b05ce",
            picture=None,
            provider=None,
            team_ids=[],
        ),
        "prisma_client": prisma_client,
        "user_api_key_cache": user_api_key_cache,
        "proxy_logging_obj": proxy_logging_obj,
        "user_email": user_email,
        "user_defined_values": user_defined_values,
        "alternate_user_id": "krrishd-email1234",
    }
    with patch(
        "litellm.proxy.management_endpoints.ui_sso.get_user_object"
    ) as mock_get_user_object:
        user_info = await get_user_info_from_db(**args)
        mock_get_user_object.assert_called_once()
        assert mock_get_user_object.call_args.kwargs["user_id"] == "krrishd-email1234"


@pytest.mark.asyncio
async def test_check_and_update_if_proxy_admin_id():
    """
    Test that a user with matching PROXY_ADMIN_ID gets their role updated to admin
    """
    from litellm.proxy._types import LitellmUserRoles
    from litellm.proxy.management_endpoints.ui_sso import (
        check_and_update_if_proxy_admin_id,
    )

    # Mock Prisma client
    mock_prisma = MagicMock()
    mock_prisma.db.litellm_usertable.update = AsyncMock()

    # Set up test data
    test_user_id = "test_admin_123"
    test_user_role = "user"

    with patch.dict(os.environ, {"PROXY_ADMIN_ID": test_user_id}):
        # Act
        updated_role = await check_and_update_if_proxy_admin_id(
            user_role=test_user_role, user_id=test_user_id, prisma_client=mock_prisma
        )

        # Assert
        assert updated_role == LitellmUserRoles.PROXY_ADMIN.value
        mock_prisma.db.litellm_usertable.update.assert_called_once_with(
            where={"user_id": test_user_id},
            data={"user_role": LitellmUserRoles.PROXY_ADMIN.value},
        )


@pytest.mark.asyncio
async def test_check_and_update_if_proxy_admin_id_already_admin():
    """
    Test that a user who is already an admin doesn't get their role updated
    """
    from litellm.proxy._types import LitellmUserRoles
    from litellm.proxy.management_endpoints.ui_sso import (
        check_and_update_if_proxy_admin_id,
    )

    # Mock Prisma client
    mock_prisma = MagicMock()
    mock_prisma.db.litellm_usertable.update = AsyncMock()

    # Set up test data
    test_user_id = "test_admin_123"
    test_user_role = LitellmUserRoles.PROXY_ADMIN.value

    with patch.dict(os.environ, {"PROXY_ADMIN_ID": test_user_id}):
        # Act
        updated_role = await check_and_update_if_proxy_admin_id(
            user_role=test_user_role, user_id=test_user_id, prisma_client=mock_prisma
        )

        # Assert
        assert updated_role == LitellmUserRoles.PROXY_ADMIN.value
        mock_prisma.db.litellm_usertable.update.assert_not_called()


@pytest.mark.asyncio
async def test_get_generic_sso_response_with_additional_headers():
    """
    Test that GENERIC_SSO_HEADERS environment variable is correctly processed
    and passed to generic_sso.verify_and_process
    """
    from litellm.proxy.management_endpoints.ui_sso import get_generic_sso_response

    # Arrange
    mock_request = MagicMock(spec=Request)
    mock_jwt_handler = MagicMock(spec=JWTHandler)
    mock_jwt_handler.get_team_ids_from_jwt.return_value = []

    generic_client_id = "test_client_id"
    redirect_url = "http://test.com/callback"

    # Mock response from verify_and_process
    mock_sso_response = {
        "sub": "test_user_123",
        "email": "test@example.com",
        "preferred_username": "testuser",
    }

    # Set up environment variables including GENERIC_SSO_HEADERS
    test_env_vars = {
        "GENERIC_CLIENT_SECRET": "test_secret",
        "GENERIC_AUTHORIZATION_ENDPOINT": "https://auth.example.com/auth",
        "GENERIC_TOKEN_ENDPOINT": "https://auth.example.com/token",
        "GENERIC_USERINFO_ENDPOINT": "https://auth.example.com/userinfo",
        "GENERIC_SSO_HEADERS": "Authorization=Bearer token123, Content-Type=application/json, X-Custom-Header=custom-value",
    }

    # Expected headers dictionary
    expected_headers = {
        "Authorization": "Bearer token123",
        "Content-Type": "application/json",
        "X-Custom-Header": "custom-value",
    }

    # Mock the SSO provider and its methods
    mock_sso_instance = MagicMock()
    mock_sso_instance.verify_and_process = AsyncMock(return_value=mock_sso_response)

    mock_sso_class = MagicMock(return_value=mock_sso_instance)

    with patch.dict(os.environ, test_env_vars):
        with patch("fastapi_sso.sso.base.DiscoveryDocument") as mock_discovery:
            with patch(
                "fastapi_sso.sso.generic.create_provider", return_value=mock_sso_class
            ) as mock_create_provider:
                # Act
                result, received_response = await get_generic_sso_response(
                    request=mock_request,
                    jwt_handler=mock_jwt_handler,
                    generic_client_id=generic_client_id,
                    redirect_url=redirect_url,
                    sso_jwt_handler=None,
                )

                # Assert
                # Verify verify_and_process was called with the correct headers
                mock_sso_instance.verify_and_process.assert_called_once_with(
                    mock_request,
                    params={"include_client_id": False},
                    headers=expected_headers,
                )

                # Verify the result is returned correctly
                assert result == mock_sso_response


@pytest.mark.asyncio
async def test_get_generic_sso_response_with_empty_headers():
    """
    Test that when GENERIC_SSO_HEADERS is not set, an empty headers dict is passed
    """
    from litellm.proxy.management_endpoints.ui_sso import get_generic_sso_response

    # Arrange
    mock_request = MagicMock(spec=Request)
    mock_jwt_handler = MagicMock(spec=JWTHandler)
    mock_jwt_handler.get_team_ids_from_jwt.return_value = []

    generic_client_id = "test_client_id"
    redirect_url = "http://test.com/callback"

    mock_sso_response = {
        "sub": "test_user_123",
        "email": "test@example.com",
        "preferred_username": "testuser",
    }

    # Set up environment variables without GENERIC_SSO_HEADERS
    test_env_vars = {
        "GENERIC_CLIENT_SECRET": "test_secret",
        "GENERIC_AUTHORIZATION_ENDPOINT": "https://auth.example.com/auth",
        "GENERIC_TOKEN_ENDPOINT": "https://auth.example.com/token",
        "GENERIC_USERINFO_ENDPOINT": "https://auth.example.com/userinfo",
    }

    # Mock the SSO provider and its methods
    mock_sso_instance = MagicMock()
    mock_sso_instance.verify_and_process = AsyncMock(return_value=mock_sso_response)

    mock_sso_class = MagicMock(return_value=mock_sso_instance)

    with patch.dict(os.environ, test_env_vars):
        with patch("fastapi_sso.sso.base.DiscoveryDocument") as mock_discovery:
            with patch(
                "fastapi_sso.sso.generic.create_provider", return_value=mock_sso_class
            ) as mock_create_provider:
                # Act
                result, received_response = await get_generic_sso_response(
                    request=mock_request,
                    jwt_handler=mock_jwt_handler,
                    generic_client_id=generic_client_id,
                    redirect_url=redirect_url,
                    sso_jwt_handler=None,
                )

                # Assert
                # Verify verify_and_process was called with empty headers dict
                mock_sso_instance.verify_and_process.assert_called_once_with(
                    mock_request, params={"include_client_id": False}, headers={}
                )

                assert result == mock_sso_response


class TestCLISSOCallbackFunction:
    """Test the cli_sso_callback function specifically"""

    def test_cli_sso_callback_validation_invalid_key(self):
        """Test CLI SSO callback input validation for invalid key format"""
        # Test the validation logic without hitting the database
        invalid_keys = [
            None,
            "",
            "invalid-key",
            "not-sk-key",
            "sk",  # too short
        ]

        for invalid_key in invalid_keys:
            # This should fail validation before any database operations
            # We can test this by checking if the key starts with 'sk-'
            if not invalid_key or not invalid_key.startswith("sk-"):
                # This would trigger the validation error
                assert True  # Validation works as expected


class TestCLIPollingFunction:
    """Test the cli_poll_key function specifically"""

    def test_cli_poll_key_validation_invalid_format(self):
        """Test CLI polling key format validation"""
        # Test key format validation logic
        invalid_keys = [
            "invalid-key",
            "not-sk-key",
            "",
            "sk",  # too short
        ]

        for invalid_key in invalid_keys:
            # Validation logic: key must start with 'sk-'
            if not invalid_key.startswith("sk-"):
                # This would trigger the validation error in the actual function
                assert True  # Validation works as expected


class TestAuthCallbackRouting:
    """Test the auth_callback function routing logic"""

    def test_cli_state_detection_and_routing(self):
        """Test that CLI states are properly detected and would route to CLI callback"""
        from litellm.constants import LITELLM_CLI_SESSION_TOKEN_PREFIX

        # Test CLI state detection logic
        cli_state = f"{LITELLM_CLI_SESSION_TOKEN_PREFIX}:sk-test123"

        # This mimics the logic in auth_callback
        if cli_state and cli_state.startswith(f"{LITELLM_CLI_SESSION_TOKEN_PREFIX}:"):
            # Extract the key ID from the state
            key_id = cli_state.split(":", 1)[1]
            assert key_id == "sk-test123"
        else:
            assert False, "CLI state should have been detected"

    def test_non_cli_state_routing(self):
        """Test that non-CLI states don't trigger CLI routing"""
        from litellm.constants import LITELLM_CLI_SESSION_TOKEN_PREFIX

        non_cli_states = [
            "regular_oauth_state",
            "some_random_string",
            None,
            "",
            "not_session_token:something",
        ]

        for state in non_cli_states:
            # This mimics the routing logic in auth_callback
            should_route_to_cli = state and state.startswith(
                f"{LITELLM_CLI_SESSION_TOKEN_PREFIX}:"
            )
            assert not should_route_to_cli, f"State '{state}' should not route to CLI"


class TestGoogleLoginCLIIntegration:
    """Test the google_login function with CLI parameters"""

    def test_google_login_cli_state_generation(self):
        """Test that google_login generates CLI state when CLI parameters are provided"""
        from litellm.proxy.management_endpoints.ui_sso import SSOAuthenticationHandler

        # Test the CLI state generation logic used in google_login
        source = "litellm-cli"
        key = "sk-test123"

        cli_state = SSOAuthenticationHandler._get_cli_state(source=source, key=key)

        assert cli_state is not None
        assert cli_state.startswith("litellm-session-token:")
        assert "sk-test123" in cli_state

    def test_google_login_no_cli_state_when_missing_params(self):
        """Test that google_login doesn't generate CLI state when CLI parameters are missing"""
        from litellm.proxy.management_endpoints.ui_sso import SSOAuthenticationHandler

        # Test various parameter combinations that shouldn't generate CLI state
        test_cases = [
            (None, None),
            ("litellm-cli", None),
            (None, "sk-test123"),
            ("wrong-source", "sk-test123"),
        ]

        for source, key in test_cases:
            cli_state = SSOAuthenticationHandler._get_cli_state(source=source, key=key)
            assert (
                cli_state is None
            ), f"CLI state should not be generated for source='{source}', key='{key}'"


class TestSSOHandlerIntegration:
    """Test SSOAuthenticationHandler methods"""

    def test_should_use_sso_handler(self):
        """Test the SSO handler detection logic"""
        from litellm.proxy.management_endpoints.ui_sso import SSOAuthenticationHandler

        # Test that SSO handler is used when client IDs are provided
        assert (
            SSOAuthenticationHandler.should_use_sso_handler(google_client_id="test")
            is True
        )
        assert (
            SSOAuthenticationHandler.should_use_sso_handler(microsoft_client_id="test")
            is True
        )
        assert (
            SSOAuthenticationHandler.should_use_sso_handler(generic_client_id="test")
            is True
        )

        # Test that SSO handler is not used when no client IDs are provided
        assert SSOAuthenticationHandler.should_use_sso_handler() is False
        assert (
            SSOAuthenticationHandler.should_use_sso_handler(None, None, None) is False
        )

    def test_get_redirect_url_for_sso(self):
        """Test the redirect URL generation for SSO"""
        from litellm.proxy.management_endpoints.ui_sso import SSOAuthenticationHandler

        # Mock request object
        mock_request = MagicMock()
        mock_request.base_url = "https://test.litellm.ai/"

        # Test redirect URL generation
        redirect_url = SSOAuthenticationHandler.get_redirect_url_for_sso(
            request=mock_request, sso_callback_route="sso/callback"
        )

        assert redirect_url.startswith("https://test.litellm.ai")
        assert "sso/callback" in redirect_url


class TestUISSO_FunctionsExistence:
    """Test that all the new functions exist and are importable"""

    def test_cli_sso_callback_exists(self):
        """Test that cli_sso_callback function exists"""
        from litellm.proxy.management_endpoints.ui_sso import cli_sso_callback

        assert callable(cli_sso_callback)

    def test_cli_poll_key_exists(self):
        """Test that cli_poll_key function exists"""
        from litellm.proxy.management_endpoints.ui_sso import cli_poll_key

        assert callable(cli_poll_key)

    def test_auth_callback_exists(self):
        """Test that auth_callback function exists"""
        from litellm.proxy.management_endpoints.ui_sso import auth_callback

        assert callable(auth_callback)

    def test_google_login_exists(self):
        """Test that google_login function exists"""
        from litellm.proxy.management_endpoints.ui_sso import google_login

        assert callable(google_login)

    def test_sso_authentication_handler_exists(self):
        """Test that SSOAuthenticationHandler class exists with new methods"""
        from litellm.proxy.management_endpoints.ui_sso import SSOAuthenticationHandler

        # Check that the class exists
        assert SSOAuthenticationHandler is not None

        # Check that the new _get_cli_state method exists
        assert hasattr(SSOAuthenticationHandler, "_get_cli_state")
        assert callable(SSOAuthenticationHandler._get_cli_state)


class TestSSOStateHandling:
    """Test the SSO state handling for CLI authentication"""

    def test_get_cli_state_valid(self):
        """Test generating CLI state with valid parameters"""
        from litellm.proxy.management_endpoints.ui_sso import SSOAuthenticationHandler

        state = SSOAuthenticationHandler._get_cli_state(
            source="litellm-cli", key="sk-test123"
        )

        assert state is not None
        assert state.startswith("litellm-session-token:")
        assert "sk-test123" in state

    def test_get_cli_state_invalid_source(self):
        """Test generating CLI state with invalid source"""
        from litellm.proxy.management_endpoints.ui_sso import SSOAuthenticationHandler

        state = SSOAuthenticationHandler._get_cli_state(
            source="invalid_source", key="sk-test123"
        )

        assert state is None

    def test_get_cli_state_no_key(self):
        """Test generating CLI state without key"""
        from litellm.proxy.management_endpoints.ui_sso import SSOAuthenticationHandler

        state = SSOAuthenticationHandler._get_cli_state(source="litellm-cli", key=None)

        assert state is None

    def test_get_cli_state_no_source(self):
        """Test generating CLI state without source"""
        from litellm.proxy.management_endpoints.ui_sso import SSOAuthenticationHandler

        state = SSOAuthenticationHandler._get_cli_state(source=None, key="sk-test123")

        assert state is None

    def test_get_cli_state_with_existing_key(self):
        """Test generating CLI state with existing_key embedded in state parameter"""
        from litellm.proxy.management_endpoints.ui_sso import SSOAuthenticationHandler

        state = SSOAuthenticationHandler._get_cli_state(
            source="litellm-cli",
            key="sk-new-key-123",
            existing_key="sk-existing-key-456",
        )

        assert state is not None
        assert state.startswith("litellm-session-token:")
        assert "sk-new-key-123" in state
        assert "sk-existing-key-456" in state
        # Verify the format: {PREFIX}:{key}:{existing_key}
        assert state == "litellm-session-token:sk-new-key-123:sk-existing-key-456"

    def test_get_cli_state_without_existing_key(self):
        """Test generating CLI state without existing_key"""
        from litellm.proxy.management_endpoints.ui_sso import SSOAuthenticationHandler

        state = SSOAuthenticationHandler._get_cli_state(
            source="litellm-cli", key="sk-new-key-789", existing_key=None
        )

        assert state is not None
        assert state.startswith("litellm-session-token:")
        assert "sk-new-key-789" in state
        # Verify the format: {PREFIX}:{key} (no third part)
        assert state == "litellm-session-token:sk-new-key-789"
        assert state.count(":") == 1  # Only one colon separator


class TestStateRouting:
    """Test state parameter routing logic"""

    def test_cli_state_detection(self):
        """Test detection of CLI state parameters"""
        from litellm.constants import LITELLM_CLI_SESSION_TOKEN_PREFIX

        # Test CLI state format
        cli_state = f"{LITELLM_CLI_SESSION_TOKEN_PREFIX}:sk-test123"
        assert cli_state.startswith(f"{LITELLM_CLI_SESSION_TOKEN_PREFIX}:")

        # Test extraction of key from state
        key_id = cli_state.split(":", 1)[1]
        assert key_id == "sk-test123"

    def test_cli_state_parsing_with_existing_key(self):
        """Test parsing CLI state with existing_key embedded"""
        from litellm.constants import LITELLM_CLI_SESSION_TOKEN_PREFIX

        # State format: {PREFIX}:{key}:{existing_key}
        cli_state = (
            f"{LITELLM_CLI_SESSION_TOKEN_PREFIX}:sk-new-key-456:sk-existing-key-789"
        )

        # Parse as done in auth_callback
        state_parts = cli_state.split(":", 2)  # Split into max 3 parts
        key_id = state_parts[1] if len(state_parts) > 1 else None
        existing_key = state_parts[2] if len(state_parts) > 2 else None

        assert key_id == "sk-new-key-456"
        assert existing_key == "sk-existing-key-789"

    def test_cli_state_parsing_without_existing_key(self):
        """Test parsing CLI state without existing_key"""
        from litellm.constants import LITELLM_CLI_SESSION_TOKEN_PREFIX

        # State format: {PREFIX}:{key}
        cli_state = f"{LITELLM_CLI_SESSION_TOKEN_PREFIX}:sk-new-key-999"

        # Parse as done in auth_callback
        state_parts = cli_state.split(":", 2)  # Split into max 3 parts
        key_id = state_parts[1] if len(state_parts) > 1 else None
        existing_key = state_parts[2] if len(state_parts) > 2 else None

        assert key_id == "sk-new-key-999"
        assert existing_key is None

    def test_non_cli_state_detection(self):
        """Test detection of non-CLI state parameters"""
        from litellm.constants import LITELLM_CLI_SESSION_TOKEN_PREFIX

        # Test various non-CLI states
        test_states = [
            "regular_oauth_state",
            "some_random_string",
            None,
            "",
            "not_session_token:something",
        ]

        for state in test_states:
            if state:
                assert not state.startswith(f"{LITELLM_CLI_SESSION_TOKEN_PREFIX}:")
            else:
                assert state != f"{LITELLM_CLI_SESSION_TOKEN_PREFIX}:"


class TestHTMLIntegration:
    """Test HTML rendering integration with CLI flow"""

    def test_html_render_utils_import(self):
        """Test that HTML render utils can be imported correctly"""
        from litellm.proxy.common_utils.html_forms.cli_sso_success import (
            render_cli_sso_success_page,
        )

        # Test that function exists and is callable
        assert callable(render_cli_sso_success_page)

        # Test that it returns expected type
        html = render_cli_sso_success_page()

        assert isinstance(html, str)
        assert len(html) > 0


class TestCustomUISSO:
    """Test the custom UI SSO sign-in handler functionality"""

    def test_enterprise_import_error_handling(self):
        """Test that proper error is raised when enterprise module is not available"""
        from unittest.mock import MagicMock, patch

        from litellm.proxy.management_endpoints.ui_sso import google_login

        # Mock request
        mock_request = MagicMock()
        mock_request.base_url = "https://test.example.com/"

        # Mock user_custom_ui_sso_sign_in_handler to exist but make enterprise import fail
        with patch("litellm.proxy.proxy_server.premium_user", True):
            with patch(
                "litellm.proxy.proxy_server.user_custom_ui_sso_sign_in_handler",
                MagicMock(),
            ):
                with patch.dict(
                    "sys.modules",
                    {
                        "enterprise.litellm_enterprise.proxy.auth.custom_sso_handler": None
                    },
                ):
                    # Temporarily mock the google_login function call to test the import error path
                    async def mock_google_login():
                        # This mimics the relevant part of google_login that would trigger the import error
                        try:
                            from enterprise.litellm_enterprise.proxy.auth.custom_sso_handler import (
                                EnterpriseCustomSSOHandler,
                            )

                            return "success"
                        except ImportError:
<<<<<<< HEAD
                            raise ValueError("Enterprise features are not available. Custom UI SSO sign-in requires Synapse Gateway Enterprise.")
                    
=======
                            raise ValueError(
                                "Enterprise features are not available. Custom UI SSO sign-in requires LiteLLM Enterprise."
                            )

>>>>>>> 647f2f5d
                    # Test that the ValueError is raised with the correct message
                    import pytest

                    with pytest.raises(
                        ValueError, match="Enterprise features are not available"
                    ):
                        asyncio.run(mock_google_login())

    @pytest.mark.asyncio
    async def test_handle_custom_ui_sso_sign_in_success(self):
        """Test successful custom UI SSO sign-in with valid headers"""
        from fastapi_sso.sso.base import OpenID

        from enterprise.litellm_enterprise.proxy.auth.custom_sso_handler import (
            EnterpriseCustomSSOHandler,
        )
        from litellm.integrations.custom_sso_handler import CustomSSOLoginHandler

        # Mock request with custom headers
        mock_request = MagicMock(spec=Request)
        mock_request.headers = {
            "x-litellm-user-id": "test_user_123",
            "x-litellm-user-email": "test@example.com",
            "x-forwarded-for": "192.168.1.1",
        }
        mock_request.base_url = "https://test.litellm.ai/"

        # Mock the custom handler
        mock_custom_handler = MagicMock(spec=CustomSSOLoginHandler)
        expected_openid = OpenID(
            id="test_user_123",
            email="test@example.com",
            first_name="Test",
            last_name="User",
            display_name="Test User",
            picture=None,
            provider="custom",
        )
        mock_custom_handler.handle_custom_ui_sso_sign_in = AsyncMock(
            return_value=expected_openid
        )

        # Mock the redirect response method
        mock_redirect_response = MagicMock()
        mock_redirect_response.status_code = 303

        with patch("litellm.proxy.proxy_server.premium_user", True):
            with patch(
                "litellm.proxy.proxy_server.user_custom_ui_sso_sign_in_handler",
                mock_custom_handler,
            ):
                with patch.object(
                    SSOAuthenticationHandler,
                    "get_redirect_response_from_openid",
                    return_value=mock_redirect_response,
                ) as mock_get_redirect:
                    # Act
                    result = (
                        await EnterpriseCustomSSOHandler.handle_custom_ui_sso_sign_in(
                            request=mock_request
                        )
                    )

                    # Assert
                    # Verify the custom handler was called with the request
                    mock_custom_handler.handle_custom_ui_sso_sign_in.assert_called_once_with(
                        request=mock_request
                    )

                    # Verify the redirect response was generated with correct OpenID
                    mock_get_redirect.assert_called_once_with(
                        result=expected_openid,
                        request=mock_request,
                        received_response=None,
                        generic_client_id=None,
                        ui_access_mode=None,
                    )

                    # Verify the result is the redirect response
                    assert result == mock_redirect_response
                    assert result.status_code == 303

    @pytest.mark.asyncio
    async def test_custom_ui_sso_handler_execution_with_real_class(self):
        """
        Test that when a user provides a custom class instance, it gets properly executed
        and its methods are called with the correct parameters
        """
        from fastapi_sso.sso.base import OpenID

        from enterprise.litellm_enterprise.proxy.auth.custom_sso_handler import (
            EnterpriseCustomSSOHandler,
        )
        from litellm.integrations.custom_sso_handler import CustomSSOLoginHandler

        # Create a real custom handler class instance
        class TestCustomSSOHandler(CustomSSOLoginHandler):
            def __init__(self):
                super().__init__()
                self.method_called = False
                self.received_request = None

            async def handle_custom_ui_sso_sign_in(self, request: Request) -> OpenID:
                self.method_called = True
                self.received_request = request

                # Parse headers like the actual implementation would
                request_headers_dict = dict(request.headers)
                return OpenID(
                    id=request_headers_dict.get("x-litellm-user-id", "default_user"),
                    email=request_headers_dict.get(
                        "x-litellm-user-email", "default@test.com"
                    ),
                    first_name="Custom",
                    last_name="Handler",
                    display_name="Custom Handler Test",
                    picture=None,
                    provider="custom",
                )

        # Create instance of our test handler
        test_handler_instance = TestCustomSSOHandler()

        # Mock request with custom headers
        mock_request = MagicMock(spec=Request)
        mock_request.headers = {
            "x-litellm-user-id": "custom_test_user_456",
            "x-litellm-user-email": "custom@example.com",
            "x-forwarded-for": "10.0.0.1",
        }
        mock_request.base_url = "https://custom.litellm.ai/"

        # Mock the redirect response method
        mock_redirect_response = MagicMock()
        mock_redirect_response.status_code = 303

        with patch("litellm.proxy.proxy_server.premium_user", True):
            with patch(
                "litellm.proxy.proxy_server.user_custom_ui_sso_sign_in_handler",
                test_handler_instance,
            ):
                with patch.object(
                    SSOAuthenticationHandler,
                    "get_redirect_response_from_openid",
                    return_value=mock_redirect_response,
                ) as mock_get_redirect:
                    # Act
                    result = (
                        await EnterpriseCustomSSOHandler.handle_custom_ui_sso_sign_in(
                            request=mock_request
                        )
                    )

                    # Assert that our custom handler was executed
                    assert test_handler_instance.method_called is True
                    assert test_handler_instance.received_request == mock_request

                    # Verify the redirect response was called with the OpenID from our custom handler
                    mock_get_redirect.assert_called_once()
                    call_args = mock_get_redirect.call_args.kwargs

                    # Verify the OpenID object has the expected values from our custom handler
                    openid_result = call_args["result"]
                    assert openid_result.id == "custom_test_user_456"
                    assert openid_result.email == "custom@example.com"
                    assert openid_result.first_name == "Custom"
                    assert openid_result.last_name == "Handler"
                    assert openid_result.display_name == "Custom Handler Test"
                    assert openid_result.provider == "custom"

                    # Verify the request and other parameters were passed correctly
                    assert call_args["request"] == mock_request
                    assert call_args["received_response"] is None
                    assert call_args["generic_client_id"] is None
                    assert call_args["ui_access_mode"] is None

                    # Verify the result is the redirect response
                    assert result == mock_redirect_response
                    assert result.status_code == 303


class TestCLIKeyRegenerationFlow:
    """Test the end-to-end CLI key regeneration flow"""

    @pytest.mark.asyncio
    async def test_cli_sso_callback_regenerate_existing_key(self):
        """Test CLI SSO callback regenerating an existing key"""
        from litellm.proxy.management_endpoints.ui_sso import cli_sso_callback

        # Mock request
        mock_request = MagicMock(spec=Request)

        # Test data
        existing_key = "sk-existing-key-123"
        new_key = "sk-new-key-456"

        # Mock the regenerate helper function
        with patch(
            "litellm.proxy.management_endpoints.ui_sso._regenerate_cli_key"
        ) as mock_regenerate, patch(
            "litellm.proxy.proxy_server.prisma_client", MagicMock()
        ), patch(
            "litellm.proxy.common_utils.html_forms.cli_sso_success.render_cli_sso_success_page",
            return_value="<html>Success</html>",
        ):

            # Act
            result = await cli_sso_callback(
                request=mock_request, key=new_key, existing_key=existing_key
            )

            # Assert
            mock_regenerate.assert_called_once_with(
                existing_key=existing_key, new_key=new_key, user_id=None
            )
            assert result.status_code == 200
            assert "Success" in result.body.decode()

    @pytest.mark.asyncio
    async def test_cli_sso_callback_create_new_key(self):
        """Test CLI SSO callback creating a new key when no existing key provided"""
        from litellm.proxy.management_endpoints.ui_sso import cli_sso_callback

        # Mock request
        mock_request = MagicMock(spec=Request)

        # Test data
        new_key = "sk-new-key-789"

        # Mock the create helper function
        with patch(
            "litellm.proxy.management_endpoints.ui_sso._create_new_cli_key"
        ) as mock_create, patch(
            "litellm.proxy.proxy_server.prisma_client", MagicMock()
        ), patch(
            "litellm.proxy.common_utils.html_forms.cli_sso_success.render_cli_sso_success_page",
            return_value="<html>Success</html>",
        ):

            # Act
            result = await cli_sso_callback(
                request=mock_request, key=new_key, existing_key=None
            )

            # Assert
            mock_create.assert_called_once_with(key=new_key, user_id=None)
            assert result.status_code == 200
            assert "Success" in result.body.decode()

    @pytest.mark.asyncio
    async def test_auth_callback_routes_to_cli_with_existing_key(self):
        """Test that auth_callback properly routes CLI requests and extracts existing_key from state parameter"""
        from litellm.constants import LITELLM_CLI_SESSION_TOKEN_PREFIX
        from litellm.proxy.management_endpoints.ui_sso import auth_callback

        # Mock request (no query params needed - existing_key is in state)
        mock_request = MagicMock(spec=Request)

        # CLI state with existing_key embedded: {PREFIX}:{key}:{existing_key}
        cli_state = f"{LITELLM_CLI_SESSION_TOKEN_PREFIX}:sk-new-session-key-456:sk-existing-cli-key-123"

        # Mock the CLI callback and required proxy server components
        mock_result = {"user_id": "test-user", "email": "test@example.com"}

        with patch(
            "litellm.proxy.management_endpoints.ui_sso.cli_sso_callback"
        ) as mock_cli_callback, patch(
            "litellm.proxy.proxy_server.prisma_client", MagicMock()
        ), patch(
            "litellm.proxy.proxy_server.master_key", "test-master-key"
        ), patch(
            "litellm.proxy.proxy_server.general_settings", {}
        ), patch(
            "litellm.proxy.proxy_server.jwt_handler", MagicMock()
        ), patch(
            "litellm.proxy.proxy_server.user_api_key_cache", MagicMock()
        ), patch.dict(
            os.environ, {"GOOGLE_CLIENT_ID": "test-google-id"}, clear=True
        ), patch(
            "litellm.proxy.management_endpoints.ui_sso.GoogleSSOHandler.get_google_callback_response",
            return_value=mock_result,
        ):
            mock_cli_callback.return_value = MagicMock()

            # Act
            await auth_callback(request=mock_request, state=cli_state)

            # Assert - existing_key should be extracted from state parameter
            mock_cli_callback.assert_called_once_with(
                request=mock_request,
                key="sk-new-session-key-456",
                existing_key="sk-existing-cli-key-123",
                result=mock_result,
            )

    def test_get_redirect_url_does_not_include_existing_key_in_url(self):
        """Test that redirect URL generation does NOT include existing_key in URL (uses state parameter instead)"""
        from litellm.proxy.management_endpoints.ui_sso import SSOAuthenticationHandler

        # Mock request
        mock_request = MagicMock()
        mock_request.base_url = "https://test.litellm.ai/"

        with patch(
            "litellm.proxy.utils.get_custom_url", return_value="https://test.litellm.ai"
        ):
            # Test with existing_key - should NOT be in URL
            redirect_url = SSOAuthenticationHandler.get_redirect_url_for_sso(
                request=mock_request,
                sso_callback_route="sso/callback",
                existing_key="sk-existing-123",
            )

            # existing_key should NOT be in the URL
            assert "https://test.litellm.ai/sso/callback" == redirect_url
            assert "existing_key" not in redirect_url

    def test_get_redirect_url_without_existing_key(self):
        """Test that redirect URL generation works without existing_key parameter"""
        from litellm.proxy.management_endpoints.ui_sso import SSOAuthenticationHandler

        # Mock request
        mock_request = MagicMock()
        mock_request.base_url = "https://test.litellm.ai/"

        with patch(
            "litellm.proxy.utils.get_custom_url", return_value="https://test.litellm.ai"
        ):
            # Test without existing_key
            redirect_url = SSOAuthenticationHandler.get_redirect_url_for_sso(
                request=mock_request, sso_callback_route="sso/callback"
            )

            assert "https://test.litellm.ai/sso/callback" == redirect_url

    @pytest.mark.asyncio
    async def test_cli_sso_callback_regenerate_vs_create_flow(self):
        """Test CLI SSO callback calls regenerate_key_fn when existing_key provided, generate_key_helper_fn when not"""
        from litellm.proxy.management_endpoints.ui_sso import cli_sso_callback

        mock_request = MagicMock(spec=Request)

        with patch(
            "litellm.proxy.management_endpoints.key_management_endpoints.regenerate_key_fn"
        ) as mock_regenerate, patch(
            "litellm.proxy.management_endpoints.key_management_endpoints.generate_key_helper_fn"
        ) as mock_generate, patch(
            "litellm.proxy._types.UserAPIKeyAuth.get_litellm_cli_user_api_key_auth"
        ), patch(
            "litellm.proxy.proxy_server.prisma_client", MagicMock()
        ), patch(
            "litellm.proxy.common_utils.html_forms.cli_sso_success.render_cli_sso_success_page",
            return_value="<html>Success</html>",
        ):

            # Test regeneration path
            await cli_sso_callback(
                mock_request, key="sk-new-123", existing_key="sk-existing-456"
            )
            mock_regenerate.assert_called_once()
            mock_generate.assert_not_called()

            # Reset mocks
            mock_regenerate.reset_mock()
            mock_generate.reset_mock()

            # Test creation path
            await cli_sso_callback(mock_request, key="sk-new-789", existing_key=None)
            mock_regenerate.assert_not_called()
            mock_generate.assert_called_once()


class TestGetAppRolesFromIdToken:
    """Test the get_app_roles_from_id_token method"""

    def test_roles_picked_when_app_roles_not_exists(self):
        """Test that 'roles' is picked when 'app_roles' doesn't exist"""
        import jwt

        # Create a token with only 'roles' claim
        token_payload = {
            "sub": "user123",
            "email": "test@example.com",
            "roles": ["Admin", "User", "Developer"],
        }

        # Create a mock JWT token
        mock_token = "mock.jwt.token"

        with patch("jwt.decode", return_value=token_payload) as mock_jwt_decode:
            # Act
            result = MicrosoftSSOHandler.get_app_roles_from_id_token(mock_token)

            # Assert
            assert result == ["Admin", "User", "Developer"]
            mock_jwt_decode.assert_called_once_with(
                mock_token, options={"verify_signature": False}
            )

    def test_app_roles_picked_when_both_exist(self):
        """Test that 'app_roles' takes precedence when both 'app_roles' and 'roles' exist"""
        import jwt

        # Create a token with both 'app_roles' and 'roles' claims
        token_payload = {
            "sub": "user123",
            "email": "test@example.com",
            "app_roles": ["AppAdmin", "AppUser"],
            "roles": ["RoleAdmin", "RoleUser"],
        }

        mock_token = "mock.jwt.token"

        with patch("jwt.decode", return_value=token_payload):
            # Act
            result = MicrosoftSSOHandler.get_app_roles_from_id_token(mock_token)

            # Assert - app_roles should be picked, not roles
            assert result == ["AppAdmin", "AppUser"]

    def test_roles_picked_when_app_roles_is_empty(self):
        """Test that 'roles' is picked when 'app_roles' exists but is empty"""
        import jwt

        # Create a token with empty 'app_roles' and populated 'roles'
        token_payload = {
            "sub": "user123",
            "email": "test@example.com",
            "app_roles": [],
            "roles": ["Admin", "User"],
        }

        mock_token = "mock.jwt.token"

        with patch("jwt.decode", return_value=token_payload):
            # Act
            result = MicrosoftSSOHandler.get_app_roles_from_id_token(mock_token)

            # Assert - roles should be picked since app_roles is empty
            assert result == ["Admin", "User"]

    def test_empty_list_when_neither_exists(self):
        """Test that empty list is returned when neither 'app_roles' nor 'roles' exist"""
        import jwt

        # Create a token without roles claims
        token_payload = {"sub": "user123", "email": "test@example.com"}

        mock_token = "mock.jwt.token"

        with patch("jwt.decode", return_value=token_payload):
            # Act
            result = MicrosoftSSOHandler.get_app_roles_from_id_token(mock_token)

            # Assert
            assert result == []

    def test_empty_list_when_no_token_provided(self):
        """Test that empty list is returned when no token is provided"""
        # Act
        result = MicrosoftSSOHandler.get_app_roles_from_id_token(None)

        # Assert
        assert result == []

    def test_empty_list_when_roles_not_a_list(self):
        """Test that empty list is returned when roles is not a list"""
        import jwt

        # Create a token with non-list roles
        token_payload = {
            "sub": "user123",
            "email": "test@example.com",
            "roles": "Admin",  # String instead of list
        }

        mock_token = "mock.jwt.token"

        with patch("jwt.decode", return_value=token_payload):
            # Act
            result = MicrosoftSSOHandler.get_app_roles_from_id_token(mock_token)

            # Assert
            assert result == []

    def test_error_handling_on_jwt_decode_exception(self):
        """Test that exceptions during JWT decode are handled gracefully"""
        import jwt

        mock_token = "invalid.jwt.token"

        with patch("jwt.decode", side_effect=Exception("Invalid token")):
            # Act
            result = MicrosoftSSOHandler.get_app_roles_from_id_token(mock_token)

            # Assert - should return empty list on error
            assert result == []


class TestProcessSSOJWTAccessToken:
    """Test the process_sso_jwt_access_token helper function"""

    @pytest.fixture
    def mock_jwt_handler(self):
        """Create a mock JWT handler for testing"""
        mock_handler = MagicMock(spec=JWTHandler)
        mock_handler.get_team_ids_from_jwt.return_value = ["team1", "team2", "team3"]
        return mock_handler

    @pytest.fixture
    def sample_jwt_token(self):
        """Create a sample JWT token string"""
        return "eyJhbGciOiJIUzI1NiIsInR5cCI6IkpXVCJ9.eyJzdWIiOiIxMjM0NTY3ODkwIiwibmFtZSI6IkpvaG4gRG9lIiwiaWF0IjoxNTE2MjM5MDIyfQ.SflKxwRJSMeKKF2QT4fwpMeJf36POk6yJV_adQssw5c"

    @pytest.fixture
    def sample_jwt_payload(self):
        """Create a sample JWT payload"""
        return {
            "sub": "1234567890",
            "name": "John Doe",
            "iat": 1516239022,
            "groups": ["team1", "team2", "team3"],
        }

    def test_process_sso_jwt_access_token_with_valid_token(
        self, mock_jwt_handler, sample_jwt_token, sample_jwt_payload
    ):
        """Test processing a valid JWT access token with team extraction"""
        from litellm.proxy.management_endpoints.ui_sso import (
            process_sso_jwt_access_token,
        )

        # Create a result object without team_ids
        result = CustomOpenID(
            id="test_user",
            email="test@example.com",
            first_name="Test",
            last_name="User",
            display_name="Test User",
            provider="generic",
            team_ids=[],
        )

        with patch("jwt.decode", return_value=sample_jwt_payload) as mock_jwt_decode:
            # Act
            process_sso_jwt_access_token(
                access_token_str=sample_jwt_token,
                sso_jwt_handler=mock_jwt_handler,
                result=result,
            )

            # Assert
            # Verify JWT was decoded correctly
            mock_jwt_decode.assert_called_once_with(
                sample_jwt_token, options={"verify_signature": False}
            )

            # Verify team IDs were extracted from JWT
            mock_jwt_handler.get_team_ids_from_jwt.assert_called_once_with(
                sample_jwt_payload
            )

            # Verify team IDs were set on the result object
            assert result.team_ids == ["team1", "team2", "team3"]

    def test_process_sso_jwt_access_token_with_existing_team_ids(
        self, mock_jwt_handler, sample_jwt_token
    ):
        """Test that existing team IDs are not overwritten"""
        from litellm.proxy.management_endpoints.ui_sso import (
            process_sso_jwt_access_token,
        )

        # Create a result object with existing team_ids
        existing_team_ids = ["existing_team1", "existing_team2"]
        result = CustomOpenID(
            id="test_user",
            email="test@example.com",
            first_name="Test",
            last_name="User",
            display_name="Test User",
            provider="generic",
            team_ids=existing_team_ids,
        )

        with patch("jwt.decode") as mock_jwt_decode:
            # Act
            process_sso_jwt_access_token(
                access_token_str=sample_jwt_token,
                sso_jwt_handler=mock_jwt_handler,
                result=result,
            )

            # Assert
            # JWT should still be decoded
            mock_jwt_decode.assert_called_once()

            # But team IDs should NOT be extracted since they already exist
            mock_jwt_handler.get_team_ids_from_jwt.assert_not_called()

            # Existing team IDs should remain unchanged
            assert result.team_ids == existing_team_ids

    def test_process_sso_jwt_access_token_with_dict_result(
        self, mock_jwt_handler, sample_jwt_token, sample_jwt_payload
    ):
        """Test processing with a dictionary result object"""
        from litellm.proxy.management_endpoints.ui_sso import (
            process_sso_jwt_access_token,
        )

        # Create a dictionary result without team_ids
        result = {"id": "test_user", "email": "test@example.com", "name": "Test User"}

        with patch("jwt.decode", return_value=sample_jwt_payload) as mock_jwt_decode:
            # Act
            process_sso_jwt_access_token(
                access_token_str=sample_jwt_token,
                sso_jwt_handler=mock_jwt_handler,
                result=result,
            )

            # Assert
            mock_jwt_decode.assert_called_once_with(
                sample_jwt_token, options={"verify_signature": False}
            )
            mock_jwt_handler.get_team_ids_from_jwt.assert_called_once_with(
                sample_jwt_payload
            )

            # Verify team_ids was added to the dict as a key
            assert "team_ids" in result
            assert result["team_ids"] == ["team1", "team2", "team3"]

    def test_process_sso_jwt_access_token_with_dict_existing_team_ids(
        self, mock_jwt_handler, sample_jwt_token
    ):
        """Test that existing team IDs in dictionary are not overwritten"""
        from litellm.proxy.management_endpoints.ui_sso import (
            process_sso_jwt_access_token,
        )

        # Create a dictionary result with existing team_ids
        existing_team_ids = ["dict_team1", "dict_team2"]
        result = {
            "id": "test_user",
            "email": "test@example.com",
            "name": "Test User",
            "team_ids": existing_team_ids,
        }

        with patch("jwt.decode") as mock_jwt_decode:
            # Act
            process_sso_jwt_access_token(
                access_token_str=sample_jwt_token,
                sso_jwt_handler=mock_jwt_handler,
                result=result,
            )

            # Assert
            # JWT should still be decoded
            mock_jwt_decode.assert_called_once()

            # But team IDs should NOT be extracted since they already exist
            mock_jwt_handler.get_team_ids_from_jwt.assert_not_called()

            # Existing team IDs should remain unchanged
            assert result["team_ids"] == existing_team_ids

    def test_process_sso_jwt_access_token_no_access_token(self, mock_jwt_handler):
        """Test that nothing happens when access token is None or empty"""
        from litellm.proxy.management_endpoints.ui_sso import (
            process_sso_jwt_access_token,
        )

        result = CustomOpenID(id="test_user", email="test@example.com", team_ids=[])

        # Test with None access token
        with patch("jwt.decode") as mock_jwt_decode:
            process_sso_jwt_access_token(
                access_token_str=None, sso_jwt_handler=mock_jwt_handler, result=result
            )

            # Assert nothing was processed
            mock_jwt_decode.assert_not_called()
            mock_jwt_handler.get_team_ids_from_jwt.assert_not_called()
            assert result.team_ids == []

        # Test with empty string access token
        with patch("jwt.decode") as mock_jwt_decode:
            process_sso_jwt_access_token(
                access_token_str="", sso_jwt_handler=mock_jwt_handler, result=result
            )

            # Assert nothing was processed
            mock_jwt_decode.assert_not_called()
            mock_jwt_handler.get_team_ids_from_jwt.assert_not_called()
            assert result.team_ids == []

    def test_process_sso_jwt_access_token_no_sso_jwt_handler(self, sample_jwt_token):
        """Test that nothing happens when sso_jwt_handler is None"""
        from litellm.proxy.management_endpoints.ui_sso import (
            process_sso_jwt_access_token,
        )

        result = CustomOpenID(id="test_user", email="test@example.com", team_ids=[])

        with patch("jwt.decode") as mock_jwt_decode:
            # Act
            process_sso_jwt_access_token(
                access_token_str=sample_jwt_token, sso_jwt_handler=None, result=result
            )

            # Assert nothing was processed
            mock_jwt_decode.assert_not_called()
            assert result.team_ids == []

    def test_process_sso_jwt_access_token_no_result(
        self, mock_jwt_handler, sample_jwt_token
    ):
        """Test that nothing happens when result is None"""
        from litellm.proxy.management_endpoints.ui_sso import (
            process_sso_jwt_access_token,
        )

        with patch("jwt.decode") as mock_jwt_decode:
            # Act
            process_sso_jwt_access_token(
                access_token_str=sample_jwt_token,
                sso_jwt_handler=mock_jwt_handler,
                result=None,
            )

            # Assert nothing was processed
            mock_jwt_decode.assert_not_called()
            mock_jwt_handler.get_team_ids_from_jwt.assert_not_called()

    def test_process_sso_jwt_access_token_jwt_decode_exception(
        self, mock_jwt_handler, sample_jwt_token
    ):
        """Test that JWT decode exceptions are not caught (should propagate up)"""
        from litellm.proxy.management_endpoints.ui_sso import (
            process_sso_jwt_access_token,
        )

        result = CustomOpenID(id="test_user", email="test@example.com", team_ids=[])

        with patch(
            "jwt.decode", side_effect=Exception("JWT decode error")
        ) as mock_jwt_decode:
            # Act & Assert
            with pytest.raises(Exception, match="JWT decode error"):
                process_sso_jwt_access_token(
                    access_token_str=sample_jwt_token,
                    sso_jwt_handler=mock_jwt_handler,
                    result=result,
                )

            # Verify JWT decode was attempted
            mock_jwt_decode.assert_called_once()
            # But team extraction should not have been called
            mock_jwt_handler.get_team_ids_from_jwt.assert_not_called()

    def test_process_sso_jwt_access_token_empty_team_ids_from_jwt(
        self, mock_jwt_handler, sample_jwt_token, sample_jwt_payload
    ):
        """Test processing when JWT handler returns empty team IDs"""
        from litellm.proxy.management_endpoints.ui_sso import (
            process_sso_jwt_access_token,
        )

        # Configure mock to return empty team IDs
        mock_jwt_handler.get_team_ids_from_jwt.return_value = []

        result = CustomOpenID(id="test_user", email="test@example.com", team_ids=[])

        with patch("jwt.decode", return_value=sample_jwt_payload) as mock_jwt_decode:
            # Act
            process_sso_jwt_access_token(
                access_token_str=sample_jwt_token,
                sso_jwt_handler=mock_jwt_handler,
                result=result,
            )

            # Assert
            mock_jwt_decode.assert_called_once()
            mock_jwt_handler.get_team_ids_from_jwt.assert_called_once_with(
                sample_jwt_payload
            )

            # Even empty team IDs should be set
<<<<<<< HEAD
            assert result.team_ids == []
=======
            assert result.team_ids == []


class TestPKCEFunctionality:
    """Test PKCE (Proof Key for Code Exchange) functionality"""

    def test_generate_pkce_params(self):
        """
        Test that generate_pkce_params generates valid PKCE parameters
        """
        import base64
        import hashlib

        from litellm.proxy.management_endpoints.ui_sso import SSOAuthenticationHandler

        # Act
        code_verifier, code_challenge = SSOAuthenticationHandler.generate_pkce_params()

        # Assert
        assert len(code_verifier) == 43
        assert isinstance(code_verifier, str)
        
        # Verify code_challenge is correctly generated from code_verifier
        expected_challenge_bytes = hashlib.sha256(code_verifier.encode('utf-8')).digest()
        expected_challenge = base64.urlsafe_b64encode(expected_challenge_bytes).decode('utf-8').rstrip('=')
        assert code_challenge == expected_challenge
        
        # Verify both are base64url encoded (no padding)
        assert '=' not in code_verifier
        assert '=' not in code_challenge

    @pytest.mark.asyncio
    async def test_prepare_token_exchange_parameters_with_pkce(self):
        """
        Test prepare_token_exchange_parameters retrieves PKCE code_verifier from cache
        """
        from litellm.proxy.management_endpoints.ui_sso import SSOAuthenticationHandler

        # Mock request with state parameter
        mock_request = MagicMock(spec=Request)
        test_state = "test_oauth_state_123"
        mock_request.query_params = {"state": test_state}

        # Mock cache
        mock_cache = MagicMock()
        test_code_verifier = "test_code_verifier_abc123xyz"
        mock_cache.get_cache.return_value = test_code_verifier

        with patch("litellm.proxy.proxy_server.user_api_key_cache", mock_cache):
            # Act
            token_params = SSOAuthenticationHandler.prepare_token_exchange_parameters(
                request=mock_request,
                generic_include_client_id=False
            )

            # Assert
            assert token_params["include_client_id"] is False
            assert token_params["code_verifier"] == test_code_verifier
            
            # Verify cache was accessed and deleted
            mock_cache.get_cache.assert_called_once_with(key=f"pkce_verifier:{test_state}")
            mock_cache.delete_cache.assert_called_once_with(key=f"pkce_verifier:{test_state}")

    @pytest.mark.asyncio
    async def test_get_generic_sso_redirect_response_with_pkce(self):
        """
        Test get_generic_sso_redirect_response with PKCE enabled stores verifier and adds challenge to URL
        """
        from litellm.proxy.management_endpoints.ui_sso import SSOAuthenticationHandler

        # Mock SSO provider
        mock_sso = MagicMock()
        mock_redirect_response = MagicMock()
        original_location = "https://auth.example.com/authorize?state=test456&client_id=abc"
        mock_redirect_response.headers = {"location": original_location}
        mock_sso.get_login_redirect = AsyncMock(return_value=mock_redirect_response)
        mock_sso.__enter__ = MagicMock(return_value=mock_sso)
        mock_sso.__exit__ = MagicMock(return_value=False)

        test_state = "test456"
        mock_cache = MagicMock()

        with patch.dict(os.environ, {"GENERIC_CLIENT_USE_PKCE": "true"}):
            with patch("litellm.proxy.proxy_server.user_api_key_cache", mock_cache):
                # Act
                result = await SSOAuthenticationHandler.get_generic_sso_redirect_response(
                    generic_sso=mock_sso,
                    state=test_state,
                    generic_authorization_endpoint="https://auth.example.com/authorize"
                )

                # Assert
                # Verify cache was called to store code_verifier
                mock_cache.set_cache.assert_called_once()
                cache_call = mock_cache.set_cache.call_args
                assert cache_call.kwargs["key"] == f"pkce_verifier:{test_state}"
                assert cache_call.kwargs["ttl"] == 600
                assert len(cache_call.kwargs["value"]) == 43

                # Verify PKCE parameters were added to the redirect URL
                assert result is not None
                updated_location = str(result.headers["location"])
                assert "code_challenge=" in updated_location
                assert "code_challenge_method=S256" in updated_location
                assert f"state={test_state}" in updated_location
>>>>>>> 647f2f5d
<|MERGE_RESOLUTION|>--- conflicted
+++ resolved
@@ -1167,15 +1167,10 @@
 
                             return "success"
                         except ImportError:
-<<<<<<< HEAD
-                            raise ValueError("Enterprise features are not available. Custom UI SSO sign-in requires Synapse Gateway Enterprise.")
-                    
-=======
                             raise ValueError(
                                 "Enterprise features are not available. Custom UI SSO sign-in requires LiteLLM Enterprise."
                             )
 
->>>>>>> 647f2f5d
                     # Test that the ValueError is raised with the correct message
                     import pytest
 
@@ -1967,9 +1962,6 @@
             )
 
             # Even empty team IDs should be set
-<<<<<<< HEAD
-            assert result.team_ids == []
-=======
             assert result.team_ids == []
 
 
@@ -2074,5 +2066,4 @@
                 updated_location = str(result.headers["location"])
                 assert "code_challenge=" in updated_location
                 assert "code_challenge_method=S256" in updated_location
-                assert f"state={test_state}" in updated_location
->>>>>>> 647f2f5d
+                assert f"state={test_state}" in updated_location