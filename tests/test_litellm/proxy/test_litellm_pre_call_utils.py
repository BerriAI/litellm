--- conflicted
+++ resolved
@@ -606,7 +606,7 @@
     assert result.callback_vars["arize_space_id"] == "test_arize_space_id"
 
 
-<<<<<<< HEAD
+
 def test_get_num_retries_from_request():
     """
     Test LiteLLMProxyRequestSetup._get_num_retries_from_request method
@@ -667,7 +667,7 @@
         headers_with_negative
     )
     assert result == -1
-=======
+
 def test_add_user_api_key_auth_to_request_metadata():
     """
     Test that add_user_api_key_auth_to_request_metadata properly adds user API key authentication data to request metadata
@@ -723,5 +723,4 @@
     
     # Verify original data is preserved
     assert result["model"] == "gpt-3.5-turbo"
-    assert result["messages"] == [{"role": "user", "content": "Hello"}]
->>>>>>> a0846c3f
+    assert result["messages"] == [{"role": "user", "content": "Hello"}]