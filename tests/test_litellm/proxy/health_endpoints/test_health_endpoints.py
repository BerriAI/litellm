import os
import sys
import time
from datetime import datetime, timedelta
from unittest.mock import MagicMock, patch, AsyncMock

sys.path.insert(
    0, os.path.abspath("../../..")
)  # Adds the parent directory to the system path

import pytest
from prisma.errors import ClientNotConnectedError, HTTPClientClosedError, PrismaError
from litellm.proxy.health_endpoints._health_endpoints import (
    _db_health_readiness_check,
    db_health_cache,
    health_services_endpoint,
    test_model_connection as health_test_model_connection,
)

# Import shared proxy test helpers from conftest
from tests.test_litellm.proxy.conftest import create_proxy_test_client


@pytest.mark.asyncio
@pytest.mark.parametrize(
    "prisma_error",
    [
        PrismaError(),
        ClientNotConnectedError(),
        HTTPClientClosedError(),
    ],
)
async def test_db_health_readiness_check_with_prisma_error(prisma_error):
    """
    Test that when prisma_client.health_check() raises a PrismaError and
    allow_requests_on_db_unavailable is True, the function should not raise an error
    and return the cached health status.
    """
    # Mock the prisma client
    mock_prisma_client = MagicMock()
    mock_prisma_client.health_check.side_effect = prisma_error

    # Reset the health cache to a known state
    global db_health_cache
    db_health_cache = {
        "status": "unknown",
        "last_updated": datetime.now() - timedelta(minutes=5),
    }

    # Patch the imports and general_settings
    with patch("litellm.proxy.proxy_server.prisma_client", mock_prisma_client), patch(
        "litellm.proxy.proxy_server.general_settings",
        {"allow_requests_on_db_unavailable": True},
    ):
        # Call the function
        result = await _db_health_readiness_check()

        # Verify that the function called health_check
        mock_prisma_client.health_check.assert_called_once()

        # Verify that the function returned the cache
        assert result is not None
        assert result["status"] == "unknown"  # Should retain the status from the cache


@pytest.mark.asyncio
@pytest.mark.parametrize(
    "prisma_error",
    [
        PrismaError(),
        ClientNotConnectedError(),
        HTTPClientClosedError(),
    ],
)
async def test_db_health_readiness_check_with_error_and_flag_off(prisma_error):
    """
    Test that when prisma_client.health_check() raises a DB error but
    allow_requests_on_db_unavailable is False, the exception should be raised.
    """
    # Mock the prisma client
    mock_prisma_client = MagicMock()
    mock_prisma_client.health_check.side_effect = prisma_error

    # Reset the health cache
    global db_health_cache
    db_health_cache = {
        "status": "unknown",
        "last_updated": datetime.now() - timedelta(minutes=5),
    }

    # Patch the imports and general_settings where the flag is False
    with patch("litellm.proxy.proxy_server.prisma_client", mock_prisma_client), patch(
        "litellm.proxy.proxy_server.general_settings",
        {"allow_requests_on_db_unavailable": False},
    ):
        # The function should raise the exception
        with pytest.raises(Exception) as excinfo:
            await _db_health_readiness_check()

        # Verify that the raised exception is the same
        assert excinfo.value == prisma_error


@pytest.mark.asyncio
@pytest.mark.parametrize(
    "status,error_message",
    [
        ("healthy", ""),
        ("unhealthy", "queue not reachable"),
    ],
)
async def test_health_services_endpoint_sqs(status, error_message):
    """
    Verify the /health/services SQS branch returns expected status and message
    based on SQSLogger.async_health_check().
    """
    with patch("litellm.integrations.sqs.SQSLogger") as MockSQSLogger:
        mock_instance = MagicMock()
        mock_instance.async_health_check = AsyncMock(
            return_value={"status": status, "error_message": error_message}
        )
        MockSQSLogger.return_value = mock_instance

        result = await health_services_endpoint(service="sqs")

        assert result["status"] == status
        assert result["message"] == error_message
        mock_instance.async_health_check.assert_awaited_once()


<<<<<<< HEAD
@pytest.mark.asyncio
async def test_test_model_connection_loads_config_from_router():
    """
    Test that /health/test_connection automatically loads model configuration
    (including resolved environment variables) from the router when model name is provided.
    """
    # Mock request
    mock_request = MagicMock()
    
    # Mock user_api_key_dict
    mock_user_api_key_dict = MagicMock()
    mock_user_api_key_dict.user_id = "test-user"
    mock_user_api_key_dict.token = "test-token"
    
    # Mock prisma_client
    mock_prisma_client = MagicMock()
    
    # Mock router with model configuration
    mock_router = MagicMock()
    mock_deployment = {
        "model_name": "gpt-4o",
        "litellm_params": {
            "model": "azure/gpt-4o",
            "api_key": "resolved-api-key-from-env",
            "api_base": "https://resolved-endpoint.openai.azure.com/",
            "api_version": "2024-10-21",
        },
        "model_info": {},
    }
    mock_router.get_model_list.return_value = [mock_deployment]
    
    # Mock ModelManagementAuthChecks - patch at the source module since it's imported inside the function
    mock_can_user_make_model_call = AsyncMock()
    
    # Mock litellm.ahealth_check
    mock_health_check_result = {
        "status": "healthy",
        "response_time_ms": 100,
    }
    mock_ahealth_check = AsyncMock(return_value=mock_health_check_result)
    
    # Mock run_with_timeout
    mock_run_with_timeout = AsyncMock(return_value=mock_health_check_result)
    
    # Mock _update_litellm_params_for_health_check
    def mock_update_params(model_info, litellm_params):
        # Just return params with messages added
        params = litellm_params.copy()
        params["messages"] = [{"role": "user", "content": "test"}]
        return params
    
    # Mock _resolve_os_environ_variables
    def mock_resolve_os_environ(params):
        return params
    
    with patch(
        "litellm.proxy.proxy_server.prisma_client",
        mock_prisma_client,
    ), patch(
        "litellm.proxy.proxy_server.llm_router",
        mock_router,
    ), patch(
        "litellm.proxy.proxy_server.premium_user",
        False,
    ), patch(
        "litellm.proxy.management_endpoints.model_management_endpoints.ModelManagementAuthChecks.can_user_make_model_call",
        mock_can_user_make_model_call,
    ), patch(
        "litellm.proxy.health_endpoints._health_endpoints.litellm.ahealth_check",
        mock_ahealth_check,
    ), patch(
        "litellm.proxy.health_endpoints._health_endpoints.run_with_timeout",
        mock_run_with_timeout,
    ), patch(
        "litellm.proxy.health_endpoints._health_endpoints._update_litellm_params_for_health_check",
        mock_update_params,
    ), patch(
        "litellm.proxy.health_endpoints._health_endpoints._resolve_os_environ_variables",
        mock_resolve_os_environ,
    ):
        # Call the endpoint with only model name (no credentials)
        result = await health_test_model_connection(
            request=mock_request,
            mode="chat",
            litellm_params={"model": "gpt-4o"},
            model_info={},
            user_api_key_dict=mock_user_api_key_dict,
        )
        
        # Verify router.get_model_list was called with the model name
        mock_router.get_model_list.assert_called_once_with(model_name="gpt-4o")
        
        # Verify that run_with_timeout was called (which wraps ahealth_check)
        assert mock_run_with_timeout.called
        
        # Get the call args to verify merged params
        call_args = mock_run_with_timeout.call_args
        assert call_args is not None
        
        # The first arg should be the coroutine from ahealth_check
        # We need to check what was passed to ahealth_check
        ahealth_check_call_args = mock_ahealth_check.call_args
        assert ahealth_check_call_args is not None
        model_params = ahealth_check_call_args.kwargs.get("model_params", {})
        
        # Verify that config params were loaded and merged
        # Note: request params override config params, so model from request is used
        assert model_params.get("api_key") == "resolved-api-key-from-env"
        assert model_params.get("api_base") == "https://resolved-endpoint.openai.azure.com/"
        assert model_params.get("api_version") == "2024-10-21"
        assert model_params.get("model") == "gpt-4o"  # Request param overrides config param
        
        # Verify result
        assert result["status"] == "success"
        assert "result" in result
=======
@pytest.fixture(scope="function")
def proxy_client(monkeypatch):
    """
    Fixture that starts a proxy server instance for testing.
    Uses the actual FastAPI app from proxy_server which includes all routers.
    
    Note: TestClient doesn't start a real HTTP server - it runs the FastAPI app
    in-process. However, it DOES trigger FastAPI's lifespan events (startup/shutdown)
    when used as a context manager, which initializes the proxy server components.
    
    Database access:
    - If DATABASE_URL is set in environment, the proxy will automatically connect
    - Database connection happens during lifespan startup events
    - To enable database access, set DATABASE_URL environment variable before running tests
    
    Redis cache:
    - If REDIS_HOST is set in environment, Redis cache will be automatically configured
    - Cache configuration is included in /health/readiness endpoint response
    """
    client = create_proxy_test_client(monkeypatch)
    with client:
        yield client


def test_health_liveliness_endpoint(proxy_client):
    """
    Test that /health/liveliness endpoint returns 200 OK with "I'm alive!" message.
    This is a critical orchestration endpoint that must be simple and fast.
    """
    # Measure the time taken for the health check call
    start_time = time.perf_counter()
    
    # Make GET request to /health/liveliness
    response = proxy_client.get("/health/liveliness")
    
    end_time = time.perf_counter()
    duration_ms = (end_time - start_time) * 1000
    
    # Assert response status
    assert response.status_code == 200, f"Expected 200 OK, got {response.status_code}: {response.text}"
    
    # Assert response content (FastAPI JSON-encodes the string)
    assert response.json() == "I'm alive!", f"Expected 'I'm alive!' message, got: {response.json()}"
    
    # Verify response is fast (should be < 100ms for a simple endpoint)
    # This is critical for orchestration systems that poll frequently
    assert duration_ms < 100, f"Health check took {duration_ms:.2f}ms, expected < 100ms for a simple endpoint"
    
    # Log the duration for visibility (useful for CI/CD monitoring)
    print(f"\n/health/liveliness response time: {duration_ms:.2f}ms")


def test_health_liveness_endpoint(proxy_client):
    """
    Test that /health/liveness endpoint (Kubernetes standard name) also works.
    """
    # Measure the time taken for the health check call
    start_time = time.perf_counter()
    
    # Make GET request to /health/liveness
    response = proxy_client.get("/health/liveness")
    
    end_time = time.perf_counter()
    duration_ms = (end_time - start_time) * 1000
    
    # Assert response status
    assert response.status_code == 200, f"Expected 200 OK, got {response.status_code}: {response.text}"
    
    # Assert response content (FastAPI JSON-encodes the string)
    assert response.json() == "I'm alive!", f"Expected 'I'm alive!' message, got: {response.json()}"
    
    # Verify response is fast (should be < 100ms for a simple endpoint)
    assert duration_ms < 100, f"Health check took {duration_ms:.2f}ms, expected < 100ms for a simple endpoint"
    
    # Log the duration for visibility (useful for CI/CD monitoring)
    print(f"\n/health/liveness response time: {duration_ms:.2f}ms")


def test_health_readiness(proxy_client):
    """
    Test /health/readiness endpoint.
    Database and Redis are optional - the endpoint should work whether they're available or not.
    
    If DATABASE_URL is set, the endpoint will check database connectivity.
    If REDIS_HOST is set, the endpoint will report cache status.
    If neither is set, the endpoint should still return a valid health status.
    """
    # Measure the time taken for the health check call
    start_time = time.perf_counter()
    
    # Make GET request to /health/readiness
    response = proxy_client.get("/health/readiness")
    
    end_time = time.perf_counter()
    duration_ms = (end_time - start_time) * 1000
    
    # Assert response status
    assert response.status_code == 200, f"Expected 200 OK, got {response.status_code}: {response.text}"
    
    # Verify response is fast (readiness may include DB check if available, so < 500ms is reasonable)
    # This is critical for orchestration systems (Kubernetes) that poll frequently
    assert duration_ms < 500, f"Health check took {duration_ms:.2f}ms, expected < 500ms for readiness endpoint"
    
    # Assert response contains expected fields
    response_data = response.json()
    assert "status" in response_data, "Response should contain 'status' field"
    assert "litellm_version" in response_data, "Response should contain 'litellm_version' field"
    
    # Display all health endpoint response fields (matches what /health/readiness returns)
    print("\n" + "-"*60)
    print("HEALTH ENDPOINT RESPONSE")
    print("-"*60)
    print(f"Status: {response_data.get('status', 'unknown')}")
    print(f"Database: {response_data.get('db', 'not reported')}")
    print(f"LiteLLM Version: {response_data.get('litellm_version', 'unknown')}")
    print(f"Success Callbacks: {response_data.get('success_callbacks', [])}")
    print(f"Cache: {response_data.get('cache', 'none')}")
    print(f"Use AioHTTP Transport: {response_data.get('use_aiohttp_transport', 'unknown')}")
    print(f"Response time: {duration_ms:.2f}ms")
    
    # If database status is reported, verify it's a valid status
    # Database may be "connected", "disconnected", "unknown", or "Not connected" (when prisma_client is None)
    if "db" in response_data:
        db_status = response_data["db"]
        # Database status can be any of these valid states
        assert db_status in ["connected", "disconnected", "unknown", "Not connected"], \
            f"Unexpected db status: {db_status}"
    
    print("="*60 + "\n")
>>>>>>> 0b5317c1
<|MERGE_RESOLUTION|>--- conflicted
+++ resolved
@@ -128,7 +128,6 @@
         mock_instance.async_health_check.assert_awaited_once()
 
 
-<<<<<<< HEAD
 @pytest.mark.asyncio
 async def test_test_model_connection_loads_config_from_router():
     """
@@ -244,7 +243,8 @@
         # Verify result
         assert result["status"] == "success"
         assert "result" in result
-=======
+
+
 @pytest.fixture(scope="function")
 def proxy_client(monkeypatch):
     """
@@ -374,4 +374,3 @@
             f"Unexpected db status: {db_status}"
     
     print("="*60 + "\n")
->>>>>>> 0b5317c1
