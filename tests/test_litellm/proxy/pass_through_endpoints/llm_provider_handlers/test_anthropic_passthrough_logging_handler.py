--- conflicted
+++ resolved
@@ -184,217 +184,6 @@
         logging_obj = self._create_mock_logging_obj()  # Empty dict
 
         model = request_body.get("model", "")
-<<<<<<< HEAD
-        if (
-            not model
-            and hasattr(logging_obj, "model_call_details")
-            and logging_obj.model_call_details.get("model")
-        ):
-            model = logging_obj.model_call_details.get("model")
-
-        assert model == ""  # Should remain empty
-
-
-class TestAnthropicStreamingResponseBuilder:
-    """Test building complete response from Anthropic streaming chunks."""
-
-    def setup_method(self):
-        """Set up test fixtures"""
-        # Real chunks from Anthropic streaming response with tool use
-        self.real_anthropic_chunks = [
-            "event: message_start",
-            'data: {"type":"message_start","message":{"model":"claude-sonnet-4-5-20250929","id":"msg_01H2B1LUhw4LkcRVJ3jGh27h","type":"message","role":"assistant","content":[],"stop_reason":null,"stop_sequence":null,"usage":{"input_tokens":586,"cache_creation_input_tokens":0,"cache_read_input_tokens":0,"cache_creation":{"ephemeral_5m_input_tokens":0,"ephemeral_1h_input_tokens":0},"output_tokens":1,"service_tier":"standard"}}}',
-            "event: content_block_start",
-            'data: {"type":"content_block_start","index":0,"content_block":{"type":"tool_use","id":"toolu_01KYPPgZb11FPC16ic8kZttc","name":"get_weather","input":{}}}',
-            "event: content_block_delta",
-            'data: {"type":"content_block_delta","index":0,"delta":{"type":"input_json_delta","partial_json":""}}',
-            "event: content_block_delta",
-            'data: {"type":"content_block_delta","index":0,"delta":{"type":"input_json_delta","partial_json":"{\\"location\\":\\""}}',
-            "event: content_block_delta",
-            'data: {"type":"content_block_delta","index":0,"delta":{"type":"input_json_delta","partial_json":" \\"San Fr"}}',
-            "event: content_block_delta",
-            'data: {"type":"content_block_delta","index":0,"delta":{"type":"input_json_delta","partial_json":"ancis"}}',
-            "event: content_block_delta",
-            'data: {"type":"content_block_delta","index":0,"delta":{"type":"input_json_delta","partial_json":"co, CA"}}',
-            "event: content_block_delta",
-            'data: {"type":"content_block_delta","index":0,"delta":{"type":"input_json_delta","partial_json":"\\"}"}}',
-            "event: content_block_stop",
-            'data: {"type":"content_block_stop","index":0}',
-            "event: message_delta",
-            'data: {"type":"message_delta","delta":{"stop_reason":"tool_use","stop_sequence":null},"usage":{"input_tokens":586,"cache_creation_input_tokens":0,"cache_read_input_tokens":0,"output_tokens":56}}',
-            "event: message_stop",
-            'data: {"type":"message_stop"}',
-        ]
-
-    def _create_mock_logging_obj(self) -> LiteLLMLoggingObj:
-        """Create a mock logging object"""
-        mock_logging_obj = MagicMock()
-        mock_logging_obj.model_call_details = {}
-        return mock_logging_obj
-
-    def test_build_complete_streaming_response_with_real_chunks(self):
-        """Test that _build_complete_streaming_response can handle real Anthropic chunks"""
-        # Arrange
-        logging_obj = self._create_mock_logging_obj()
-        model = "claude-sonnet-4-5-20250929"
-
-        # Act
-        result = AnthropicPassthroughLoggingHandler._build_complete_streaming_response(
-            all_chunks=self.real_anthropic_chunks,
-            litellm_logging_obj=logging_obj,
-            model=model,
-        )
-
-        print("result", result)
-
-        # Assert
-        assert result is not None, "Should return a valid response"
-        assert hasattr(result, "model"), "Response should have model attribute"
-        assert hasattr(result, "choices"), "Response should have choices attribute"
-
-    def test_build_complete_streaming_response_with_empty_chunks(self):
-        """Test that _build_complete_streaming_response handles empty chunks gracefully"""
-        # Arrange
-        logging_obj = self._create_mock_logging_obj()
-        model = "claude-3-haiku-20240307"
-
-        # Act
-        result = AnthropicPassthroughLoggingHandler._build_complete_streaming_response(
-            all_chunks=[],
-            litellm_logging_obj=logging_obj,
-            model=model,
-        )
-
-        # Assert - should handle gracefully (might return None or empty response)
-        # The exact behavior depends on implementation
-        assert True  # If we get here without exception, the test passes
-
-    def test_build_complete_streaming_response_with_text_content(self):
-        """Test building response from chunks with text content"""
-        # Arrange
-        logging_obj = self._create_mock_logging_obj()
-        model = "claude-3-haiku-20240307"
-        text_chunks = [
-            "event: message_start",
-            'data: {"type":"message_start","message":{"model":"claude-3-haiku-20240307","id":"msg_123","type":"message","role":"assistant","content":[],"stop_reason":null,"stop_sequence":null,"usage":{"input_tokens":10,"output_tokens":1}}}',
-            "event: content_block_start",
-            'data: {"type":"content_block_start","index":0,"content_block":{"type":"text","text":""}}',
-            "event: content_block_delta",
-            'data: {"type":"content_block_delta","index":0,"delta":{"type":"text_delta","text":"Hello"}}',
-            "event: content_block_delta",
-            'data: {"type":"content_block_delta","index":0,"delta":{"type":"text_delta","text":" world"}}',
-            "event: content_block_stop",
-            'data: {"type":"content_block_stop","index":0}',
-            "event: message_delta",
-            'data: {"type":"message_delta","delta":{"stop_reason":"end_turn","stop_sequence":null},"usage":{"output_tokens":15}}',
-            "event: message_stop",
-            'data: {"type":"message_stop"}',
-        ]
-
-        # Act
-        result = AnthropicPassthroughLoggingHandler._build_complete_streaming_response(
-            all_chunks=text_chunks,
-            litellm_logging_obj=logging_obj,
-            model=model,
-        )
-
-        # Assert
-        assert result is not None, "Should return a valid response"
-        assert hasattr(result, "model"), "Response should have model attribute"
-        assert hasattr(result, "choices"), "Response should have choices attribute"
-
-    def test_build_response_with_multi_event_chunks(self):
-        """
-        Test that chunks containing multiple SSE events are properly split and processed.
-
-        This tests the fix for the issue where chunks with multiple events (like multiple
-        content_block_delta events in one chunk) would only process the first event,
-        causing incomplete tool call arguments.
-        """
-        # Arrange
-        logging_obj = self._create_mock_logging_obj()
-        model = "claude-sonnet-4-5-20250929"
-
-        # Simulate real scenario: multiple SSE events in single chunks (as bytes)
-        # This mimics what happens when the API returns multiple deltas in one network chunk
-        multi_event_chunks = [
-            b'event: message_start\ndata: {"type":"message_start","message":{"model":"claude-sonnet-4-5-20250929","id":"msg_01Gg6BZQjp3qz6FNvZeTfYKG","type":"message","role":"assistant","content":[],"stop_reason":null,"stop_sequence":null,"usage":{"input_tokens":586,"cache_creation_input_tokens":0,"cache_read_input_tokens":0,"cache_creation":{"ephemeral_5m_input_tokens":0,"ephemeral_1h_input_tokens":0},"output_tokens":1,"service_tier":"standard"}}}\n\n',
-            b'event: content_block_start\ndata: {"type":"content_block_start","index":0,"content_block":{"type":"tool_use","id":"toolu_01P41bkuuqosu2X5vJtdH8Sw","name":"get_weather","input":{}}}\n\nevent: content_block_delta\ndata: {"type":"content_block_delta","index":0,"delta":{"type":"input_json_delta","partial_json":""}}\n\n',
-            b'event: content_block_delta\ndata: {"type":"content_block_delta","index":0,"delta":{"type":"input_json_delta","partial_json":"{\\"location\\":"}}\n\nevent: content_block_delta\ndata: {"type":"content_block_delta","index":0,"delta":{"type":"input_json_delta","partial_json":" \\"San Franci"}}\n\nevent: content_block_delta\ndata: {"type":"content_block_delta","index":0,"delta":{"type":"input_json_delta","partial_json":"sco, CA"}}\n\nevent: content_block_delta\ndata: {"type":"content_block_delta","index":0,"delta":{"type":"input_json_delta","partial_json":"\\"}"}}',
-            b'event: content_block_stop\ndata: {"type":"content_block_stop","index":0}\n\n',
-            b'event: message_delta\ndata: {"type":"message_delta","delta":{"stop_reason":"tool_use","stop_sequence":null},"usage":{"input_tokens":586,"cache_creation_input_tokens":0,"cache_read_input_tokens":0,"output_tokens":56}}\n\n',
-            b'event: message_stop\ndata: {"type":"message_stop"}\n\n',
-        ]
-
-        # Act
-        result = AnthropicPassthroughLoggingHandler._build_complete_streaming_response(
-            all_chunks=multi_event_chunks,
-            litellm_logging_obj=logging_obj,
-            model=model,
-        )
-
-        # Assert
-        assert result is not None, "Should return a valid response"
-        assert hasattr(result, "choices"), "Response should have choices attribute"
-        assert len(result.choices) > 0, "Should have at least one choice"
-
-        choice = result.choices[0]
-        assert hasattr(choice, "message"), "Choice should have message attribute"
-        assert hasattr(choice.message, "tool_calls"), "Message should have tool_calls"
-        assert choice.message.tool_calls is not None, "Tool calls should not be None"
-        assert len(choice.message.tool_calls) > 0, "Should have at least one tool call"
-
-        tool_call = choice.message.tool_calls[0]
-        assert (
-            tool_call.function.name == "get_weather"
-        ), "Tool name should be get_weather"
-
-        # This is the critical assertion - the arguments should be complete
-        # Not just '{"location":' but the full '{"location": "San Francisco, CA"}'
-        assert (
-            tool_call.function.arguments == '{"location": "San Francisco, CA"}'
-        ), f"Tool arguments should be complete, got: {tool_call.function.arguments}"
-
-        print(
-            f"✓ Tool call built correctly with complete arguments: {tool_call.function.arguments}"
-        )
-
-    def test_split_sse_chunk_into_events(self):
-        """Test the helper function that splits multi-event chunks into individual events."""
-        # Test with multiple events in one chunk
-        multi_event_chunk = b'event: content_block_start\ndata: {"type":"content_block_start"}\n\nevent: content_block_delta\ndata: {"type":"content_block_delta"}\n\nevent: content_block_delta\ndata: {"type":"content_block_delta2"}\n\n'
-
-        events = AnthropicPassthroughLoggingHandler._split_sse_chunk_into_events(
-            multi_event_chunk
-        )
-
-        assert len(events) == 3, f"Should split into 3 events, got {len(events)}"
-        assert (
-            "content_block_start" in events[0]
-        ), "First event should be content_block_start"
-        assert (
-            "content_block_delta" in events[1]
-        ), "Second event should be content_block_delta"
-        assert (
-            "content_block_delta2" in events[2]
-        ), "Third event should be content_block_delta2"
-
-        # Test with single event
-        single_event_chunk = 'event: message_start\ndata: {"type":"message_start"}\n\n'
-        events = AnthropicPassthroughLoggingHandler._split_sse_chunk_into_events(
-            single_event_chunk
-        )
-
-        assert len(events) == 1, "Should have 1 event for single event chunk"
-
-        # Test with empty chunk
-        empty_chunk = ""
-        events = AnthropicPassthroughLoggingHandler._split_sse_chunk_into_events(
-            empty_chunk
-        )
-
-        assert len(events) == 0, "Should have 0 events for empty chunk"
-=======
         if not model and hasattr(logging_obj, 'model_call_details') and logging_obj.model_call_details.get('model'):
             model = logging_obj.model_call_details.get('model')
             
@@ -825,5 +614,4 @@
             )
             
             # Verify managed files hook was called
-            mock_proxy_logging_obj.get_proxy_hook.assert_called_once_with("managed_files") 
->>>>>>> 6ddc7875
+            mock_proxy_logging_obj.get_proxy_hook.assert_called_once_with("managed_files") 