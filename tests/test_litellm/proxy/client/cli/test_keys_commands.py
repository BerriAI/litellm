--- conflicted
+++ resolved
@@ -152,323 +152,5 @@
     
     result = cli_runner.invoke(cli, ["keys", "delete", "--keys", "abc123"])
     assert result.exit_code != 0
-<<<<<<< HEAD
-    assert "API Error" in str(result.exception)
-
-
-# Tests for keys import command
-def test_keys_import_dry_run_success(mock_keys_client, cli_runner):
-    """Test successful dry-run import showing table of keys that would be imported"""
-    # Mock source client response (paginated)
-    mock_source_instance = mock_keys_client.return_value
-    mock_source_instance.list.side_effect = [
-        {
-            "keys": [
-                {
-                    "key_alias": "test-key-1",
-                    "user_id": "user1@example.com",
-                    "created_at": "2024-01-15T10:30:00Z",
-                    "models": ["gpt-4"],
-                    "spend": 10.0,
-                },
-                {
-                    "key_alias": "test-key-2",
-                    "user_id": "user2@example.com",
-                    "created_at": "2024-01-16T11:45:00Z",
-                    "models": [],
-                    "spend": 5.0,
-                },
-            ]
-        },
-        {"keys": []},  # Empty second page
-    ]
-
-    result = cli_runner.invoke(
-        cli,
-        [
-            "keys",
-            "import",
-            "--source-base-url",
-            "https://source.example.com",
-            "--source-api-key",
-            "sk-source-123",
-            "--dry-run",
-        ],
-    )
-
-    assert result.exit_code == 0
-    assert "Found 2 keys in source instance" in result.output
-    assert "DRY RUN MODE" in result.output
-    assert "test-key-1" in result.output
-    assert "user1@example.com" in result.output
-    assert "test-key-2" in result.output
-    assert "user2@example.com" in result.output
-
-    # Verify source client was called (pagination stops early when fewer keys than page_size)
-    assert mock_source_instance.list.call_count >= 1
-    mock_source_instance.list.assert_any_call(return_full_object=True, page=1, size=100)
-
-
-def test_keys_import_actual_import_success(mock_keys_client, cli_runner):
-    """Test successful actual import of keys"""
-    # Create separate mock instances for source and destination
-    with patch("litellm.proxy.client.cli.commands.keys.KeysManagementClient") as MockClient:
-        mock_source_instance = MockClient.return_value
-        mock_dest_instance = MockClient.return_value
-
-        # Configure source client
-        mock_source_instance.list.side_effect = [
-            {
-                "keys": [
-                    {
-                        "key_alias": "import-key-1",
-                        "user_id": "user1@example.com",
-                        "models": ["gpt-4"],
-                        "spend": 100.0,
-                        "team_id": "team-1",
-                    }
-                ]
-            },
-            {"keys": []},  # Empty second page
-        ]
-
-        # Configure destination client
-        mock_dest_instance.generate.return_value = {"key": "sk-new-generated-key", "status": "success"}
-
-        result = cli_runner.invoke(
-            cli,
-            ["keys", "import", "--source-base-url", "https://source.example.com", "--source-api-key", "sk-source-123"],
-        )
-
-        assert result.exit_code == 0
-        assert "Found 1 keys in source instance" in result.output
-        assert "✓ Imported key: import-key-1" in result.output
-        assert "Successfully imported: 1" in result.output
-        assert "Failed to import: 0" in result.output
-
-        # Verify generate was called with correct parameters
-        mock_dest_instance.generate.assert_called_once_with(
-            models=["gpt-4"], spend=100.0, key_alias="import-key-1", team_id="team-1", user_id="user1@example.com"
-        )
-
-
-def test_keys_import_pagination_handling(mock_keys_client, cli_runner):
-    """Test that import correctly handles pagination to get all keys"""
-    mock_source_instance = mock_keys_client.return_value
-    mock_source_instance.list.side_effect = [
-        {
-            "keys": [{"key_alias": f"key-{i}", "user_id": f"user{i}@example.com"} for i in range(100)]
-        },  # Page 1: 100 keys
-        {
-            "keys": [{"key_alias": f"key-{i}", "user_id": f"user{i}@example.com"} for i in range(100, 150)]
-        },  # Page 2: 50 keys
-        {"keys": []},  # Page 3: Empty
-    ]
-
-    result = cli_runner.invoke(cli, ["keys", "import", "--source-base-url", "https://source.example.com", "--dry-run"])
-
-    assert result.exit_code == 0
-    assert "Fetched page 1: 100 keys" in result.output
-    assert "Fetched page 2: 50 keys" in result.output
-    assert "Found 150 keys in source instance" in result.output
-
-    # Verify pagination calls (stops early when fewer keys than page_size)
-    assert mock_source_instance.list.call_count >= 2
-    mock_source_instance.list.assert_any_call(return_full_object=True, page=1, size=100)
-    mock_source_instance.list.assert_any_call(return_full_object=True, page=2, size=100)
-
-
-def test_keys_import_created_since_filter(mock_keys_client, cli_runner):
-    """Test that --created-since filter works correctly"""
-    mock_source_instance = mock_keys_client.return_value
-    mock_source_instance.list.side_effect = [
-        {
-            "keys": [
-                {
-                    "key_alias": "old-key",
-                    "user_id": "user1@example.com",
-                    "created_at": "2024-01-01T10:00:00Z",  # Before filter
-                },
-                {
-                    "key_alias": "new-key",
-                    "user_id": "user2@example.com",
-                    "created_at": "2024-07-08T10:00:00Z",  # After filter
-                },
-            ]
-        },
-        {"keys": []},
-    ]
-
-    result = cli_runner.invoke(
-        cli,
-        [
-            "keys",
-            "import",
-            "--source-base-url",
-            "https://source.example.com",
-            "--created-since",
-            "2024-07-07_18:19",
-            "--dry-run",
-        ],
-    )
-
-    assert result.exit_code == 0
-    assert "Filtered 2 keys to 1 keys created since 2024-07-07_18:19" in result.output
-    assert "Found 1 keys in source instance" in result.output
-    assert "new-key" in result.output
-    assert "old-key" not in result.output
-
-
-def test_keys_import_created_since_date_only_format(mock_keys_client, cli_runner):
-    """Test --created-since with date-only format (YYYY-MM-DD)"""
-    mock_source_instance = mock_keys_client.return_value
-    mock_source_instance.list.side_effect = [
-        {"keys": [{"key_alias": "test-key", "user_id": "user@example.com", "created_at": "2024-07-08T10:00:00Z"}]},
-        {"keys": []},
-    ]
-
-    result = cli_runner.invoke(
-        cli,
-        [
-            "keys",
-            "import",
-            "--source-base-url",
-            "https://source.example.com",
-            "--created-since",
-            "2024-07-07",  # Date only format
-            "--dry-run",
-        ],
-    )
-
-    assert result.exit_code == 0
-    assert "Filtered 1 keys to 1 keys created since 2024-07-07" in result.output
-
-
-def test_keys_import_no_keys_found(mock_keys_client, cli_runner):
-    """Test handling when no keys are found in source instance"""
-    mock_source_instance = mock_keys_client.return_value
-    mock_source_instance.list.return_value = {"keys": []}
-
-    result = cli_runner.invoke(cli, ["keys", "import", "--source-base-url", "https://source.example.com", "--dry-run"])
-
-    assert result.exit_code == 0
-    assert "No keys found in source instance" in result.output
-
-
-def test_keys_import_invalid_date_format(cli_runner):
-    """Test error handling for invalid --created-since date format"""
-    result = cli_runner.invoke(
-        cli,
-        [
-            "keys",
-            "import",
-            "--source-base-url",
-            "https://source.example.com",
-            "--created-since",
-            "invalid-date",
-            "--dry-run",
-        ],
-    )
-
-    assert result.exit_code != 0
-    assert "Invalid date format" in result.output
-    assert "Use YYYY-MM-DD_HH:MM or YYYY-MM-DD" in result.output
-
-
-def test_keys_import_source_api_error(mock_keys_client, cli_runner):
-    """Test error handling when source API returns an error"""
-    mock_source_instance = mock_keys_client.return_value
-    mock_source_instance.list.side_effect = Exception("Source API Error")
-
-    result = cli_runner.invoke(cli, ["keys", "import", "--source-base-url", "https://source.example.com", "--dry-run"])
-
-    assert result.exit_code != 0
-    assert "Source API Error" in result.output
-
-
-def test_keys_import_partial_failure(mock_keys_client, cli_runner):
-    """Test handling when some keys fail to import"""
-    with patch("litellm.proxy.client.cli.commands.keys.KeysManagementClient") as MockClient:
-        mock_source_instance = MockClient.return_value
-        mock_dest_instance = MockClient.return_value
-
-        # Source returns 2 keys
-        mock_source_instance.list.side_effect = [
-            {
-                "keys": [
-                    {"key_alias": "success-key", "user_id": "user1@example.com"},
-                    {"key_alias": "fail-key", "user_id": "user2@example.com"},
-                ]
-            },
-            {"keys": []},
-        ]
-
-        # Destination: first succeeds, second fails
-        mock_dest_instance.generate.side_effect = [
-            {"key": "sk-new-key", "status": "success"},
-            Exception("Import failed for this key"),
-        ]
-
-        result = cli_runner.invoke(cli, ["keys", "import", "--source-base-url", "https://source.example.com"])
-
-        assert result.exit_code == 0  # Command completes even with partial failures
-        assert "✓ Imported key: success-key" in result.output
-        assert "✗ Failed to import key fail-key" in result.output
-        assert "Successfully imported: 1" in result.output
-        assert "Failed to import: 1" in result.output
-        assert "Total keys processed: 2" in result.output
-
-
-def test_keys_import_missing_required_source_url(cli_runner):
-    """Test error when required --source-base-url is missing"""
-    result = cli_runner.invoke(cli, ["keys", "import", "--dry-run"])
-
-    assert result.exit_code != 0
-    assert "Missing option" in result.output or "required" in result.output.lower()
-
-
-def test_keys_import_with_all_key_properties(mock_keys_client, cli_runner):
-    """Test import preserves all key properties (models, aliases, config, etc.)"""
-    with patch("litellm.proxy.client.cli.commands.keys.KeysManagementClient") as MockClient:
-        mock_source_instance = MockClient.return_value
-        mock_dest_instance = MockClient.return_value
-
-        mock_source_instance.list.side_effect = [
-            {
-                "keys": [
-                    {
-                        "key_alias": "full-key",
-                        "user_id": "user@example.com",
-                        "team_id": "team-123",
-                        "budget_id": "budget-456",
-                        "models": ["gpt-4", "gpt-3.5-turbo"],
-                        "aliases": {"custom-model": "gpt-4"},
-                        "spend": 50.0,
-                        "config": {"max_tokens": 1000},
-                    }
-                ]
-            },
-            {"keys": []},
-        ]
-
-        mock_dest_instance.generate.return_value = {"key": "sk-imported", "status": "success"}
-
-        result = cli_runner.invoke(cli, ["keys", "import", "--source-base-url", "https://source.example.com"])
-
-        assert result.exit_code == 0
-
-        # Verify all properties were passed to generate
-        mock_dest_instance.generate.assert_called_once_with(
-            models=["gpt-4", "gpt-3.5-turbo"],
-            aliases={"custom-model": "gpt-4"},
-            spend=50.0,
-            key_alias="full-key",
-            team_id="team-123",
-            user_id="user@example.com",
-            budget_id="budget-456",
-            config={"max_tokens": 1000},
-        )
-=======
     # HTTPError should be caught and converted to click.Abort
-    assert isinstance(result.exception, SystemExit)  # click.Abort raises SystemExit
->>>>>>> 2d6751a3
+    assert isinstance(result.exception, SystemExit)  # click.Abort raises SystemExit