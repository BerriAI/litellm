import json
import os
import sys
from unittest.mock import patch

sys.path.insert(
    0, os.path.abspath("../../..")
)  # Adds the parent directory to the system path



import pytest
from click.testing import CliRunner

from litellm.proxy.client.cli import cli


@pytest.fixture
def cli_runner():
    return CliRunner()


@pytest.fixture(autouse=True)
def mock_env():
    with patch.dict(
        os.environ,
        {
            "LITELLM_PROXY_URL": "http://localhost:4000",
            "LITELLM_PROXY_API_KEY": "sk-test",
        },
    ):
        yield


@pytest.fixture
def mock_keys_client():
    with patch(
        "litellm.proxy.client.cli.commands.keys.KeysManagementClient"
    ) as MockClient:
        yield MockClient


def test_async_keys_list_json_format(mock_keys_client, cli_runner):
    mock_keys_client.return_value.list.return_value = {
        "keys": [
            {
                "token": "abc123",
                "key_alias": "alias1",
                "user_id": "u1",
                "team_id": "t1",
                "spend": 10.0,
            }
        ]
    }
    result = cli_runner.invoke(cli, ["keys", "list", "--format", "json"])
    assert result.exit_code == 0
    output_data = json.loads(result.output)
    assert output_data == mock_keys_client.return_value.list.return_value
    mock_keys_client.assert_called_once_with("http://localhost:4000", "sk-test")
    mock_keys_client.return_value.list.assert_called_once()


def test_async_keys_list_table_format(mock_keys_client, cli_runner):
    mock_keys_client.return_value.list.return_value = {
        "keys": [
            {
                "token": "abc123",
                "key_alias": "alias1",
                "user_id": "u1",
                "team_id": "t1",
                "spend": 10.0,
            }
        ]
    }
    result = cli_runner.invoke(cli, ["keys", "list"])
    assert result.exit_code == 0
    assert "abc123" in result.output
    assert "alias1" in result.output
    assert "u1" in result.output
    assert "t1" in result.output
    assert "10.0" in result.output
    mock_keys_client.assert_called_once_with("http://localhost:4000", "sk-test")
    mock_keys_client.return_value.list.assert_called_once()


def test_async_keys_generate_success(mock_keys_client, cli_runner):
    mock_keys_client.return_value.generate.return_value = {
        "key": "new-key",
        "spend": 100.0,
    }
    result = cli_runner.invoke(
        cli, ["keys", "generate", "--models", "gpt-4", "--spend", "100"]
    )
    assert result.exit_code == 0
    assert "new-key" in result.output
    mock_keys_client.return_value.generate.assert_called_once()


def test_async_keys_delete_success(mock_keys_client, cli_runner):
    mock_keys_client.return_value.delete.return_value = {
        "status": "success",
        "deleted_keys": ["abc123"],
    }
    result = cli_runner.invoke(cli, ["keys", "delete", "--keys", "abc123"])
    assert result.exit_code == 0
    assert "success" in result.output
    assert "abc123" in result.output
    mock_keys_client.return_value.delete.assert_called_once()


def test_async_keys_list_error_handling(mock_keys_client, cli_runner):
    mock_keys_client.return_value.list.side_effect = Exception("API Error")
    result = cli_runner.invoke(cli, ["keys", "list"])
    assert result.exit_code != 0
    assert "API Error" in str(result.exception)


def test_async_keys_generate_error_handling(mock_keys_client, cli_runner):
    mock_keys_client.return_value.generate.side_effect = Exception("API Error")
    result = cli_runner.invoke(cli, ["keys", "generate", "--models", "gpt-4"])
    assert result.exit_code != 0
    assert "API Error" in str(result.exception)


def test_async_keys_delete_error_handling(mock_keys_client, cli_runner):
    import requests

    # Mock a connection error that would normally happen in CI
    mock_keys_client.return_value.delete.side_effect = requests.exceptions.ConnectionError(
        "Connection refused"
    )
    result = cli_runner.invoke(cli, ["keys", "delete", "--keys", "abc123"])
    assert result.exit_code != 0
    # Check that the exception is properly propagated
    assert result.exception is not None
    # The ConnectionError should propagate since it's not caught by HTTPError handler
<<<<<<< HEAD
    assert "Connection refused" in str(result.exception)
=======
    # Check for connection-related keywords that appear in both mocked and real errors
    error_str = str(result.exception).lower()
    assert any(keyword in error_str for keyword in ["connection", "connect", "refused", "error"])
>>>>>>> 1dee70ef


def test_async_keys_delete_http_error_handling(mock_keys_client, cli_runner):
    from unittest.mock import Mock

    import requests

    # Create a mock response object for HTTPError
    mock_response = Mock()
    mock_response.status_code = 400
    mock_response.json.return_value = {"error": "Bad request"}
    
    # Mock an HTTPError which should be caught by the delete command
    http_error = requests.exceptions.HTTPError("HTTP Error")
    http_error.response = mock_response
    mock_keys_client.return_value.delete.side_effect = http_error
    
    result = cli_runner.invoke(cli, ["keys", "delete", "--keys", "abc123"])
    assert result.exit_code != 0
    # HTTPError should be caught and converted to click.Abort
    assert isinstance(result.exception, SystemExit)  # click.Abort raises SystemExit<|MERGE_RESOLUTION|>--- conflicted
+++ resolved
@@ -134,13 +134,9 @@
     # Check that the exception is properly propagated
     assert result.exception is not None
     # The ConnectionError should propagate since it's not caught by HTTPError handler
-<<<<<<< HEAD
-    assert "Connection refused" in str(result.exception)
-=======
     # Check for connection-related keywords that appear in both mocked and real errors
     error_str = str(result.exception).lower()
     assert any(keyword in error_str for keyword in ["connection", "connect", "refused", "error"])
->>>>>>> 1dee70ef
 
 
 def test_async_keys_delete_http_error_handling(mock_keys_client, cli_runner):
