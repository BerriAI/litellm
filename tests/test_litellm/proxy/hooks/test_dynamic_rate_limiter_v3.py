"""
Test priority-based rate limiting for dynamic_rate_limiter_v3.

Core tests to validate that priority weights are respected (0.9/0.1) instead of equal splitting (0.5/0.5).
"""

import asyncio
import os
import sys
import time
from datetime import datetime, timedelta
from unittest.mock import AsyncMock, patch

import pytest

sys.path.insert(0, os.path.abspath("../../../.."))

import litellm
from litellm import DualCache, Router
from litellm.proxy._types import UserAPIKeyAuth
from litellm.proxy.hooks.dynamic_rate_limiter_v3 import (
    _PROXY_DynamicRateLimitHandlerV3 as DynamicRateLimitHandler,
)


class TimeController:
    def __init__(self):
        self._current = datetime.utcnow()

    def now(self) -> datetime:
        return self._current

    def advance(self, seconds: float) -> None:
        self._current += timedelta(seconds=seconds)


@pytest.fixture
def time_controller(monkeypatch):
    controller = TimeController()
    monkeypatch.setattr(time, "time", lambda: controller.now().timestamp())
    return controller


@pytest.mark.asyncio
async def test_priority_weight_allocation():
    """
    Test that priority weights are correctly applied instead of equal splitting.

    With priority_reservation = {"high": 0.9, "low": 0.1}:
    - High priority should get 90% of TPM (900 out of 1000)
    - Low priority should get 10% of TPM (100 out of 1000)

    This validates the core fix where before it would split 50/50.
    """
    # Set up environment for premium feature
    os.environ["LITELLM_LICENSE"] = "test-license-key"

    # Set up priority reservations
    litellm.priority_reservation = {"high": 0.9, "low": 0.1}

    dual_cache = DualCache()
    handler = DynamicRateLimitHandler(internal_usage_cache=dual_cache)

    model = "test-model"
    total_tpm = 1000

    llm_router = Router(
        model_list=[
            {
                "model_name": model,
                "litellm_params": {
                    "model": "gpt-3.5-turbo",
                    "api_key": "test-key",
                    "api_base": "test-base",
                    "tpm": total_tpm,
                },
            }
        ]
    )
    handler.update_variables(llm_router=llm_router)

    # Test high priority allocation
    high_priority_user = UserAPIKeyAuth()
    high_priority_user.metadata = {"priority": "high"}

    high_descriptors = handler._create_priority_based_descriptors(
        model=model,
        user_api_key_dict=high_priority_user,
        priority="high",
    )

    assert len(high_descriptors) == 1
    high_descriptor = high_descriptors[0]
    expected_high_tpm = int(total_tpm * 0.9)  # 900
    actual_high_tpm = high_descriptor["rate_limit"]["tokens_per_unit"]

    assert (
        actual_high_tpm == expected_high_tpm
    ), f"High priority should get {expected_high_tpm} TPM (90%), got {actual_high_tpm}"
    assert high_descriptor["value"] == f"{model}:high"

    # Test low priority allocation
    low_priority_user = UserAPIKeyAuth()
    low_priority_user.metadata = {"priority": "low"}

    low_descriptors = handler._create_priority_based_descriptors(
        model=model,
        user_api_key_dict=low_priority_user,
        priority="low",
    )

    assert len(low_descriptors) == 1
    low_descriptor = low_descriptors[0]
    expected_low_tpm = int(total_tpm * 0.1)  # 100
    actual_low_tpm = low_descriptor["rate_limit"]["tokens_per_unit"]

    assert (
        actual_low_tpm == expected_low_tpm
    ), f"Low priority should get {expected_low_tpm} TPM (10%), got {actual_low_tpm}"
    assert low_descriptor["value"] == f"{model}:low"

    # Verify the ratio is 9:1, not 1:1 (equal splitting)
    ratio = actual_high_tpm / actual_low_tpm
    expected_ratio = 9.0
    assert (
        abs(ratio - expected_ratio) < 0.1
    ), f"High:Low ratio should be {expected_ratio}:1, got {ratio}:1"


@pytest.mark.asyncio
async def test_concurrent_priority_requests():
    """
    Test the core issue: 5 concurrent requests with different priorities should get
    proper allocation based on priority weights, not equal splitting.

    This tests the exact scenario mentioned: priorities 0.9 and 0.1 should be 0.9/0.1, not 0.5/0.5.
    """
    # Set up environment for premium feature
    os.environ["LITELLM_LICENSE"] = "test-license-key"

    # Set up the exact scenario from the issue
    litellm.priority_reservation = {"high": 0.9, "low": 0.1}

    dual_cache = DualCache()
    handler = DynamicRateLimitHandler(internal_usage_cache=dual_cache)

    model = "test-model"
    total_tpm = 1000

    llm_router = Router(
        model_list=[
            {
                "model_name": model,
                "litellm_params": {
                    "model": "gpt-3.5-turbo",
                    "api_key": "test-key",
                    "api_base": "test-base",
                    "tpm": total_tpm,
                },
            }
        ]
    )
    handler.update_variables(llm_router=llm_router)

    # Create 5 concurrent users - 3 high priority, 2 low priority
    high_priority_users = []
    low_priority_users = []

    for i in range(3):  # 3 high priority users
        user = UserAPIKeyAuth()
        user.metadata = {"priority": "high"}
        user.user_id = f"high_user_{i}"
        high_priority_users.append(user)

    for i in range(2):  # 2 low priority users
        user = UserAPIKeyAuth()
        user.metadata = {"priority": "low"}
        user.user_id = f"low_user_{i}"
        low_priority_users.append(user)

    # Test all high priority users get the same allocation (not divided)
    for user in high_priority_users:
        descriptors = handler._create_priority_based_descriptors(
            model=model,
            user_api_key_dict=user,
            priority="high",
        )

        assert len(descriptors) == 1
        descriptor = descriptors[0]
        # Each high priority user should get 900 TPM, not divided by 3
        assert descriptor["rate_limit"]["tokens_per_unit"] == 900, (
            f"High priority user {user.user_id} should get 900 TPM, "
            f"got {descriptor['rate_limit']['tokens_per_unit']}"
        )
        assert descriptor["value"] == f"{model}:high"

    # Test all low priority users get the same allocation (not divided)
    for user in low_priority_users:
        descriptors = handler._create_priority_based_descriptors(
            model=model,
            user_api_key_dict=user,
            priority="low",
        )

        assert len(descriptors) == 1
        descriptor = descriptors[0]
        # Each low priority user should get 100 TPM, not divided by 2
        assert descriptor["rate_limit"]["tokens_per_unit"] == 100, (
            f"Low priority user {user.user_id} should get 100 TPM, "
            f"got {descriptor['rate_limit']['tokens_per_unit']}"
        )
        assert descriptor["value"] == f"{model}:low"


@pytest.mark.asyncio
async def test_100_concurrent_priority_requests(time_controller):
    """
    Stress test: 100 concurrent requests with mixed priorities over 10 seconds.

    This validates that the priority system works correctly under high load:
    - 70 high priority requests (should get 900 TPM each)
    - 30 low priority requests (should get 100 TPM each)
    - Spread across 10 seconds to simulate real-world load
    """
    # Set up environment for premium feature
    os.environ["LITELLM_LICENSE"] = "test-license-key"

    # Set up priority reservations
    litellm.priority_reservation = {"high": 0.9, "low": 0.1}

    dual_cache = DualCache()
    handler = DynamicRateLimitHandler(
        internal_usage_cache=dual_cache, time_provider=time_controller.now
    )

    model = "stress-test-model"
    total_tpm = 1000

    llm_router = Router(
        model_list=[
            {
                "model_name": model,
                "litellm_params": {
                    "model": "gpt-3.5-turbo",
                    "api_key": "test-key",
                    "api_base": "test-base",
                    "tpm": total_tpm,
                    "rpm": 500,  # Also test RPM limits
                },
            }
        ]
    )
    handler.update_variables(llm_router=llm_router)

    # Create 100 users: 70 high priority, 30 low priority
    all_users = []

    # 70 high priority users
    for i in range(70):
        user = UserAPIKeyAuth()
        user.metadata = {"priority": "high"}
        user.user_id = f"high_stress_user_{i}"
        all_users.append((user, "high", 900, 450))  # expected TPM, expected RPM

    # 30 low priority users
    for i in range(30):
        user = UserAPIKeyAuth()
        user.metadata = {"priority": "low"}
        user.user_id = f"low_stress_user_{i}"
        all_users.append((user, "low", 100, 50))  # expected TPM, expected RPM

    async def test_user_descriptors(user_data):
        """Test descriptor creation for a single user."""
        user, priority, expected_tpm, expected_rpm = user_data

        descriptors = handler._create_priority_based_descriptors(
            model=model,
            user_api_key_dict=user,
            priority=priority,
        )

        assert (
            len(descriptors) == 1
        ), f"User {user.user_id} should have exactly 1 descriptor"
        descriptor = descriptors[0]

        # Validate TPM allocation
        actual_tpm = descriptor["rate_limit"]["tokens_per_unit"]
        assert (
            actual_tpm == expected_tpm
        ), f"User {user.user_id} ({priority}) should get {expected_tpm} TPM, got {actual_tpm}"

        # Validate RPM allocation
        actual_rpm = descriptor["rate_limit"]["requests_per_unit"]
        assert (
            actual_rpm == expected_rpm
        ), f"User {user.user_id} ({priority}) should get {expected_rpm} RPM, got {actual_rpm}"

        # Validate descriptor key
        assert descriptor["value"] == f"{model}:{priority}"
        assert descriptor["key"] == "priority_model"

        return {
            "user_id": user.user_id,
            "priority": priority,
            "tpm": actual_tpm,
            "rpm": actual_rpm,
            "success": True,
        }

    # Run all 100 requests concurrently to simulate high load
    start_time = time.time()

    # Split into batches to simulate requests over 10 seconds
    batch_size = 10  # 10 requests per batch
    batches = [
        all_users[i : i + batch_size] for i in range(0, len(all_users), batch_size)
    ]

    all_results = []

    for batch_idx, batch in enumerate(batches):
        # Process each batch concurrently
        batch_tasks = [test_user_descriptors(user_data) for user_data in batch]
        batch_results = await asyncio.gather(*batch_tasks, return_exceptions=True)
        all_results.extend(batch_results)

        # Add small delay between batches to spread over ~10 seconds
        if batch_idx < len(batches) - 1:  # Don't sleep after last batch
            await asyncio.sleep(0)
            time_controller.advance(1.0)  # simulate 1s passing between batches

    end_time = time.time()
    total_duration = end_time - start_time

    # Validate that the test ran over approximately 10 seconds
    assert (
        total_duration >= 9.0
    ), f"Test should take ~10 seconds, took {total_duration:.2f}s"
    assert total_duration <= 15.0, f"Test took too long: {total_duration:.2f}s"

    # Validate all requests were successful
    successful_results = [
        r for r in all_results if isinstance(r, dict) and r.get("success")
    ]
    assert (
        len(successful_results) == 100
    ), f"Expected 100 successful results, got {len(successful_results)}"

    # Validate priority distribution
    high_priority_results = [r for r in successful_results if r["priority"] == "high"]
    low_priority_results = [r for r in successful_results if r["priority"] == "low"]

    assert (
        len(high_priority_results) == 70
    ), f"Expected 70 high priority results, got {len(high_priority_results)}"
    assert (
        len(low_priority_results) == 30
    ), f"Expected 30 low priority results, got {len(low_priority_results)}"

    # Validate all high priority users got correct allocation
    for result in high_priority_results:
        assert (
            result["tpm"] == 900
        ), f"High priority user {result['user_id']} got {result['tpm']} TPM, expected 900"
        assert (
            result["rpm"] == 450
        ), f"High priority user {result['user_id']} got {result['rpm']} RPM, expected 450"

    # Validate all low priority users got correct allocation
    for result in low_priority_results:
        assert (
            result["tpm"] == 100
        ), f"Low priority user {result['user_id']} got {result['tpm']} TPM, expected 100"
        assert (
            result["rpm"] == 50
        ), f"Low priority user {result['user_id']} got {result['rpm']} RPM, expected 50"

    print(f"✅ Successfully processed 100 concurrent requests in {total_duration:.2f}s")
    print(f"   - 70 high priority users: 900 TPM, 450 RPM each")
    print(f"   - 30 low priority users: 100 TPM, 50 RPM each")
    print(f"   - Priority ratio maintained: 9:1 (TPM) and 9:1 (RPM)")


@pytest.mark.asyncio
async def test_concurrent_pre_call_hooks_stress():
    """
    Stress test: 50 concurrent pre-call hooks with saturation-aware priority enforcement.

    Tests priority-based rate limiting in strict mode (>80% saturation).
    Mocks high saturation to force strict mode where priorities are enforced.
    Premium users (80% allocation) should have >90% success rate.
    Standard users (20% allocation) should have ~70% success rate with 30% random limiting.
    """
    # Set up environment for premium feature
    os.environ["LITELLM_LICENSE"] = "test-license-key"

    litellm.priority_reservation = {"premium": 0.8, "standard": 0.2}

    dual_cache = DualCache()
    handler = DynamicRateLimitHandler(internal_usage_cache=dual_cache)

    model = "pre-call-stress-model"
    total_tpm = 2000

    llm_router = Router(
        model_list=[
            {
                "model_name": model,
                "litellm_params": {
                    "model": "gpt-3.5-turbo",
                    "api_key": "test-key",
                    "api_base": "test-base",
                    "tpm": total_tpm,
                },
            }
        ]
    )
    handler.update_variables(llm_router=llm_router)

    # Mock the v3 limiter to simulate different scenarios
    successful_requests = []
    rate_limited_requests = []

    # Mock saturation check to return high saturation (forces strict mode)
    async def mock_get_cache(key, litellm_parent_otel_span=None, local_only=False):
        """Mock cache to simulate high saturation."""
        # Return high usage to trigger strict mode (>80% saturation)
        if ":requests" in key or ":tokens" in key:
            return 1800  # 1800/2000 = 90% saturation
        return None

    async def mock_should_rate_limit(descriptors, parent_otel_span=None, read_only=False):
        """Mock rate limiter that handles saturation-aware descriptors."""
        descriptor = descriptors[0]
        descriptor_key = descriptor["key"]
        descriptor_value = descriptor["value"]
        
        # Handle model-wide tracking (for both generous and strict mode tracking)
        if descriptor_key == "model_saturation_check":
            # Always allow model-wide tracking (doesn't enforce in our mock)
            return {
                "overall_code": "OK",
                "statuses": [
                    {
                        "code": "OK",
                        "descriptor_key": descriptor_value,
                        "rate_limit_type": "tokens_per_unit",
                        "limit_remaining": 10000,
                    }
                ],
            }
        
        # Handle priority-specific enforcement in strict mode
        elif descriptor_key == "priority_model":
            # Extract priority from value like "pre-call-stress-model:premium"
            priority = descriptor_value.split(":")[-1]

            if priority == "premium":
                # Allow all premium requests
                return {
                    "overall_code": "OK",
                    "statuses": [
                        {
                            "code": "OK",
                            "descriptor_key": descriptor_value,
                            "rate_limit_type": "tokens_per_unit",
                            "limit_remaining": 1000,
                        }
                    ],
                }
            else:
                # Rate limit some standard requests (simulate load)
                import random

                if random.random() < 0.3:  # 30% of standard requests get rate limited
                    return {
                        "overall_code": "OVER_LIMIT",
                        "statuses": [
                            {
                                "code": "OVER_LIMIT",
                                "descriptor_key": descriptor_value,
                                "rate_limit_type": "tokens_per_unit",
                                "limit_remaining": 0,
                            }
                        ],
                    }
                else:
                    return {
                        "overall_code": "OK",
                        "statuses": [
                            {
                                "code": "OK",
                                "descriptor_key": descriptor_value,
                                "rate_limit_type": "tokens_per_unit",
                                "limit_remaining": 100,
                            }
                        ],
                    }
        
        # Default: allow
        return {
            "overall_code": "OK",
            "statuses": [
                {
                    "code": "OK",
                    "descriptor_key": descriptor_value,
                    "rate_limit_type": "tokens_per_unit",
                    "limit_remaining": 1000,
                }
            ],
        }

    # Create 50 users: 30 premium, 20 standard
    users = []

    for i in range(30):
        user = UserAPIKeyAuth()
        user.metadata = {"priority": "premium"}
        user.user_id = f"premium_hook_user_{i}"
        users.append((user, "premium"))

    for i in range(20):
        user = UserAPIKeyAuth()
        user.metadata = {"priority": "standard"}
        user.user_id = f"standard_hook_user_{i}"
        users.append((user, "standard"))

    async def make_request(user_data):
        """Make a pre-call hook request."""
        user, priority = user_data

        try:
            result = await handler.async_pre_call_hook(
                user_api_key_dict=user,
                cache=DualCache(),
                data={"model": model},
                call_type="completion",
            )

            # If no exception, request was allowed
            successful_requests.append(
                {"user_id": user.user_id, "priority": priority, "result": "allowed"}
            )
            return {
                "status": "success",
                "user_id": user.user_id,
                "priority": priority,
            }

        except Exception as e:
            # Request was rate limited
            rate_limited_requests.append(
                {"user_id": user.user_id, "priority": priority, "error": str(e)}
            )
            return {
                "status": "rate_limited",
                "user_id": user.user_id,
                "priority": priority,
            }

    # Run all 50 requests concurrently with patches applied to the entire batch
    start_time = time.time()
    with patch.object(
        handler.v3_limiter, "should_rate_limit", side_effect=mock_should_rate_limit
    ), patch.object(
        handler.internal_usage_cache, "async_get_cache", side_effect=mock_get_cache
    ):
        tasks = [make_request(user_data) for user_data in users]
        results = await asyncio.gather(*tasks, return_exceptions=True)
    end_time = time.time()

    # Analyze results
    successful_count = len(
        [r for r in results if isinstance(r, dict) and r["status"] == "success"]
    )
    rate_limited_count = len(
        [r for r in results if isinstance(r, dict) and r["status"] == "rate_limited"]
    )

    # Validate that premium users were mostly successful (priority worked)
    premium_results = [
        r for r in results if isinstance(r, dict) and r["priority"] == "premium"
    ]
    premium_success = len([r for r in premium_results if r["status"] == "success"])

    standard_results = [
        r for r in results if isinstance(r, dict) and r["priority"] == "standard"
    ]
    standard_success = len([r for r in standard_results if r["status"] == "success"])

    # Premium users should have higher success rate due to priority
    premium_success_rate = (
        premium_success / len(premium_results) if premium_results else 0
    )
    standard_success_rate = (
        standard_success / len(standard_results) if standard_results else 0
    )

    assert (
        premium_success_rate >= 0.9
    ), f"Premium success rate should be >= 90%, got {premium_success_rate:.2%}"
    assert (
        standard_success_rate >= 0.5
    ), f"Standard success rate should be >= 50% (with 30% random limiting, allows for variance), got {standard_success_rate:.2%}"
    
    # Allow for the case where both are 100% due to timing/mocking issues  
    # The test is inherently flaky due to random behavior
    if premium_success_rate < 1.0 or standard_success_rate < 1.0:
        assert (
            premium_success_rate >= standard_success_rate
        ), "Premium should have >= success rate than standard"

    total_duration = end_time - start_time

    print(f"✅ Processed 50 concurrent pre-call hooks in {total_duration:.2f}s")
    print(
        f"   - Premium users: {premium_success}/{len(premium_results)} success ({premium_success_rate:.1%})"
    )
    print(
        f"   - Standard users: {standard_success}/{len(standard_results)} success ({standard_success_rate:.1%})"
    )
    print(f"   - Total successful: {successful_count}/50 ({successful_count/50:.1%})")
    print(f"   - Priority system working: Premium > Standard success rates")

# These tests make actual async_pre_call_hook calls to simulate real traffic


@pytest.mark.asyncio
async def test_fake_calls_case_1_no_rate_limiting_at_capacity():
    """
    Test Case 1: Saturation-Aware Rate Limiting at 50% Threshold
    
    System: 100 RPM capacity, saturation_threshold=50%
    Key A: priority_reservation=0.75 (75 RPM reserved)
    Key B: priority_reservation=0.25 (25 RPM reserved)
    Traffic A: 1 request
    Traffic B: 100 requests
    
    Expected behavior:
    - Key A: 1 request succeeds (low traffic)
    - Key B: ~25-26 requests succeed (capped at reservation when saturation >= 50%)
    
    Once saturation hits 50%, strict mode enforces priority-based limits.
    """
    os.environ["LITELLM_LICENSE"] = "test-license-key"
    
    # Set up priority reservations
    litellm.priority_reservation = {"key_a": 0.75, "key_b": 0.25}
    
    dual_cache = DualCache()
    handler = DynamicRateLimitHandler(internal_usage_cache=dual_cache)
    
    model = "fake-call-test-1"
    total_rpm = 100
    
    llm_router = Router(
        model_list=[
            {
                "model_name": model,
                "litellm_params": {
                    "model": "gpt-3.5-turbo",
                    "api_key": "test-key",
                    "api_base": "test-base",
                    "rpm": total_rpm,
                },
            }
        ]
    )
    handler.update_variables(llm_router=llm_router)
    
    # Create users
    key_a_user = UserAPIKeyAuth()
    key_a_user.metadata = {"priority": "key_a"}
    key_a_user.user_id = "key_a_user"
    
    key_b_user = UserAPIKeyAuth()
    key_b_user.metadata = {"priority": "key_b"}
    key_b_user.user_id = "key_b_user"
    
    # Track results
    successful_requests = {"key_a": 0, "key_b": 0}
    rate_limited_requests = {"key_a": 0, "key_b": 0}
    
    async def make_request(user, priority_name, request_id):
        """Make a single request and track the result."""
        try:
            result = await handler.async_pre_call_hook(
                user_api_key_dict=user,
                cache=dual_cache,
                data={"model": model},
                call_type="completion",
            )
            
            if result is None:
                successful_requests[priority_name] += 1
                return {"status": "success", "priority": priority_name}
            else:
                rate_limited_requests[priority_name] += 1
                return {"status": "rate_limited", "priority": priority_name}
                
        except Exception as e:
            rate_limited_requests[priority_name] += 1
            return {"status": "rate_limited", "priority": priority_name, "error": str(e)}
    
    # Send 1 request from key_a, 100 from key_b
    tasks = []
    
    for i in range(1):
        tasks.append(make_request(key_a_user, "key_a", f"key_a_{i}"))
    
    for i in range(100):
        tasks.append(make_request(key_b_user, "key_b", f"key_b_{i}"))
    
    start_time = time.time()
    results = await asyncio.gather(*tasks, return_exceptions=True)
    end_time = time.time()
    
    # Analyze results
    total_successful = successful_requests["key_a"] + successful_requests["key_b"]
    total_rate_limited = rate_limited_requests["key_a"] + rate_limited_requests["key_b"]
    
    print(f"Test Case 1 - Saturation-Aware Rate Limiting:")
    print(f"   - Duration: {end_time - start_time:.2f}s")
    print(f"   - Key A: {successful_requests['key_a']}/1 successful (reserved 75 RPM)")
    print(f"   - Key B: {successful_requests['key_b']}/100 successful (reserved 25 RPM)")
    print(f"   - Total successful: {total_successful}/101")
    print(f"   - Total rate limited: {total_rate_limited}/101")
    
    # Key A should get its 1 request
    assert successful_requests["key_a"] == 1, f"Key A should get 1 request, got {successful_requests['key_a']}"
    
    # Key B can send until saturation hits 50% (which is ~50 total requests)
    # After that, strict mode enforces its 25 RPM reservation
    # Due to race conditions in concurrent execution, allow 45-52 successful requests
    assert 45 <= successful_requests["key_b"] <= 52, f"Key B should get ~49 requests (45-52), got {successful_requests['key_b']}"
    
    # Verify approximately half of key_b requests were rate limited
    assert rate_limited_requests["key_b"] >= 45, f"Key B should have ≥45 rate limited requests, got {rate_limited_requests['key_b']}"


@pytest.mark.asyncio
async def test_fake_calls_case_2_priority_queue_during_saturation():
    """
    Test Case 2: Priority Queue Behavior During Saturation
    
    System: 100 RPM capacity
    Key A: priority_reservation=0.75 (75 RPM reserved)
    Key B: priority_reservation=0.25 (25 RPM reserved)
    Traffic A: 200 RPM
    Traffic B: 200 RPM
    Expected A: 75 RPM (75% of capacity)
    Expected B: 25 RPM (25% of capacity)
    
    When total traffic exceeds capacity, rate limiting enforces priority reservations.
    """
    os.environ["LITELLM_LICENSE"] = "test-license-key"
    
    litellm.priority_reservation = {"key_a": 0.75, "key_b": 0.25}
    
    dual_cache = DualCache()
    handler = DynamicRateLimitHandler(internal_usage_cache=dual_cache)
    
    model = "fake-call-test-2"
    total_rpm = 100
    
    llm_router = Router(
        model_list=[
            {
                "model_name": model,
                "litellm_params": {
                    "model": "gpt-3.5-turbo",
                    "api_key": "test-key",
                    "api_base": "test-base",
                    "rpm": total_rpm,
                },
            }
        ]
    )
    handler.update_variables(llm_router=llm_router)
    
    # Create users
    key_a_user = UserAPIKeyAuth()
    key_a_user.metadata = {"priority": "key_a"}
    key_a_user.user_id = "key_a_user"
    
    key_b_user = UserAPIKeyAuth()
    key_b_user.metadata = {"priority": "key_b"}
    key_b_user.user_id = "key_b_user"
    
    # Track results
    successful_requests = {"key_a": 0, "key_b": 0}
    rate_limited_requests = {"key_a": 0, "key_b": 0}
    
    async def make_request(user, priority_name, request_id):
        """Make a single request and track the result."""
        try:
            result = await handler.async_pre_call_hook(
                user_api_key_dict=user,
                cache=dual_cache,
                data={"model": model},
                call_type="completion",
            )
            
            if result is None:
                successful_requests[priority_name] += 1
                return {"status": "success", "priority": priority_name}
            else:
                rate_limited_requests[priority_name] += 1
                return {"status": "rate_limited", "priority": priority_name}
                
        except Exception as e:
            rate_limited_requests[priority_name] += 1
            return {"status": "rate_limited", "priority": priority_name, "error": str(e)}
    
    # Send 200 requests from each priority (over capacity)
    tasks = []
    
    for i in range(200):
        tasks.append(make_request(key_a_user, "key_a", f"key_a_{i}"))
    
    for i in range(200):
        tasks.append(make_request(key_b_user, "key_b", f"key_b_{i}"))
    
    start_time = time.time()
    results = await asyncio.gather(*tasks, return_exceptions=True)
    end_time = time.time()
    
    # Analyze results
    total_successful = successful_requests["key_a"] + successful_requests["key_b"]
    
    key_a_success_rate = successful_requests["key_a"] / 200
    key_b_success_rate = successful_requests["key_b"] / 200
    
    print(f"Test Case 2 - Priority Queue Behavior During Saturation:")
    print(f"   - Duration: {end_time - start_time:.2f}s")
    print(f"   - Key A: {successful_requests['key_a']}/200 successful ({key_a_success_rate:.1%})")
    print(f"   - Key B: {successful_requests['key_b']}/200 successful ({key_b_success_rate:.1%})")
    print(f"   - Total successful: {total_successful}/400")
    
    # Key A should get significantly more requests than Key B (75:25 ratio)
    assert key_a_success_rate > key_b_success_rate, (
        f"Key A should have higher success rate: {key_a_success_rate:.1%} vs {key_b_success_rate:.1%}"
    )
    
    # Check ratio is approximately 3:1 (75:25)
    if total_successful > 0:
        key_a_share = successful_requests["key_a"] / total_successful
        expected_key_a_share = 0.75
        
        print(f"   - Key A got {key_a_share:.1%} of successful requests (expected ~75%)")
        
        # Allow tolerance for timing effects
        assert abs(key_a_share - expected_key_a_share) < 0.2, (
            f"Key A share should be ~75%, got {key_a_share:.1%}"
        )


@pytest.mark.asyncio
async def test_fake_calls_case_3_spillover_capacity_default_keys():
    """
    Test Case 3: Spillover Capacity for Default Keys
    
    System: 100 RPM capacity
    Key A: priority_reservation=0.75 (75 RPM reserved)
    Key B: nothing set (default)
    Key C: nothing set (default)
    Key D: nothing set (default)
    Traffic A: 150 RPM
    Traffic B: 150 RPM
    Traffic C: 150 RPM
    Traffic D: 150 RPM
    Expected A: 75 RPM (75% reserved)
    Expected B: ~8.3 RPM (remaining 25 RPM / 3 default keys)
    Expected C: ~8.3 RPM
    Expected D: ~8.3 RPM
    
    Tests spillover behavior where default keys share remaining capacity.
    """
    os.environ["LITELLM_LICENSE"] = "test-license-key"
    
    litellm.priority_reservation = {"key_a": 0.75}
    litellm.priority_reservation_settings.default_priority = 0.25
    
    dual_cache = DualCache()
    handler = DynamicRateLimitHandler(internal_usage_cache=dual_cache)
    
    model = "fake-call-test-3"
    total_rpm = 100
    
    llm_router = Router(
        model_list=[
            {
                "model_name": model,
                "litellm_params": {
                    "model": "gpt-3.5-turbo",
                    "api_key": "test-key",
                    "api_base": "test-base",
                    "rpm": total_rpm,
                },
            }
        ]
    )
    handler.update_variables(llm_router=llm_router)
    
    # Create users
    key_a_user = UserAPIKeyAuth()
    key_a_user.metadata = {"priority": "key_a"}
    key_a_user.user_id = "key_a_user"
    
    key_b_user = UserAPIKeyAuth()
    key_b_user.metadata = {}
    key_b_user.user_id = "key_b_user"
    
    key_c_user = UserAPIKeyAuth()
    key_c_user.metadata = {}
    key_c_user.user_id = "key_c_user"
    
    key_d_user = UserAPIKeyAuth()
    key_d_user.metadata = {}
    key_d_user.user_id = "key_d_user"
    
    # Track results
    successful_requests = {"key_a": 0, "key_b": 0, "key_c": 0, "key_d": 0}
    rate_limited_requests = {"key_a": 0, "key_b": 0, "key_c": 0, "key_d": 0}
    
    async def make_request(user, key_name, request_id):
        """Make a single request and track the result."""
        try:
            result = await handler.async_pre_call_hook(
                user_api_key_dict=user,
                cache=dual_cache,
                data={"model": model},
                call_type="completion",
            )
            
            if result is None:
                successful_requests[key_name] += 1
                return {"status": "success", "key": key_name}
            else:
                rate_limited_requests[key_name] += 1
                return {"status": "rate_limited", "key": key_name}
                
        except Exception as e:
            rate_limited_requests[key_name] += 1
            return {"status": "rate_limited", "key": key_name, "error": str(e)}
    
    # Send 150 requests from each key (600 total, 6x over capacity)
    tasks = []
    
    for i in range(150):
        tasks.append(make_request(key_a_user, "key_a", f"key_a_{i}"))
    
    for i in range(150):
        tasks.append(make_request(key_b_user, "key_b", f"key_b_{i}"))
    
    for i in range(150):
        tasks.append(make_request(key_c_user, "key_c", f"key_c_{i}"))
    
    for i in range(150):
        tasks.append(make_request(key_d_user, "key_d", f"key_d_{i}"))
    
    start_time = time.time()
    results = await asyncio.gather(*tasks, return_exceptions=True)
    end_time = time.time()
    
    # Analyze results
    total_successful = sum(successful_requests.values())
    
    print(f"Test Case 3 - Spillover Capacity for Default Keys:")
    print(f"   - Duration: {end_time - start_time:.2f}s")
    print(f"   - Key A: {successful_requests['key_a']}/150 successful")
    print(f"   - Key B: {successful_requests['key_b']}/150 successful (default)")
    print(f"   - Key C: {successful_requests['key_c']}/150 successful (default)")
    print(f"   - Key D: {successful_requests['key_d']}/150 successful (default)")
    print(f"   - Total successful: {total_successful}/600")
    
    # Key A should get the most requests (75% of capacity)
    assert successful_requests["key_a"] > successful_requests["key_b"], "Key A should get more than Key B"
    assert successful_requests["key_a"] > successful_requests["key_c"], "Key A should get more than Key C"
    assert successful_requests["key_a"] > successful_requests["key_d"], "Key A should get more than Key D"
    
    # Default keys should get similar amounts (spillover capacity)
    avg_default = (successful_requests["key_b"] + successful_requests["key_c"] + successful_requests["key_d"]) / 3
    print(f"   - Average default key success: {avg_default:.1f}")


@pytest.mark.asyncio
async def test_fake_calls_case_4_over_allocated_with_normalization():
    """
    Test Case 4: Over-Allocated Priority reservations with Normalization
    
    System: 100 RPM capacity  
    Key A: priority_reservation=0.60 (60% requested)
    Key B: priority_reservation=0.80 (80% requested)
    Total: 140% (over-allocated, should normalize to 43%/57%)
    Traffic A: 200 RPM
    Traffic B: 200 RPM
    
    With saturation-aware rate limiting:
    - Initially, requests are allowed through in generous mode (under 80% saturation)
    - Once saturated, strict priority-based limits kick in with normalized weights
    - Due to concurrent burst, total successful may exceed 100 RPM in the test window
    - This test verifies normalization works and total capacity is reasonably bounded
    """
    os.environ["LITELLM_LICENSE"] = "test-license-key"
    
    litellm.priority_reservation = {"key_a": 0.60, "key_b": 0.80}
    
    dual_cache = DualCache()
    handler = DynamicRateLimitHandler(internal_usage_cache=dual_cache)
    
    model = "fake-call-test-4"
    total_rpm = 100
    
    llm_router = Router(
        model_list=[
            {
                "model_name": model,
                "litellm_params": {
                    "model": "gpt-3.5-turbo",
                    "api_key": "test-key",
                    "api_base": "test-base",
                    "rpm": total_rpm,
                },
            }
        ]
    )
    handler.update_variables(llm_router=llm_router)
    
    # Create users
    key_a_user = UserAPIKeyAuth()
    key_a_user.metadata = {"priority": "key_a"}
    key_a_user.user_id = "key_a_user"
    
    key_b_user = UserAPIKeyAuth()
    key_b_user.metadata = {"priority": "key_b"}
    key_b_user.user_id = "key_b_user"
    
    # Track results
    successful_requests = {"key_a": 0, "key_b": 0}
    rate_limited_requests = {"key_a": 0, "key_b": 0}
    
    async def make_request(user, priority_name, request_id):
        """Make a single request and track the result."""
        try:
            result = await handler.async_pre_call_hook(
                user_api_key_dict=user,
                cache=dual_cache,
                data={"model": model},
                call_type="completion",
            )
            
            if result is None:
                successful_requests[priority_name] += 1
                return {"status": "success", "priority": priority_name}
            else:
                rate_limited_requests[priority_name] += 1
                return {"status": "rate_limited", "priority": priority_name}
                
        except Exception as e:
            rate_limited_requests[priority_name] += 1
            return {"status": "rate_limited", "priority": priority_name, "error": str(e)}
    
    # Send 200 requests from each key (400 total, 4x over capacity)
    tasks = []
    
    for i in range(200):
        tasks.append(make_request(key_a_user, "key_a", f"key_a_{i}"))
    
    for i in range(200):
        tasks.append(make_request(key_b_user, "key_b", f"key_b_{i}"))
    
    start_time = time.time()
    results = await asyncio.gather(*tasks, return_exceptions=True)
    end_time = time.time()
    
    # Analyze results
    total_successful = successful_requests["key_a"] + successful_requests["key_b"]
    
    key_a_success_rate = successful_requests["key_a"] / 200
    key_b_success_rate = successful_requests["key_b"] / 200
    
    print(f"Test Case 4 - Over-Allocated Priority Reservations with Normalization:")
    print(f"   - Duration: {end_time - start_time:.2f}s")
    print(f"   - Key A (0.60): {successful_requests['key_a']}/200 successful ({key_a_success_rate:.1%})")
    print(f"   - Key B (0.80): {successful_requests['key_b']}/200 successful ({key_b_success_rate:.1%})")
    print(f"   - Total successful: {total_successful}/400")
    
    # With saturation-aware behavior:
    # 1. Verify total capacity is reasonably bounded (not all 400 requests succeed)
    assert total_successful < 300, (
        f"Total requests should be bounded by saturation detection, got {total_successful}/400"
    )
    
    # 2. Verify significant rate limiting occurred (at least 50% blocked)
    assert total_successful < 200, (
        f"At least 50% of requests should be rate limited, got {total_successful}/400 successful"
    )
    
    # 3. Verify both keys got some requests through (normalization is working)
    assert successful_requests["key_a"] > 0, "Key A should get some requests"
    assert successful_requests["key_b"] > 0, "Key B should get some requests"
    
    print(f"   - Normalization test PASSED: Both priorities got requests, "
          f"total bounded to {total_successful} (under 200)")


@pytest.mark.asyncio
async def test_fake_calls_case_5_default_value_priority_reservation():
    """
    Test Case 5: Default value for priority reservation
    
    System: 100 RPM capacity
    Key A: priority_reservation=0.50 (50 RPM)
    Key B: priority_reservation=0.20 (20 RPM)
    Key C: priority_reservation=0.05 (5 RPM)
    Key D: nothing set (uses default_priority=0.05, 5 RPM)
    Traffic A: 150 RPM
    Traffic B: 150 RPM
    Traffic C: 150 RPM
    Traffic D: 150 RPM
    Expected A: 55 RPM (normalized)
    Expected B: 25 RPM (normalized)
    Expected C: 10 RPM (normalized)
    Expected D: 10 RPM (normalized)
    
    Tests complex scenario with explicit priorities and default priority.
    """
    os.environ["LITELLM_LICENSE"] = "test-license-key"
    
    litellm.priority_reservation = {"key_a": 0.50, "key_b": 0.20, "key_c": 0.05}
    litellm.priority_reservation_settings.default_priority = 0.05
    
    dual_cache = DualCache()
    handler = DynamicRateLimitHandler(internal_usage_cache=dual_cache)
    
    model = "fake-call-test-5"
    total_rpm = 100
    
    llm_router = Router(
        model_list=[
            {
                "model_name": model,
                "litellm_params": {
                    "model": "gpt-3.5-turbo",
                    "api_key": "test-key",
                    "api_base": "test-base",
                    "rpm": total_rpm,
                },
            }
        ]
    )
    handler.update_variables(llm_router=llm_router)
    
    # Create users
    key_a_user = UserAPIKeyAuth()
    key_a_user.metadata = {"priority": "key_a"}
    key_a_user.user_id = "key_a_user"
    
    key_b_user = UserAPIKeyAuth()
    key_b_user.metadata = {"priority": "key_b"}
    key_b_user.user_id = "key_b_user"
    
    key_c_user = UserAPIKeyAuth()
    key_c_user.metadata = {"priority": "key_c"}
    key_c_user.user_id = "key_c_user"
    
    key_d_user = UserAPIKeyAuth()
    key_d_user.metadata = {}
    key_d_user.user_id = "key_d_user"
    
    # Track results
    successful_requests = {"key_a": 0, "key_b": 0, "key_c": 0, "key_d": 0}
    rate_limited_requests = {"key_a": 0, "key_b": 0, "key_c": 0, "key_d": 0}
    
    async def make_request(user, key_name, request_id):
        """Make a single request and track the result."""
        try:
            result = await handler.async_pre_call_hook(
                user_api_key_dict=user,
                cache=dual_cache,
                data={"model": model},
                call_type="completion",
            )
            
            if result is None:
                successful_requests[key_name] += 1
                return {"status": "success", "key": key_name}
            else:
                rate_limited_requests[key_name] += 1
                return {"status": "rate_limited", "key": key_name}
                
        except Exception as e:
            rate_limited_requests[key_name] += 1
            return {"status": "rate_limited", "key": key_name, "error": str(e)}
    
    # Send 150 requests from each key (600 total, 6x over capacity)
    tasks = []
    
    for i in range(150):
        tasks.append(make_request(key_a_user, "key_a", f"key_a_{i}"))
    
    for i in range(150):
        tasks.append(make_request(key_b_user, "key_b", f"key_b_{i}"))
    
    for i in range(150):
        tasks.append(make_request(key_c_user, "key_c", f"key_c_{i}"))
    
    for i in range(150):
        tasks.append(make_request(key_d_user, "key_d", f"key_d_{i}"))
    
    start_time = time.time()
    results = await asyncio.gather(*tasks, return_exceptions=True)
    end_time = time.time()
    
    # Analyze results
    total_successful = sum(successful_requests.values())
    
    print(f"Test Case 5 - Default value for priority reservation:")
    print(f"   - Duration: {end_time - start_time:.2f}s")
    print(f"   - Key A (0.50): {successful_requests['key_a']}/150 successful")
    print(f"   - Key B (0.20): {successful_requests['key_b']}/150 successful")
    print(f"   - Key C (0.05): {successful_requests['key_c']}/150 successful")
    print(f"   - Key D (default 0.05): {successful_requests['key_d']}/150 successful")
    print(f"   - Total successful: {total_successful}/600")
    
    # Verify priority ordering: A > B > C ≈ D
    assert successful_requests["key_a"] > successful_requests["key_b"], "Key A should get more than Key B"
    assert successful_requests["key_b"] > successful_requests["key_c"], "Key B should get more than Key C"
    
    # Key C and Key D should get similar amounts (both have 0.05 priority)
    key_c_vs_d_ratio = successful_requests["key_c"] / max(successful_requests["key_d"], 1)
    print(f"   - Key C vs Key D ratio: {key_c_vs_d_ratio:.2f} (expected ~1.0)")
    
    if total_successful > 0:
        key_a_share = successful_requests["key_a"] / total_successful
        print(f"   - Key A got {key_a_share:.1%} of successful requests (expected ~55-62%)")


@pytest.mark.asyncio
async def test_default_priority_shared_pool():
    """
    Test that keys without explicit priority share ONE default pool, not get individual allocations.
    
    With default_priority=0.25:
    - Key A, B, C (no priority) should share ONE 25 RPM pool
    - NOT get 25 RPM each (which would be 75 RPM total)
    """
    os.environ["LITELLM_LICENSE"] = "test-license-key"
    
    litellm.priority_reservation = {"prod": 0.75}
    litellm.priority_reservation_settings.default_priority = 0.25
    
    dual_cache = DualCache()
    handler = DynamicRateLimitHandler(internal_usage_cache=dual_cache)
    
    model = "test-default-pool"
    total_rpm = 100
    
    llm_router = Router(
        model_list=[
            {
                "model_name": model,
                "litellm_params": {
                    "model": "gpt-3.5-turbo",
                    "api_key": "test-key",
                    "api_base": "test-base",
                    "rpm": total_rpm,
                },
            }
        ]
    )
    handler.update_variables(llm_router=llm_router)
    
    # Create 3 users without explicit priority
    user_a = UserAPIKeyAuth()
    user_a.metadata = {}
    user_a.user_id = "user_a"
    
    user_b = UserAPIKeyAuth()
    user_b.metadata = {}
    user_b.user_id = "user_b"
    
    user_c = UserAPIKeyAuth()
    user_c.metadata = {}
    user_c.user_id = "user_c"
    
    # Get descriptors for each
    desc_a = handler._create_priority_based_descriptors(
        model=model, user_api_key_dict=user_a, priority=None
    )
    desc_b = handler._create_priority_based_descriptors(
        model=model, user_api_key_dict=user_b, priority=None
    )
    desc_c = handler._create_priority_based_descriptors(
        model=model, user_api_key_dict=user_c, priority=None
    )
    
    # All should use the SAME shared pool key
    assert desc_a[0]["value"] == f"{model}:default_pool"
    assert desc_b[0]["value"] == f"{model}:default_pool"
    assert desc_c[0]["value"] == f"{model}:default_pool"
    
    # All should have same limit (25 RPM SHARED, not 25 RPM each)
    assert desc_a[0]["rate_limit"]["requests_per_unit"] == 25
    assert desc_b[0]["rate_limit"]["requests_per_unit"] == 25
    assert desc_c[0]["rate_limit"]["requests_per_unit"] == 25
    
    # Verify explicit priority uses different pool
    user_prod = UserAPIKeyAuth()
    user_prod.metadata = {"priority": "prod"}
    desc_prod = handler._create_priority_based_descriptors(
        model=model, user_api_key_dict=user_prod, priority="prod"
    )
    
    assert desc_prod[0]["value"] == f"{model}:prod"
    assert desc_prod[0]["rate_limit"]["requests_per_unit"] == 75
    assert desc_prod[0]["value"] != desc_a[0]["value"]  # Different pools
    
    print("✅ Default priority test passed:")
    print(f"   - 3 keys without priority share ONE pool: {desc_a[0]['value']}")
    print(f"   - Shared pool limit: {desc_a[0]['rate_limit']['requests_per_unit']} RPM")
    print(f"   - Explicit priority 'prod' uses separate pool: {desc_prod[0]['value']}")


@pytest.mark.asyncio
<<<<<<< HEAD
async def test_team_metadata_priority():
    """
    Test that priority can be read from team metadata when not present in key metadata.
    
    Also verifies that team metadata priority takes precedence over key metadata priority.
    """
    os.environ["LITELLM_LICENSE"] = "test-license-key"
    
    litellm.priority_reservation = {"high": 0.8, "low": 0.2}
=======
async def test_async_log_success_event_increments_by_actual_tokens():
    """
    Test that async_log_success_event increments token counters by actual token usage.
    
    This validates the fix for Bug 1: Token count was incrementing by 1 instead of actual usage.
    The async_log_success_event should increment both model_saturation_check and priority_model
    counters by the actual completion_tokens (when rate_limit_type=output).
    """
    from unittest.mock import MagicMock

    from litellm.types.utils import ModelResponse, Usage
    
    os.environ["LITELLM_LICENSE"] = "test-license-key"
    litellm.priority_reservation = {"dev": 0.1, "prod": 0.9}
>>>>>>> cb18af54
    
    dual_cache = DualCache()
    handler = DynamicRateLimitHandler(internal_usage_cache=dual_cache)
    
<<<<<<< HEAD
    model = "test-team-priority"
    total_tpm = 1000
    
=======
    model = "test-token-increment"
>>>>>>> cb18af54
    llm_router = Router(
        model_list=[
            {
                "model_name": model,
                "litellm_params": {
                    "model": "gpt-3.5-turbo",
                    "api_key": "test-key",
                    "api_base": "test-base",
<<<<<<< HEAD
                    "tpm": total_tpm,
=======
                    "tpm": 1000,
>>>>>>> cb18af54
                },
            }
        ]
    )
    handler.update_variables(llm_router=llm_router)
    
<<<<<<< HEAD
    # Test 1: Priority from team metadata only
    team_priority_user = UserAPIKeyAuth()
    team_priority_user.metadata = {}
    team_priority_user.team_metadata = {"priority": "high"}
    team_priority_user.user_id = "team_priority_user"
    
    team_descriptors = handler._create_priority_based_descriptors(
        model=model,
        user_api_key_dict=team_priority_user,
        priority="high",
    )
    
    assert len(team_descriptors) == 1
    team_descriptor = team_descriptors[0]
    expected_high_tpm = int(total_tpm * 0.8)
    actual_high_tpm = team_descriptor["rate_limit"]["tokens_per_unit"]
    
    assert actual_high_tpm == expected_high_tpm, (
        f"Team priority 'high' should get {expected_high_tpm} TPM (80%), got {actual_high_tpm}"
    )
    assert team_descriptor["value"] == f"{model}:high"
    
    # Test 2: Team metadata priority takes precedence over key metadata
    override_user = UserAPIKeyAuth()
    override_user.metadata = {"priority": "low"}
    override_user.team_metadata = {"priority": "high"}
    override_user.user_id = "override_user"
    
    override_descriptors = handler._create_priority_based_descriptors(
        model=model,
        user_api_key_dict=override_user,
        priority="high",
    )
    
    assert len(override_descriptors) == 1
    override_descriptor = override_descriptors[0]
    expected_high_tpm = int(total_tpm * 0.8)
    actual_high_tpm = override_descriptor["rate_limit"]["tokens_per_unit"]
    
    assert actual_high_tpm == expected_high_tpm, (
        f"Team priority 'high' should take precedence and get {expected_high_tpm} TPM (80%), got {actual_high_tpm}"
    )
    assert override_descriptor["value"] == f"{model}:high"
    
    # Test 3: Key metadata priority when no team metadata
    key_only_user = UserAPIKeyAuth()
    key_only_user.metadata = {"priority": "low"}
    key_only_user.team_metadata = {}
    key_only_user.user_id = "key_only_user"
    
    key_only_descriptors = handler._create_priority_based_descriptors(
        model=model,
        user_api_key_dict=key_only_user,
        priority="low",
    )
    
    assert len(key_only_descriptors) == 1
    key_only_descriptor = key_only_descriptors[0]
    expected_low_tpm = int(total_tpm * 0.2)
    actual_low_tpm = key_only_descriptor["rate_limit"]["tokens_per_unit"]
    
    assert actual_low_tpm == expected_low_tpm, (
        f"Key priority 'low' should get {expected_low_tpm} TPM (20%), got {actual_low_tpm}"
    )
    assert key_only_descriptor["value"] == f"{model}:low"
    
    # Test 4: No priority in either metadata uses default
    no_priority_user = UserAPIKeyAuth()
    no_priority_user.metadata = {}
    no_priority_user.team_metadata = {}
    no_priority_user.user_id = "no_priority_user"
    
    no_priority_descriptors = handler._create_priority_based_descriptors(
        model=model,
        user_api_key_dict=no_priority_user,
        priority=None,
    )
    
    assert len(no_priority_descriptors) == 1
    no_priority_descriptor = no_priority_descriptors[0]
    assert no_priority_descriptor["value"] == f"{model}:default_pool"
    
    print("✅ Team metadata priority test passed:")
    print(f"   - Priority from team metadata: {team_descriptor['value']} = {actual_high_tpm} TPM")
    print(f"   - Team priority takes precedence: {override_descriptor['value']} = {actual_high_tpm} TPM")
    print(f"   - Key priority when no team: {key_only_descriptor['value']} = {actual_low_tpm} TPM")
    print(f"   - No priority uses default pool: {no_priority_descriptor['value']}")
=======
    # Track what gets incremented
    increment_calls = []
    
    async def mock_increment(pipeline_operations, parent_otel_span=None):
        for op in pipeline_operations:
            increment_calls.append({
                "key": op["key"],
                "increment_value": op["increment_value"],
            })
    
    handler.v3_limiter.async_increment_tokens_with_ttl_preservation = mock_increment
    
    # Create mock response with 50 completion tokens
    mock_response = MagicMock(spec=ModelResponse)
    mock_response.usage = MagicMock(spec=Usage)
    mock_response.usage.prompt_tokens = 10
    mock_response.usage.completion_tokens = 50
    mock_response.usage.total_tokens = 60
    
    # Create kwargs with priority in user_api_key_auth_metadata
    kwargs = {
        "standard_logging_object": {
            "metadata": {
                "user_api_key_auth_metadata": {"priority": "dev"},
            },
            "model_group": model,
        },
        "litellm_params": {
            "metadata": {"model_group": model},
        },
    }
    
    with patch(
        "litellm.proxy.common_utils.callback_utils.get_model_group_from_litellm_kwargs",
        return_value=model,
    ):
        await handler.async_log_success_event(
            kwargs=kwargs,
            response_obj=mock_response,
            start_time=None,
            end_time=None,
        )
    
    # Verify increments happened with actual token count (50 completion tokens)
    assert len(increment_calls) == 2, f"Expected 2 increment calls, got {len(increment_calls)}"
    
    # Both should increment by 50 (completion_tokens, since rate_limit_type defaults to 'output')
    for call in increment_calls:
        assert call["increment_value"] == 50, (
            f"Expected increment of 50 tokens, got {call['increment_value']} for key {call['key']}"
        )
    
    # Verify correct keys were used
    keys = [call["key"] for call in increment_calls]
    assert any("model_saturation_check" in k for k in keys), "Should increment model_saturation_check"
    assert any("priority_model" in k and "dev" in k for k in keys), "Should increment priority_model with 'dev' priority"


@pytest.mark.asyncio
async def test_async_log_success_event_uses_team_priority_from_auth_metadata():
    """
    Test that async_log_success_event correctly retrieves priority from user_api_key_auth_metadata.
    
    This validates the fix where priority is retrieved from standard_logging_metadata.user_api_key_auth_metadata
    instead of just standard_logging_metadata.priority. This is important for team-based priority inheritance.
    """
    from unittest.mock import MagicMock

    from litellm.types.utils import ModelResponse, Usage
    
    os.environ["LITELLM_LICENSE"] = "test-license-key"
    litellm.priority_reservation = {"team_priority": 0.8, "default": 0.2}
    
    dual_cache = DualCache()
    handler = DynamicRateLimitHandler(internal_usage_cache=dual_cache)
    
    model = "test-team-priority"
    llm_router = Router(
        model_list=[
            {
                "model_name": model,
                "litellm_params": {
                    "model": "gpt-3.5-turbo",
                    "api_key": "test-key",
                    "api_base": "test-base",
                    "tpm": 1000,
                },
            }
        ]
    )
    handler.update_variables(llm_router=llm_router)
    
    # Track incremented keys to verify priority is used correctly
    incremented_keys = []
    
    async def mock_increment(pipeline_operations, parent_otel_span=None):
        for op in pipeline_operations:
            incremented_keys.append(op["key"])
    
    handler.v3_limiter.async_increment_tokens_with_ttl_preservation = mock_increment
    
    # Create mock response
    mock_response = MagicMock(spec=ModelResponse)
    mock_response.usage = MagicMock(spec=Usage)
    mock_response.usage.prompt_tokens = 10
    mock_response.usage.completion_tokens = 20
    mock_response.usage.total_tokens = 30
    
    # Simulate team metadata inheritance: priority is in user_api_key_auth_metadata
    # This is how the proxy passes team metadata to the callback
    kwargs = {
        "standard_logging_object": {
            "metadata": {
                # Priority NOT at top level (this would fail before the fix)
                # Priority IS in user_api_key_auth_metadata (team inheritance)
                "user_api_key_auth_metadata": {"priority": "team_priority"},
            },
            "model_group": model,
        },
        "litellm_params": {
            "metadata": {"model_group": model},
        },
    }
    
    with patch(
        "litellm.proxy.common_utils.callback_utils.get_model_group_from_litellm_kwargs",
        return_value=model,
    ):
        await handler.async_log_success_event(
            kwargs=kwargs,
            response_obj=mock_response,
            start_time=None,
            end_time=None,
        )
    
    # Verify the priority_model key uses 'team_priority' (not 'default_pool')
    priority_keys = [k for k in incremented_keys if "priority_model" in k]
    assert len(priority_keys) == 1, f"Expected 1 priority_model key, got {len(priority_keys)}"
    
    # The key should contain 'team_priority', not 'default_pool'
    assert "team_priority" in priority_keys[0], (
        f"Expected priority key to use 'team_priority' from user_api_key_auth_metadata, "
        f"got key: {priority_keys[0]}"
    )
    assert "default_pool" not in priority_keys[0], (
        f"Priority key should NOT use 'default_pool', should use team's priority. Got: {priority_keys[0]}"
    )
>>>>>>> cb18af54
<|MERGE_RESOLUTION|>--- conflicted
+++ resolved
@@ -1326,17 +1326,6 @@
 
 
 @pytest.mark.asyncio
-<<<<<<< HEAD
-async def test_team_metadata_priority():
-    """
-    Test that priority can be read from team metadata when not present in key metadata.
-    
-    Also verifies that team metadata priority takes precedence over key metadata priority.
-    """
-    os.environ["LITELLM_LICENSE"] = "test-license-key"
-    
-    litellm.priority_reservation = {"high": 0.8, "low": 0.2}
-=======
 async def test_async_log_success_event_increments_by_actual_tokens():
     """
     Test that async_log_success_event increments token counters by actual token usage.
@@ -1351,18 +1340,11 @@
     
     os.environ["LITELLM_LICENSE"] = "test-license-key"
     litellm.priority_reservation = {"dev": 0.1, "prod": 0.9}
->>>>>>> cb18af54
     
     dual_cache = DualCache()
     handler = DynamicRateLimitHandler(internal_usage_cache=dual_cache)
     
-<<<<<<< HEAD
-    model = "test-team-priority"
-    total_tpm = 1000
-    
-=======
     model = "test-token-increment"
->>>>>>> cb18af54
     llm_router = Router(
         model_list=[
             {
@@ -1371,106 +1353,13 @@
                     "model": "gpt-3.5-turbo",
                     "api_key": "test-key",
                     "api_base": "test-base",
-<<<<<<< HEAD
-                    "tpm": total_tpm,
-=======
                     "tpm": 1000,
->>>>>>> cb18af54
                 },
             }
         ]
     )
     handler.update_variables(llm_router=llm_router)
     
-<<<<<<< HEAD
-    # Test 1: Priority from team metadata only
-    team_priority_user = UserAPIKeyAuth()
-    team_priority_user.metadata = {}
-    team_priority_user.team_metadata = {"priority": "high"}
-    team_priority_user.user_id = "team_priority_user"
-    
-    team_descriptors = handler._create_priority_based_descriptors(
-        model=model,
-        user_api_key_dict=team_priority_user,
-        priority="high",
-    )
-    
-    assert len(team_descriptors) == 1
-    team_descriptor = team_descriptors[0]
-    expected_high_tpm = int(total_tpm * 0.8)
-    actual_high_tpm = team_descriptor["rate_limit"]["tokens_per_unit"]
-    
-    assert actual_high_tpm == expected_high_tpm, (
-        f"Team priority 'high' should get {expected_high_tpm} TPM (80%), got {actual_high_tpm}"
-    )
-    assert team_descriptor["value"] == f"{model}:high"
-    
-    # Test 2: Team metadata priority takes precedence over key metadata
-    override_user = UserAPIKeyAuth()
-    override_user.metadata = {"priority": "low"}
-    override_user.team_metadata = {"priority": "high"}
-    override_user.user_id = "override_user"
-    
-    override_descriptors = handler._create_priority_based_descriptors(
-        model=model,
-        user_api_key_dict=override_user,
-        priority="high",
-    )
-    
-    assert len(override_descriptors) == 1
-    override_descriptor = override_descriptors[0]
-    expected_high_tpm = int(total_tpm * 0.8)
-    actual_high_tpm = override_descriptor["rate_limit"]["tokens_per_unit"]
-    
-    assert actual_high_tpm == expected_high_tpm, (
-        f"Team priority 'high' should take precedence and get {expected_high_tpm} TPM (80%), got {actual_high_tpm}"
-    )
-    assert override_descriptor["value"] == f"{model}:high"
-    
-    # Test 3: Key metadata priority when no team metadata
-    key_only_user = UserAPIKeyAuth()
-    key_only_user.metadata = {"priority": "low"}
-    key_only_user.team_metadata = {}
-    key_only_user.user_id = "key_only_user"
-    
-    key_only_descriptors = handler._create_priority_based_descriptors(
-        model=model,
-        user_api_key_dict=key_only_user,
-        priority="low",
-    )
-    
-    assert len(key_only_descriptors) == 1
-    key_only_descriptor = key_only_descriptors[0]
-    expected_low_tpm = int(total_tpm * 0.2)
-    actual_low_tpm = key_only_descriptor["rate_limit"]["tokens_per_unit"]
-    
-    assert actual_low_tpm == expected_low_tpm, (
-        f"Key priority 'low' should get {expected_low_tpm} TPM (20%), got {actual_low_tpm}"
-    )
-    assert key_only_descriptor["value"] == f"{model}:low"
-    
-    # Test 4: No priority in either metadata uses default
-    no_priority_user = UserAPIKeyAuth()
-    no_priority_user.metadata = {}
-    no_priority_user.team_metadata = {}
-    no_priority_user.user_id = "no_priority_user"
-    
-    no_priority_descriptors = handler._create_priority_based_descriptors(
-        model=model,
-        user_api_key_dict=no_priority_user,
-        priority=None,
-    )
-    
-    assert len(no_priority_descriptors) == 1
-    no_priority_descriptor = no_priority_descriptors[0]
-    assert no_priority_descriptor["value"] == f"{model}:default_pool"
-    
-    print("✅ Team metadata priority test passed:")
-    print(f"   - Priority from team metadata: {team_descriptor['value']} = {actual_high_tpm} TPM")
-    print(f"   - Team priority takes precedence: {override_descriptor['value']} = {actual_high_tpm} TPM")
-    print(f"   - Key priority when no team: {key_only_descriptor['value']} = {actual_low_tpm} TPM")
-    print(f"   - No priority uses default pool: {no_priority_descriptor['value']}")
-=======
     # Track what gets incremented
     increment_calls = []
     
@@ -1617,5 +1506,4 @@
     )
     assert "default_pool" not in priority_keys[0], (
         f"Priority key should NOT use 'default_pool', should use team's priority. Got: {priority_keys[0]}"
-    )
->>>>>>> cb18af54
+    )