--- conflicted
+++ resolved
@@ -422,8 +422,8 @@
 
         print(mock_afile_content.call_args.kwargs)
         assert mock_afile_content.call_args.kwargs["api_key"] == "my-custom-key"
-<<<<<<< HEAD
         assert mock_afile_content.call_args.kwargs["api_base"] == "my-custom-base"
+
 
 
 @pytest.mark.asyncio
@@ -481,7 +481,4 @@
         mock_response="Hello, world!",
     )
 
-    assert result is not None
-=======
-        assert mock_afile_content.call_args.kwargs["api_base"] == "my-custom-base"
->>>>>>> e2f6fb2d
+    assert result is not None