import os
import sys

sys.path.insert(
    0, os.path.abspath("../../..")
)  # Adds the parent directory to the system path

from litellm.responses.litellm_completion_transformation.transformation import (
    LiteLLMCompletionResponsesConfig,
)
from litellm.types.llms.openai import (
    ChatCompletionResponseMessage,
    ChatCompletionToolMessage,
)
from litellm.types.utils import Choices, Message, ModelResponse


class TestLiteLLMCompletionResponsesConfig:
    def test_transform_input_file_item_to_file_item_with_file_id(self):
        """Test transformation of input_file item with file_id to Chat Completion file format"""
        # Setup
        input_item = {"type": "input_file", "file_id": "file-abc123xyz"}

        # Execute
        result = (
            LiteLLMCompletionResponsesConfig._transform_input_file_item_to_file_item(
                input_item
            )
        )

        # Assert
        expected = {"type": "file", "file": {"file_id": "file-abc123xyz"}}
        assert result == expected
        assert result["type"] == "file"
        assert result["file"]["file_id"] == "file-abc123xyz"

    def test_transform_input_file_item_to_file_item_with_file_data(self):
        """Test transformation of input_file item with file_data to Chat Completion file format"""
        # Setup
        file_data = "base64encodeddata"
        input_item = {"type": "input_file", "file_data": file_data}

        # Execute
        result = (
            LiteLLMCompletionResponsesConfig._transform_input_file_item_to_file_item(
                input_item
            )
        )

        # Assert
        expected = {"type": "file", "file": {"file_data": file_data}}
        assert result == expected
        assert result["type"] == "file"
        assert result["file"]["file_data"] == file_data

    def test_transform_input_file_item_to_file_item_with_both_fields(self):
        """Test transformation of input_file item with both file_id and file_data"""
        # Setup
        input_item = {
            "type": "input_file",
            "file_id": "file-abc123xyz",
            "file_data": "base64encodeddata",
        }

        # Execute
        result = (
            LiteLLMCompletionResponsesConfig._transform_input_file_item_to_file_item(
                input_item
            )
        )

        # Assert
        expected = {
            "type": "file",
            "file": {"file_id": "file-abc123xyz", "file_data": "base64encodeddata"},
        }
        assert result == expected
        assert result["type"] == "file"
        assert result["file"]["file_id"] == "file-abc123xyz"
        assert result["file"]["file_data"] == "base64encodeddata"

    def test_transform_input_file_item_to_file_item_empty_file_fields(self):
        """Test transformation of input_file item with no file_id or file_data"""
        # Setup
        input_item = {"type": "input_file"}

        # Execute
        result = (
            LiteLLMCompletionResponsesConfig._transform_input_file_item_to_file_item(
                input_item
            )
        )

        # Assert
        expected = {"type": "file", "file": {}}
        assert result == expected
        assert result["type"] == "file"
        assert result["file"] == {}

    def test_transform_input_file_item_to_file_item_ignores_other_fields(self):
        """Test that transformation only includes file_id and file_data, ignoring other fields"""
        # Setup
        input_item = {
            "type": "input_file",
            "file_id": "file-abc123xyz",
            "extra_field": "should_be_ignored",
            "another_field": 123,
        }

        # Execute
        result = (
            LiteLLMCompletionResponsesConfig._transform_input_file_item_to_file_item(
                input_item
            )
        )

        # Assert
        expected = {"type": "file", "file": {"file_id": "file-abc123xyz"}}
        assert result == expected
        assert "extra_field" not in result["file"]
        assert "another_field" not in result["file"]

    def test_transform_input_image_item_to_image_item_with_image_url(self):
        """Test transformation of input_image item with image_url to Chat Completion image format"""
        # Setup
        image_url = "https://example.com/image.png"
        input_item = {"type": "input_image", "image_url": image_url, "detail": "high"}

        # Execute
        result = (
            LiteLLMCompletionResponsesConfig._transform_input_image_item_to_image_item(
                input_item
            )
        )

        # Assert
        expected = {"type": "image_url", "image_url": {"url": image_url, "detail": "high"}}
        assert result == expected
        assert result["type"] == "image_url"
        assert result["image_url"]["url"] == image_url
        assert result["image_url"]["detail"] == "high"

    def test_transform_input_image_item_to_image_item_with_image_data(self):
        """Test transformation of input_image item with image_url to Chat Completion image format"""
        # Setup
        image_url = "data:image/png;base64,iVBORw0KGgoAAAANSUhEUgAAAA4AAAAOCAYAAAAfSC3RAAAMTWlDQ1BJQ0MgUHJvZmlsZQAASImVVwdYU1cbPndkQggQiICMsJcgMgPICGEFkD0EUQlJgDBiTAgqbqRYwbpFBEdFqyCKqwJSXKhVK0XBPYsDFaUWa3Er/wkBtPQfz/89z7n3ve/5znu+77vnjgMAvYsvleaimgDkSfJlsSEBrMnJKSxSDyAAJlADCBjHF8ilnOjoCABt+Px3e30N+kG77KDU+mf/fzUtoUguAACJhjhdKBfkQfwjAHiLQCrLB4Aohbz5rHypEq+DWEcGA4S4RokzVbhFidNV+NKgT3wsF+JHAJDV+XxZJgAafZBnFQgyoQ4dZgucJEKxBGJ/iH3z8mYIIV4EsQ30gXPSlfrs9K90Mv+mmT6iyednjmBVLoNGDhTLpbn8Of9nOf635eUqhuewhk09SxYaq8wZ1u1RzoxwJVaH+K0kPTIKYm0AUFwsHPRXYmaWIjRB5Y/aCORcWDN4pwE6UZ4bxxviY4X8wHCIDSHOkORGRgz5FGWIg5U+sH5ohTifFw+xHsQ1InlQ3JDPCdmM2OF5r2XIuJwh/ilfNhiDUv+zIieBo9LHtLNEvCF9zLEwKz4JYirEgQXixEiINSCOlOfEhQ/5pBZmcSOHfWSKWGUuFhDLRJKQAJU+Vp4hC44d8t+dJx/OHTuRJeZFDuHO/Kz4UFWtsEcC/mD8MBesTyThJAzriOSTI4ZzEYoCg1S542SRJCFOxeN60vyAWNVY3E6aGz3kjweIckOUvBnE8fKCuOGxBflwcar08RJpfnS8Kk68MpsfFq2KB98PIgAXBAIWUMCWDmaAbCBu723shVeqnmDABzKQCUTAYYgZHpE02COBxzhQCH6HSATkI+MCBntFoADyn0axSk48wqmODiBjqE+pkgMeQ5wHwkEuvFYMKklGIkgEjyAj/kdEfNgEMIdc2JT9/54fZr8wHMhEDDGK4RlZ9GFPYhAxkBhKDCba4ga4L+6NR8CjP2zOOBv3HM7jiz/hMaGD8IBwldBFuDldXCQbFeUk0AX1g4fqk/51fXArqOmGB+A+UB0q40zcADjgrnAeDu4HZ3aDLHcobmVVWKO0/5bBV3doyI/iREEpYyj+FJvRIzXsNNxGVJS1/ro+qljTR+rNHekZPT/3q+oL4Tl8tCf2LXYIO4udxM5jLVgjYGHHsSasDTuqxCMr7tHgihueLXYwnhyoM3rNfLmzykrKneqcepw+qvryRbPzlQ8jd4Z0jkycmZXP4sAvhojFkwgcx7GcnZzdAFB+f1Svt1cxg98VhNn2hVvyGwA+xwcGBn76woUdB+CAB3wlHPnC2bDhp0UNgHNHBApZgYrDlQcCfHPQ4dOnD4yBObCB+TgDd+AN/EEQCANRIB4kg2kw+iy4zmVgFpgHFoMSUAZWgfWgEmwF20EN2AsOgkbQAk6Cn8EFcAlcBbfh6ukGz0EfeA0+IAhCQmgIA9FHTBBLxB5xRtiILxKERCCxSDKShmQiEkSBzEOWIGXIGqQS2YbUIgeQI8hJ5DzSgdxE7iM9yJ/IexRD1VEd1Ai1QsejbJSDhqPx6FQ0E52JFqLF6Aq0Aq1G96AN6En0AnoV7UKfo/0YwNQwJmaKOWBsjItFYSlYBibDFmClWDlWjdVjzfA+X8a6sF7sHU7EGTgLd4ArOBRPwAX4THwBvhyvxGvwBvw0fhm/j/fhnwk0giHBnuBF4BEmEzIJswglhHLCTsJhwhn4LHUTXhOJRCbRmugBn8VkYjZxLnE5cTNxH/EEsYP4kNhPIpH0SfYkH1IUiU/KJ5WQNpL2kI6TOkndpLdkNbIJ2ZkcTE4hS8hF5HLybvIxcif5CfkDRZNiSfGiRFGElDmUlZQdlGbKRUo35QNVi2pN9aHGU7Opi6kV1HrqGeod6is1NTUzNU+1GDWx2iK1CrX9aufU7qu9U9dWt1PnqqeqK9RXqO9SP6F+U/0VjUazovnTUmj5tBW0Wtop2j3aWw2GhqMGT0OosVCjSqNBo1PjBZ1Ct6Rz6NPohfRy+iH6RXqvJkXTSpOryddcoFmleUTzuma/FkNrglaUVp7Wcq3dWue1nmqTtK20g7SF2sXa27VPaT9kYAxzBpchYCxh7GCcYXTrEHWsdXg62TplOnt12nX6dLV1XXUTdWfrVuke1e1iYkwrJo+Zy1zJPMi8xnw/xmgMZ4xozLIx9WM6x7zRG6vnryfSK9Xbp3dV770+Sz9IP0d/tX6j/l0D3MDOIMZglsEWgzMGvWN1xnqPFYwtHXtw7C1D1NDOMNZwruF2wzbDfiNjoxAjqdFGo1NGvcZMY3/jbON1xseMe0wYJr4mYpN1JsdNnrF0WRxWLquCdZrVZ2poGmqqMN1m2m76wczaLMGsyGyf2V1zqjnbPMN8nXmreZ+FicUki3kWdRa3LCmWbMssyw2WZy3fWFlbJVkttWq0emqtZ82zLrSus75jQ7Pxs5lpU21zxZZoy7bNsd1se8kOtXOzy7Krsrtoj9q724vtN9t3jCOM8xwnGVc97rqDugPHocChzuG+I9MxwrHIsdHxxXiL8SnjV48/O/6zk5tTrtMOp9sTtCeETSia0DzhT2c7Z4FzlfMVF5pLsMtClyaXl672riLXLa433Bhuk9yWurW6fXL3cJe517v3eFh4pHls8rjO1mFHs5ezz3kSPAM8F3q2eL7zcvfK9zro9Ye3g3eO927vpxOtJ4om7pj40MfMh++zzafLl+Wb5vu9b5efqR/fr9rvgb+5v9B/p/8Tji0nm7OH8yLAKUAWcDjgDdeLO597IhALDAksDWwP0g5KCKoMuhdsFpwZXBfcF+IWMjfkRCghNDx0deh1nhFPwKvl9YV5hM0POx2uHh4XXhn+IMIuQhbRPAmdFDZp7aQ7kZaRksjGKBDFi1obdTfaOnpm9E8xxJjomKqYx7ETYufFno1jxE2P2x33Oj4gfmX87QSbBEVCayI9MTWxNvFNUmDSmqSuyeMnz598IdkgWZzclEJKSUzZmdI/JWjK+indqW6pJanXplpPnT31/DSDabnTjk6nT+dPP5RGSEtK2532kR/Fr+b3p/PSN6X3CbiCDYLnQn/hOmGPyEe0RvQkwydjTcbTTJ/MtZk9WX5Z5Vm9Yq64UvwyOzR7a/abnKicXTkDuUm5+/LIeWl5RyTakhzJ6RnGM2bP6JDaS0ukXTO9Zq6f2ScLl+2UI/Kp8qZ8Hfij36awUXyjuF/gW1BV8HZW4qxDs7VmS2a3zbGbs2zOk8Lgwh/m4nMFc1vnmc5bPO/+fM78bQuQBekLWheaLyxe2L0oZFHNYurinMW/FjkVrSn6a0nSkuZio+JFxQ+/CfmmrkSjRFZyfan30q3f4t+Kv21f5rJs47LPpcLSX8qcysrLPi4XLP/luwnfVXw3sCJjRftK95VbVhFXSVZdW+23umaN1prCNQ/XTlrbsI61rnTdX+unrz9f7lq+dQN1g2JDV0VERdNGi42rNn6szKq8WhVQtW+T4aZlm95sFm7u3OK/pX6r0dayre+/F39/Y1vItoZqq+ry7cTtBdsf70jccfYH9g+1Ow12lu38tEuyq6smtuZ0rUdt7W7D3Svr0DpFXc+e1D2X9gbubap3qN+2j7mvbD/Yr9j/7EDagWsHww+2HmIfqv/R8sdNhxmHSxuQhjkNfY1ZjV1NyU0dR8KOtDZ7Nx/+yfGnXS2mLVVHdY+uPEY9Vnxs4Hjh8f4T0hO9JzNPPmyd3nr71ORTV07HnG4/E37m3M/BP586yzl7/JzPuZbzXueP/ML+pfGC+4WGNre2w7+6/Xq43b294aLHxaZLnpeaOyZ2HOv06zx5OfDyz1d4Vy5cjbzacS3h2o3rqde7bghvPL2Ze/PlrYJbH24vukO4U3pX8275PcN71b/Z/ravy73r6P3A+20P4h7cfih4+PyR/NHH7uLHtMflT0ye1D51ftrSE9xz6dmUZ93Ppc8/9Jb8rvX7phc2L378w/+Ptr7Jfd0vZS8H/lz+Sv/Vrr9c/2rtj+6/9zrv9Yc3pW/139a8Y787+z7p/ZMPsz6SPlZ8sv3U/Dn8852BvIEBKV/GH/wVwIBya5MBwJ+7AKAlA8CA+0bqFNX+cNAQ1Z52EIH/hFV7yEFzB6Ae/tPH9MK/m+sA7N8BgBXUp6cCEE0DIN4ToC4uI214Lze471QaEe4Nvo/8lJ6XDv6NqfakX8U9+gyUqq5g9PlfxcODBS7Lae4AAACKZVhJZk1NACoAAAAIAAQBGgAFAAAAAQAAAD4BGwAFAAAAAQAAAEYBKAADAAAAAQACAACHaQAEAAAAAQAAAE4AAAAAAAAAkAAAAAEAAACQAAAAAQADkoYABwAAABIAAAB4oAIABAAAAAEAAAAOoAMABAAAAAEAAAAOAAAAAEFTQ0lJAAAAU2NyZWVuc2hvdDaPMpgAAAAJcEhZcwAAFiUAABYlAUlSJPAAAAHUaVRYdFhNTDpjb20uYWRvYmUueG1wAAAAAAA8eDp4bXBtZXRhIHhtbG5zOng9ImFkb2JlOm5zOm1ldGEvIiB4OnhtcHRrPSJYTVAgQ29yZSA2LjAuMCI+CiAgIDxyZGY6UkRGIHhtbG5zOnJkZj0iaHR0cDovL3d3dy53My5vcmcvMTk5OS8wMi8yMi1yZGYtc3ludGF4LW5zIyI+CiAgICAgIDxyZGY6RGVzY3JpcHRpb24gcmRmOmFib3V0PSIiCiAgICAgICAgICAgIHhtbG5zOmV4aWY9Imh0dHA6Ly9ucy5hZG9iZS5jb20vZXhpZi8xLjAvIj4KICAgICAgICAgPGV4aWY6UGl4ZWxZRGltZW5zaW9uPjE0PC9leGlmOlBpeGVsWURpbWVuc2lvbj4KICAgICAgICAgPGV4aWY6UGl4ZWxYRGltZW5zaW9uPjE0PC9leGlmOlBpeGVsWERpbWVuc2lvbj4KICAgICAgICAgPGV4aWY6VXNlckNvbW1lbnQ+U2NyZWVuc2hvdDwvZXhpZjpVc2VyQ29tbWVudD4KICAgICAgPC9yZGY6RGVzY3JpcHRpb24+CiAgIDwvcmRmOlJERj4KPC94OnhtcG1ldGE+Cjh4oDkAAAAcaURPVAAAAAIAAAAAAAAABwAAACgAAAAHAAAABwAAAE3Fs0eqAAAAGUlEQVQ4EWLkExT7z0AGYBzViDvUyA4cAAAAAP//YUvjIgAAABZJREFUY+QTFPvPQAZgHNWIO9TIDhwA/sQQ53tmETgAAAAASUVORK5CYII="
        input_item = {"type": "input_image", "image_url": image_url, "detail": "high"}

        # Execute
        result = (
            LiteLLMCompletionResponsesConfig._transform_input_image_item_to_image_item(
                input_item
            )
        )

        # Assert
        expected = {"type": "image_url", "image_url": {"url": image_url, "detail": "high"}}
        assert result == expected
        assert result["type"] == "image_url"
        assert result["image_url"]["url"] == image_url
        assert result["image_url"]["detail"] == "high"

    def test_transform_input_image_item_to_image_item_without_detail(self):
        """Test transformation of input_image item with no detail"""
        # Setup
        image_url = "https://example.com/image.png"
        input_item = {"type": "input_image", "image_url": image_url}

        # Execute
        result = (
            LiteLLMCompletionResponsesConfig._transform_input_image_item_to_image_item(
                input_item
            )
        )

        # Assert
        expected = {"type": "image_url", "image_url": {"url": image_url, "detail": "auto"}}
        assert result == expected
        assert result["type"] == "image_url"
        assert result["image_url"]["url"] == image_url
        assert result["image_url"]["detail"] == "auto"

    def test_transform_input_image_item_to_image_item_empty_image_fields(self):
        """Test transformation of input_image item with no image_url or detail"""
        # Setup
        input_item = {"type": "input_image"}

        # Execute
        result = (
            LiteLLMCompletionResponsesConfig._transform_input_image_item_to_image_item(
                input_item
            )
        )

        # Assert
        expected = {"type": "image_url", "image_url": {"url": "", "detail": "auto"}}
        assert result == expected
        assert result["type"] == "image_url"
        assert result["image_url"]["url"] == ""
        assert result["image_url"]["detail"] == "auto"

    def test_transform_input_image_item_to_image_item_ignores_other_fields(self):
        """Test transformation of input_image item with other fields"""
        # Setup
        input_item = {
            "type": "input_image",
            "image_url": "https://example.com/image.png",
            "extra_field": "should_be_ignored",
            "another_field": 123,
        }

        # Execute
        result = (
            LiteLLMCompletionResponsesConfig._transform_input_image_item_to_image_item(
                input_item
            )
        )

        # Assert
        expected = {"type": "image_url", "image_url": {"url": "https://example.com/image.png", "detail": "auto"}}
        assert result == expected
        assert result["type"] == "image_url"
        assert result["image_url"]["url"] == "https://example.com/image.png"
        assert result["image_url"]["detail"] == "auto"
        assert "extra_field" not in result
        assert "another_field" not in result

    def test_transform_chat_completion_response_with_reasoning_content(self):
        """Test that reasoning content is preserved in the full transformation pipeline"""
        # Setup
        chat_completion_response = ModelResponse(
            id="test-response-id",
            created=1234567890,
            model="test-model",
            object="chat.completion",
            choices=[
                Choices(
                    finish_reason="stop",
                    index=0,
                    message=Message(
                        content="The answer is 42.",
                        role="assistant",
                        reasoning_content="Let me think about this step by step. The question asks for the meaning of life, and according to The Hitchhiker's Guide to the Galaxy, the answer is 42.",
                    ),
                )
            ],
        )

        # Execute
        responses_api_response = LiteLLMCompletionResponsesConfig.transform_chat_completion_response_to_responses_api_response(
            request_input="What is the meaning of life?",
            responses_api_request={},
            chat_completion_response=chat_completion_response,
        )

        # Assert
        assert hasattr(responses_api_response, "output")
        assert (
            len(responses_api_response.output) >= 2
        )

        reasoning_items = [
            item for item in responses_api_response.output if item.type == "reasoning"
        ]
        assert len(reasoning_items) == 1, "Should have exactly one reasoning item"

        reasoning_item = reasoning_items[0]
<<<<<<< HEAD
        # Note: ID auto-generation was disabled, so reasoning items may not have IDs
        # Only assert ID format if an ID is present
        if hasattr(reasoning_item, 'id') and reasoning_item.id:
            assert reasoning_item.id.startswith("rs_"), f"Expected ID to start with 'rs_', got: {reasoning_item.id}"
        assert reasoning_item.status == "stop"
=======
        assert reasoning_item.id.startswith("rs_"), f"Expected ID to start with 'rs_', got: {reasoning_item.id}"
        assert reasoning_item.status == "completed"
>>>>>>> 02e34a57
        assert reasoning_item.role == "assistant"
        assert len(reasoning_item.content) == 1
        assert reasoning_item.content[0].type == "output_text"
        assert "step by step" in reasoning_item.content[0].text
        assert "42" in reasoning_item.content[0].text

        message_items = [
            item for item in responses_api_response.output if item.type == "message"
        ]
        assert len(message_items) == 1, "Should have exactly one message item"

        message_item = message_items[0]
        assert message_item.content[0].text == "The answer is 42."

    def test_transform_chat_completion_response_without_reasoning_content(self):
        """Test that transformation works normally when no reasoning content is present"""
        # Setup
        chat_completion_response = ModelResponse(
            id="test-response-id",
            created=1234567890,
            model="test-model",
            object="chat.completion",
            choices=[
                Choices(
                    finish_reason="stop",
                    index=0,
                    message=Message(
                        content="Just a regular answer.",
                        role="assistant",
                    ),
                )
            ],
        )

        # Execute
        responses_api_response = LiteLLMCompletionResponsesConfig.transform_chat_completion_response_to_responses_api_response(
            request_input="A simple question?",
            responses_api_request={},
            chat_completion_response=chat_completion_response,
        )

        # Assert
        reasoning_items = [
            item for item in responses_api_response.output if item.type == "reasoning"
        ]
        assert len(reasoning_items) == 0, "Should have no reasoning items"

        message_items = [
            item for item in responses_api_response.output if item.type == "message"
        ]
        assert len(message_items) == 1, "Should have exactly one message item"
        assert message_items[0].content[0].text == "Just a regular answer."

    def test_transform_chat_completion_response_multiple_choices_with_reasoning(self):
        """Test that only reasoning from first choice is included when multiple choices exist"""
        # Setup
        chat_completion_response = ModelResponse(
            id="test-response-id",
            created=1234567890,
            model="test-model",
            object="chat.completion",
            choices=[
                Choices(
                    finish_reason="stop",
                    index=0,
                    message=Message(
                        content="First answer.",
                        role="assistant",
                        reasoning_content="First reasoning process.",
                    ),
                ),
                Choices(
                    finish_reason="stop",
                    index=1,
                    message=Message(
                        content="Second answer.",
                        role="assistant",
                        reasoning_content="Second reasoning process.",
                    ),
                ),
            ],
        )

        # Execute
        responses_api_response = LiteLLMCompletionResponsesConfig.transform_chat_completion_response_to_responses_api_response(
            request_input="A question with multiple answers?",
            responses_api_request={},
            chat_completion_response=chat_completion_response,
        )

        # Assert
        reasoning_items = [
            item for item in responses_api_response.output if item.type == "reasoning"
        ]
        assert len(reasoning_items) == 1, "Should have exactly one reasoning item"
        assert reasoning_items[0].content[0].text == "First reasoning process."

        message_items = [
            item for item in responses_api_response.output if item.type == "message"
        ]
        assert len(message_items) == 2, "Should have two message items"

    def test_transform_chat_completion_response_status_with_stop(self):
        """
        Test that transforming a chat completion response with 'stop' finish_reason
        results in 'completed' status in the responses API response.
        
        This is the main test case for GitHub issue #15714.
        """
        chat_completion_response = ModelResponse(
            id="test-response-id",
            created=1234567890,
            model="gemini-2.5-flash-preview-09-2025",
            object="chat.completion",
            choices=[
                Choices(
                    finish_reason="stop",
                    index=0,
                    message=Message(
                        content="That's completely fine! How can I help you with your test?",
                        role="assistant",
                    ),
                )
            ],
        )

        responses_api_response = (
            LiteLLMCompletionResponsesConfig.transform_chat_completion_response_to_responses_api_response(
                request_input="this is a test",
                responses_api_request={},
                chat_completion_response=chat_completion_response,
            )
        )

        assert responses_api_response.status == "completed"
        assert responses_api_response.status in [
            "completed",
            "failed",
            "in_progress",
            "cancelled",
            "queued",
            "incomplete",
        ]

    def test_transform_chat_completion_response_output_item_status(self):
        """
        Test that output items in the transformed response also have valid status values.
        
        This verifies the fix for GitHub issue #15714.
        """
        chat_completion_response = ModelResponse(
            id="test-response-id",
            created=1234567890,
            model="gemini-2.5-flash-preview-09-2025",
            object="chat.completion",
            choices=[
                Choices(
                    finish_reason="stop",
                    index=0,
                    message=Message(
                        content="Test message",
                        role="assistant",
                    ),
                )
            ],
        )

        responses_api_response = (
            LiteLLMCompletionResponsesConfig.transform_chat_completion_response_to_responses_api_response(
                request_input="this is a test",
                responses_api_request={},
                chat_completion_response=chat_completion_response,
            )
        )

        message_items = [
            item for item in responses_api_response.output if item.type == "message"
        ]
        assert len(message_items) > 0

        for item in message_items:
            assert item.status in [
                "completed",
                "failed",
                "in_progress",
                "cancelled",
                "queued",
                "incomplete",
            ]
            assert item.status != "stop"


class TestFunctionCallTransformation:
    """Test cases for function_call input transformation"""

    def test_function_call_detection(self):
        """Test that function_call items are correctly detected"""
        function_call_item = {
            "type": "function_call",
            "name": "get_weather",
            "arguments": '{"location": "test"}',
            "call_id": "test_id"
        }
        
        function_call_output_item = {
            "type": "function_call_output",
            "call_id": "test_id",
            "output": "result"
        }
        
        regular_message = {
            "type": "message",
            "role": "user",
            "content": "Hello"
        }
        
        # Test function_call detection
        assert LiteLLMCompletionResponsesConfig._is_input_item_function_call(function_call_item)
        assert not LiteLLMCompletionResponsesConfig._is_input_item_function_call(function_call_output_item)
        assert not LiteLLMCompletionResponsesConfig._is_input_item_function_call(regular_message)
        
        # Test function_call_output detection (should still work)
        assert LiteLLMCompletionResponsesConfig._is_input_item_tool_call_output(function_call_output_item)
        assert not LiteLLMCompletionResponsesConfig._is_input_item_tool_call_output(function_call_item)
        assert not LiteLLMCompletionResponsesConfig._is_input_item_tool_call_output(regular_message)

    def test_function_call_transformation(self):
        """Test that function_call items are correctly transformed to assistant messages with tool calls"""
        function_call_item = {
            "type": "function_call",
            "name": "get_weather",
            "arguments": '{"location": "São Paulo, Brazil"}',
            "call_id": "call_123",
            "id": "call_123",
            "status": "completed"
        }
        
        result = LiteLLMCompletionResponsesConfig._transform_responses_api_function_call_to_chat_completion_message(
            function_call=function_call_item
        )
        
        assert len(result) == 1
        message = result[0]
        
        # Should be an assistant message
        assert message.get("role") == "assistant"
        assert message.get("content") is None  # Function calls don't have content
        
        # Should have tool calls
        tool_calls = message.get("tool_calls", [])
        assert len(tool_calls) == 1
        
        tool_call = tool_calls[0]
        assert tool_call.get("id") == "call_123"
        assert tool_call.get("type") == "function"
        
        function = tool_call.get("function", {})
        assert function.get("name") == "get_weather"
        assert function.get("arguments") == '{"location": "São Paulo, Brazil"}'

    def test_complete_input_transformation_with_function_calls(self):
        """Test the complete transformation with the exact input from the issue"""
        test_input = [
            {
                "type": "message",
                "role": "user",
                "content": "How is the weather in São Paulo today ?"
            },
            {
                "type": "function_call",
                "arguments": '{"location": "São Paulo, Brazil"}',
                "call_id": "call_1fe70e2a-a596-45ef-b72c-9b8567c460e5",
                "name": "get_weather",
                "id": "call_1fe70e2a-a596-45ef-b72c-9b8567c460e5",
                "status": "completed"
            },
            {
                "type": "function_call_output",
                "call_id": "call_1fe70e2a-a596-45ef-b72c-9b8567c460e5",
                "output": "Rainy"
            }
        ]
        
        # This should not raise an error (previously would raise "Invalid content type: <class 'NoneType'>")
        messages = LiteLLMCompletionResponsesConfig._transform_response_input_param_to_chat_completion_message(
            input=test_input
        )
        
        assert len(messages) == 3
        
        # First message: user message
        user_msg = messages[0]
        assert user_msg.get("role") == "user"
        assert user_msg.get("content") == "How is the weather in São Paulo today ?"
        
        # Second message: assistant message with tool call
        assistant_msg = messages[1]
        assert assistant_msg.get("role") == "assistant"
        assert assistant_msg.get("tool_calls") is not None
        assert len(assistant_msg.get("tool_calls", [])) == 1
        
        tool_call = assistant_msg.get("tool_calls")[0]
        assert tool_call.get("function", {}).get("name") == "get_weather"
        
        # Third message: tool output
        tool_msg = messages[2]
        assert tool_msg.get("role") == "tool"
        assert tool_msg.get("content") == "Rainy"
        assert tool_msg.get("tool_call_id") == "call_1fe70e2a-a596-45ef-b72c-9b8567c460e5"

    def test_complete_request_transformation_with_function_calls(self):
        """Test the complete request transformation that would be used by the responses API"""
        test_input = [
            {
                "type": "message",
                "role": "user", 
                "content": "How is the weather in São Paulo today ?"
            },
            {
                "type": "function_call",
                "arguments": '{"location": "São Paulo, Brazil"}',
                "call_id": "call_1fe70e2a-a596-45ef-b72c-9b8567c460e5",
                "name": "get_weather",
                "id": "call_1fe70e2a-a596-45ef-b72c-9b8567c460e5",
                "status": "completed"
            },
            {
                "type": "function_call_output",
                "call_id": "call_1fe70e2a-a596-45ef-b72c-9b8567c460e5",
                "output": "Rainy"
            }
        ]
        
        tools = [
            {
                "type": "function",
                "name": "get_weather",
                "description": "Get current temperature for a given location.",
                "parameters": {
                    "type": "object",
                    "properties": {
                        "location": {
                            "type": "string",
                            "description": "City and country e.g. Bogotá, Colombia"
                        }
                    },
                    "required": ["location"],
                    "additionalProperties": False
                }
            }
        ]
        
        responses_api_request = {
            "store": False,
            "tools": tools
        }
        
        # This should work without errors for non-OpenAI models
        result = LiteLLMCompletionResponsesConfig.transform_responses_api_request_to_chat_completion_request(
            model="gemini/gemini-2.0-flash",
            input=test_input,
            responses_api_request=responses_api_request,
            extra_headers={"X-Test-Header": "test-value"}
        )
        
        assert "messages" in result
        assert "model" in result
        assert "tools" in result
        
        messages = result["messages"]
        assert len(messages) == 3
        assert result["model"] == "gemini/gemini-2.0-flash"
        
        # Verify the structure is correct for chat completion
        user_msg = messages[0]
        assert user_msg["role"] == "user"
        
        assistant_msg = messages[1]  
        assert assistant_msg["role"] == "assistant"
        assert "tool_calls" in assistant_msg
        
        tool_msg = messages[2]
        assert tool_msg["role"] == "tool"

        assert result["extra_headers"] == {"X-Test-Header": "test-value"}

    def test_function_call_without_call_id_fallback_to_id(self):
        """Test that function_call items can use 'id' field when 'call_id' is missing"""
        function_call_item = {
            "type": "function_call",
            "name": "get_weather",
            "arguments": '{"location": "test"}',
            "id": "fallback_id"  # Only has 'id', not 'call_id'
        }
        
        result = LiteLLMCompletionResponsesConfig._transform_responses_api_function_call_to_chat_completion_message(
            function_call=function_call_item
        )
        
        assert len(result) == 1
        message = result[0]
        tool_calls = message.get("tool_calls", [])
        assert len(tool_calls) == 1
        
        tool_call = tool_calls[0]
        assert tool_call.get("id") == "fallback_id"<|MERGE_RESOLUTION|>--- conflicted
+++ resolved
@@ -265,16 +265,11 @@
         assert len(reasoning_items) == 1, "Should have exactly one reasoning item"
 
         reasoning_item = reasoning_items[0]
-<<<<<<< HEAD
         # Note: ID auto-generation was disabled, so reasoning items may not have IDs
         # Only assert ID format if an ID is present
         if hasattr(reasoning_item, 'id') and reasoning_item.id:
             assert reasoning_item.id.startswith("rs_"), f"Expected ID to start with 'rs_', got: {reasoning_item.id}"
         assert reasoning_item.status == "stop"
-=======
-        assert reasoning_item.id.startswith("rs_"), f"Expected ID to start with 'rs_', got: {reasoning_item.id}"
-        assert reasoning_item.status == "completed"
->>>>>>> 02e34a57
         assert reasoning_item.role == "assistant"
         assert len(reasoning_item.content) == 1
         assert reasoning_item.content[0].type == "output_text"
