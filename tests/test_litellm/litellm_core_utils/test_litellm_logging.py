--- conflicted
+++ resolved
@@ -568,18 +568,10 @@
     start_time = datetime(2025, 1, 15, 10, 30, 45, 123456, timezone.utc)
     response_id = "chatcmpl-test-12345"
     team_alias = "test-team"
-<<<<<<< HEAD
-
-    with patch("litellm.configured_cold_storage_logger", return_value="s3"), patch(
-        "litellm.integrations.s3.get_s3_object_key"
-    ) as mock_get_s3_key:
-
-=======
     
     with patch("litellm.cold_storage_custom_logger", return_value="s3"), \
          patch("litellm.integrations.s3.get_s3_object_key") as mock_get_s3_key:
         
->>>>>>> f8d6a6ed
         # Mock the S3 object key generation to return a predictable result
         mock_get_s3_key.return_value = (
             "2025-01-15/time-10-30-45-123456_chatcmpl-test-12345.json"
@@ -621,21 +613,11 @@
     # Create mock custom logger with s3_path
     mock_custom_logger = MagicMock()
     mock_custom_logger.s3_path = "storage"
-<<<<<<< HEAD
-
-    with patch("litellm.configured_cold_storage_logger", "s3_v2"), patch(
-        "litellm.logging_callback_manager.get_active_custom_logger_for_callback_name"
-    ) as mock_get_logger, patch(
-        "litellm.integrations.s3.get_s3_object_key"
-    ) as mock_get_s3_key:
-
-=======
     
     with patch("litellm.cold_storage_custom_logger", "s3_v2"), \
          patch("litellm.logging_callback_manager.get_active_custom_logger_for_callback_name") as mock_get_logger, \
          patch("litellm.integrations.s3.get_s3_object_key") as mock_get_s3_key:
         
->>>>>>> f8d6a6ed
         # Setup mocks
         mock_get_logger.return_value = mock_custom_logger
         mock_get_s3_key.return_value = (
@@ -681,21 +663,11 @@
     # Create mock custom logger without s3_path
     mock_custom_logger = MagicMock()
     mock_custom_logger.s3_path = None  # or could be missing attribute
-<<<<<<< HEAD
-
-    with patch("litellm.configured_cold_storage_logger", "s3_v2"), patch(
-        "litellm.logging_callback_manager.get_active_custom_logger_for_callback_name"
-    ) as mock_get_logger, patch(
-        "litellm.integrations.s3.get_s3_object_key"
-    ) as mock_get_s3_key:
-
-=======
     
     with patch("litellm.cold_storage_custom_logger", "s3_v2"), \
          patch("litellm.logging_callback_manager.get_active_custom_logger_for_callback_name") as mock_get_logger, \
          patch("litellm.integrations.s3.get_s3_object_key") as mock_get_s3_key:
         
->>>>>>> f8d6a6ed
         # Setup mocks
         mock_get_logger.return_value = mock_custom_logger
         mock_get_s3_key.return_value = (
@@ -736,11 +708,7 @@
     team_alias = "another-team"
 
     # Use patch to ensure test isolation
-<<<<<<< HEAD
-    with patch.object(litellm, "configured_cold_storage_logger", None):
-=======
     with patch.object(litellm, 'cold_storage_custom_logger', None):
->>>>>>> f8d6a6ed
         # Call the function
         result = StandardLoggingPayloadSetup._generate_cold_storage_object_key(
             start_time=start_time, response_id=response_id, team_alias=team_alias
