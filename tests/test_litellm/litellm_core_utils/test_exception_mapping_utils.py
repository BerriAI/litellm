--- conflicted
+++ resolved
@@ -20,12 +20,11 @@
     ),
     ("Your prompt is longer than the model's context length of 2048.", True),
     ("AWS Bedrock Error: The request payload size has exceed context limit.", True),
-<<<<<<< HEAD
+    (
+        "Input tokens exceed the configured limit of 272000 tokens. Your messages resulted in 509178 tokens. Please reduce the length of the messages.",
+        True,
+    ),
     ("input length and `max_tokens` exceed context limit", True),
-=======
-    ("Input tokens exceed the configured limit of 272000 tokens. Your messages resulted in 509178 tokens. Please reduce the length of the messages.", True),
-
->>>>>>> 647f2f5d
     # Test case insensitivity
     ("ERROR: THIS MODEL'S MAXIMUM CONTEXT LENGTH IS 1024.", True),
     # Negative cases (should return False)
