--- conflicted
+++ resolved
@@ -419,11 +419,7 @@
         # Verify SSE session manager handle_request was called
         mock_sse_session_manager.handle_request.assert_called_once_with(
             mock_scope, mock_receive, mock_send
-<<<<<<< HEAD
-        )
-=======
-        )
-
+        )
 
 def test_generate_stable_server_id():
     """
@@ -578,5 +574,3 @@
     assert len(zapier_sse_hash) == 32
     assert len(github_http_hash) == 32
     assert zapier_sse_hash != github_http_hash
-
->>>>>>> 01af7fe1
