import os
import sys
import pytest
import asyncio
from typing import Optional, cast
from unittest.mock import patch, AsyncMock
import httpx
from litellm.llms.openai.responses.transformation import OpenAIResponsesAPIConfig
from litellm.litellm_core_utils.litellm_logging import Logging as LiteLLMLoggingObj
import time
import json

sys.path.insert(0, os.path.abspath("../.."))
import litellm
from litellm.integrations.custom_logger import CustomLogger
import json
from litellm.types.utils import StandardLoggingPayload
from litellm.types.llms.openai import (
    ResponseCompletedEvent,
    ResponsesAPIResponse,
    ResponseAPIUsage,
    IncompleteDetails,
)
from litellm.llms.custom_httpx.http_handler import AsyncHTTPHandler
from base_responses_api import BaseResponsesAPITest, validate_responses_api_response


class TestOpenAIResponsesAPITest(BaseResponsesAPITest):
    def get_base_completion_call_args(self):
        return {
            "model": "openai/gpt-4o",
        }

    def get_base_completion_reasoning_call_args(self):
        return {
            "model": "openai/gpt-5-mini",
        }


class TestCustomLogger(CustomLogger):
    def __init__(
        self,
    ):
        self.standard_logging_object: Optional[StandardLoggingPayload] = None

    async def async_log_success_event(self, kwargs, response_obj, start_time, end_time):
        print("in async_log_success_event")
        print("kwargs=", json.dumps(kwargs, indent=4, default=str))
        self.standard_logging_object = kwargs["standard_logging_object"]
        pass


def validate_standard_logging_payload(
    slp: StandardLoggingPayload, response: ResponsesAPIResponse, request_model: str
):
    """
    Validate that a StandardLoggingPayload object matches the expected response

    Args:
        slp (StandardLoggingPayload): The standard logging payload object to validate
        response (dict): The litellm response to compare against
        request_model (str): The model name that was requested
    """
    # Validate payload exists
    assert slp is not None, "Standard logging payload should not be None"

    # Validate token counts
    print("response=", json.dumps(response, indent=4, default=str))
    assert (
        slp["prompt_tokens"] == response["usage"]["input_tokens"]
    ), "Prompt tokens mismatch"
    assert (
        slp["completion_tokens"] == response["usage"]["output_tokens"]
    ), "Completion tokens mismatch"
    assert (
        slp["total_tokens"]
        == response["usage"]["input_tokens"] + response["usage"]["output_tokens"]
    ), "Total tokens mismatch"

    # Validate spend and response metadata
    assert slp["response_cost"] > 0, "Response cost should be greater than 0"
    assert slp["id"] == response["id"], "Response ID mismatch"
    assert slp["model"] == request_model, "Model name mismatch"

    # Validate messages
    assert slp["messages"] == [{"content": "hi", "role": "user"}], "Messages mismatch"

    # Validate complete response structure
    validate_responses_match(slp["response"], response)


@pytest.mark.asyncio
async def test_basic_openai_responses_api_streaming_with_logging():
    litellm._turn_on_debug()
    litellm.set_verbose = True
    test_custom_logger = TestCustomLogger()
    litellm.callbacks = [test_custom_logger]
    request_model = "gpt-4o"
    response = await litellm.aresponses(
        model=request_model,
        input="hi",
        stream=True,
    )
    final_response: Optional[ResponseCompletedEvent] = None
    async for event in response:
        if event.type == "response.completed":
            final_response = event
        print("litellm response=", json.dumps(event, indent=4, default=str))

    print("sleeping for 2 seconds...")
    await asyncio.sleep(2)
    print(
        "standard logging payload=",
        json.dumps(test_custom_logger.standard_logging_object, indent=4, default=str),
    )

    assert final_response is not None
    assert test_custom_logger.standard_logging_object is not None

    validate_standard_logging_payload(
        slp=test_custom_logger.standard_logging_object,
        response=final_response.response,
        request_model=request_model,
    )


def validate_responses_match(slp_response, litellm_response):
    """Validate that the standard logging payload OpenAI response matches the litellm response"""
    # Validate core fields
    assert slp_response["id"] == litellm_response["id"], "ID mismatch"
    assert slp_response["model"] == litellm_response["model"], "Model mismatch"
    assert (
        slp_response["created_at"] == litellm_response["created_at"]
    ), "Created at mismatch"

    # Validate usage
    assert (
        slp_response["usage"]["input_tokens"]
        == litellm_response["usage"]["input_tokens"]
    ), "Input tokens mismatch"
    assert (
        slp_response["usage"]["output_tokens"]
        == litellm_response["usage"]["output_tokens"]
    ), "Output tokens mismatch"
    assert (
        slp_response["usage"]["total_tokens"]
        == litellm_response["usage"]["total_tokens"]
    ), "Total tokens mismatch"

    # Validate output/messages
    assert len(slp_response["output"]) == len(
        litellm_response["output"]
    ), "Output length mismatch"
    for slp_msg, litellm_msg in zip(slp_response["output"], litellm_response["output"]):
        assert slp_msg["role"] == litellm_msg.role, "Message role mismatch"
        # Access the content's text field for the litellm response
        litellm_content = litellm_msg.content[0].text if litellm_msg.content else ""
        assert (
            slp_msg["content"][0]["text"] == litellm_content
        ), f"Message content mismatch. Expected {litellm_content}, Got {slp_msg['content']}"
        assert slp_msg["status"] == litellm_msg.status, "Message status mismatch"


@pytest.mark.asyncio
async def test_basic_openai_responses_api_non_streaming_with_logging():
    litellm._turn_on_debug()
    litellm.set_verbose = True
    test_custom_logger = TestCustomLogger()
    litellm.callbacks = [test_custom_logger]
    request_model = "gpt-4o"
    response = await litellm.aresponses(
        model=request_model,
        input="hi",
    )

    print("litellm response=", json.dumps(response, indent=4, default=str))
    print("response hidden params=", response._hidden_params)

    print("sleeping for 2 seconds...")
    await asyncio.sleep(2)
    print(
        "standard logging payload=",
        json.dumps(test_custom_logger.standard_logging_object, indent=4, default=str),
    )

    assert response is not None
    assert test_custom_logger.standard_logging_object is not None

    validate_standard_logging_payload(
        test_custom_logger.standard_logging_object, response, request_model
    )


@pytest.mark.parametrize("sync_mode", [True, False])
@pytest.mark.asyncio
async def test_openai_responses_api_returns_headers(sync_mode):
    """
    Test that OpenAI responses API returns OpenAI headers in _hidden_params.
    This ensures the proxy can forward these headers to clients.

    Related issue: LiteLLM responses API should return OpenAI headers like chat completions does
    """
    litellm._turn_on_debug()
    litellm.set_verbose = True

    if sync_mode:
        response = litellm.responses(
            model="gpt-4o",
            input="Say hello",
            max_output_tokens=20,
        )
    else:
        response = await litellm.aresponses(
            model="gpt-4o",
            input="Say hello",
            max_output_tokens=20,
        )

    # Verify response is valid
    assert response is not None
    assert isinstance(response, ResponsesAPIResponse)

    # Verify _hidden_params exists
    assert hasattr(
        response, "_hidden_params"
    ), "Response should have _hidden_params attribute"
    assert response._hidden_params is not None, "_hidden_params should not be None"

    # Verify additional_headers exists in _hidden_params
    assert (
        "additional_headers" in response._hidden_params
    ), "_hidden_params should contain 'additional_headers' key"

    additional_headers = response._hidden_params["additional_headers"]
    assert isinstance(
        additional_headers, dict
    ), "additional_headers should be a dictionary"
    assert len(additional_headers) > 0, "additional_headers should not be empty"

    # Check for expected OpenAI rate limit headers
    # These can be either direct (x-ratelimit-*) or prefixed (llm_provider-x-ratelimit-*)
    rate_limit_headers = [
        "x-ratelimit-remaining-tokens",
        "x-ratelimit-limit-tokens",
        "x-ratelimit-remaining-requests",
        "x-ratelimit-limit-requests",
    ]

    found_headers = []
    for header_name in rate_limit_headers:
        if header_name in additional_headers:
            found_headers.append(header_name)
        elif f"llm_provider-{header_name}" in additional_headers:
            found_headers.append(f"llm_provider-{header_name}")

    assert (
        len(found_headers) > 0
    ), f"Should find at least one OpenAI rate limit header. Headers found: {list(additional_headers.keys())}"

    # Verify headers key also exists (raw headers)
    assert (
        "headers" in response._hidden_params
    ), "_hidden_params should contain 'headers' key with raw response headers"

    print(
        f"✓ Successfully validated OpenAI headers in {'sync' if sync_mode else 'async'} mode"
    )
    print(f"  Found {len(additional_headers)} headers total")
    print(f"  Rate limit headers found: {found_headers}")


def validate_stream_event(event):
    """
    Validate that a streaming event from litellm.responses() or litellm.aresponses()
    with stream=True conforms to the expected structure based on its event type.

    Args:
        event: The streaming event object to validate

    Raises:
        AssertionError: If the event doesn't match the expected structure for its type
    """
    # Common validation for all event types
    assert hasattr(event, "type"), "Event should have a 'type' attribute"

    # Type-specific validation
    if event.type == "response.created" or event.type == "response.in_progress":
        assert hasattr(
            event, "response"
        ), f"{event.type} event should have a 'response' attribute"
        validate_responses_api_response(event.response, final_chunk=False)

    elif event.type == "response.completed":
        assert hasattr(
            event, "response"
        ), "response.completed event should have a 'response' attribute"
        validate_responses_api_response(event.response, final_chunk=True)
        # Usage is guaranteed only on the completed event
        assert (
            "usage" in event.response
        ), "response.completed event should have usage information"
        print("Usage in event.response=", event.response["usage"])
        assert isinstance(event.response["usage"], ResponseAPIUsage)
    elif event.type == "response.failed" or event.type == "response.incomplete":
        assert hasattr(
            event, "response"
        ), f"{event.type} event should have a 'response' attribute"

    elif (
        event.type == "response.output_item.added"
        or event.type == "response.output_item.done"
    ):
        assert hasattr(
            event, "output_index"
        ), f"{event.type} event should have an 'output_index' attribute"
        assert hasattr(
            event, "item"
        ), f"{event.type} event should have an 'item' attribute"

    elif (
        event.type == "response.content_part.added"
        or event.type == "response.content_part.done"
    ):
        assert hasattr(
            event, "item_id"
        ), f"{event.type} event should have an 'item_id' attribute"
        assert hasattr(
            event, "output_index"
        ), f"{event.type} event should have an 'output_index' attribute"
        assert hasattr(
            event, "content_index"
        ), f"{event.type} event should have a 'content_index' attribute"
        assert hasattr(
            event, "part"
        ), f"{event.type} event should have a 'part' attribute"

    elif event.type == "response.output_text.delta":
        assert hasattr(
            event, "item_id"
        ), f"{event.type} event should have an 'item_id' attribute"
        assert hasattr(
            event, "output_index"
        ), f"{event.type} event should have an 'output_index' attribute"
        assert hasattr(
            event, "content_index"
        ), f"{event.type} event should have a 'content_index' attribute"
        assert hasattr(
            event, "delta"
        ), f"{event.type} event should have a 'delta' attribute"

    elif event.type == "response.output_text.annotation.added":
        assert hasattr(
            event, "item_id"
        ), f"{event.type} event should have an 'item_id' attribute"
        assert hasattr(
            event, "output_index"
        ), f"{event.type} event should have an 'output_index' attribute"
        assert hasattr(
            event, "content_index"
        ), f"{event.type} event should have a 'content_index' attribute"
        assert hasattr(
            event, "annotation_index"
        ), f"{event.type} event should have an 'annotation_index' attribute"
        assert hasattr(
            event, "annotation"
        ), f"{event.type} event should have an 'annotation' attribute"

    elif event.type == "response.output_text.done":
        assert hasattr(
            event, "item_id"
        ), f"{event.type} event should have an 'item_id' attribute"
        assert hasattr(
            event, "output_index"
        ), f"{event.type} event should have an 'output_index' attribute"
        assert hasattr(
            event, "content_index"
        ), f"{event.type} event should have a 'content_index' attribute"
        assert hasattr(
            event, "text"
        ), f"{event.type} event should have a 'text' attribute"

    elif event.type == "response.refusal.delta":
        assert hasattr(
            event, "item_id"
        ), f"{event.type} event should have an 'item_id' attribute"
        assert hasattr(
            event, "output_index"
        ), f"{event.type} event should have an 'output_index' attribute"
        assert hasattr(
            event, "content_index"
        ), f"{event.type} event should have a 'content_index' attribute"
        assert hasattr(
            event, "delta"
        ), f"{event.type} event should have a 'delta' attribute"

    elif event.type == "response.refusal.done":
        assert hasattr(
            event, "item_id"
        ), f"{event.type} event should have an 'item_id' attribute"
        assert hasattr(
            event, "output_index"
        ), f"{event.type} event should have an 'output_index' attribute"
        assert hasattr(
            event, "content_index"
        ), f"{event.type} event should have a 'content_index' attribute"
        assert hasattr(
            event, "refusal"
        ), f"{event.type} event should have a 'refusal' attribute"

    elif event.type == "response.function_call_arguments.delta":
        assert hasattr(
            event, "item_id"
        ), f"{event.type} event should have an 'item_id' attribute"
        assert hasattr(
            event, "output_index"
        ), f"{event.type} event should have an 'output_index' attribute"
        assert hasattr(
            event, "delta"
        ), f"{event.type} event should have a 'delta' attribute"

    elif event.type == "response.function_call_arguments.done":
        assert hasattr(
            event, "item_id"
        ), f"{event.type} event should have an 'item_id' attribute"
        assert hasattr(
            event, "output_index"
        ), f"{event.type} event should have an 'output_index' attribute"
        assert hasattr(
            event, "arguments"
        ), f"{event.type} event should have an 'arguments' attribute"

    elif event.type in [
        "response.file_search_call.in_progress",
        "response.file_search_call.searching",
        "response.file_search_call.completed",
        "response.web_search_call.in_progress",
        "response.web_search_call.searching",
        "response.web_search_call.completed",
    ]:
        assert hasattr(
            event, "output_index"
        ), f"{event.type} event should have an 'output_index' attribute"
        assert hasattr(
            event, "item_id"
        ), f"{event.type} event should have an 'item_id' attribute"

    elif event.type == "error":
        assert hasattr(
            event, "message"
        ), "Error event should have a 'message' attribute"
    return True  # Return True if validation passes


@pytest.mark.parametrize("sync_mode", [True, False])
@pytest.mark.asyncio
async def test_openai_responses_api_streaming_validation(sync_mode):
    """Test that validates each streaming event from the responses API"""
    litellm._turn_on_debug()

    event_types_seen = set()

    if sync_mode:
        response = litellm.responses(
            model="gpt-4o",
            input="Tell me about artificial intelligence in 3 sentences.",
            stream=True,
        )
        for event in response:
            print(f"Validating event type: {event.type}")
            validate_stream_event(event)
            event_types_seen.add(event.type)
    else:
        response = await litellm.aresponses(
            model="gpt-4o",
            input="Tell me about artificial intelligence in 3 sentences.",
            stream=True,
        )
        async for event in response:
            print(f"Validating event type: {event.type}")
            validate_stream_event(event)
            event_types_seen.add(event.type)

    # At minimum, we should see these core event types
    required_events = {"response.created", "response.completed"}

    missing_events = required_events - event_types_seen
    assert not missing_events, f"Missing required event types: {missing_events}"

    print(f"Successfully validated all event types: {event_types_seen}")


@pytest.mark.parametrize("sync_mode", [True, False])
@pytest.mark.asyncio
async def test_openai_responses_litellm_router(sync_mode):
    """
    Test the OpenAI responses API with LiteLLM Router in both sync and async modes
    """
    litellm._turn_on_debug()
    router = litellm.Router(
        model_list=[
            {
                "model_name": "gpt4o-special-alias",
                "litellm_params": {
                    "model": "gpt-4o",
                    "api_key": os.getenv("OPENAI_API_KEY"),
                },
            }
        ]
    )

    # Call the handler
    if sync_mode:
        response = router.responses(
            model="gpt4o-special-alias",
            input="Hello, can you tell me a short joke?",
            max_output_tokens=100,
        )
        print("SYNC MODE RESPONSE=", response)
    else:
        response = await router.aresponses(
            model="gpt4o-special-alias",
            input="Hello, can you tell me a short joke?",
            max_output_tokens=100,
        )

    print(
        f"Router {'sync' if sync_mode else 'async'} response=",
        json.dumps(response, indent=4, default=str),
    )

    # Use the helper function to validate the response
    validate_responses_api_response(response, final_chunk=True)

    return response


@pytest.mark.parametrize("sync_mode", [True, False])
@pytest.mark.asyncio
async def test_openai_responses_litellm_router_streaming(sync_mode):
    """
    Test the OpenAI responses API with streaming through LiteLLM Router
    """
    litellm._turn_on_debug()
    router = litellm.Router(
        model_list=[
            {
                "model_name": "gpt4o-special-alias",
                "litellm_params": {
                    "model": "gpt-4o",
                    "api_key": os.getenv("OPENAI_API_KEY"),
                },
            }
        ]
    )

    event_types_seen = set()

    if sync_mode:
        response = router.responses(
            model="gpt4o-special-alias",
            input="Tell me about artificial intelligence in 2 sentences.",
            stream=True,
        )
        for event in response:
            print(f"Validating event type: {event.type}")
            validate_stream_event(event)
            event_types_seen.add(event.type)
    else:
        response = await router.aresponses(
            model="gpt4o-special-alias",
            input="Tell me about artificial intelligence in 2 sentences.",
            stream=True,
        )
        async for event in response:
            print(f"Validating event type: {event.type}")
            validate_stream_event(event)
            event_types_seen.add(event.type)

    # At minimum, we should see these core event types
    required_events = {"response.created", "response.completed"}

    missing_events = required_events - event_types_seen
    assert not missing_events, f"Missing required event types: {missing_events}"

    print(f"Successfully validated all event types: {event_types_seen}")


@pytest.mark.asyncio
async def test_openai_responses_litellm_router_no_metadata():
    """
    Test that metadata is not passed through when using the Router for responses API
    """
    mock_response = {
        "id": "resp_123",
        "object": "response",
        "created_at": 1741476542,
        "status": "completed",
        "model": "gpt-4o",
        "output": [
            {
                "type": "message",
                "id": "msg_123",
                "status": "completed",
                "role": "assistant",
                "content": [
                    {"type": "output_text", "text": "Hello world!", "annotations": []}
                ],
            }
        ],
        "parallel_tool_calls": True,
        "usage": {
            "input_tokens": 10,
            "output_tokens": 20,
            "total_tokens": 30,
            "output_tokens_details": {"reasoning_tokens": 0},
        },
        "text": {"format": {"type": "text"}},
        # Adding all required fields
        "error": None,
        "incomplete_details": None,
        "instructions": None,
        "metadata": {},
        "temperature": 1.0,
        "tool_choice": "auto",
        "tools": [],
        "top_p": 1.0,
        "max_output_tokens": None,
        "previous_response_id": None,
        "reasoning": {"effort": None, "summary": None},
        "truncation": "disabled",
        "user": None,
    }

    class MockResponse:
        def __init__(self, json_data, status_code):
            self._json_data = json_data
            self.status_code = status_code
            self.text = str(json_data)
<<<<<<< HEAD
            self.headers = httpx.Headers({
                "content-type": "application/json",
                "x-ratelimit-limit-requests": "500",
                "x-ratelimit-remaining-requests": "499",
            })
=======
            self.headers = httpx.Headers({})
>>>>>>> 8ee9b1bc

        def json(self):  # Changed from async to sync
            return self._json_data

    with patch(
        "litellm.llms.custom_httpx.http_handler.AsyncHTTPHandler.post",
        new_callable=AsyncMock,
    ) as mock_post:
        # Configure the mock to return our response
        mock_post.return_value = MockResponse(mock_response, 200)

        litellm._turn_on_debug()
        router = litellm.Router(
            model_list=[
                {
                    "model_name": "gpt4o-special-alias",
                    "litellm_params": {
                        "model": "gpt-4o",
                        "api_key": "fake-key",
                    },
                }
            ]
        )

        # Call the handler with metadata
        await router.aresponses(
            model="gpt4o-special-alias",
            input="Hello, can you tell me a short joke?",
        )

        # Check the request body
        request_body = mock_post.call_args.kwargs["json"]
        print("Request body:", json.dumps(request_body, indent=4))

        # Assert metadata is not in the request
        assert (
            "metadata" not in request_body
        ), "metadata should not be in the request body"
        mock_post.assert_called_once()


@pytest.mark.asyncio
async def test_openai_responses_litellm_router_with_metadata():
    """
    Test that metadata is correctly passed through when explicitly provided to the Router for responses API
    """
    test_metadata = {
        "user_id": "123",
        "conversation_id": "abc",
        "custom_field": "test_value",
    }

    mock_response = {
        "id": "resp_123",
        "object": "response",
        "created_at": 1741476542,
        "status": "completed",
        "model": "gpt-4o",
        "output": [
            {
                "type": "message",
                "id": "msg_123",
                "status": "completed",
                "role": "assistant",
                "content": [
                    {"type": "output_text", "text": "Hello world!", "annotations": []}
                ],
            }
        ],
        "parallel_tool_calls": True,
        "usage": {
            "input_tokens": 10,
            "output_tokens": 20,
            "total_tokens": 30,
            "output_tokens_details": {"reasoning_tokens": 0},
        },
        "text": {"format": {"type": "text"}},
        "error": None,
        "incomplete_details": None,
        "instructions": None,
        "metadata": test_metadata,  # Include the test metadata in response
        "temperature": 1.0,
        "tool_choice": "auto",
        "tools": [],
        "top_p": 1.0,
        "max_output_tokens": None,
        "previous_response_id": None,
        "reasoning": {"effort": None, "summary": None},
        "truncation": "disabled",
        "user": None,
    }

    class MockResponse:
        def __init__(self, json_data, status_code):
            self._json_data = json_data
            self.status_code = status_code
            self.text = str(json_data)
<<<<<<< HEAD
            self.headers = httpx.Headers({
                "content-type": "application/json",
                "x-ratelimit-limit-requests": "500",
                "x-ratelimit-remaining-requests": "499",
            })
=======
            self.headers = httpx.Headers({})
>>>>>>> 8ee9b1bc

        def json(self):
            return self._json_data

    with patch(
        "litellm.llms.custom_httpx.http_handler.AsyncHTTPHandler.post",
        new_callable=AsyncMock,
    ) as mock_post:
        # Configure the mock to return our response
        mock_post.return_value = MockResponse(mock_response, 200)

        litellm._turn_on_debug()
        router = litellm.Router(
            model_list=[
                {
                    "model_name": "gpt4o-special-alias",
                    "litellm_params": {
                        "model": "gpt-4o",
                        "api_key": "fake-key",
                    },
                }
            ]
        )

        # Call the handler with metadata
        await router.aresponses(
            model="gpt4o-special-alias",
            input="Hello, can you tell me a short joke?",
            metadata=test_metadata,
        )

        # Check the request body
        request_body = mock_post.call_args.kwargs["json"]
        print("Request body:", json.dumps(request_body, indent=4))

        # Assert metadata matches exactly what was passed
        assert (
            request_body["metadata"] == test_metadata
        ), "metadata in request body should match what was passed"
        mock_post.assert_called_once()


@pytest.mark.asyncio
async def test_openai_responses_litellm_router_with_prompt():
    """Test that prompt object is passed through the Router for responses API"""

    prompt_obj = {
        "id": "pmpt_abc123",
        "version": "2",
        "variables": {"random_variable": "ishaan_from_litellm"},
    }

    mock_response = {
        "id": "resp_123",
        "object": "response",
        "created_at": 1741476542,
        "status": "completed",
        "model": "gpt-4o",
        "output": [],
        "parallel_tool_calls": True,
        "usage": {"input_tokens": 0, "output_tokens": 0, "total_tokens": 0},
        "text": {"format": {"type": "text"}},
        "error": None,
        "incomplete_details": None,
        "instructions": None,
        "metadata": {},
        "temperature": 1.0,
        "tool_choice": "auto",
        "tools": [],
        "top_p": 1.0,
        "max_output_tokens": None,
        "previous_response_id": None,
        "reasoning": {"effort": None, "summary": None},
        "truncation": "disabled",
        "user": None,
    }

    class MockResponse:
        def __init__(self, json_data, status_code):
            self._json_data = json_data
            self.status_code = status_code
            self.text = str(json_data)
<<<<<<< HEAD
            self.headers = httpx.Headers({
                "content-type": "application/json",
                "x-ratelimit-limit-requests": "500",
                "x-ratelimit-remaining-requests": "499",
            })
=======
            self.headers = httpx.Headers({})
>>>>>>> 8ee9b1bc

        def json(self):
            return self._json_data

    with patch(
        "litellm.llms.custom_httpx.http_handler.AsyncHTTPHandler.post",
        new_callable=AsyncMock,
    ) as mock_post:
        mock_post.return_value = MockResponse(mock_response, 200)

        litellm._turn_on_debug()
        router = litellm.Router(
            model_list=[
                {
                    "model_name": "gpt4o-special-alias",
                    "litellm_params": {
                        "model": "gpt-4o",
                        "api_key": "fake-key",
                    },
                }
            ]
        )

        await router.aresponses(
            model="gpt4o-special-alias",
            input="Hello",
            prompt=prompt_obj,
        )

        request_body = mock_post.call_args.kwargs["json"]
        assert request_body["prompt"] == prompt_obj
        mock_post.assert_called_once()


def test_bad_request_bad_param_error():
    """Raise a BadRequestError when an invalid parameter value is provided"""
    try:
        litellm.responses(model="gpt-4o", input="This should fail", temperature=2000)
        pytest.fail("Expected BadRequestError but no exception was raised")
    except litellm.BadRequestError as e:
        print(f"Exception raised: {e}")
        print(f"Exception type: {type(e)}")
        print(f"Exception args: {e.args}")
        print(f"Exception details: {e.__dict__}")
    except Exception as e:
        pytest.fail(f"Unexpected exception raised: {e}")


@pytest.mark.asyncio()
async def test_async_bad_request_bad_param_error():
    """Raise a BadRequestError when an invalid parameter value is provided"""
    try:
        await litellm.aresponses(
            model="gpt-4o", input="This should fail", temperature=2000
        )
        pytest.fail("Expected BadRequestError but no exception was raised")
    except litellm.BadRequestError as e:
        print(f"Exception raised: {e}")
        print(f"Exception type: {type(e)}")
        print(f"Exception args: {e.args}")
        print(f"Exception details: {e.__dict__}")
    except Exception as e:
        pytest.fail(f"Unexpected exception raised: {e}")


@pytest.mark.asyncio
@pytest.mark.parametrize("sync_mode", [True, False])
async def test_openai_o1_pro_response_api(sync_mode):
    """
    Test that LiteLLM correctly handles an incomplete response from OpenAI's o1-pro model
    due to reaching max_output_tokens limit.
    """
    # Mock response from o1-pro
    mock_response = {
        "id": "resp_67dc3dd77b388190822443a85252da5a0e13d8bdc0e28d88",
        "object": "response",
        "created_at": 1742486999,
        "status": "incomplete",
        "error": None,
        "incomplete_details": {"reason": "max_output_tokens"},
        "instructions": None,
        "max_output_tokens": 20,
        "model": "o1-pro-2025-03-19",
        "output": [
            {
                "type": "reasoning",
                "id": "rs_67dc3de50f64819097450ed50a33d5f90e13d8bdc0e28d88",
                "summary": [],
            }
        ],
        "parallel_tool_calls": True,
        "previous_response_id": None,
        "reasoning": {"effort": "medium", "generate_summary": None},
        "store": True,
        "temperature": 1.0,
        "text": {"format": {"type": "text"}},
        "tool_choice": "auto",
        "tools": [],
        "top_p": 1.0,
        "truncation": "disabled",
        "usage": {
            "input_tokens": 73,
            "input_tokens_details": {"cached_tokens": 0},
            "output_tokens": 20,
            "output_tokens_details": {"reasoning_tokens": 0},
            "total_tokens": 93,
        },
        "user": None,
        "metadata": {},
    }

    class MockResponse:
        def __init__(self, json_data, status_code):
            self._json_data = json_data
            self.status_code = status_code
            self.text = json.dumps(json_data)
<<<<<<< HEAD
            self.headers = httpx.Headers({
                "content-type": "application/json",
                "x-ratelimit-limit-requests": "500",
                "x-ratelimit-remaining-requests": "499",
            })
=======
            self.headers = httpx.Headers({})
>>>>>>> 8ee9b1bc

        def json(self):  # Changed from async to sync
            return self._json_data

    with patch(
        "litellm.llms.custom_httpx.http_handler.AsyncHTTPHandler.post",
        new_callable=AsyncMock,
    ) as mock_post:
        # Configure the mock to return our response
        mock_post.return_value = MockResponse(mock_response, 200)

        litellm._turn_on_debug()
        litellm.set_verbose = True

        # Call o1-pro with max_output_tokens=20
        response = await litellm.aresponses(
            model="openai/o1-pro",
            input="Write a detailed essay about artificial intelligence and its impact on society",
            max_output_tokens=20,
        )

        # Verify the request was made correctly
        mock_post.assert_called_once()
        request_body = mock_post.call_args.kwargs["json"]
        assert request_body["model"] == "o1-pro"
        assert request_body["max_output_tokens"] == 20

        # Validate the response
        print("Response:", json.dumps(response, indent=4, default=str))

        # Check that the response has the expected structure
        assert response["id"] is not None
        assert response["status"] == "incomplete"
        assert response["incomplete_details"].reason == "max_output_tokens"
        assert response["max_output_tokens"] == 20

        # Validate usage information
        assert response["usage"]["input_tokens"] == 73
        assert response["usage"]["output_tokens"] == 20
        assert response["usage"]["total_tokens"] == 93

        # Validate that the response is properly identified as incomplete
        validate_responses_api_response(response, final_chunk=True)


@pytest.mark.asyncio
@pytest.mark.parametrize("sync_mode", [True, False])
async def test_openai_o1_pro_response_api_streaming(sync_mode):
    """
    Test that LiteLLM correctly handles an incomplete response from OpenAI's o1-pro model
    due to reaching max_output_tokens limit in both sync and async streaming modes.
    """
    # Mock response from o1-pro
    mock_response = {
        "id": "resp_67dc3dd77b388190822443a85252da5a0e13d8bdc0e28d88",
        "object": "response",
        "created_at": 1742486999,
        "status": "incomplete",
        "error": None,
        "incomplete_details": {"reason": "max_output_tokens"},
        "instructions": None,
        "max_output_tokens": 20,
        "model": "o1-pro-2025-03-19",
        "output": [
            {
                "type": "reasoning",
                "id": "rs_67dc3de50f64819097450ed50a33d5f90e13d8bdc0e28d88",
                "summary": [],
            }
        ],
        "parallel_tool_calls": True,
        "previous_response_id": None,
        "reasoning": {"effort": "medium", "generate_summary": None},
        "store": True,
        "temperature": 1.0,
        "text": {"format": {"type": "text"}},
        "tool_choice": "auto",
        "tools": [],
        "top_p": 1.0,
        "truncation": "disabled",
        "usage": {
            "input_tokens": 73,
            "input_tokens_details": {"cached_tokens": 0},
            "output_tokens": 20,
            "output_tokens_details": {"reasoning_tokens": 0},
            "total_tokens": 93,
        },
        "user": None,
        "metadata": {},
    }

    class MockResponse:
        def __init__(self, json_data, status_code):
            self._json_data = json_data
            self.status_code = status_code
            self.text = json.dumps(json_data)
<<<<<<< HEAD
            self.headers = httpx.Headers({
                "content-type": "application/json",
                "x-ratelimit-limit-requests": "500",
                "x-ratelimit-remaining-requests": "499",
            })
=======
            self.headers = httpx.Headers({})
>>>>>>> 8ee9b1bc

        def json(self):
            return self._json_data

    with patch(
        "litellm.llms.custom_httpx.http_handler.AsyncHTTPHandler.post",
        new_callable=AsyncMock,
    ) as mock_post:
        # Configure the mock to return our response
        mock_post.return_value = MockResponse(mock_response, 200)

        litellm._turn_on_debug()
        litellm.set_verbose = True

        # Verify the request was made correctly
        if sync_mode:
            # For sync mode, we need to patch the sync HTTP handler
            with patch(
                "litellm.llms.custom_httpx.http_handler.HTTPHandler.post",
                return_value=MockResponse(mock_response, 200),
            ) as mock_sync_post:
                response = litellm.responses(
                    model="openai/o1-pro",
                    input="Write a detailed essay about artificial intelligence and its impact on society",
                    max_output_tokens=20,
                    stream=True,
                )

                # Process the sync stream
                event_count = 0
                for event in response:
                    print(
                        f"Sync litellm response #{event_count}:",
                        json.dumps(event, indent=4, default=str),
                    )
                    event_count += 1

                # Verify the sync request was made correctly
                mock_sync_post.assert_called_once()
                request_body = mock_sync_post.call_args.kwargs["json"]
                assert request_body["model"] == "o1-pro"
                assert request_body["max_output_tokens"] == 20
                assert "stream" not in request_body
        else:
            # For async mode
            response = await litellm.aresponses(
                model="openai/o1-pro",
                input="Write a detailed essay about artificial intelligence and its impact on society",
                max_output_tokens=20,
                stream=True,
            )

            # Process the async stream
            event_count = 0
            async for event in response:
                print(
                    f"Async litellm response #{event_count}:",
                    json.dumps(event, indent=4, default=str),
                )
                event_count += 1

            # Verify the async request was made correctly
            mock_post.assert_called_once()
            request_body = mock_post.call_args.kwargs["json"]
            assert request_body["model"] == "o1-pro"
            assert request_body["max_output_tokens"] == 20
            assert "stream" not in request_body


def test_basic_computer_use_preview_tool_call():
    """
    Test that LiteLLM correctly handles a computer_use_preview tool call where the environment is set to "linux"

    linux is an unsupported environment for the computer_use_preview tool, but litellm users should still be able to pass it to openai
    """
    # Mock response from OpenAI

    mock_response = {
        "id": "resp_67dc3dd77b388190822443a85252da5a0e13d8bdc0e28d88",
        "object": "response",
        "created_at": 1742486999,
        "status": "incomplete",
        "error": None,
        "incomplete_details": {"reason": "max_output_tokens"},
        "instructions": None,
        "max_output_tokens": 20,
        "model": "o1-pro-2025-03-19",
        "output": [
            {
                "type": "reasoning",
                "id": "rs_67dc3de50f64819097450ed50a33d5f90e13d8bdc0e28d88",
                "summary": [],
            }
        ],
        "parallel_tool_calls": True,
        "previous_response_id": None,
        "reasoning": {"effort": "medium", "generate_summary": None},
        "store": True,
        "temperature": 1.0,
        "text": {"format": {"type": "text"}},
        "tool_choice": "auto",
        "tools": [],
        "top_p": 1.0,
        "truncation": "disabled",
        "usage": {
            "input_tokens": 73,
            "input_tokens_details": {"cached_tokens": 0},
            "output_tokens": 20,
            "output_tokens_details": {"reasoning_tokens": 0},
            "total_tokens": 93,
        },
        "user": None,
        "metadata": {},
    }

    class MockResponse:
        def __init__(self, json_data, status_code):
            self._json_data = json_data
            self.status_code = status_code
            self.text = json.dumps(json_data)
<<<<<<< HEAD
            self.headers = httpx.Headers({
                "content-type": "application/json",
                "x-ratelimit-limit-requests": "500",
                "x-ratelimit-remaining-requests": "499",
            })
=======
            self.headers = httpx.Headers({})
>>>>>>> 8ee9b1bc

        def json(self):
            return self._json_data

    with patch(
        "litellm.llms.custom_httpx.http_handler.HTTPHandler.post",
        return_value=MockResponse(mock_response, 200),
    ) as mock_post:
        litellm._turn_on_debug()
        litellm.set_verbose = True

        # Call the responses API with computer_use_preview tool
        response = litellm.responses(
            model="openai/computer-use-preview",
            tools=[
                {
                    "type": "computer_use_preview",
                    "display_width": 1024,
                    "display_height": 768,
                    "environment": "linux",  # other possible values: "mac", "windows", "ubuntu"
                }
            ],
            input="Check the latest OpenAI news on bing.com.",
            reasoning={"summary": "concise"},
            truncation="auto",
        )

        # Verify the request was made correctly
        mock_post.assert_called_once()
        request_body = mock_post.call_args.kwargs["json"]

        # Validate the request structure
        assert request_body["model"] == "computer-use-preview"
        assert len(request_body["tools"]) == 1
        assert request_body["tools"][0]["type"] == "computer_use_preview"
        assert request_body["tools"][0]["display_width"] == 1024
        assert request_body["tools"][0]["display_height"] == 768
        assert request_body["tools"][0]["environment"] == "linux"

        # Check that reasoning was passed correctly
        assert request_body["reasoning"]["summary"] == "concise"
        assert request_body["truncation"] == "auto"

        # Validate the input format
        assert isinstance(request_body["input"], str)
        assert request_body["input"] == "Check the latest OpenAI news on bing.com."


def test_mcp_tools_with_responses_api():
    litellm._turn_on_debug()
    MCP_TOOLS = [
        {
            "type": "mcp",
            "server_label": "zapier",
            "server_url": "https://mcp.zapier.com/api/mcp/mcp",
            "headers": {
                "Authorization": f"Bearer {os.getenv('ZAPIER_CI_CD_MCP_TOKEN')}"
            },
        }
    ]
    MODEL = "openai/gpt-4.1"
    USER_QUERY = "how does tiktoken work?"
    #########################################################
    # Step 1: OpenAI will use MCP LIST, and return a list of MCP calls for our approval
    try:
        response = litellm.responses(model=MODEL, tools=MCP_TOOLS, input=USER_QUERY)
        print(response)

        response = cast(ResponsesAPIResponse, response)

        mcp_approval_id: Optional[str] = None
        for output in response.output:
            if output.type == "mcp_approval_request":
                mcp_approval_id = output.id
                break

        # Step 2: Send followup with approval for the MCP call
        if mcp_approval_id:
            response_with_mcp_call = litellm.responses(
                model=MODEL,
                tools=MCP_TOOLS,
                input=[
                    {
                        "type": "mcp_approval_response",
                        "approve": True,
                        "approval_request_id": mcp_approval_id,
                    }
                ],
                previous_response_id=response.id,
            )
            print(response_with_mcp_call)
    except litellm.APIError as e:
        if (
            "424" in str(e)
            or "Failed Dependency" in str(e)
            or "external_connector_error" in str(e)
        ):
            pytest.skip(f"Skipping test due to external MCP server error: {e}")
        else:
            raise e
    except litellm.InternalServerError as e:
        if "500" in str(e) or "server_error" in str(e):
            pytest.skip(
                f"Skipping test due to OpenAI server error (likely MCP server unavailable): {e}"
            )
        else:
            raise e


@pytest.mark.asyncio
async def test_openai_responses_api_field_types():
    """Test that specific fields in the response have the correct types"""
    litellm._turn_on_debug()
    litellm.set_verbose = True

    # Test with store=True
    response = await litellm.aresponses(
        model="gpt-4o",
        input="hi",
    )

    # Verify created_at is an integer
    assert isinstance(response.created_at, int), "created_at should be an integer"

    # Verify store field is present and matches input
    assert hasattr(response, "store"), "store field should be present"
    assert response.store is True, "store field should match input value"

    # Test without store parameter
    response_without_store = await litellm.aresponses(model="gpt-4o", input="hi")

    # Verify created_at is still an integer
    assert isinstance(
        response_without_store.created_at, int
    ), "created_at should be an integer"

    # Verify store field is present but None when not specified
    assert hasattr(response_without_store, "store"), "store field should be present"


@pytest.mark.asyncio
async def test_store_field_transformation():
    """Test store field transformation with mocked API responses"""
    config = OpenAIResponsesAPIConfig()

    # Initialize logging object with required parameters
    logging_obj = LiteLLMLoggingObj(
        model="gpt-4o",
        messages=[],
        stream=False,
        call_type="aresponses",
        start_time=time.time(),
        litellm_call_id="test-call-id",
        function_id="test-function-id",
    )

    # Base response data with all required fields
    base_response = {
        "id": "test_id",
        "created_at": 1751443898,
        "model": "gpt-4o",
        "object": "response",
        "output": [
            {
                "type": "message",
                "id": "msg_1",
                "status": "completed",
                "role": "assistant",
                "content": [
                    {"type": "output_text", "text": "Hello", "annotations": []}
                ],
            }
        ],
        "parallel_tool_calls": True,
        "tool_choice": "auto",
        "tools": [],
        "error": None,
        "incomplete_details": None,
        "instructions": "test instructions",
        "metadata": {},
        "temperature": 0.7,
        "top_p": 1.0,
        "max_output_tokens": 100,
        "previous_response_id": None,
        "reasoning": None,
        "status": "completed",
        "text": None,
        "truncation": "auto",
        "usage": {"input_tokens": 10, "output_tokens": 20, "total_tokens": 30},
        "user": "test_user",
    }

    # Test case 1: API returns store=True
    mock_response_store_true = httpx.Response(
        status_code=200, content=json.dumps({**base_response, "store": True}).encode()
    )

    # Test case 2: API returns store=False
    mock_response_store_false = httpx.Response(
        status_code=200, content=json.dumps({**base_response, "store": False}).encode()
    )

    # Test case 3: API returns store=null
    mock_response_store_null = httpx.Response(
        status_code=200, content=json.dumps({**base_response, "store": None}).encode()
    )

    # Test case 4: API omits store field
    mock_response_no_store = httpx.Response(
        status_code=200, content=json.dumps(base_response).encode()
    )

    # Test when store=True in request
    logging_obj.optional_params = {"store": True}
    response = config.transform_response_api_response(
        model="gpt-4o", raw_response=mock_response_store_true, logging_obj=logging_obj
    )
    assert (
        response.store is True
    ), "store should be True when specified in request and API returns True"

    # Test when store=False in request
    logging_obj.optional_params = {"store": False}
    response = config.transform_response_api_response(
        model="gpt-4o", raw_response=mock_response_store_false, logging_obj=logging_obj
    )
    assert (
        response.store is False
    ), "store should be False when specified in request and API returns False"

    # Test when store not in request but API returns null
    response = config.transform_response_api_response(
        model="gpt-4o", raw_response=mock_response_store_null, logging_obj=logging_obj
    )
    assert (
        response.store is None
    ), "store should be None when not specified in request and API returns null"

    # Test when store not in request and API omits store field
    response = config.transform_response_api_response(
        model="gpt-4o", raw_response=mock_response_no_store, logging_obj=logging_obj
    )
    assert (
        response.store is None
    ), "store should be None when not specified in request and API omits store"

    # Verify created_at is always converted to integer
    assert isinstance(
        response.created_at, int
    ), "created_at should always be converted to integer"
    assert (
        response.created_at == 1751443898
    ), "created_at should maintain the same value after conversion"


@pytest.mark.asyncio
async def test_aresponses_service_tier_and_safety_identifier():
    """
    Test that service_tier and safety_identifier parameters are correctly sent in the request body
    when using litellm.aresponses.
    """
    mock_response = {
        "id": "resp_01234567890abcdef",
        "object": "response",
        "created_at": 1753060947,
        "status": "completed",
        "error": None,
        "incomplete_details": None,
        "instructions": None,
        "max_output_tokens": None,
        "model": "gpt-4o-2024-05-13",
        "output": [
            {
                "type": "text",
                "id": "out_01234567890abcdef",
                "text": "This is a test response with service tier and safety identifier.",
            }
        ],
        "parallel_tool_calls": True,
        "previous_response_id": None,
        "reasoning": None,
        "store": True,
        "temperature": 1.0,
        "text": {"format": {"type": "text"}},
        "tool_choice": "auto",
        "tools": [],
        "top_p": 1.0,
        "truncation": "disabled",
        "usage": {
            "input_tokens": 15,
            "input_tokens_details": {"cached_tokens": 0},
            "output_tokens": 25,
            "output_tokens_details": {"reasoning_tokens": 0},
            "total_tokens": 40,
        },
        "user": None,
        "metadata": {},
    }

    class MockResponse:
        def __init__(self, json_data, status_code):
            self._json_data = json_data
            self.status_code = status_code
            self.text = json.dumps(json_data)
<<<<<<< HEAD
            self.headers = httpx.Headers({
                "content-type": "application/json",
                "x-ratelimit-limit-requests": "500",
                "x-ratelimit-remaining-requests": "499",
            })
=======
            self.headers = httpx.Headers({})
>>>>>>> 8ee9b1bc

        def json(self):
            return self._json_data

    with patch(
        "litellm.llms.custom_httpx.http_handler.AsyncHTTPHandler.post",
        new_callable=AsyncMock,
    ) as mock_post:
        # Configure the mock to return our response
        mock_post.return_value = MockResponse(mock_response, 200)

        litellm._turn_on_debug()
        litellm.set_verbose = True

        # Call aresponses with service_tier and safety_identifier
        response = await litellm.aresponses(
            model="openai/gpt-4o",
            input="Test with service tier and safety identifier",
            service_tier="flex",
            safety_identifier="123",
        )

        # Verify the request was made correctly
        mock_post.assert_called_once()
        request_body = mock_post.call_args.kwargs["json"]
        print("request_body=", json.dumps(request_body, indent=4, default=str))

        # Validate that both parameters are present in the request body
        assert (
            request_body["service_tier"] == "flex"
        ), "service_tier should be 'flex' in request body"
        assert (
            request_body["safety_identifier"] == "123"
        ), "safety_identifier should be '123' in request body"
        assert request_body["model"] == "gpt-4o"
        assert request_body["input"] == "Test with service tier and safety identifier"

        # Validate the response
        print("Response:", json.dumps(response, indent=4, default=str))


@pytest.mark.asyncio
async def test_openai_gpt5_reasoning_effort_parameter():
    """Test that reasoning_effort parameter is properly sent in the HTTP request for GPT-5 models."""

    # Mock response for GPT-5 responses API (correct format)
    mock_response = {
        "id": "resp_01ABC123",
        "object": "response",
        "created_at": 1729621667,
        "status": "completed",
        "model": "gpt-5-mini",
        "output": [
            {
                "type": "message",
                "id": "msg_123",
                "status": "completed",
                "role": "assistant",
                "content": [
                    {
                        "type": "output_text",
                        "text": "The capital of France is Paris.",
                        "annotations": [],
                    }
                ],
            }
        ],
        "parallel_tool_calls": True,
        "usage": {
            "input_tokens": 15,
            "input_tokens_details": {"cached_tokens": 0},
            "output_tokens": 8,
            "output_tokens_details": {"reasoning_tokens": 0},
            "total_tokens": 23,
        },
        "text": {"format": {"type": "text"}},
        "error": None,
        "incomplete_details": None,
        "instructions": None,
        "metadata": {},
        "temperature": 1.0,
        "tool_choice": "auto",
        "tools": [],
        "top_p": 1.0,
        "max_output_tokens": None,
        "previous_response_id": None,
        "reasoning": {"effort": "low", "summary": None},
        "truncation": "disabled",
        "user": None,
    }

    class MockResponse:
        def __init__(self, json_data, status_code):
            self._json_data = json_data
            self.status_code = status_code
            self.text = json.dumps(json_data)
<<<<<<< HEAD
            self.headers = httpx.Headers({
                "content-type": "application/json",
                "x-ratelimit-limit-requests": "500",
                "x-ratelimit-remaining-requests": "499",
            })
=======
            self.headers = httpx.Headers({})
>>>>>>> 8ee9b1bc

        def json(self):
            return self._json_data

    with patch(
        "litellm.llms.custom_httpx.http_handler.AsyncHTTPHandler.post",
        new_callable=AsyncMock,
    ) as mock_post:
        # Configure the mock to return our response
        mock_post.return_value = MockResponse(mock_response, 200)

        litellm._turn_on_debug()
        litellm.set_verbose = True

        # Call aresponses with reasoning_effort parameter
        response = await litellm.aresponses(
            model="openai/gpt-5-mini",
            input="What is the capital of France?",
            reasoning={"effort": "minimal"},
        )

        # Verify the request was made correctly
        mock_post.assert_called_once()
        request_body = mock_post.call_args.kwargs["json"]
        print("request_body=", json.dumps(request_body, indent=4, default=str))
        print("reasoning=", request_body["reasoning"])
        # Validate that reasoning_effort is present in the request body
        assert (
            "reasoning" in request_body
        ), "reasoning should be present in request body"
        assert (
            request_body["reasoning"]["effort"] == "minimal"
        ), "reasoning_effort should be 'minimal' in request body"
        assert request_body["model"] == "gpt-5-mini"
        assert request_body["input"] == "What is the capital of France?"

        # Validate the response
        print("Response:", json.dumps(response, indent=4, default=str))


@pytest.mark.asyncio
@pytest.mark.parametrize("stream", [True, False])
async def test_basic_openai_responses_with_websearch(stream):
    litellm._turn_on_debug()
    request_model = "gpt-4o"
    response = await litellm.aresponses(
        model=request_model,
        stream=stream,
        input="hi",
        tools=[{"type": "web_search", "search_context_size": "low"}],
    )
    if stream:
        async for chunk in response:
            print("chunk=", json.dumps(chunk, indent=4, default=str))
    else:
        print("response=", json.dumps(response, indent=4, default=str))


@pytest.mark.asyncio
async def test_openai_responses_api_token_limit_error():
    """
    Relevant issue: https://github.com/BerriAI/litellm/issues/15785


    When this fails you'll see:
    "pydantic_core._pydantic_core.ValidationError: 3 validation errors for ErrorEvent"
    in the console.
    """
    litellm._turn_on_debug()

    # Generate text with >400k tokens to trigger token limit error
    oversized_text = "This is a test sentence. " * 50000  # ~400k tokens

    # This will raise ValidationError instead of showing the real error
    response = await litellm.aresponses(
        model="gpt-5-mini", input=oversized_text, stream=True
    )

    async for event in response:
        print(event)  # Never reaches here - ValidationError is raised


async def test_openai_streaming_logging():
    """Test that hard_limit parameter is properly sent in the HTTP request for GPT-5 models."""
    litellm._turn_on_debug()
    from litellm.integrations.custom_logger import CustomLogger
    from litellm.types.utils import Usage

    class TestCustomLogger(CustomLogger):
        validate_usage = False

        def __init__(self):
            self.standard_logging_object: Optional[StandardLoggingPayload] = None

        async def async_log_success_event(
            self, kwargs, response_obj, start_time, end_time
        ):
            print(f"response_obj: {response_obj.usage}")
            assert isinstance(
                response_obj.usage, Usage
            ), f"Expected response_obj.usage to be of type Usage, but got {type(response_obj.usage)}"
            print("\n\nVALIDATED USAGE\n\n")
            self.validate_usage = True

    tcl = TestCustomLogger()
    litellm.callbacks = [tcl]
    request_model = "gpt-5-mini"
    response = await litellm.aresponses(
        model=request_model,
        input="What is the capital of France?",
        stream=True,
    )
    print("response=", json.dumps(response, indent=4, default=str))

    async for event in response:
        if event.type == "response.completed":
            final_response = event
        print("litellm response=", json.dumps(event, indent=4, default=str))

    await asyncio.sleep(2)
    assert tcl.validate_usage, "Usage should be validated"<|MERGE_RESOLUTION|>--- conflicted
+++ resolved
@@ -636,15 +636,7 @@
             self._json_data = json_data
             self.status_code = status_code
             self.text = str(json_data)
-<<<<<<< HEAD
-            self.headers = httpx.Headers({
-                "content-type": "application/json",
-                "x-ratelimit-limit-requests": "500",
-                "x-ratelimit-remaining-requests": "499",
-            })
-=======
             self.headers = httpx.Headers({})
->>>>>>> 8ee9b1bc
 
         def json(self):  # Changed from async to sync
             return self._json_data
@@ -742,15 +734,7 @@
             self._json_data = json_data
             self.status_code = status_code
             self.text = str(json_data)
-<<<<<<< HEAD
-            self.headers = httpx.Headers({
-                "content-type": "application/json",
-                "x-ratelimit-limit-requests": "500",
-                "x-ratelimit-remaining-requests": "499",
-            })
-=======
             self.headers = httpx.Headers({})
->>>>>>> 8ee9b1bc
 
         def json(self):
             return self._json_data
@@ -833,15 +817,7 @@
             self._json_data = json_data
             self.status_code = status_code
             self.text = str(json_data)
-<<<<<<< HEAD
-            self.headers = httpx.Headers({
-                "content-type": "application/json",
-                "x-ratelimit-limit-requests": "500",
-                "x-ratelimit-remaining-requests": "499",
-            })
-=======
             self.headers = httpx.Headers({})
->>>>>>> 8ee9b1bc
 
         def json(self):
             return self._json_data
@@ -958,15 +934,7 @@
             self._json_data = json_data
             self.status_code = status_code
             self.text = json.dumps(json_data)
-<<<<<<< HEAD
-            self.headers = httpx.Headers({
-                "content-type": "application/json",
-                "x-ratelimit-limit-requests": "500",
-                "x-ratelimit-remaining-requests": "499",
-            })
-=======
             self.headers = httpx.Headers({})
->>>>>>> 8ee9b1bc
 
         def json(self):  # Changed from async to sync
             return self._json_data
@@ -1063,15 +1031,7 @@
             self._json_data = json_data
             self.status_code = status_code
             self.text = json.dumps(json_data)
-<<<<<<< HEAD
-            self.headers = httpx.Headers({
-                "content-type": "application/json",
-                "x-ratelimit-limit-requests": "500",
-                "x-ratelimit-remaining-requests": "499",
-            })
-=======
             self.headers = httpx.Headers({})
->>>>>>> 8ee9b1bc
 
         def json(self):
             return self._json_data
@@ -1192,15 +1152,7 @@
             self._json_data = json_data
             self.status_code = status_code
             self.text = json.dumps(json_data)
-<<<<<<< HEAD
-            self.headers = httpx.Headers({
-                "content-type": "application/json",
-                "x-ratelimit-limit-requests": "500",
-                "x-ratelimit-remaining-requests": "499",
-            })
-=======
             self.headers = httpx.Headers({})
->>>>>>> 8ee9b1bc
 
         def json(self):
             return self._json_data
@@ -1505,15 +1457,7 @@
             self._json_data = json_data
             self.status_code = status_code
             self.text = json.dumps(json_data)
-<<<<<<< HEAD
-            self.headers = httpx.Headers({
-                "content-type": "application/json",
-                "x-ratelimit-limit-requests": "500",
-                "x-ratelimit-remaining-requests": "499",
-            })
-=======
             self.headers = httpx.Headers({})
->>>>>>> 8ee9b1bc
 
         def json(self):
             return self._json_data
@@ -1610,15 +1554,7 @@
             self._json_data = json_data
             self.status_code = status_code
             self.text = json.dumps(json_data)
-<<<<<<< HEAD
-            self.headers = httpx.Headers({
-                "content-type": "application/json",
-                "x-ratelimit-limit-requests": "500",
-                "x-ratelimit-remaining-requests": "499",
-            })
-=======
             self.headers = httpx.Headers({})
->>>>>>> 8ee9b1bc
 
         def json(self):
             return self._json_data
