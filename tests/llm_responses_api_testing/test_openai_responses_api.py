--- conflicted
+++ resolved
@@ -1031,11 +1031,7 @@
             self._json_data = json_data
             self.status_code = status_code
             self.text = json.dumps(json_data)
-<<<<<<< HEAD
-            self.headers = {}
-=======
             self.headers = httpx.Headers({})
->>>>>>> 4e12e3f9
 
         def json(self):
             return self._json_data
@@ -1156,11 +1152,7 @@
             self._json_data = json_data
             self.status_code = status_code
             self.text = json.dumps(json_data)
-<<<<<<< HEAD
-            self.headers = {}
-=======
             self.headers = httpx.Headers({})
->>>>>>> 4e12e3f9
 
         def json(self):
             return self._json_data
@@ -1465,11 +1457,7 @@
             self._json_data = json_data
             self.status_code = status_code
             self.text = json.dumps(json_data)
-<<<<<<< HEAD
-            self.headers = {}
-=======
             self.headers = httpx.Headers({})
->>>>>>> 4e12e3f9
 
         def json(self):
             return self._json_data
@@ -1566,11 +1554,7 @@
             self._json_data = json_data
             self.status_code = status_code
             self.text = json.dumps(json_data)
-<<<<<<< HEAD
-            self.headers = {}
-=======
             self.headers = httpx.Headers({})
->>>>>>> 4e12e3f9
 
         def json(self):
             return self._json_data
