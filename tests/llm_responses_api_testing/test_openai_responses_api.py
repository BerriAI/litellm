--- conflicted
+++ resolved
@@ -506,7 +506,7 @@
 
     print(f"Successfully validated all event types: {event_types_seen}")
 
-<<<<<<< HEAD
+
 @pytest.mark.parametrize("model", ["gpt-4o"])
 def test_sync_retrieve_delete(model):
     '''
@@ -550,7 +550,6 @@
     # Test async delete functionality
     deleted_response = await litellm.aresponses_delete(id, custom_llm_provider="openai")
     assert deleted_response is not None
-=======
 
 @pytest.mark.parametrize("sync_mode", [True, False])
 @pytest.mark.asyncio
@@ -840,4 +839,3 @@
             loaded_request_body["metadata"] == test_metadata
         ), "metadata in request body should match what was passed"
         mock_post.assert_called_once()
->>>>>>> 53f9df55
