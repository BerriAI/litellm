--- conflicted
+++ resolved
@@ -21,11 +21,7 @@
         "openai/gpt-4o",
         "openai/self_hosted",
         "bedrock/anthropic.claude-3-5-haiku-20241022-v1:0",
-<<<<<<< HEAD
-        "vertex_ai/gemini-1.0-pro-vision-001",
-=======
         "vertex_ai/gemini-1.5-flash",
->>>>>>> e0172b86
     ],
 )
 async def test_litellm_overhead_non_streaming(model):
@@ -42,19 +38,12 @@
     #########################################################
     # Specific cases for models
     #########################################################
-<<<<<<< HEAD
-    if model == "vertex_ai/gemini-1.0-pro-vision-001" or model == "openai/self_hosted":
-        kwargs["api_base"] = "https://exampleopenaiendpoint-production.up.railway.app/"
-        # warmup call for auth validation on vertex_ai models
-        await litellm.acompletion(**kwargs)
-=======
     if model == "vertex_ai/gemini-1.5-flash":
         kwargs["api_base"] = "https://exampleopenaiendpoint-production.up.railway.app/v1/projects/pathrise-convert-1606954137718/locations/us-central1/publishers/google/models/gemini-1.0-pro-vision-001"
         # warmup call for auth validation on vertex_ai models
         await litellm.acompletion(**kwargs)
     if model == "openai/self_hosted":
         kwargs["api_base"] = "https://exampleopenaiendpoint-production.up.railway.app/"
->>>>>>> e0172b86
 
 
     response = await litellm.acompletion(
