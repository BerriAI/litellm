--- conflicted
+++ resolved
@@ -1970,7 +1970,6 @@
     # Assert
     assert sorted(result) == sorted(test_case["expected"])
 
-<<<<<<< HEAD
 @pytest.mark.parametrize(
     "endpoint, params, expected_bool",
     [
@@ -1990,7 +1989,7 @@
 )
 def test_should_use_cohere_v1_client(endpoint, params, expected_bool):
     assert(litellm.utils.should_use_cohere_v1_client(endpoint, params) == expected_bool)
-=======
+
 
 def test_add_openai_metadata():
     from litellm.utils import add_openai_metadata
@@ -2008,5 +2007,4 @@
 
     assert result == {
         "user_api_key_end_user_id": "123",
-    }
->>>>>>> 84eb6331
+    }