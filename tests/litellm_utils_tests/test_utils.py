--- conflicted
+++ resolved
@@ -2127,7 +2127,6 @@
         )
 
 
-<<<<<<< HEAD
 @pytest.mark.parametrize(
     "model, expected_bool",
     [
@@ -2140,7 +2139,8 @@
     from litellm.utils import supports_pdf_input
     
     assert supports_pdf_input(model) == expected_bool
-=======
+
+    
 def test_get_valid_models_from_provider():
     """
     Test that get_valid_models returns the correct models for a given provider
@@ -2192,6 +2192,5 @@
     valid_models = get_valid_models(custom_llm_provider="anthropic", litellm_params=creds, check_provider_endpoint=True)
     assert len(valid_models) > 0
     assert "anthropic/claude-3-7-sonnet-20250219" in valid_models
-    
-    
->>>>>>> aff0d1a1
+
+    