"""
Tests Bedrock Completion + Rerank endpoints
"""

# @pytest.mark.skip(reason="AWS Suspended Account")
import os
import sys
import traceback

from dotenv import load_dotenv

import litellm.types

load_dotenv()
import io
import os
import json

sys.path.insert(
    0, os.path.abspath("../..")
)  # Adds the parent directory to the system path
from unittest.mock import AsyncMock, Mock, patch

import pytest

import litellm
from litellm import (
    ModelResponse,
    RateLimitError,
    Timeout,
    completion,
    completion_cost,
    embedding,
)
from litellm.llms.bedrock.chat import BedrockLLM
from litellm.llms.custom_httpx.http_handler import AsyncHTTPHandler, HTTPHandler
from litellm.litellm_core_utils.prompt_templates.factory import _bedrock_tools_pt
from base_llm_unit_tests import BaseLLMChatTest
from base_rerank_unit_tests import BaseLLMRerankTest
from base_embedding_unit_tests import BaseLLMEmbeddingTest

# litellm.num_retries = 3
litellm.cache = None
litellm.success_callback = []
user_message = "Write a short poem about the sky"
messages = [{"content": user_message, "role": "user"}]


@pytest.fixture(autouse=True)
def reset_callbacks():
    print("\npytest fixture - resetting callbacks")
    litellm.success_callback = []
    litellm._async_success_callback = []
    litellm.failure_callback = []
    litellm.callbacks = []


def test_completion_bedrock_claude_completion_auth():
    print("calling bedrock claude completion params auth")
    import os

    aws_access_key_id = os.environ["AWS_ACCESS_KEY_ID"]
    aws_secret_access_key = os.environ["AWS_SECRET_ACCESS_KEY"]
    aws_region_name = os.environ["AWS_REGION_NAME"]

    os.environ.pop("AWS_ACCESS_KEY_ID", None)
    os.environ.pop("AWS_SECRET_ACCESS_KEY", None)
    os.environ.pop("AWS_REGION_NAME", None)

    try:
        response = completion(
            model="bedrock/anthropic.claude-instant-v1",
            messages=messages,
            max_tokens=10,
            temperature=0.1,
            aws_access_key_id=aws_access_key_id,
            aws_secret_access_key=aws_secret_access_key,
            aws_region_name=aws_region_name,
        )
        # Add any assertions here to check the response
        print(response)

        os.environ["AWS_ACCESS_KEY_ID"] = aws_access_key_id
        os.environ["AWS_SECRET_ACCESS_KEY"] = aws_secret_access_key
        os.environ["AWS_REGION_NAME"] = aws_region_name
    except RateLimitError:
        pass
    except Exception as e:
        pytest.fail(f"Error occurred: {e}")


# test_completion_bedrock_claude_completion_auth()


@pytest.mark.parametrize("streaming", [True, False])
def test_completion_bedrock_guardrails(streaming):
    import os

    litellm.set_verbose = True
    import logging

    from litellm._logging import verbose_logger

    # verbose_logger.setLevel(logging.DEBUG)
    try:
        if streaming is False:
            response = completion(
                model="anthropic.claude-v2",
                messages=[
                    {
                        "content": "where do i buy coffee from? ",
                        "role": "user",
                    }
                ],
                max_tokens=10,
                guardrailConfig={
                    "guardrailIdentifier": "ff6ujrregl1q",
                    "guardrailVersion": "DRAFT",
                    "trace": "enabled",
                },
            )
            # Add any assertions here to check the response
            print(response)
            assert (
                "Sorry, the model cannot answer this question. coffee guardrail applied"
                in response.choices[0].message.content
            )

            assert "trace" in response
            assert response.trace is not None

            print("TRACE=", response.trace)
        else:
            litellm.set_verbose = True
            response = completion(
                model="anthropic.claude-v2",
                messages=[
                    {
                        "content": "where do i buy coffee from? ",
                        "role": "user",
                    }
                ],
                stream=True,
                max_tokens=10,
                guardrailConfig={
                    "guardrailIdentifier": "ff6ujrregl1q",
                    "guardrailVersion": "DRAFT",
                    "trace": "enabled",
                },
            )

            saw_trace = False

            for chunk in response:
                if "trace" in chunk:
                    saw_trace = True
                print(chunk)

            assert (
                saw_trace is True
            ), "Did not see trace in response even when trace=enabled sent in the guardrailConfig"

    except RateLimitError:
        pass
    except Exception as e:
        pytest.fail(f"Error occurred: {e}")


def test_completion_bedrock_claude_2_1_completion_auth():
    print("calling bedrock claude 2.1 completion params auth")
    import os

    aws_access_key_id = os.environ["AWS_ACCESS_KEY_ID"]
    aws_secret_access_key = os.environ["AWS_SECRET_ACCESS_KEY"]
    aws_region_name = os.environ["AWS_REGION_NAME"]

    os.environ.pop("AWS_ACCESS_KEY_ID", None)
    os.environ.pop("AWS_SECRET_ACCESS_KEY", None)
    os.environ.pop("AWS_REGION_NAME", None)
    try:
        response = completion(
            model="bedrock/anthropic.claude-v2:1",
            messages=messages,
            max_tokens=10,
            temperature=0.1,
            aws_access_key_id=aws_access_key_id,
            aws_secret_access_key=aws_secret_access_key,
            aws_region_name=aws_region_name,
        )
        # Add any assertions here to check the response
        print(response)

        os.environ["AWS_ACCESS_KEY_ID"] = aws_access_key_id
        os.environ["AWS_SECRET_ACCESS_KEY"] = aws_secret_access_key
        os.environ["AWS_REGION_NAME"] = aws_region_name
    except RateLimitError:
        pass
    except Exception as e:
        pytest.fail(f"Error occurred: {e}")


# test_completion_bedrock_claude_2_1_completion_auth()


def test_completion_bedrock_claude_external_client_auth():
    print("\ncalling bedrock claude external client auth")
    import os

    aws_access_key_id = os.environ["AWS_ACCESS_KEY_ID"]
    aws_secret_access_key = os.environ["AWS_SECRET_ACCESS_KEY"]
    aws_region_name = os.environ["AWS_REGION_NAME"]

    os.environ.pop("AWS_ACCESS_KEY_ID", None)
    os.environ.pop("AWS_SECRET_ACCESS_KEY", None)
    os.environ.pop("AWS_REGION_NAME", None)

    try:
        import boto3

        litellm.set_verbose = True

        bedrock = boto3.client(
            service_name="bedrock-runtime",
            region_name=aws_region_name,
            aws_access_key_id=aws_access_key_id,
            aws_secret_access_key=aws_secret_access_key,
            endpoint_url=f"https://bedrock-runtime.{aws_region_name}.amazonaws.com",
        )

        response = completion(
            model="bedrock/anthropic.claude-instant-v1",
            messages=messages,
            max_tokens=10,
            temperature=0.1,
            aws_bedrock_client=bedrock,
        )
        # Add any assertions here to check the response
        print(response)

        os.environ["AWS_ACCESS_KEY_ID"] = aws_access_key_id
        os.environ["AWS_SECRET_ACCESS_KEY"] = aws_secret_access_key
        os.environ["AWS_REGION_NAME"] = aws_region_name
    except RateLimitError:
        pass
    except Exception as e:
        pytest.fail(f"Error occurred: {e}")


# test_completion_bedrock_claude_external_client_auth()


@pytest.mark.skip(reason="Expired token, need to renew")
def test_completion_bedrock_claude_sts_client_auth():
    print("\ncalling bedrock claude external client auth")
    import os

    aws_access_key_id = os.environ["AWS_TEMP_ACCESS_KEY_ID"]
    aws_secret_access_key = os.environ["AWS_TEMP_SECRET_ACCESS_KEY"]
    aws_region_name = os.environ["AWS_REGION_NAME"]
    aws_role_name = os.environ["AWS_TEMP_ROLE_NAME"]

    try:
        import boto3

        litellm.set_verbose = True

        response = completion(
            model="bedrock/anthropic.claude-instant-v1",
            messages=messages,
            max_tokens=10,
            temperature=0.1,
            aws_region_name=aws_region_name,
            aws_access_key_id=aws_access_key_id,
            aws_secret_access_key=aws_secret_access_key,
            aws_role_name=aws_role_name,
            aws_session_name="my-test-session",
        )

        response = embedding(
            model="cohere.embed-multilingual-v3",
            input=["hello world"],
            aws_region_name="us-east-1",
            aws_access_key_id=aws_access_key_id,
            aws_secret_access_key=aws_secret_access_key,
            aws_role_name=aws_role_name,
            aws_session_name="my-test-session",
        )

        response = completion(
            model="gpt-3.5-turbo",
            messages=messages,
            aws_region_name="us-east-1",
            aws_access_key_id=aws_access_key_id,
            aws_secret_access_key=aws_secret_access_key,
            aws_role_name=aws_role_name,
            aws_session_name="my-test-session",
        )
        # Add any assertions here to check the response
        print(response)
    except RateLimitError:
        pass
    except Exception as e:
        pytest.fail(f"Error occurred: {e}")


@pytest.fixture()
def bedrock_session_token_creds():
    print("\ncalling oidc auto to get aws_session_token credentials")
    import os

    aws_region_name = os.environ["AWS_REGION_NAME"]
    aws_session_token = os.environ.get("AWS_SESSION_TOKEN")

    bllm = BedrockLLM()
    if aws_session_token is not None:
        # For local testing
        creds = bllm.get_credentials(
            aws_region_name=aws_region_name,
            aws_access_key_id=os.environ["AWS_ACCESS_KEY_ID"],
            aws_secret_access_key=os.environ["AWS_SECRET_ACCESS_KEY"],
            aws_session_token=aws_session_token,
        )
    else:
        # For circle-ci testing
        # aws_role_name = os.environ["AWS_TEMP_ROLE_NAME"]
        # TODO: This is using ai.moda's IAM role, we should use LiteLLM's IAM role eventually
        aws_role_name = (
            "arn:aws:iam::335785316107:role/litellm-github-unit-tests-circleci"
        )
        aws_web_identity_token = "oidc/circleci_v2/"

        creds = bllm.get_credentials(
            aws_region_name=aws_region_name,
            aws_web_identity_token=aws_web_identity_token,
            aws_role_name=aws_role_name,
            aws_session_name="my-test-session",
        )
    return creds


def process_stream_response(res, messages):
    import types

    if isinstance(res, litellm.utils.CustomStreamWrapper):
        chunks = []
        for part in res:
            chunks.append(part)
            text = part.choices[0].delta.content or ""
            print(text, end="")
        res = litellm.stream_chunk_builder(chunks, messages=messages)
    else:
        raise ValueError("Response object is not a streaming response")

    return res


@pytest.mark.skipif(
    os.environ.get("CIRCLE_OIDC_TOKEN_V2") is None,
    reason="Cannot run without being in CircleCI Runner",
)
def test_completion_bedrock_claude_aws_session_token(bedrock_session_token_creds):
    print("\ncalling bedrock claude with aws_session_token auth")

    import os

    aws_region_name = os.environ["AWS_REGION_NAME"]
    aws_access_key_id = bedrock_session_token_creds.access_key
    aws_secret_access_key = bedrock_session_token_creds.secret_key
    aws_session_token = bedrock_session_token_creds.token

    try:
        litellm.set_verbose = True

        response_1 = completion(
            model="bedrock/anthropic.claude-3-haiku-20240307-v1:0",
            messages=messages,
            max_tokens=10,
            temperature=0.1,
            aws_region_name=aws_region_name,
            aws_access_key_id=aws_access_key_id,
            aws_secret_access_key=aws_secret_access_key,
            aws_session_token=aws_session_token,
        )
        print(response_1)
        assert len(response_1.choices) > 0
        assert len(response_1.choices[0].message.content) > 0

        # This second call is to verify that the cache isn't breaking anything
        response_2 = completion(
            model="bedrock/anthropic.claude-3-haiku-20240307-v1:0",
            messages=messages,
            max_tokens=5,
            temperature=0.2,
            aws_region_name=aws_region_name,
            aws_access_key_id=aws_access_key_id,
            aws_secret_access_key=aws_secret_access_key,
            aws_session_token=aws_session_token,
        )
        print(response_2)
        assert len(response_2.choices) > 0
        assert len(response_2.choices[0].message.content) > 0

        # This third call is to verify that the cache isn't used for a different region
        response_3 = completion(
            model="bedrock/anthropic.claude-3-haiku-20240307-v1:0",
            messages=messages,
            max_tokens=6,
            temperature=0.3,
            aws_region_name="us-east-1",
            aws_access_key_id=aws_access_key_id,
            aws_secret_access_key=aws_secret_access_key,
            aws_session_token=aws_session_token,
        )
        print(response_3)
        assert len(response_3.choices) > 0
        assert len(response_3.choices[0].message.content) > 0

        # This fourth call is to verify streaming api works
        response_4 = completion(
            model="bedrock/anthropic.claude-3-haiku-20240307-v1:0",
            messages=messages,
            max_tokens=6,
            temperature=0.3,
            aws_region_name="us-east-1",
            aws_access_key_id=aws_access_key_id,
            aws_secret_access_key=aws_secret_access_key,
            aws_session_token=aws_session_token,
            stream=True,
        )
        response_4 = process_stream_response(response_4, messages)
        print(response_4)
        assert len(response_4.choices) > 0
        assert len(response_4.choices[0].message.content) > 0

    except RateLimitError:
        pass
    except Exception as e:
        pytest.fail(f"Error occurred: {e}")


@pytest.mark.skipif(
    os.environ.get("CIRCLE_OIDC_TOKEN_V2") is None,
    reason="Cannot run without being in CircleCI Runner",
)
def test_completion_bedrock_claude_aws_bedrock_client(bedrock_session_token_creds):
    print("\ncalling bedrock claude with aws_session_token auth")

    import os

    import boto3
    from botocore.client import Config

    aws_region_name = os.environ["AWS_REGION_NAME"]
    aws_access_key_id = bedrock_session_token_creds.access_key
    aws_secret_access_key = bedrock_session_token_creds.secret_key
    aws_session_token = bedrock_session_token_creds.token

    aws_bedrock_client_west = boto3.client(
        service_name="bedrock-runtime",
        region_name=aws_region_name,
        aws_access_key_id=aws_access_key_id,
        aws_secret_access_key=aws_secret_access_key,
        aws_session_token=aws_session_token,
        config=Config(read_timeout=600),
    )

    try:
        litellm.set_verbose = True

        response_1 = completion(
            model="bedrock/anthropic.claude-3-haiku-20240307-v1:0",
            messages=messages,
            max_tokens=10,
            temperature=0.1,
            aws_bedrock_client=aws_bedrock_client_west,
        )
        print(response_1)
        assert len(response_1.choices) > 0
        assert len(response_1.choices[0].message.content) > 0

        # This second call is to verify that the cache isn't breaking anything
        response_2 = completion(
            model="bedrock/anthropic.claude-3-haiku-20240307-v1:0",
            messages=messages,
            max_tokens=5,
            temperature=0.2,
            aws_bedrock_client=aws_bedrock_client_west,
        )
        print(response_2)
        assert len(response_2.choices) > 0
        assert len(response_2.choices[0].message.content) > 0

        # This third call is to verify that the cache isn't used for a different region
        aws_bedrock_client_east = boto3.client(
            service_name="bedrock-runtime",
            region_name="us-east-1",
            aws_access_key_id=aws_access_key_id,
            aws_secret_access_key=aws_secret_access_key,
            aws_session_token=aws_session_token,
            config=Config(read_timeout=600),
        )

        response_3 = completion(
            model="bedrock/anthropic.claude-3-haiku-20240307-v1:0",
            messages=messages,
            max_tokens=6,
            temperature=0.3,
            aws_bedrock_client=aws_bedrock_client_east,
        )
        print(response_3)
        assert len(response_3.choices) > 0
        assert len(response_3.choices[0].message.content) > 0

        # This fourth call is to verify streaming api works
        response_4 = completion(
            model="bedrock/anthropic.claude-3-haiku-20240307-v1:0",
            messages=messages,
            max_tokens=6,
            temperature=0.3,
            aws_bedrock_client=aws_bedrock_client_east,
            stream=True,
        )
        response_4 = process_stream_response(response_4, messages)
        print(response_4)
        assert len(response_4.choices) > 0
        assert len(response_4.choices[0].message.content) > 0

    except RateLimitError:
        pass
    except Exception as e:
        pytest.fail(f"Error occurred: {e}")


# test_completion_bedrock_claude_sts_client_auth()


@pytest.mark.skipif(
    os.environ.get("CIRCLE_OIDC_TOKEN_V2") is None,
    reason="Cannot run without being in CircleCI Runner",
)
def test_completion_bedrock_claude_sts_oidc_auth():
    print("\ncalling bedrock claude with oidc auth")
    import os

    aws_web_identity_token = "oidc/circleci_v2/"
    aws_region_name = os.environ["AWS_REGION_NAME"]
    # aws_role_name = os.environ["AWS_TEMP_ROLE_NAME"]
    # TODO: This is using ai.moda's IAM role, we should use LiteLLM's IAM role eventually
    aws_role_name = "arn:aws:iam::335785316107:role/litellm-github-unit-tests-circleci"

    try:
        litellm.set_verbose = True

        response_1 = completion(
            model="bedrock/anthropic.claude-3-haiku-20240307-v1:0",
            messages=messages,
            max_tokens=10,
            temperature=0.1,
            aws_region_name=aws_region_name,
            aws_web_identity_token=aws_web_identity_token,
            aws_role_name=aws_role_name,
            aws_session_name="my-test-session",
        )
        print(response_1)
        assert len(response_1.choices) > 0
        assert len(response_1.choices[0].message.content) > 0

        # This second call is to verify that the cache isn't breaking anything
        response_2 = completion(
            model="bedrock/anthropic.claude-3-haiku-20240307-v1:0",
            messages=messages,
            max_tokens=5,
            temperature=0.2,
            aws_region_name=aws_region_name,
            aws_web_identity_token=aws_web_identity_token,
            aws_role_name=aws_role_name,
            aws_session_name="my-test-session",
        )
        print(response_2)
        assert len(response_2.choices) > 0
        assert len(response_2.choices[0].message.content) > 0

        # This third call is to verify that the cache isn't used for a different region
        response_3 = completion(
            model="bedrock/anthropic.claude-3-haiku-20240307-v1:0",
            messages=messages,
            max_tokens=6,
            temperature=0.3,
            aws_region_name="us-east-1",
            aws_web_identity_token=aws_web_identity_token,
            aws_role_name=aws_role_name,
            aws_session_name="my-test-session",
        )
        print(response_3)
        assert len(response_3.choices) > 0
        assert len(response_3.choices[0].message.content) > 0

    except RateLimitError:
        pass
    except Exception as e:
        pytest.fail(f"Error occurred: {e}")


@pytest.mark.skipif(
    os.environ.get("CIRCLE_OIDC_TOKEN_V2") is None,
    reason="Cannot run without being in CircleCI Runner",
)
def test_completion_bedrock_httpx_command_r_sts_oidc_auth():
    print("\ncalling bedrock httpx command r with oidc auth")
    import os

    aws_web_identity_token = "oidc/circleci_v2/"
    aws_region_name = "us-west-2"
    # aws_role_name = os.environ["AWS_TEMP_ROLE_NAME"]
    # TODO: This is using ai.moda's IAM role, we should use LiteLLM's IAM role eventually
    aws_role_name = "arn:aws:iam::335785316107:role/litellm-github-unit-tests-circleci"

    try:
        litellm.set_verbose = True

        response = completion(
            model="bedrock/cohere.command-r-v1:0",
            messages=messages,
            max_tokens=10,
            temperature=0.1,
            aws_region_name=aws_region_name,
            aws_web_identity_token=aws_web_identity_token,
            aws_role_name=aws_role_name,
            aws_session_name="cross-region-test",
            aws_sts_endpoint="https://sts-fips.us-east-2.amazonaws.com",
            aws_bedrock_runtime_endpoint="https://bedrock-runtime-fips.us-west-2.amazonaws.com",
        )
        # Add any assertions here to check the response
        print(response)
    except RateLimitError:
        pass
    except Exception as e:
        pytest.fail(f"Error occurred: {e}")


@pytest.mark.parametrize(
    "image_url",
    [
        "data:image/png;base64,iVBORw0KGgoAAAANSUhEUgAAAL0AAAC9CAMAAADRCYwCAAAAh1BMVEX///8AAAD8/Pz5+fkEBAT39/cJCQn09PRNTU3y8vIMDAwzMzPe3t7v7+8QEBCOjo7FxcXR0dHn5+elpaWGhoYYGBivr686OjocHBy0tLQtLS1TU1PY2Ni6urpaWlpERER3d3ecnJxoaGiUlJRiYmIlJSU4ODhBQUFycnKAgIDBwcFnZ2chISE7EjuwAAAI/UlEQVR4nO1caXfiOgz1bhJIyAJhX1JoSzv8/9/3LNlpYd4rhX6o4/N8Z2lKM2cURZau5JsQEhERERERERERERERERERERHx/wBjhDPC3OGN8+Cc5JeMuheaETSdO8vZFyCScHtmz2CsktoeMn7rLM1u3h0PMAEhyYX7v/Q9wQvoGdB0hlbzm45lEq/wd6y6G9aezvBk9AXwp1r3LHJIRsh6s2maxaJpmvqgvkC7WFS3loUnaFJtKRVUCEoV/RpCnHRvAsesVQ1hw+vd7Mpo+424tLs72NplkvQgcdrsvXkW/zJWqH/fA0FT84M/xnQJt4to3+ZLuanbM6X5lfXKHosO9COgREqpCR5i86pf2zPS7j9tTj+9nO7bQz3+xGEyGW9zqgQ1tyQ/VsxEDvce/4dcUPNb5OD9yXvR4Z2QisuP0xiGWPnemgugU5q/troHhGEjIF5sTOyW648aC0TssuaaCEsYEIkGzjWXOp3A0vVsf6kgRyqaDk+T7DIVWrb58b2tT5xpUucKwodOD/5LbrZC1ws6YSaBZJ/8xlh+XZSYXaMJ2ezNqjB3IPXuehPcx2U6b4t1dS/xNdFzguUt8ie7arnPeyCZroxLHzGgGdqVcspwafizPWEXBee+9G1OaufGdvNng/9C+gwgZ3PH3r87G6zXTZ5D5De2G2DeFoANXfbACkT+fxBQ22YFsTTJF9hjFVO6VbqxZXko4WJ8s52P4PnuxO5KRzu0/hlix1ySt8iXjgaQ+4IHPA9nVzNkdduM9LFT/Aacj4FtKrHA7iAw602Vnht6R8Vq1IOS+wNMKLYqayAYfRuufQPGeGb7sZogQQoLZrGPgZ6KoYn70Iw30O92BNEDpvwouCFn6wH2uS+EhRb3WF/HObZk3HuxfRQM3Y/Of/VH0n4MKNHZDiZvO9+m/ABALfkOcuar/7nOo7B95ACGVAFaz4jMiJwJhdaHBkySmzlGTu82gr6FSTik2kJvLnY9nOd/D90qcH268m3I/cgI1xg1maE5CuZYaWLH+UHANCIck0yt7Mx5zBm5vVHXHwChsZ35kKqUpmo5Svq5/fzfAI5g2vDtFPYo1HiEA85QrDeGm9g//LG7K0scO3sdpj2CBDgCa+0OFs0bkvVgnnM/QBDwllOMm+cN7vMSHlB7Uu4haHKaTwgGkv8tlK+hP8fzmFuK/RQTpaLPWvbd58yWIo66HHM0OsPoPhVqmtaEVL7N+wYcTLTbb0DLdgp23Eyy2VYJ2N7bkLFAAibtoLPe5sLt6Oa2bvU+zyeMa8wrixO0gRTn9tO9NCSThTLGqcqtsDvphlfmx/cPBZVvw24jg1LE2lPuEo35Mhi58U0I/Ga8n5w+NS8i34MAQLos5B1u0xL1ZvCVYVRw/Fs2q53KLaXJMWwOZZ/4MPYV19bAHmgGDKB6f01xoeJKFbl63q9J34KdaVNPJWztQyRkzA3KNs1AdAEDowMxh10emXTCx75CkurtbY/ZpdNDGdsn2UcHKHsQ8Ai3WZi48IfkvtjOhsLpuIRSKZTX9FA4o+0d6o/zOWqQzVJMynL9NsxhSJOaourq6nBVQBueMSyubsX2xHrmuABZN2Ns9jr5nwLFlLF/2R6atjW/67Yd11YQ1Z+kA9Zk9dPTM/o6dVo6HHVgC0JR8oUfmI93T9u3gvTG94bAH02Y5xeqRcjuwnKCK6Q2+ajl8KXJ3GSh22P3Zfx6S+n008ROhJn+JRIUVu6o7OXl8w1SeyhuqNDwNI7SjbK08QrqPxS95jy4G7nCXVq6G3HNu0LtK5J0e226CfC005WKK9sVvfxI0eUbcnzutfhWe3rpZHM0nZ/ny/N8tanKYlQ6VEW5Xuym8yV1zZX58vwGhZp/5tFfhybZabdbrQYOs8F+xEhmPsb0/nki6kIyVvzZzUASiOrTfF+Sj9bXC7DoJxeiV8tjQL6loSd0yCx7YyB6rPdLx31U2qCG3F/oXIuDuqd6LFO+4DNIJuxFZqSsU0ea88avovFnWKRYFYRQDfCfcGaBCLn4M4A1ntJ5E57vicwqq2enaZEF5nokCYu9TbKqCC5yCDfL+GhLxT4w4xEJs+anqgou8DOY2q8FMryjb2MehC1dRJ9s4g9NXeTwPkWON4RH+FhIe0AWR/S9ekvQ+t70XHeimGF78LzuU7d7PwrswdIG2VpgF8C53qVQsTDtBJc4CdnkQPbnZY9mbPdDFra3PCXBBQ5QBn2aQqtyhvlyYM4Hb2/mdhsxCUen04GZVvIJZw5PAamMOmjzq8Q+dzAKLXDQ3RUZItWsg4t7W2DP+JDrJDymoMH7E5zQtuEpG03GTIjGCW3LQqOYEsXgFc78x76NeRwY6SNM+IfQoh6myJKRBIcLYxZcwscJ/gI2isTBty2Po9IkYzP0/SS4hGlxRjFAG5z1Jt1LckiB57yWvo35EaolbvA+6fBa24xodL2YjsPpTnj3JgJOqhcgOeLVsYYwoK0wjY+m1D3rGc40CukkaHnkEjarlXrF1B9M6ECQ6Ow0V7R7N4G3LfOHAXtymoyXOb4QhaYHJ/gNBJUkxclpSs7DNcgWWDDmM7Ke5MJpGuioe7w5EOvfTunUKRzOh7G2ylL+6ynHrD54oQO3//cN3yVO+5qMVsPZq0CZIOx4TlcJ8+Vz7V5waL+7WekzUpRFMTnnTlSCq3X5usi8qmIleW/rit1+oQZn1WGSU/sKBYEqMNh1mBOc6PhK8yCfKHdUNQk8o/G19ZPTs5MYfai+DLs5vmee37zEyyH48WW3XA6Xw6+Az8lMhci7N/KleToo7PtTKm+RA887Kqc6E9dyqL/QPTugzMHLbLZtJKqKLFfzVWRNJ63c+95uWT/F7R0U5dDVvuS409AJXhJvD0EwWaWdW8UN11u/7+umaYjT8mJtzZwP/MD4r57fihiHlC5fylHfaqnJdro+Dr7DajvO+vi2EwyD70s8nCH71nzIO1l5Zl+v1DMCb5ebvCMkGHvobXy/hPumGLyX0218/3RyD1GRLOuf9u/OGQyDmto32yMiIiIiIiIiIiIiIiIiIiIiIiIiIiIiIiIiIv7GP8YjWPR/czH2AAAAAElFTkSuQmCC",
        "https://avatars.githubusercontent.com/u/29436595?v=",
    ],
)
def test_bedrock_claude_3(image_url):
    try:
        litellm.set_verbose = True
        data = {
            "max_tokens": 100,
            "stream": False,
            "temperature": 0.3,
            "messages": [
                {"role": "user", "content": "Hi"},
                {"role": "assistant", "content": "Hi"},
                {
                    "role": "user",
                    "content": [
                        {"text": "describe this image", "type": "text"},
                        {
                            "image_url": {
                                "detail": "high",
                                "url": image_url,
                            },
                            "type": "image_url",
                        },
                    ],
                },
            ],
        }
        response: ModelResponse = completion(
            model="bedrock/anthropic.claude-3-sonnet-20240229-v1:0",
            num_retries=3,
            **data,
        )  # type: ignore
        # Add any assertions here to check the response
        assert len(response.choices) > 0
        assert len(response.choices[0].message.content) > 0

    except litellm.InternalServerError:
        pass
    except RateLimitError:
        pass
    except Exception as e:
        pytest.fail(f"Error occurred: {e}")


@pytest.mark.parametrize(
    "stop",
    [""],
)
@pytest.mark.parametrize(
    "model",
    [
        "anthropic.claude-3-sonnet-20240229-v1:0",
        # "meta.llama3-70b-instruct-v1:0",
        # "anthropic.claude-v2",
        # "mistral.mixtral-8x7b-instruct-v0:1",
    ],
)
def test_bedrock_stop_value(stop, model):
    try:
        litellm.set_verbose = True
        data = {
            "max_tokens": 100,
            "stream": False,
            "temperature": 0.3,
            "messages": [
                {"role": "user", "content": "hey, how's it going?"},
            ],
            "stop": stop,
        }
        response: ModelResponse = completion(
            model="bedrock/{}".format(model),
            **data,
        )  # type: ignore
        # Add any assertions here to check the response
        assert len(response.choices) > 0
        assert len(response.choices[0].message.content) > 0

    except RateLimitError:
        pass
    except Exception as e:
        pytest.fail(f"Error occurred: {e}")


@pytest.mark.parametrize(
    "system",
    ["You are an AI", [{"type": "text", "text": "You are an AI"}], ""],
)
@pytest.mark.parametrize(
    "model",
    [
        "anthropic.claude-3-sonnet-20240229-v1:0",
        # "meta.llama3-70b-instruct-v1:0",
        "anthropic.claude-v2",
        "mistral.mixtral-8x7b-instruct-v0:1",
    ],
)
def test_bedrock_system_prompt(system, model):
    try:
        litellm.set_verbose = True
        data = {
            "max_tokens": 100,
            "stream": False,
            "temperature": 0.3,
            "messages": [
                {"role": "system", "content": system},
                {"role": "assistant", "content": "hey, how's it going?"},
            ],
            "user_continue_message": {"role": "user", "content": "Be a good bot!"},
        }
        response: ModelResponse = completion(
            model="bedrock/{}".format(model),
            **data,
        )  # type: ignore
        # Add any assertions here to check the response
        assert len(response.choices) > 0
        assert len(response.choices[0].message.content) > 0

    except RateLimitError:
        pass
    except Exception as e:
        pytest.fail(f"Error occurred: {e}")


def test_bedrock_claude_3_tool_calling():
    try:
        litellm.set_verbose = True
        litellm._turn_on_debug()
        tools = [
            {
                "type": "function",
                "function": {
                    "name": "get_current_weather",
                    "description": "Get the current weather in a given location",
                    "parameters": {
                        "type": "object",
                        "properties": {
                            "location": {
                                "type": "string",
                                "description": "The city and state, e.g. San Francisco, CA",
                            },
                            "unit": {
                                "type": "string",
                                "enum": ["celsius", "fahrenheit"],
                            },
                        },
                        "required": ["location"],
                    },
                },
            }
        ]
        messages = [
            {
                "role": "user",
                "content": "What's the weather like in Boston today in fahrenheit?",
            }
        ]
        response: ModelResponse = completion(
            model="bedrock/anthropic.claude-3-sonnet-20240229-v1:0",
            messages=messages,
            tools=tools,
            tool_choice="auto",
        )  # type: ignore
        print(f"response: {response}")
        # Add any assertions here to check the response
        assert isinstance(response.choices[0].message.tool_calls[0].function.name, str)
        assert isinstance(
            response.choices[0].message.tool_calls[0].function.arguments, str
        )
        messages.append(
            response.choices[0].message.model_dump()
        )  # Add assistant tool invokes
        tool_result = (
            '{"location": "Boston", "temperature": "72", "unit": "fahrenheit"}'
        )
        # Add user submitted tool results in the OpenAI format
        messages.append(
            {
                "tool_call_id": response.choices[0].message.tool_calls[0].id,
                "role": "tool",
                "name": response.choices[0].message.tool_calls[0].function.name,
                "content": tool_result,
            }
        )
        # In the second response, Claude should deduce answer from tool results
        second_response = completion(
            model="bedrock/anthropic.claude-3-sonnet-20240229-v1:0",
            messages=messages,
            tools=tools,
            tool_choice="auto",
        )
        print(f"second response: {second_response}")
        assert isinstance(second_response.choices[0].message.content, str)
    except RateLimitError:
        pass
    except Exception as e:
        pytest.fail(f"Error occurred: {e}")


def encode_image(image_path):
    import base64

    with open(image_path, "rb") as image_file:
        return base64.b64encode(image_file.read()).decode("utf-8")


@pytest.mark.skip(
    reason="we already test claude-3, this is just another way to pass images"
)
def test_completion_claude_3_base64():
    try:
        litellm.set_verbose = True
        litellm.num_retries = 3
        image_path = "../proxy/cached_logo.jpg"
        # Getting the base64 string
        base64_image = encode_image(image_path)
        resp = litellm.completion(
            model="bedrock/anthropic.claude-3-sonnet-20240229-v1:0",
            messages=[
                {
                    "role": "user",
                    "content": [
                        {"type": "text", "text": "Whats in this image?"},
                        {
                            "type": "image_url",
                            "image_url": {
                                "url": "data:image/jpeg;base64," + base64_image
                            },
                        },
                    ],
                }
            ],
        )

        prompt_tokens = resp.usage.prompt_tokens
        raise Exception("it worked!")
    except Exception as e:
        if "500 Internal error encountered.'" in str(e):
            pass
        else:
            pytest.fail(f"An exception occurred - {str(e)}")


def test_completion_bedrock_mistral_completion_auth():
    print("calling bedrock mistral completion params auth")

    import os

    litellm._turn_on_debug()

    # aws_access_key_id = os.environ["AWS_ACCESS_KEY_ID"]
    # aws_secret_access_key = os.environ["AWS_SECRET_ACCESS_KEY"]
    # aws_region_name = os.environ["AWS_REGION_NAME"]
    # os.environ.pop("AWS_ACCESS_KEY_ID", None)
    # os.environ.pop("AWS_SECRET_ACCESS_KEY", None)
    # os.environ.pop("AWS_REGION_NAME", None)
    try:
        response: ModelResponse = completion(
            model="bedrock/mistral.mistral-7b-instruct-v0:2",
            messages=messages,
            max_tokens=10,
            temperature=0.1,
        )  # type: ignore
        # Add any assertions here to check the response
        print(f"response: {response}")
        assert len(response.choices) > 0
        assert len(response.choices[0].message.content) > 0

        # os.environ["AWS_ACCESS_KEY_ID"] = aws_access_key_id
        # os.environ["AWS_SECRET_ACCESS_KEY"] = aws_secret_access_key
        # os.environ["AWS_REGION_NAME"] = aws_region_name
    except RateLimitError:
        pass
    except Exception as e:
        pytest.fail(f"Error occurred: {e}")


# test_completion_bedrock_mistral_completion_auth()


def test_bedrock_ptu():
    """
    Check if a url with 'modelId' passed in, is created correctly

    Reference: https://github.com/BerriAI/litellm/issues/3805
    """
    client = HTTPHandler()

    with patch.object(client, "post", new=Mock()) as mock_client_post:
        litellm.set_verbose = True
        from openai.types.chat import ChatCompletion

        model_id = (
            "arn:aws:bedrock:us-west-2:888602223428:provisioned-model/8fxff74qyhs3"
        )
        try:
            response = litellm.completion(
                model="bedrock/anthropic.claude-instant-v1",
                messages=[{"role": "user", "content": "What's AWS?"}],
                model_id=model_id,
                client=client,
            )
        except Exception as e:
            pass

        assert "url" in mock_client_post.call_args.kwargs
        assert (
            mock_client_post.call_args.kwargs["url"]
            == "https://bedrock-runtime.us-west-2.amazonaws.com/model/arn%3Aaws%3Abedrock%3Aus-west-2%3A888602223428%3Aprovisioned-model%2F8fxff74qyhs3/converse"
        )
        mock_client_post.assert_called_once()


@pytest.mark.asyncio
async def test_bedrock_extra_headers():
    """
    Check if a url with 'modelId' passed in, is created correctly

    Reference: https://github.com/BerriAI/litellm/issues/3805, https://github.com/BerriAI/litellm/issues/5389#issuecomment-2313677977

    """
    client = AsyncHTTPHandler()

    with patch.object(client, "post", new=AsyncMock()) as mock_client_post:
        litellm.set_verbose = True
        from openai.types.chat import ChatCompletion

        try:
            response = await litellm.acompletion(
                model="anthropic.claude-3-sonnet-20240229-v1:0",
                messages=[{"role": "user", "content": "What's AWS?"}],
                client=client,
                extra_headers={"test": "hello world", "Authorization": "my-test-key"},
                api_base="https://gateway.ai.cloudflare.com/v1/fa4cdcab1f32b95ca3b53fd36043d691/test/aws-bedrock/bedrock-runtime/us-east-1",
            )
        except Exception as e:
            pass

        print(f"mock_client_post.call_args.kwargs: {mock_client_post.call_args.kwargs}")
        assert (
            mock_client_post.call_args.kwargs["url"]
            == "https://gateway.ai.cloudflare.com/v1/fa4cdcab1f32b95ca3b53fd36043d691/test/aws-bedrock/bedrock-runtime/us-east-1/model/anthropic.claude-3-sonnet-20240229-v1:0/converse"
        )
        assert "test" in mock_client_post.call_args.kwargs["headers"]
        assert mock_client_post.call_args.kwargs["headers"]["test"] == "hello world"
        assert (
            mock_client_post.call_args.kwargs["headers"]["Authorization"]
            == "my-test-key"
        )
        mock_client_post.assert_called_once()


@pytest.mark.asyncio
async def test_bedrock_custom_prompt_template():
    """
    Check if custom prompt template used for bedrock models

    Reference: https://github.com/BerriAI/litellm/issues/4415
    """
    client = AsyncHTTPHandler()

    with patch.object(client, "post", new=AsyncMock()) as mock_client_post:
        import json

        try:
            response = await litellm.acompletion(
                model="bedrock/mistral.OpenOrca",
                messages=[{"role": "user", "content": "What's AWS?"}],
                client=client,
                roles={
                    "system": {
                        "pre_message": "<|im_start|>system\n",
                        "post_message": "<|im_end|>",
                    },
                    "assistant": {
                        "pre_message": "<|im_start|>assistant\n",
                        "post_message": "<|im_end|>",
                    },
                    "user": {
                        "pre_message": "<|im_start|>user\n",
                        "post_message": "<|im_end|>",
                    },
                },
                bos_token="<s>",
                eos_token="<|im_end|>",
            )
        except Exception as e:
            pass

        print(f"mock_client_post.call_args: {mock_client_post.call_args}")
        assert "prompt" in mock_client_post.call_args.kwargs["data"]

        prompt = json.loads(mock_client_post.call_args.kwargs["data"])["prompt"]
        assert prompt == "<|im_start|>user\nWhat's AWS?<|im_end|>"
        mock_client_post.assert_called_once()


def test_completion_bedrock_external_client_region():
    print("\ncalling bedrock claude external client auth")
    import os

    aws_access_key_id = os.environ["AWS_ACCESS_KEY_ID"]
    aws_secret_access_key = os.environ["AWS_SECRET_ACCESS_KEY"]
    aws_region_name = "us-east-1"

    os.environ.pop("AWS_ACCESS_KEY_ID", None)
    os.environ.pop("AWS_SECRET_ACCESS_KEY", None)

    client = HTTPHandler()

    try:
        import boto3

        litellm.set_verbose = True

        bedrock = boto3.client(
            service_name="bedrock-runtime",
            region_name=aws_region_name,
            aws_access_key_id=aws_access_key_id,
            aws_secret_access_key=aws_secret_access_key,
            endpoint_url=f"https://bedrock-runtime.{aws_region_name}.amazonaws.com",
        )
        with patch.object(client, "post", new=Mock()) as mock_client_post:
            try:
                response = completion(
                    model="bedrock/anthropic.claude-instant-v1",
                    messages=messages,
                    max_tokens=10,
                    temperature=0.1,
                    aws_bedrock_client=bedrock,
                    client=client,
                )
                # Add any assertions here to check the response
                print(response)
            except Exception as e:
                pass

            print(f"mock_client_post.call_args: {mock_client_post.call_args}")
            assert "us-east-1" in mock_client_post.call_args.kwargs["url"]

            mock_client_post.assert_called_once()

        os.environ["AWS_ACCESS_KEY_ID"] = aws_access_key_id
        os.environ["AWS_SECRET_ACCESS_KEY"] = aws_secret_access_key
    except RateLimitError:
        pass
    except Exception as e:
        pytest.fail(f"Error occurred: {e}")


def test_bedrock_tool_calling():
    """
    # related issue: https://github.com/BerriAI/litellm/issues/5007
    # Bedrock tool names must satisfy regular expression pattern: [a-zA-Z][a-zA-Z0-9_]* ensure this is true
    """
    litellm.set_verbose = True
    response = litellm.completion(
        model="bedrock/anthropic.claude-3-sonnet-20240229-v1:0",
        fallbacks=["bedrock/meta.llama3-1-8b-instruct-v1:0"],
        messages=[
            {
                "role": "user",
                "content": "What's the weather like in Boston today in Fahrenheit?",
            }
        ],
        tools=[
            {
                "type": "function",
                "function": {
                    "name": "-DoSomethingVeryCool-forLitellm_Testin999229291-0293993",
                    "description": "use this to get the current weather",
                    "parameters": {"type": "object", "properties": {}},
                },
            }
        ],
    )

    print("bedrock response")
    print(response)

    # Assert that the tools in response have the same function name as the input
    _choice_1 = response.choices[0]
    if _choice_1.message.tool_calls is not None:
        print(_choice_1.message.tool_calls)
        for tool_call in _choice_1.message.tool_calls:
            _tool_Call_name = tool_call.function.name
            if _tool_Call_name is not None and "DoSomethingVeryCool" in _tool_Call_name:
                assert (
                    _tool_Call_name
                    == "-DoSomethingVeryCool-forLitellm_Testin999229291-0293993"
                )


def test_bedrock_tools_pt_valid_names():
    """
    # related issue: https://github.com/BerriAI/litellm/issues/5007
    # Bedrock tool names must satisfy regular expression pattern: [a-zA-Z][a-zA-Z0-9_]* ensure this is true

    """
    tools = [
        {
            "type": "function",
            "function": {
                "name": "get_current_weather",
                "description": "Get the current weather",
                "parameters": {
                    "type": "object",
                    "properties": {
                        "location": {"type": "string"},
                    },
                    "required": ["location"],
                },
            },
        },
        {
            "type": "function",
            "function": {
                "name": "search_restaurants",
                "description": "Search for restaurants",
                "parameters": {
                    "type": "object",
                    "properties": {
                        "cuisine": {"type": "string"},
                    },
                    "required": ["cuisine"],
                },
            },
        },
    ]

    result = _bedrock_tools_pt(tools)

    assert len(result) == 2
    assert result[0]["toolSpec"]["name"] == "get_current_weather"
    assert result[1]["toolSpec"]["name"] == "search_restaurants"


def test_bedrock_tools_pt_invalid_names():
    """
    # related issue: https://github.com/BerriAI/litellm/issues/5007
    # Bedrock tool names must satisfy regular expression pattern: [a-zA-Z][a-zA-Z0-9_]* ensure this is true

    """

    tools = [
        {
            "type": "function",
            "function": {
                "name": "123-invalid@name",
                "description": "Invalid name test",
                "parameters": {
                    "type": "object",
                    "properties": {
                        "test": {"type": "string"},
                    },
                    "required": ["test"],
                },
            },
        },
        {
            "type": "function",
            "function": {
                "name": "another@invalid#name",
                "description": "Another invalid name test",
                "parameters": {
                    "type": "object",
                    "properties": {
                        "test": {"type": "string"},
                    },
                    "required": ["test"],
                },
            },
        },
    ]

    result = _bedrock_tools_pt(tools)

    print("bedrock tools after prompt formatting=", result)

    assert len(result) == 2
    assert result[0]["toolSpec"]["name"] == "a123_invalid_name"
    assert result[1]["toolSpec"]["name"] == "another_invalid_name"


def test_not_found_error():
    with pytest.raises(litellm.NotFoundError):
        completion(
            model="bedrock/bad_model",
            messages=[
                {
                    "role": "user",
                    "content": "What is the meaning of life",
                }
            ],
        )


@pytest.mark.parametrize(
    "model",
    [
        "bedrock/us.anthropic.claude-3-haiku-20240307-v1:0",
        "bedrock/us.meta.llama3-2-11b-instruct-v1:0",
    ],
)
def test_bedrock_cross_region_inference(model):
    litellm.set_verbose = True
    response = completion(
        model=model,
        messages=messages,
        max_tokens=10,
        temperature=0.1,
    )


@pytest.mark.parametrize(
    "model, expected_base_model",
    [
        (
            "apac.anthropic.claude-3-5-sonnet-20240620-v1:0",
            "anthropic.claude-3-5-sonnet-20240620-v1:0",
        ),
    ],
)
def test_bedrock_get_base_model(model, expected_base_model):
    from litellm.llms.bedrock.common_utils import BedrockModelInfo

    assert BedrockModelInfo.get_base_model(model) == expected_base_model


from litellm.litellm_core_utils.prompt_templates.factory import (
    _bedrock_converse_messages_pt,
)


def test_bedrock_converse_translation_tool_message():
    from litellm.types.utils import ChatCompletionMessageToolCall, Function

    litellm.set_verbose = True

    messages = [
        {
            "role": "user",
            "content": "What's the weather like in San Francisco, Tokyo, and Paris? - give me 3 responses",
        },
        {
            "tool_call_id": "tooluse_DnqEmD5qR6y2-aJ-Xd05xw",
            "role": "tool",
            "name": "get_current_weather",
            "content": [
                {
                    "text": '{"location": "San Francisco", "temperature": "72", "unit": "fahrenheit"}',
                    "type": "text",
                }
            ],
        },
    ]

    translated_msg = _bedrock_converse_messages_pt(
        messages=messages, model="", llm_provider=""
    )

    print(translated_msg)
    assert translated_msg == [
        {
            "role": "user",
            "content": [
                {
                    "text": "What's the weather like in San Francisco, Tokyo, and Paris? - give me 3 responses"
                },
                {
                    "toolResult": {
                        "content": [
                            {
                                "text": '{"location": "San Francisco", "temperature": "72", "unit": "fahrenheit"}'
                            }
                        ],
                        "toolUseId": "tooluse_DnqEmD5qR6y2-aJ-Xd05xw",
                    }
                },
            ],
        }
    ]


def test_base_aws_llm_get_credentials():
    import time

    import boto3

    from litellm.llms.bedrock.base_aws_llm import BaseAWSLLM

    start_time = time.time()
    session = boto3.Session(
        aws_access_key_id="test",
        aws_secret_access_key="test2",
        region_name="test3",
    )
    credentials = session.get_credentials().get_frozen_credentials()
    end_time = time.time()

    print(
        "Total time for credentials - {}. Credentials - {}".format(
            end_time - start_time, credentials
        )
    )

    start_time = time.time()
    credentials = BaseAWSLLM().get_credentials(
        aws_access_key_id="test",
        aws_secret_access_key="test2",
        aws_region_name="test3",
    )

    end_time = time.time()

    print(
        "Total time for credentials - {}. Credentials - {}".format(
            end_time - start_time, credentials.get_frozen_credentials()
        )
    )


def test_bedrock_completion_test_2():
    litellm.set_verbose = True
    data = {
        "model": "bedrock/anthropic.claude-3-opus-20240229-v1:0",
        "messages": [
            {
                "role": "system",
                "content": "You are Claude Dev, a highly skilled software developer with extensive knowledge in many programming languages, frameworks, design patterns, and best practices.\n\n====\n \nCAPABILITIES\n\n- You can read and analyze code in various programming languages, and can write clean, efficient, and well-documented code.\n- You can debug complex issues and providing detailed explanations, offering architectural insights and design patterns.\n- You have access to tools that let you execute CLI commands on the user's computer, list files, view source code definitions, regex search, inspect websites, read and write files, and ask follow-up questions. These tools help you effectively accomplish a wide range of tasks, such as writing code, making edits or improvements to existing files, understanding the current state of a project, performing system operations, and much more.\n- When the user initially gives you a task, a recursive list of all filepaths in the current working directory ('/Users/hongbo-miao/Clouds/Git/hongbomiao.com') will be included in environment_details. This provides an overview of the project's file structure, offering key insights into the project from directory/file names (how developers conceptualize and organize their code) and file extensions (the language used). This can also guide decision-making on which files to explore further. If you need to further explore directories such as outside the current working directory, you can use the list_files tool. If you pass 'true' for the recursive parameter, it will list files recursively. Otherwise, it will list files at the top level, which is better suited for generic directories where you don't necessarily need the nested structure, like the Desktop.\n- You can use search_files to perform regex searches across files in a specified directory, outputting context-rich results that include surrounding lines. This is particularly useful for understanding code patterns, finding specific implementations, or identifying areas that need refactoring.\n- You can use the list_code_definition_names tool to get an overview of source code definitions for all files at the top level of a specified directory. This can be particularly useful when you need to understand the broader context and relationships between certain parts of the code. You may need to call this tool multiple times to understand various parts of the codebase related to the task.\n\t- For example, when asked to make edits or improvements you might analyze the file structure in the initial environment_details to get an overview of the project, then use list_code_definition_names to get further insight using source code definitions for files located in relevant directories, then read_file to examine the contents of relevant files, analyze the code and suggest improvements or make necessary edits, then use the write_to_file tool to implement changes. If you refactored code that could affect other parts of the codebase, you could use search_files to ensure you update other files as needed.\n- You can use the execute_command tool to run commands on the user's computer whenever you feel it can help accomplish the user's task. When you need to execute a CLI command, you must provide a clear explanation of what the command does. Prefer to execute complex CLI commands over creating executable scripts, since they are more flexible and easier to run. Interactive and long-running commands are allowed, since the commands are run in the user's VSCode terminal. The user may keep commands running in the background and you will be kept updated on their status along the way. Each command you execute is run in a new terminal instance.\n- You can use the inspect_site tool to capture a screenshot and console logs of the initial state of a website (including html files and locally running development servers) when you feel it is necessary in accomplishing the user's task. This tool may be useful at key stages of web development tasks-such as after implementing new features, making substantial changes, when troubleshooting issues, or to verify the result of your work. You can analyze the provided screenshot to ensure correct rendering or identify errors, and review console logs for runtime issues.\n\t- For example, if asked to add a component to a react website, you might create the necessary files, use execute_command to run the site locally, then use inspect_site to verify there are no runtime errors on page load.\n\n====\n\nRULES\n\n- Your current working directory is: /Users/hongbo-miao/Clouds/Git/hongbomiao.com\n- You cannot `cd` into a different directory to complete a task. You are stuck operating from '/Users/hongbo-miao/Clouds/Git/hongbomiao.com', so be sure to pass in the correct 'path' parameter when using tools that require a path.\n- Do not use the ~ character or $HOME to refer to the home directory.\n- Before using the execute_command tool, you must first think about the SYSTEM INFORMATION context provided to understand the user's environment and tailor your commands to ensure they are compatible with their system. You must also consider if the command you need to run should be executed in a specific directory outside of the current working directory '/Users/hongbo-miao/Clouds/Git/hongbomiao.com', and if so prepend with `cd`'ing into that directory && then executing the command (as one command since you are stuck operating from '/Users/hongbo-miao/Clouds/Git/hongbomiao.com'). For example, if you needed to run `npm install` in a project outside of '/Users/hongbo-miao/Clouds/Git/hongbomiao.com', you would need to prepend with a `cd` i.e. pseudocode for this would be `cd (path to project) && (command, in this case npm install)`.\n- When using the search_files tool, craft your regex patterns carefully to balance specificity and flexibility. Based on the user's task you may use it to find code patterns, TODO comments, function definitions, or any text-based information across the project. The results include context, so analyze the surrounding code to better understand the matches. Leverage the search_files tool in combination with other tools for more comprehensive analysis. For example, use it to find specific code patterns, then use read_file to examine the full context of interesting matches before using write_to_file to make informed changes.\n- When creating a new project (such as an app, website, or any software project), organize all new files within a dedicated project directory unless the user specifies otherwise. Use appropriate file paths when writing files, as the write_to_file tool will automatically create any necessary directories. Structure the project logically, adhering to best practices for the specific type of project being created. Unless otherwise specified, new projects should be easily run without additional setup, for example most projects can be built in HTML, CSS, and JavaScript - which you can open in a browser.\n- You must try to use multiple tools in one request when possible. For example if you were to create a website, you would use the write_to_file tool to create the necessary files with their appropriate contents all at once. Or if you wanted to analyze a project, you could use the read_file tool multiple times to look at several key files. This will help you accomplish the user's task more efficiently.\n- Be sure to consider the type of project (e.g. Python, JavaScript, web application) when determining the appropriate structure and files to include. Also consider what files may be most relevant to accomplishing the task, for example looking at a project's manifest file would help you understand the project's dependencies, which you could incorporate into any code you write.\n- When making changes to code, always consider the context in which the code is being used. Ensure that your changes are compatible with the existing codebase and that they follow the project's coding standards and best practices.\n- Do not ask for more information than necessary. Use the tools provided to accomplish the user's request efficiently and effectively. When you've completed your task, you must use the attempt_completion tool to present the result to the user. The user may provide feedback, which you can use to make improvements and try again.\n- You are only allowed to ask the user questions using the ask_followup_question tool. Use this tool only when you need additional details to complete a task, and be sure to use a clear and concise question that will help you move forward with the task. However if you can use the available tools to avoid having to ask the user questions, you should do so. For example, if the user mentions a file that may be in an outside directory like the Desktop, you should use the list_files tool to list the files in the Desktop and check if the file they are talking about is there, rather than asking the user to provide the file path themselves.\n- When executing commands, if you don't see the expected output, assume the terminal executed the command successfully and proceed with the task. The user's terminal may be unable to stream the output back properly. If you absolutely need to see the actual terminal output, use the ask_followup_question tool to request the user to copy and paste it back to you.\n- Your goal is to try to accomplish the user's task, NOT engage in a back and forth conversation.\n- NEVER end completion_attempt with a question or request to engage in further conversation! Formulate the end of your result in a way that is final and does not require further input from the user. \n- NEVER start your responses with affirmations like \"Certainly\", \"Okay\", \"Sure\", \"Great\", etc. You should NOT be conversational in your responses, but rather direct and to the point.\n- Feel free to use markdown as much as you'd like in your responses. When using code blocks, always include a language specifier.\n- When presented with images, utilize your vision capabilities to thoroughly examine them and extract meaningful information. Incorporate these insights into your thought process as you accomplish the user's task.\n- At the end of each user message, you will automatically receive environment_details. This information is not written by the user themselves, but is auto-generated to provide potentially relevant context about the project structure and environment. While this information can be valuable for understanding the project context, do not treat it as a direct part of the user's request or response. Use it to inform your actions and decisions, but don't assume the user is explicitly asking about or referring to this information unless they clearly do so in their message. When using environment_details, explain your actions clearly to ensure the user understands, as they may not be aware of these details.\n- CRITICAL: When editing files with write_to_file, ALWAYS provide the COMPLETE file content in your response. This is NON-NEGOTIABLE. Partial updates or placeholders like '// rest of code unchanged' are STRICTLY FORBIDDEN. You MUST include ALL parts of the file, even if they haven't been modified. Failure to do so will result in incomplete or broken code, severely impacting the user's project.\n\n====\n\nOBJECTIVE\n\nYou accomplish a given task iteratively, breaking it down into clear steps and working through them methodically.\n\n1. Analyze the user's task and set clear, achievable goals to accomplish it. Prioritize these goals in a logical order.\n2. Work through these goals sequentially, utilizing available tools as necessary. Each goal should correspond to a distinct step in your problem-solving process. It is okay for certain steps to take multiple iterations, i.e. if you need to create many files, it's okay to create a few files at a time as each subsequent iteration will keep you informed on the work completed and what's remaining. \n3. Remember, you have extensive capabilities with access to a wide range of tools that can be used in powerful and clever ways as necessary to accomplish each goal. Before calling a tool, do some analysis within <thinking></thinking> tags. First, analyze the file structure provided in environment_details to gain context and insights for proceeding effectively. Then, think about which of the provided tools is the most relevant tool to accomplish the user's task. Next, go through each of the required parameters of the relevant tool and determine if the user has directly provided or given enough information to infer a value. When deciding if the parameter can be inferred, carefully consider all the context to see if it supports a specific value. If all of the required parameters are present or can be reasonably inferred, close the thinking tag and proceed with the tool call. BUT, if one of the values for a required parameter is missing, DO NOT invoke the function (not even with fillers for the missing params) and instead, ask the user to provide the missing parameters using the ask_followup_question tool. DO NOT ask for more information on optional parameters if it is not provided.\n4. Once you've completed the user's task, you must use the attempt_completion tool to present the result of the task to the user. You may also provide a CLI command to showcase the result of your task; this can be particularly useful for web development tasks, where you can run e.g. `open index.html` to show the website you've built.\n5. The user may provide feedback, which you can use to make improvements and try again. But DO NOT continue in pointless back and forth conversations, i.e. don't end your responses with questions or offers for further assistance.\n\n====\n\nSYSTEM INFORMATION\n\nOperating System: macOS\nDefault Shell: /bin/zsh\nHome Directory: /Users/hongbo-miao\nCurrent Working Directory: /Users/hongbo-miao/Clouds/Git/hongbomiao.com\n",
            },
            {
                "role": "user",
                "content": [
                    {"type": "text", "text": "<task>\nHello\n</task>"},
                    {
                        "type": "text",
                        "text": "<environment_details>\n# VSCode Visible Files\ncomputer-vision/hm-open3d/src/main.py\n\n# VSCode Open Tabs\ncomputer-vision/hm-open3d/src/main.py\n../../../.vscode/extensions/continue.continue-0.8.52-darwin-arm64/continue_tutorial.py\n\n# Current Working Directory (/Users/hongbo-miao/Clouds/Git/hongbomiao.com) Files\n.ansible-lint\n.clang-format\n.cmakelintrc\n.dockerignore\n.editorconfig\n.gitignore\n.gitmodules\n.hadolint.yaml\n.isort.cfg\n.markdownlint-cli2.jsonc\n.mergify.yml\n.npmrc\n.nvmrc\n.prettierignore\n.rubocop.yml\n.ruby-version\n.ruff.toml\n.shellcheckrc\n.solhint.json\n.solhintignore\n.sqlfluff\n.sqlfluffignore\n.stylelintignore\n.yamllint.yaml\nCODE_OF_CONDUCT.md\ncommitlint.config.js\nGemfile\nGemfile.lock\nLICENSE\nlint-staged.config.js\nMakefile\nmiss_hit.cfg\nmypy.ini\npackage-lock.json\npackage.json\npoetry.lock\npoetry.toml\nprettier.config.js\npyproject.toml\nREADME.md\nrelease.config.js\nrenovate.json\nSECURITY.md\nstylelint.config.js\naerospace/\naerospace/air-defense-system/\naerospace/hm-aerosandbox/\naerospace/hm-openaerostruct/\naerospace/px4/\naerospace/quadcopter-pd-controller/\naerospace/simulate-satellite/\naerospace/simulated-and-actual-flights/\naerospace/toroidal-propeller/\nansible/\nansible/inventory.yaml\nansible/Makefile\nansible/requirements.yml\nansible/hm_macos_group/\nansible/hm_ubuntu_group/\nansible/hm_windows_group/\napi-go/\napi-go/buf.yaml\napi-go/go.mod\napi-go/go.sum\napi-go/Makefile\napi-go/api/\napi-go/build/\napi-go/cmd/\napi-go/config/\napi-go/internal/\napi-node/\napi-node/.env.development\napi-node/.env.development.local.example\napi-node/.env.development.local.example.docker\napi-node/.env.production\napi-node/.env.production.local.example\napi-node/.env.test\napi-node/.eslintignore\napi-node/.eslintrc.js\napi-node/.npmrc\napi-node/.nvmrc\napi-node/babel.config.js\napi-node/docker-compose.cypress.yaml\napi-node/docker-compose.development.yaml\napi-node/Dockerfile\napi-node/Dockerfile.development\napi-node/jest.config.js\napi-node/Makefile\napi-node/package-lock.json\napi-node/package.json\napi-node/Procfile\napi-node/stryker.conf.js\napi-node/tsconfig.json\napi-node/bin/\napi-node/postgres/\napi-node/scripts/\napi-node/src/\napi-python/\napi-python/.flaskenv\napi-python/docker-entrypoint.sh\napi-python/Dockerfile\napi-python/Makefile\napi-python/poetry.lock\napi-python/poetry.toml\napi-python/pyproject.toml\napi-python/flaskr/\nasterios/\nasterios/led-blinker/\nauthorization/\nauthorization/hm-opal-client/\nauthorization/ory-hydra/\nautomobile/\nautomobile/build-map-by-lidar-point-cloud/\nautomobile/detect-lane-by-lidar-point-cloud/\nbin/\nbin/clean.sh\nbin/count_code_lines.sh\nbin/lint_javascript_fix.sh\nbin/lint_javascript.sh\nbin/set_up.sh\nbiology/\nbiology/compare-nucleotide-sequences/\nbusybox/\nbusybox/Makefile\ncaddy/\ncaddy/Caddyfile\ncaddy/Makefile\ncaddy/bin/\ncloud-computing/\ncloud-computing/hm-ray/\ncloud-computing/hm-skypilot/\ncloud-cost/\ncloud-cost/komiser/\ncloud-infrastructure/\ncloud-infrastructure/hm-pulumi/\ncloud-infrastructure/karpenter/\ncloud-infrastructure/terraform/\ncloud-platform/\ncloud-platform/aws/\ncloud-platform/google-cloud/\ncloud-security/\ncloud-security/hm-prowler/\ncomputational-fluid-dynamics/\ncomputational-fluid-dynamics/matlab/\ncomputational-fluid-dynamics/openfoam/\ncomputer-vision/\ncomputer-vision/hm-open3d/\ncomputer-vision/hm-pyvista/\ndata-analytics/\ndata-analytics/hm-geopandas/\ndata-distribution-service/\ndata-distribution-service/dummy_test.py\ndata-distribution-service/hm_message.idl\ndata-distribution-service/hm_message.xml\ndata-distribution-service/Makefile\ndata-distribution-service/poetry.lock\ndata-distribution-service/poetry.toml\ndata-distribution-service/publish.py\ndata-ingestion/\ndata-orchestration/\ndata-processing/\ndata-storage/\ndata-transformation/\ndata-visualization/\ndesktop-qt/\nembedded/\nethereum/\ngit/\ngolang-migrate/\nhardware-in-the-loop/\nhasura-graphql-engine/\nhigh-performance-computing/\nhm-alpine/\nhm-kafka/\nhm-locust/\nhm-rust/\nhm-traefik/\nhm-xxhash/\nkubernetes/\nmachine-learning/\nmatlab/\nmobile/\nnetwork-programmability/\noperating-system/\nparallel-computing/\nphysics/\nquantum-computing/\nrclone/\nrestic/\nreverse-engineering/\nrobotics/\nsubmodules/\ntrino/\nvagrant/\nvalgrind/\nvhdl/\nvim/\nweb/\nweb-cypress/\nwireless-network/\n\n(File list truncated. Use list_files on specific subdirectories if you need to explore further.)\n</environment_details>",
                    },
                ],
            },
            {
                "role": "assistant",
                "content": '<thinking>\nThe user has simply said "Hello" without providing any specific task or request. There is not enough information to determine which tools would be relevant or necessary to respond.\n\nThe environment details show a list of files and directories in the current working directory, but without a clear task from the user, it\'s not apparent which of these, if any, are relevant.\n\nSince no specific request has been made, there are no required parameters to analyze for any of the available tools. Asking a follow-up question seems to be the most appropriate action to get clarification on what the user needs help with.\n</thinking>',
                "tool_calls": [
                    {
                        "id": "tooluse_OPznXwZaRzCfPaQF2dxRSA",
                        "type": "function",
                        "function": {
                            "name": "ask_followup_question",
                            "arguments": '{"question":"Hello! How can I assist you today? Do you have a specific task or request you need help with? I\'d be happy to help, but I\'ll need some more details on what you\'re looking to accomplish."}',
                        },
                    }
                ],
            },
            {
                "role": "tool",
                "tool_call_id": "tooluse_OPznXwZaRzCfPaQF2dxRSA",
                "content": "<answer>\nExplain this file\n</answer>",
            },
            {
                "role": "user",
                "content": [
                    {
                        "type": "text",
                        "text": "<environment_details>\n# VSCode Visible Files\ncomputer-vision/hm-open3d/src/main.py\n\n# VSCode Open Tabs\ncomputer-vision/hm-open3d/src/main.py\n../../../.vscode/extensions/continue.continue-0.8.52-darwin-arm64/continue_tutorial.py\n</environment_details>",
                    }
                ],
            },
        ],
        "tools": [
            {
                "type": "function",
                "function": {
                    "name": "execute_command",
                    "description": "Execute a CLI command on the system. Use this when you need to perform system operations or run specific commands to accomplish any step in the user's task. You must tailor your command to the user's system and provide a clear explanation of what the command does. Prefer to execute complex CLI commands over creating executable scripts, as they are more flexible and easier to run. Commands will be executed in the current working directory: /Users/hongbo-miao/Clouds/Git/hongbomiao.com",
                    "parameters": {
                        "type": "object",
                        "properties": {
                            "command": {
                                "type": "string",
                                "description": "The CLI command to execute. This should be valid for the current operating system. Ensure the command is properly formatted and does not contain any harmful instructions.",
                            }
                        },
                        "required": ["command"],
                    },
                },
            },
            {
                "type": "function",
                "function": {
                    "name": "read_file",
                    "description": "Read the contents of a file at the specified path. Use this when you need to examine the contents of an existing file, for example to analyze code, review text files, or extract information from configuration files. Automatically extracts raw text from PDF and DOCX files. May not be suitable for other types of binary files, as it returns the raw content as a string.",
                    "parameters": {
                        "type": "object",
                        "properties": {
                            "path": {
                                "type": "string",
                                "description": "The path of the file to read (relative to the current working directory /Users/hongbo-miao/Clouds/Git/hongbomiao.com)",
                            }
                        },
                        "required": ["path"],
                    },
                },
            },
            {
                "type": "function",
                "function": {
                    "name": "write_to_file",
                    "description": "Write content to a file at the specified path. If the file exists, it will be overwritten with the provided content. If the file doesn't exist, it will be created. Always provide the full intended content of the file, without any truncation. This tool will automatically create any directories needed to write the file.",
                    "parameters": {
                        "type": "object",
                        "properties": {
                            "path": {
                                "type": "string",
                                "description": "The path of the file to write to (relative to the current working directory /Users/hongbo-miao/Clouds/Git/hongbomiao.com)",
                            },
                            "content": {
                                "type": "string",
                                "description": "The full content to write to the file.",
                            },
                        },
                        "required": ["path", "content"],
                    },
                },
            },
            {
                "type": "function",
                "function": {
                    "name": "search_files",
                    "description": "Perform a regex search across files in a specified directory, providing context-rich results. This tool searches for patterns or specific content across multiple files, displaying each match with encapsulating context.",
                    "parameters": {
                        "type": "object",
                        "properties": {
                            "path": {
                                "type": "string",
                                "description": "The path of the directory to search in (relative to the current working directory /Users/hongbo-miao/Clouds/Git/hongbomiao.com). This directory will be recursively searched.",
                            },
                            "regex": {
                                "type": "string",
                                "description": "The regular expression pattern to search for. Uses Rust regex syntax.",
                            },
                            "filePattern": {
                                "type": "string",
                                "description": "Optional glob pattern to filter files (e.g., '*.ts' for TypeScript files). If not provided, it will search all files (*).",
                            },
                        },
                        "required": ["path", "regex"],
                    },
                },
            },
            {
                "type": "function",
                "function": {
                    "name": "list_files",
                    "description": "List files and directories within the specified directory. If recursive is true, it will list all files and directories recursively. If recursive is false or not provided, it will only list the top-level contents.",
                    "parameters": {
                        "type": "object",
                        "properties": {
                            "path": {
                                "type": "string",
                                "description": "The path of the directory to list contents for (relative to the current working directory /Users/hongbo-miao/Clouds/Git/hongbomiao.com)",
                            },
                            "recursive": {
                                "type": "string",
                                "enum": ["true", "false"],
                                "description": "Whether to list files recursively. Use 'true' for recursive listing, 'false' or omit for top-level only.",
                            },
                        },
                        "required": ["path"],
                    },
                },
            },
            {
                "type": "function",
                "function": {
                    "name": "list_code_definition_names",
                    "description": "Lists definition names (classes, functions, methods, etc.) used in source code files at the top level of the specified directory. This tool provides insights into the codebase structure and important constructs, encapsulating high-level concepts and relationships that are crucial for understanding the overall architecture.",
                    "parameters": {
                        "type": "object",
                        "properties": {
                            "path": {
                                "type": "string",
                                "description": "The path of the directory (relative to the current working directory /Users/hongbo-miao/Clouds/Git/hongbomiao.com) to list top level source code definitions for",
                            }
                        },
                        "required": ["path"],
                    },
                },
            },
            {
                "type": "function",
                "function": {
                    "name": "inspect_site",
                    "description": "Captures a screenshot and console logs of the initial state of a website. This tool navigates to the specified URL, takes a screenshot of the entire page as it appears immediately after loading, and collects any console logs or errors that occur during page load. It does not interact with the page or capture any state changes after the initial load.",
                    "parameters": {
                        "type": "object",
                        "properties": {
                            "url": {
                                "type": "string",
                                "description": "The URL of the site to inspect. This should be a valid URL including the protocol (e.g. http://localhost:3000/page, file:///path/to/file.html, etc.)",
                            }
                        },
                        "required": ["url"],
                    },
                },
            },
            {
                "type": "function",
                "function": {
                    "name": "ask_followup_question",
                    "description": "Ask the user a question to gather additional information needed to complete the task. This tool should be used when you encounter ambiguities, need clarification, or require more details to proceed effectively. It allows for interactive problem-solving by enabling direct communication with the user. Use this tool judiciously to maintain a balance between gathering necessary information and avoiding excessive back-and-forth.",
                    "parameters": {
                        "type": "object",
                        "properties": {
                            "question": {
                                "type": "string",
                                "description": "The question to ask the user. This should be a clear, specific question that addresses the information you need.",
                            }
                        },
                        "required": ["question"],
                    },
                },
            },
            {
                "type": "function",
                "function": {
                    "name": "attempt_completion",
                    "description": "Once you've completed the task, use this tool to present the result to the user. Optionally you may provide a CLI command to showcase the result of your work, but avoid using commands like 'echo' or 'cat' that merely print text. They may respond with feedback if they are not satisfied with the result, which you can use to make improvements and try again.",
                    "parameters": {
                        "type": "object",
                        "properties": {
                            "command": {
                                "type": "string",
                                "description": "A CLI command to execute to show a live demo of the result to the user. For example, use 'open index.html' to display a created website. This command should be valid for the current operating system. Ensure the command is properly formatted and does not contain any harmful instructions.",
                            },
                            "result": {
                                "type": "string",
                                "description": "The result of the task. Formulate this result in a way that is final and does not require further input from the user. Don't end your result with questions or offers for further assistance.",
                            },
                        },
                        "required": ["result"],
                    },
                },
            },
        ],
    }

    from litellm.llms.bedrock.chat.converse_transformation import AmazonConverseConfig

    request = AmazonConverseConfig()._transform_request(
        model=data["model"],
        messages=data["messages"],
        optional_params={"tools": data["tools"]},
        litellm_params={},
    )

    """
    Iterate through the messages

    ensure 'role' is always alternating b/w 'user' and 'assistant'
    """
    _messages = request["messages"]
    for i in range(len(_messages) - 1):
        assert _messages[i]["role"] != _messages[i + 1]["role"]


def test_bedrock_completion_test_3():
    """
    Check if content in tool result is formatted correctly
    """
    from litellm.types.utils import ChatCompletionMessageToolCall, Function, Message
    from litellm.litellm_core_utils.prompt_templates.factory import (
        _bedrock_converse_messages_pt,
    )

    messages = [
        {
            "role": "user",
            "content": "What's the weather like in San Francisco, Tokyo, and Paris? - give me 3 responses",
        },
        Message(
            content="Here are the current weather conditions for San Francisco, Tokyo, and Paris:",
            role="assistant",
            tool_calls=[
                ChatCompletionMessageToolCall(
                    index=1,
                    function=Function(
                        arguments='{"location": "San Francisco, CA", "unit": "fahrenheit"}',
                        name="get_current_weather",
                    ),
                    id="tooluse_EF8PwJ1dSMSh6tLGKu9VdA",
                    type="function",
                )
            ],
            function_call=None,
        ).model_dump(),
        {
            "tool_call_id": "tooluse_EF8PwJ1dSMSh6tLGKu9VdA",
            "role": "tool",
            "name": "get_current_weather",
            "content": '{"location": "San Francisco", "temperature": "72", "unit": "fahrenheit"}',
        },
    ]

    transformed_messages = _bedrock_converse_messages_pt(
        messages=messages, model="", llm_provider=""
    )
    print(transformed_messages)

    assert transformed_messages[-1]["role"] == "user"
    assert transformed_messages[-1]["content"] == [
        {
            "toolResult": {
                "content": [
                    {
                        "text": '{"location": "San Francisco", "temperature": "72", "unit": "fahrenheit"}'
                    }
                ],
                "toolUseId": "tooluse_EF8PwJ1dSMSh6tLGKu9VdA",
            }
        }
    ]


@pytest.mark.skip(reason="Skipping this test as Bedrock now supports this behavior.")
@pytest.mark.parametrize("modify_params", [True, False])
def test_bedrock_completion_test_4(modify_params):
    litellm.set_verbose = True
    litellm.modify_params = modify_params

    data = {
        "model": "anthropic.claude-3-opus-20240229-v1:0",
        "messages": [
            {
                "role": "user",
                "content": [
                    {"type": "text", "text": "<task>\nWhat is this file?\n</task>"},
                    {
                        "type": "text",
                        "text": "<environment_details>\n# VSCode Visible Files\ncomputer-vision/hm-open3d/src/main.py\n\n# VSCode Open Tabs\ncomputer-vision/hm-open3d/src/main.py\n\n# Current Working Directory (/Users/hongbo-miao/Clouds/Git/hongbomiao.com) Files\n.ansible-lint\n.clang-format\n.cmakelintrc\n.dockerignore\n.editorconfig\n.gitignore\n.gitmodules\n.hadolint.yaml\n.isort.cfg\n.markdownlint-cli2.jsonc\n.mergify.yml\n.npmrc\n.nvmrc\n.prettierignore\n.rubocop.yml\n.ruby-version\n.ruff.toml\n.shellcheckrc\n.solhint.json\n.solhintignore\n.sqlfluff\n.sqlfluffignore\n.stylelintignore\n.yamllint.yaml\nCODE_OF_CONDUCT.md\ncommitlint.config.js\nGemfile\nGemfile.lock\nLICENSE\nlint-staged.config.js\nMakefile\nmiss_hit.cfg\nmypy.ini\npackage-lock.json\npackage.json\npoetry.lock\npoetry.toml\nprettier.config.js\npyproject.toml\nREADME.md\nrelease.config.js\nrenovate.json\nSECURITY.md\nstylelint.config.js\naerospace/\naerospace/air-defense-system/\naerospace/hm-aerosandbox/\naerospace/hm-openaerostruct/\naerospace/px4/\naerospace/quadcopter-pd-controller/\naerospace/simulate-satellite/\naerospace/simulated-and-actual-flights/\naerospace/toroidal-propeller/\nansible/\nansible/inventory.yaml\nansible/Makefile\nansible/requirements.yml\nansible/hm_macos_group/\nansible/hm_ubuntu_group/\nansible/hm_windows_group/\napi-go/\napi-go/buf.yaml\napi-go/go.mod\napi-go/go.sum\napi-go/Makefile\napi-go/api/\napi-go/build/\napi-go/cmd/\napi-go/config/\napi-go/internal/\napi-node/\napi-node/.env.development\napi-node/.env.development.local.example\napi-node/.env.development.local.example.docker\napi-node/.env.production\napi-node/.env.production.local.example\napi-node/.env.test\napi-node/.eslintignore\napi-node/.eslintrc.js\napi-node/.npmrc\napi-node/.nvmrc\napi-node/babel.config.js\napi-node/docker-compose.cypress.yaml\napi-node/docker-compose.development.yaml\napi-node/Dockerfile\napi-node/Dockerfile.development\napi-node/jest.config.js\napi-node/Makefile\napi-node/package-lock.json\napi-node/package.json\napi-node/Procfile\napi-node/stryker.conf.js\napi-node/tsconfig.json\napi-node/bin/\napi-node/postgres/\napi-node/scripts/\napi-node/src/\napi-python/\napi-python/.flaskenv\napi-python/docker-entrypoint.sh\napi-python/Dockerfile\napi-python/Makefile\napi-python/poetry.lock\napi-python/poetry.toml\napi-python/pyproject.toml\napi-python/flaskr/\nasterios/\nasterios/led-blinker/\nauthorization/\nauthorization/hm-opal-client/\nauthorization/ory-hydra/\nautomobile/\nautomobile/build-map-by-lidar-point-cloud/\nautomobile/detect-lane-by-lidar-point-cloud/\nbin/\nbin/clean.sh\nbin/count_code_lines.sh\nbin/lint_javascript_fix.sh\nbin/lint_javascript.sh\nbin/set_up.sh\nbiology/\nbiology/compare-nucleotide-sequences/\nbusybox/\nbusybox/Makefile\ncaddy/\ncaddy/Caddyfile\ncaddy/Makefile\ncaddy/bin/\ncloud-computing/\ncloud-computing/hm-ray/\ncloud-computing/hm-skypilot/\ncloud-cost/\ncloud-cost/komiser/\ncloud-infrastructure/\ncloud-infrastructure/hm-pulumi/\ncloud-infrastructure/karpenter/\ncloud-infrastructure/terraform/\ncloud-platform/\ncloud-platform/aws/\ncloud-platform/google-cloud/\ncloud-security/\ncloud-security/hm-prowler/\ncomputational-fluid-dynamics/\ncomputational-fluid-dynamics/matlab/\ncomputational-fluid-dynamics/openfoam/\ncomputer-vision/\ncomputer-vision/hm-open3d/\ncomputer-vision/hm-pyvista/\ndata-analytics/\ndata-analytics/hm-geopandas/\ndata-distribution-service/\ndata-distribution-service/dummy_test.py\ndata-distribution-service/hm_message.idl\ndata-distribution-service/hm_message.xml\ndata-distribution-service/Makefile\ndata-distribution-service/poetry.lock\ndata-distribution-service/poetry.toml\ndata-distribution-service/publish.py\ndata-ingestion/\ndata-orchestration/\ndata-processing/\ndata-storage/\ndata-transformation/\ndata-visualization/\ndesktop-qt/\nembedded/\nethereum/\ngit/\ngolang-migrate/\nhardware-in-the-loop/\nhasura-graphql-engine/\nhigh-performance-computing/\nhm-alpine/\nhm-kafka/\nhm-locust/\nhm-rust/\nhm-traefik/\nhm-xxhash/\nkubernetes/\nmachine-learning/\nmatlab/\nmobile/\nnetwork-programmability/\noperating-system/\nparallel-computing/\nphysics/\nquantum-computing/\nrclone/\nrestic/\nreverse-engineering/\nrobotics/\nsubmodules/\ntrino/\nvagrant/\nvalgrind/\nvhdl/\nvim/\nweb/\nweb-cypress/\nwireless-network/\n\n(File list truncated. Use list_files on specific subdirectories if you need to explore further.)\n</environment_details>",
                    },
                ],
            },
            {
                "role": "assistant",
                "content": '<thinking>\nThe user is asking about a specific file: main.py. Based on the environment details provided, this file is located in the computer-vision/hm-open3d/src/ directory and is currently open in a VSCode tab.\n\nTo answer the question of what this file is, the most relevant tool would be the read_file tool. This will allow me to examine the contents of main.py to determine its purpose.\n\nThe read_file tool requires the "path" parameter. I can infer this path based on the environment details:\npath: "computer-vision/hm-open3d/src/main.py"\n\nSince I have the necessary parameter, I can proceed with calling the read_file tool.\n</thinking>',
                "tool_calls": [
                    {
                        "id": "tooluse_qCt-KEyWQlWiyHl26spQVA",
                        "type": "function",
                        "function": {
                            "name": "read_file",
                            "arguments": '{"path":"computer-vision/hm-open3d/src/main.py"}',
                        },
                    }
                ],
            },
            {
                "role": "tool",
                "tool_call_id": "tooluse_qCt-KEyWQlWiyHl26spQVA",
                "content": 'import numpy as np\nimport open3d as o3d\n\n\ndef main():\n    ply_point_cloud = o3d.data.PLYPointCloud()\n    pcd = o3d.io.read_point_cloud(ply_point_cloud.path)\n    print(pcd)\n    print(np.asarray(pcd.points))\n\n    demo_crop_data = o3d.data.DemoCropPointCloud()\n    vol = o3d.visualization.read_selection_polygon_volume(\n        demo_crop_data.cropped_json_path\n    )\n    chair = vol.crop_point_cloud(pcd)\n\n    dists = pcd.compute_point_cloud_distance(chair)\n    dists = np.asarray(dists)\n    idx = np.where(dists > 0.01)[0]\n    pcd_without_chair = pcd.select_by_index(idx)\n\n    axis_aligned_bounding_box = chair.get_axis_aligned_bounding_box()\n    axis_aligned_bounding_box.color = (1, 0, 0)\n\n    oriented_bounding_box = chair.get_oriented_bounding_box()\n    oriented_bounding_box.color = (0, 1, 0)\n\n    o3d.visualization.draw_geometries(\n        [pcd_without_chair, chair, axis_aligned_bounding_box, oriented_bounding_box],\n        zoom=0.3412,\n        front=[0.4, -0.2, -0.9],\n        lookat=[2.6, 2.0, 1.5],\n        up=[-0.10, -1.0, 0.2],\n    )\n\n\nif __name__ == "__main__":\n    main()\n',
            },
            {
                "role": "user",
                "content": [
                    {
                        "type": "text",
                        "text": "<environment_details>\n# VSCode Visible Files\ncomputer-vision/hm-open3d/src/main.py\n\n# VSCode Open Tabs\ncomputer-vision/hm-open3d/src/main.py\n</environment_details>",
                    }
                ],
            },
        ],
        "temperature": 0.2,
        "tools": [
            {
                "type": "function",
                "function": {
                    "name": "execute_command",
                    "description": "Execute a CLI command on the system. Use this when you need to perform system operations or run specific commands to accomplish any step in the user's task. You must tailor your command to the user's system and provide a clear explanation of what the command does. Prefer to execute complex CLI commands over creating executable scripts, as they are more flexible and easier to run. Commands will be executed in the current working directory: /Users/hongbo-miao/Clouds/Git/hongbomiao.com",
                    "parameters": {
                        "type": "object",
                        "properties": {
                            "command": {
                                "type": "string",
                                "description": "The CLI command to execute. This should be valid for the current operating system. Ensure the command is properly formatted and does not contain any harmful instructions.",
                            }
                        },
                        "required": ["command"],
                    },
                },
            },
            {
                "type": "function",
                "function": {
                    "name": "read_file",
                    "description": "Read the contents of a file at the specified path. Use this when you need to examine the contents of an existing file, for example to analyze code, review text files, or extract information from configuration files. Automatically extracts raw text from PDF and DOCX files. May not be suitable for other types of binary files, as it returns the raw content as a string.",
                    "parameters": {
                        "type": "object",
                        "properties": {
                            "path": {
                                "type": "string",
                                "description": "The path of the file to read (relative to the current working directory /Users/hongbo-miao/Clouds/Git/hongbomiao.com)",
                            }
                        },
                        "required": ["path"],
                    },
                },
            },
            {
                "type": "function",
                "function": {
                    "name": "write_to_file",
                    "description": "Write content to a file at the specified path. If the file exists, it will be overwritten with the provided content. If the file doesn't exist, it will be created. Always provide the full intended content of the file, without any truncation. This tool will automatically create any directories needed to write the file.",
                    "parameters": {
                        "type": "object",
                        "properties": {
                            "path": {
                                "type": "string",
                                "description": "The path of the file to write to (relative to the current working directory /Users/hongbo-miao/Clouds/Git/hongbomiao.com)",
                            },
                            "content": {
                                "type": "string",
                                "description": "The full content to write to the file.",
                            },
                        },
                        "required": ["path", "content"],
                    },
                },
            },
            {
                "type": "function",
                "function": {
                    "name": "search_files",
                    "description": "Perform a regex search across files in a specified directory, providing context-rich results. This tool searches for patterns or specific content across multiple files, displaying each match with encapsulating context.",
                    "parameters": {
                        "type": "object",
                        "properties": {
                            "path": {
                                "type": "string",
                                "description": "The path of the directory to search in (relative to the current working directory /Users/hongbo-miao/Clouds/Git/hongbomiao.com). This directory will be recursively searched.",
                            },
                            "regex": {
                                "type": "string",
                                "description": "The regular expression pattern to search for. Uses Rust regex syntax.",
                            },
                            "filePattern": {
                                "type": "string",
                                "description": "Optional glob pattern to filter files (e.g., '*.ts' for TypeScript files). If not provided, it will search all files (*).",
                            },
                        },
                        "required": ["path", "regex"],
                    },
                },
            },
            {
                "type": "function",
                "function": {
                    "name": "list_files",
                    "description": "List files and directories within the specified directory. If recursive is true, it will list all files and directories recursively. If recursive is false or not provided, it will only list the top-level contents.",
                    "parameters": {
                        "type": "object",
                        "properties": {
                            "path": {
                                "type": "string",
                                "description": "The path of the directory to list contents for (relative to the current working directory /Users/hongbo-miao/Clouds/Git/hongbomiao.com)",
                            },
                            "recursive": {
                                "type": "string",
                                "enum": ["true", "false"],
                                "description": "Whether to list files recursively. Use 'true' for recursive listing, 'false' or omit for top-level only.",
                            },
                        },
                        "required": ["path"],
                    },
                },
            },
            {
                "type": "function",
                "function": {
                    "name": "list_code_definition_names",
                    "description": "Lists definition names (classes, functions, methods, etc.) used in source code files at the top level of the specified directory. This tool provides insights into the codebase structure and important constructs, encapsulating high-level concepts and relationships that are crucial for understanding the overall architecture.",
                    "parameters": {
                        "type": "object",
                        "properties": {
                            "path": {
                                "type": "string",
                                "description": "The path of the directory (relative to the current working directory /Users/hongbo-miao/Clouds/Git/hongbomiao.com) to list top level source code definitions for",
                            }
                        },
                        "required": ["path"],
                    },
                },
            },
            {
                "type": "function",
                "function": {
                    "name": "inspect_site",
                    "description": "Captures a screenshot and console logs of the initial state of a website. This tool navigates to the specified URL, takes a screenshot of the entire page as it appears immediately after loading, and collects any console logs or errors that occur during page load. It does not interact with the page or capture any state changes after the initial load.",
                    "parameters": {
                        "type": "object",
                        "properties": {
                            "url": {
                                "type": "string",
                                "description": "The URL of the site to inspect. This should be a valid URL including the protocol (e.g. http://localhost:3000/page, file:///path/to/file.html, etc.)",
                            }
                        },
                        "required": ["url"],
                    },
                },
            },
            {
                "type": "function",
                "function": {
                    "name": "ask_followup_question",
                    "description": "Ask the user a question to gather additional information needed to complete the task. This tool should be used when you encounter ambiguities, need clarification, or require more details to proceed effectively. It allows for interactive problem-solving by enabling direct communication with the user. Use this tool judiciously to maintain a balance between gathering necessary information and avoiding excessive back-and-forth.",
                    "parameters": {
                        "type": "object",
                        "properties": {
                            "question": {
                                "type": "string",
                                "description": "The question to ask the user. This should be a clear, specific question that addresses the information you need.",
                            }
                        },
                        "required": ["question"],
                    },
                },
            },
            {
                "type": "function",
                "function": {
                    "name": "attempt_completion",
                    "description": "Once you've completed the task, use this tool to present the result to the user. Optionally you may provide a CLI command to showcase the result of your work, but avoid using commands like 'echo' or 'cat' that merely print text. They may respond with feedback if they are not satisfied with the result, which you can use to make improvements and try again.",
                    "parameters": {
                        "type": "object",
                        "properties": {
                            "command": {
                                "type": "string",
                                "description": "A CLI command to execute to show a live demo of the result to the user. For example, use 'open index.html' to display a created website. This command should be valid for the current operating system. Ensure the command is properly formatted and does not contain any harmful instructions.",
                            },
                            "result": {
                                "type": "string",
                                "description": "The result of the task. Formulate this result in a way that is final and does not require further input from the user. Don't end your result with questions or offers for further assistance.",
                            },
                        },
                        "required": ["result"],
                    },
                },
            },
        ],
        "tool_choice": "auto",
    }

    if modify_params:
        transformed_messages = _bedrock_converse_messages_pt(
            messages=data["messages"], model="", llm_provider=""
        )
        expected_messages = [
            {
                "role": "user",
                "content": [
                    {"text": "<task>\nWhat is this file?\n</task>"},
                    {
                        "text": "<environment_details>\n# VSCode Visible Files\ncomputer-vision/hm-open3d/src/main.py\n\n# VSCode Open Tabs\ncomputer-vision/hm-open3d/src/main.py\n\n# Current Working Directory (/Users/hongbo-miao/Clouds/Git/hongbomiao.com) Files\n.ansible-lint\n.clang-format\n.cmakelintrc\n.dockerignore\n.editorconfig\n.gitignore\n.gitmodules\n.hadolint.yaml\n.isort.cfg\n.markdownlint-cli2.jsonc\n.mergify.yml\n.npmrc\n.nvmrc\n.prettierignore\n.rubocop.yml\n.ruby-version\n.ruff.toml\n.shellcheckrc\n.solhint.json\n.solhintignore\n.sqlfluff\n.sqlfluffignore\n.stylelintignore\n.yamllint.yaml\nCODE_OF_CONDUCT.md\ncommitlint.config.js\nGemfile\nGemfile.lock\nLICENSE\nlint-staged.config.js\nMakefile\nmiss_hit.cfg\nmypy.ini\npackage-lock.json\npackage.json\npoetry.lock\npoetry.toml\nprettier.config.js\npyproject.toml\nREADME.md\nrelease.config.js\nrenovate.json\nSECURITY.md\nstylelint.config.js\naerospace/\naerospace/air-defense-system/\naerospace/hm-aerosandbox/\naerospace/hm-openaerostruct/\naerospace/px4/\naerospace/quadcopter-pd-controller/\naerospace/simulate-satellite/\naerospace/simulated-and-actual-flights/\naerospace/toroidal-propeller/\nansible/\nansible/inventory.yaml\nansible/Makefile\nansible/requirements.yml\nansible/hm_macos_group/\nansible/hm_ubuntu_group/\nansible/hm_windows_group/\napi-go/\napi-go/buf.yaml\napi-go/go.mod\napi-go/go.sum\napi-go/Makefile\napi-go/api/\napi-go/build/\napi-go/cmd/\napi-go/config/\napi-go/internal/\napi-node/\napi-node/.env.development\napi-node/.env.development.local.example\napi-node/.env.development.local.example.docker\napi-node/.env.production\napi-node/.env.production.local.example\napi-node/.env.test\napi-node/.eslintignore\napi-node/.eslintrc.js\napi-node/.npmrc\napi-node/.nvmrc\napi-node/babel.config.js\napi-node/docker-compose.cypress.yaml\napi-node/docker-compose.development.yaml\napi-node/Dockerfile\napi-node/Dockerfile.development\napi-node/jest.config.js\napi-node/Makefile\napi-node/package-lock.json\napi-node/package.json\napi-node/Procfile\napi-node/stryker.conf.js\napi-node/tsconfig.json\napi-node/bin/\napi-node/postgres/\napi-node/scripts/\napi-node/src/\napi-python/\napi-python/.flaskenv\napi-python/docker-entrypoint.sh\napi-python/Dockerfile\napi-python/Makefile\napi-python/poetry.lock\napi-python/poetry.toml\napi-python/pyproject.toml\napi-python/flaskr/\nasterios/\nasterios/led-blinker/\nauthorization/\nauthorization/hm-opal-client/\nauthorization/ory-hydra/\nautomobile/\nautomobile/build-map-by-lidar-point-cloud/\nautomobile/detect-lane-by-lidar-point-cloud/\nbin/\nbin/clean.sh\nbin/count_code_lines.sh\nbin/lint_javascript_fix.sh\nbin/lint_javascript.sh\nbin/set_up.sh\nbiology/\nbiology/compare-nucleotide-sequences/\nbusybox/\nbusybox/Makefile\ncaddy/\ncaddy/Caddyfile\ncaddy/Makefile\ncaddy/bin/\ncloud-computing/\ncloud-computing/hm-ray/\ncloud-computing/hm-skypilot/\ncloud-cost/\ncloud-cost/komiser/\ncloud-infrastructure/\ncloud-infrastructure/hm-pulumi/\ncloud-infrastructure/karpenter/\ncloud-infrastructure/terraform/\ncloud-platform/\ncloud-platform/aws/\ncloud-platform/google-cloud/\ncloud-security/\ncloud-security/hm-prowler/\ncomputational-fluid-dynamics/\ncomputational-fluid-dynamics/matlab/\ncomputational-fluid-dynamics/openfoam/\ncomputer-vision/\ncomputer-vision/hm-open3d/\ncomputer-vision/hm-pyvista/\ndata-analytics/\ndata-analytics/hm-geopandas/\ndata-distribution-service/\ndata-distribution-service/dummy_test.py\ndata-distribution-service/hm_message.idl\ndata-distribution-service/hm_message.xml\ndata-distribution-service/Makefile\ndata-distribution-service/poetry.lock\ndata-distribution-service/poetry.toml\ndata-distribution-service/publish.py\ndata-ingestion/\ndata-orchestration/\ndata-processing/\ndata-storage/\ndata-transformation/\ndata-visualization/\ndesktop-qt/\nembedded/\nethereum/\ngit/\ngolang-migrate/\nhardware-in-the-loop/\nhasura-graphql-engine/\nhigh-performance-computing/\nhm-alpine/\nhm-kafka/\nhm-locust/\nhm-rust/\nhm-traefik/\nhm-xxhash/\nkubernetes/\nmachine-learning/\nmatlab/\nmobile/\nnetwork-programmability/\noperating-system/\nparallel-computing/\nphysics/\nquantum-computing/\nrclone/\nrestic/\nreverse-engineering/\nrobotics/\nsubmodules/\ntrino/\nvagrant/\nvalgrind/\nvhdl/\nvim/\nweb/\nweb-cypress/\nwireless-network/\n\n(File list truncated. Use list_files on specific subdirectories if you need to explore further.)\n</environment_details>"
                    },
                ],
            },
            {
                "role": "assistant",
                "content": [
                    {
                        "text": """<thinking>\nThe user is asking about a specific file: main.py. Based on the environment details provided, this file is located in the computer-vision/hm-open3d/src/ directory and is currently open in a VSCode tab.\n\nTo answer the question of what this file is, the most relevant tool would be the read_file tool. This will allow me to examine the contents of main.py to determine its purpose.\n\nThe read_file tool requires the "path" parameter. I can infer this path based on the environment details:\npath: "computer-vision/hm-open3d/src/main.py"\n\nSince I have the necessary parameter, I can proceed with calling the read_file tool.\n</thinking>"""
                    },
                    {
                        "toolUse": {
                            "input": {"path": "computer-vision/hm-open3d/src/main.py"},
                            "name": "read_file",
                            "toolUseId": "tooluse_qCt-KEyWQlWiyHl26spQVA",
                        }
                    },
                ],
            },
            {
                "role": "user",
                "content": [
                    {
                        "toolResult": {
                            "content": [
                                {
                                    "text": 'import numpy as np\nimport open3d as o3d\n\n\ndef main():\n    ply_point_cloud = o3d.data.PLYPointCloud()\n    pcd = o3d.io.read_point_cloud(ply_point_cloud.path)\n    print(pcd)\n    print(np.asarray(pcd.points))\n\n    demo_crop_data = o3d.data.DemoCropPointCloud()\n    vol = o3d.visualization.read_selection_polygon_volume(\n        demo_crop_data.cropped_json_path\n    )\n    chair = vol.crop_point_cloud(pcd)\n\n    dists = pcd.compute_point_cloud_distance(chair)\n    dists = np.asarray(dists)\n    idx = np.where(dists > 0.01)[0]\n    pcd_without_chair = pcd.select_by_index(idx)\n\n    axis_aligned_bounding_box = chair.get_axis_aligned_bounding_box()\n    axis_aligned_bounding_box.color = (1, 0, 0)\n\n    oriented_bounding_box = chair.get_oriented_bounding_box()\n    oriented_bounding_box.color = (0, 1, 0)\n\n    o3d.visualization.draw_geometries(\n        [pcd_without_chair, chair, axis_aligned_bounding_box, oriented_bounding_box],\n        zoom=0.3412,\n        front=[0.4, -0.2, -0.9],\n        lookat=[2.6, 2.0, 1.5],\n        up=[-0.10, -1.0, 0.2],\n    )\n\n\nif __name__ == "__main__":\n    main()\n'
                                }
                            ],
                            "toolUseId": "tooluse_qCt-KEyWQlWiyHl26spQVA",
                        }
                    }
                ],
            },
            {"role": "assistant", "content": [{"text": "Please continue."}]},
            {
                "role": "user",
                "content": [
                    {
                        "text": "<environment_details>\n# VSCode Visible Files\ncomputer-vision/hm-open3d/src/main.py\n\n# VSCode Open Tabs\ncomputer-vision/hm-open3d/src/main.py\n</environment_details>"
                    }
                ],
            },
        ]
        assert transformed_messages == expected_messages
    else:
        with pytest.raises(Exception) as e:
            litellm.completion(**data)
        assert "litellm.modify_params" in str(e.value)


def test_bedrock_context_window_error():
    with pytest.raises(litellm.ContextWindowExceededError) as e:
        litellm.completion(
            model="bedrock/claude-3-5-sonnet-20240620",
            messages=[{"role": "user", "content": "Hello, world!"}],
            mock_response=Exception("prompt is too long"),
        )


def test_bedrock_converse_route():
    litellm.set_verbose = True
    litellm.completion(
        model="bedrock/converse/us.amazon.nova-pro-v1:0",
        messages=[{"role": "user", "content": "Hello, world!"}],
    )


def test_bedrock_mapped_converse_models():
    litellm.set_verbose = True
    os.environ["LITELLM_LOCAL_MODEL_COST_MAP"] = "True"
    litellm.model_cost = litellm.get_model_cost_map(url="")
    litellm.add_known_models()
    litellm.completion(
        model="bedrock/us.amazon.nova-pro-v1:0",
        messages=[{"role": "user", "content": "Hello, world!"}],
    )


def test_bedrock_base_model_helper():
    from litellm.llms.bedrock.common_utils import BedrockModelInfo

    model = "us.amazon.nova-pro-v1:0"
    base_model = BedrockModelInfo.get_base_model(model)
    assert base_model == "amazon.nova-pro-v1:0"

    assert (
        BedrockModelInfo.get_base_model(
            "invoke/anthropic.claude-3-5-sonnet-20241022-v2:0"
        )
        == "anthropic.claude-3-5-sonnet-20241022-v2:0"
    )


@pytest.mark.parametrize(
    "model,expected_route",
    [
        # Test explicit route prefixes
        ("invoke/anthropic.claude-3-sonnet-20240229-v1:0", "invoke"),
        ("converse/anthropic.claude-3-sonnet-20240229-v1:0", "converse"),
        ("converse_like/anthropic.claude-3-sonnet-20240229-v1:0", "converse_like"),
        # Test models in BEDROCK_CONVERSE_MODELS list
        ("anthropic.claude-3-5-haiku-20241022-v1:0", "converse"),
        ("anthropic.claude-v2", "converse"),
        ("meta.llama3-70b-instruct-v1:0", "converse"),
        ("mistral.mistral-large-2407-v1:0", "converse"),
        # Test models with region prefixes
        ("us.anthropic.claude-3-sonnet-20240229-v1:0", "converse"),
        ("us.meta.llama3-70b-instruct-v1:0", "converse"),
        # Test default case (should return "invoke")
        ("amazon.titan-text-express-v1", "invoke"),
        ("cohere.command-text-v14", "invoke"),
        ("cohere.command-r-v1:0", "invoke"),
    ],
)
def test_bedrock_route_detection(model, expected_route):
    """Test all scenarios for BedrockModelInfo.get_bedrock_route"""
    from litellm.llms.bedrock.common_utils import BedrockModelInfo

    route = BedrockModelInfo.get_bedrock_route(model)
    assert (
        route == expected_route
    ), f"Expected route '{expected_route}' for model '{model}', but got '{route}'"


@pytest.mark.parametrize(
    "messages, expected_cache_control",
    [
        (
            [  # test system prompt cache
                {
                    "role": "system",
                    "content": [
                        {
                            "type": "text",
                            "text": "You are an AI assistant tasked with analyzing legal documents.",
                        },
                        {
                            "type": "text",
                            "text": "Here is the full text of a complex legal agreement",
                            "cache_control": {"type": "ephemeral"},
                        },
                    ],
                },
                {
                    "role": "user",
                    "content": "what are the key terms and conditions in this agreement?",
                },
            ],
            True,
        ),
        (
            [  # test user prompt cache
                {
                    "role": "user",
                    "content": "what are the key terms and conditions in this agreement?",
                    "cache_control": {"type": "ephemeral"},
                },
            ],
            True,
        ),
    ],
)
def test_bedrock_prompt_caching_message(messages, expected_cache_control):
    import litellm
    import json

    transformed_messages = litellm.AmazonConverseConfig()._transform_request(
        model="bedrock/anthropic.claude-3-5-haiku-20241022-v1:0",
        messages=messages,
        optional_params={},
        litellm_params={},
    )
    if expected_cache_control:
        assert "cachePoint" in json.dumps(transformed_messages)
    else:
        assert "cachePoint" not in json.dumps(transformed_messages)


@pytest.mark.parametrize(
    "model, expected_supports_tool_call",
    [
        ("bedrock/us.amazon.nova-pro-v1:0", True),
        ("bedrock/anthropic.claude-3-5-sonnet-20241022-v2:0", True),
        ("bedrock/mistral.mistral-7b-instruct-v0.1:0", True),
        ("bedrock/meta.llama3-1-8b-instruct:0", True),
        ("bedrock/meta.llama3-2-70b-instruct:0", True),
        ("bedrock/meta.llama3-3-70b-instruct-v1:0", True),
        ("bedrock/amazon.titan-embed-text-v1:0", False),
    ],
)
def test_bedrock_supports_tool_call(model, expected_supports_tool_call):
    supported_openai_params = (
        litellm.AmazonConverseConfig().get_supported_openai_params(model=model)
    )
    if expected_supports_tool_call:
        assert "tools" in supported_openai_params
    else:
        assert "tools" not in supported_openai_params


class TestBedrockConverseChatCrossRegion(BaseLLMChatTest):
    def get_base_completion_call_args(self) -> dict:
        os.environ["LITELLM_LOCAL_MODEL_COST_MAP"] = "True"
        litellm.model_cost = litellm.get_model_cost_map(url="")
        litellm.add_known_models()
        return {
            "model": "bedrock/us.anthropic.claude-3-5-sonnet-20241022-v2:0",
        }

    def test_tool_call_no_arguments(self, tool_call_no_arguments):
        """Test that tool calls with no arguments is translated correctly. Relevant issue: https://github.com/BerriAI/litellm/issues/6833"""
        pass

    def test_multilingual_requests(self):
        """
        Bedrock API raises a 400 BadRequest error when the request contains invalid utf-8 sequences.

        Todo: if litellm.modify_params is True ensure it's a valid utf-8 sequence
        """
        pass

    def test_prompt_caching(self):
        """
        Remove override once we have access to Bedrock prompt caching
        """
        pass

    def test_completion_cost(self):
        """
        Test if region models info is correctly used for cost calculation. Using the base model info for cost calculation.
        """
        os.environ["LITELLM_LOCAL_MODEL_COST_MAP"] = "True"
        litellm.model_cost = litellm.get_model_cost_map(url="")
        bedrock_model = "us.anthropic.claude-3-5-sonnet-20241022-v2:0"
        litellm.model_cost.pop(bedrock_model, None)
        model = f"bedrock/{bedrock_model}"

        litellm.set_verbose = True
        response = litellm.completion(
            model=model,
            messages=[{"role": "user", "content": "Hello, how are you?"}],
        )
        cost = completion_cost(response)

        assert cost > 0


class TestBedrockConverseChatNormal(BaseLLMChatTest):
    def get_base_completion_call_args(self) -> dict:
        os.environ["LITELLM_LOCAL_MODEL_COST_MAP"] = "True"
        litellm.model_cost = litellm.get_model_cost_map(url="")
        litellm.add_known_models()
        return {
            "model": "bedrock/anthropic.claude-3-5-sonnet-20240620-v1:0",
            "aws_region_name": "us-east-1",
        }

    def test_tool_call_no_arguments(self, tool_call_no_arguments):
        """Test that tool calls with no arguments is translated correctly. Relevant issue: https://github.com/BerriAI/litellm/issues/6833"""
        pass

    def test_multilingual_requests(self):
        """
        Bedrock API raises a 400 BadRequest error when the request contains invalid utf-8 sequences.

        Todo: if litellm.modify_params is True ensure it's a valid utf-8 sequence
        """
        pass


class TestBedrockRerank(BaseLLMRerankTest):
    def get_custom_llm_provider(self) -> litellm.LlmProviders:
        return litellm.LlmProviders.BEDROCK

    def get_base_rerank_call_args(self) -> dict:
        return {
            "model": "bedrock/arn:aws:bedrock:us-west-2::foundation-model/amazon.rerank-v1:0",
        }


class TestBedrockCohereRerank(BaseLLMRerankTest):
    def get_custom_llm_provider(self) -> litellm.LlmProviders:
        return litellm.LlmProviders.BEDROCK

    def get_base_rerank_call_args(self) -> dict:
        return {
            "model": "bedrock/arn:aws:bedrock:us-west-2::foundation-model/cohere.rerank-v3-5:0",
        }


@pytest.mark.parametrize(
    "messages, continue_message_index",
    [
        (
            [
                {"role": "user", "content": [{"type": "text", "text": ""}]},
                {"role": "assistant", "content": [{"type": "text", "text": "Hello!"}]},
            ],
            0,
        ),
        (
            [
                {"role": "user", "content": [{"type": "text", "text": "Hello!"}]},
                {"role": "assistant", "content": [{"type": "text", "text": "   "}]},
            ],
            1,
        ),
    ],
)
def test_bedrock_empty_content_handling(messages, continue_message_index):
    """
    Test that empty content in messages is handled correctly with default messages
    """
    # Test with default behavior (modify_params=True)
    litellm.modify_params = True
    formatted_messages = _bedrock_converse_messages_pt(
        messages=messages,
        model="anthropic.claude-3-sonnet-20240229-v1:0",
        llm_provider="bedrock",
    )
    print(formatted_messages)
    # Verify assistant message with default text was inserted
    assert formatted_messages[0]["role"] == "user"
    assert formatted_messages[1]["role"] == "assistant"
    assert (
        formatted_messages[continue_message_index]["content"][0]["text"]
        == "Please continue."
    )


def test_bedrock_custom_continue_message():
    """
    Test that custom continue messages are used when provided
    """
    messages = [
        {"role": "user", "content": [{"type": "text", "text": "Hello!"}]},
        {"role": "assistant", "content": [{"type": "text", "text": "   "}]},
    ]

    custom_continue = {
        "role": "assistant",
        "content": [{"text": "Custom continue message", "type": "text"}],
    }

    formatted_messages = _bedrock_converse_messages_pt(
        messages=messages,
        model="anthropic.claude-3-sonnet-20240229-v1:0",
        llm_provider="bedrock",
        assistant_continue_message=custom_continue,
    )

    # Verify custom message was used
    assert formatted_messages[1]["role"] == "assistant"
    assert formatted_messages[1]["content"][0]["text"] == "Custom continue message"


def test_bedrock_no_default_message():
    """
    Test that empty content is handled correctly when modify_params=False
    """
    messages = [
        {"role": "user", "content": "Hello!"},
        {"role": "assistant", "content": ""},
        {"role": "user", "content": "Hi again"},
        {"role": "assistant", "content": "Valid response"},
    ]

    litellm.modify_params = False
    formatted_messages = _bedrock_converse_messages_pt(
        messages=messages,
        model="anthropic.claude-3-sonnet-20240229-v1:0",
        llm_provider="bedrock",
    )

    # Verify empty message is present and valid message remains
    assistant_messages = [
        msg for msg in formatted_messages if msg["role"] == "assistant"
    ]
    assert len(assistant_messages) == 2  # Both empty and valid messages present
    assert assistant_messages[0]["content"][0]["text"] == ""  # First message is empty
    assert (
        assistant_messages[1]["content"][0]["text"] == "Valid response"
    )  # Second message is valid


@pytest.mark.parametrize("top_k_param", ["top_k", "topK"])
def test_bedrock_nova_topk(top_k_param):
    litellm.set_verbose = True
    data = {
        "model": "bedrock/us.amazon.nova-pro-v1:0",
        "messages": [{"role": "user", "content": "Hello, world!"}],
        top_k_param: 10,
    }
    original_transform = litellm.AmazonConverseConfig()._transform_request
    captured_data = None

    def mock_transform(*args, **kwargs):
        nonlocal captured_data
        result = original_transform(*args, **kwargs)
        captured_data = result
        return result

    with patch(
        "litellm.AmazonConverseConfig._transform_request", side_effect=mock_transform
    ):
        litellm.completion(**data)

        # Assert that additionalRequestParameters exists and contains topK
        assert "additionalModelRequestFields" in captured_data
        assert "inferenceConfig" in captured_data["additionalModelRequestFields"]
        assert (
            captured_data["additionalModelRequestFields"]["inferenceConfig"]["topK"]
            == 10
        )


def test_bedrock_cross_region_inference(monkeypatch):
    from litellm.llms.custom_httpx.http_handler import HTTPHandler

    monkeypatch.setenv("LITELLM_LOCAL_MODEL_COST_MAP", "True")
    litellm.model_cost = litellm.get_model_cost_map(url="")
    litellm.add_known_models()

    litellm.set_verbose = True
    client = HTTPHandler()

    with patch.object(client, "post") as mock_post:
        try:
            completion(
                model="bedrock/us.meta.llama3-3-70b-instruct-v1:0",
                messages=[{"role": "user", "content": "Hello, world!"}],
                client=client,
            )
        except Exception as e:
            print(e)

        assert (
            mock_post.call_args.kwargs["url"]
            == "https://bedrock-runtime.us-west-2.amazonaws.com/model/us.meta.llama3-3-70b-instruct-v1:0/converse"
        )


def test_bedrock_empty_content_real_call():
    completion(
        model="bedrock/anthropic.claude-3-sonnet-20240229-v1:0",
        messages=[
            {
                "role": "user",
                "content": [
                    {
                        "type": "text",
                        "text": "",
                    },
                    {"type": "text", "text": "Hey, how's it going?"},
                ],
            }
        ],
    )


def test_bedrock_process_empty_text_blocks():
    from litellm.litellm_core_utils.prompt_templates.factory import (
        process_empty_text_blocks,
    )

    message = {
        "message": {"role": "assistant", "content": [{"type": "text", "text": "   "}]},
        "assistant_continue_message": None,
    }
    modified_message = process_empty_text_blocks(**message)
    assert modified_message["content"][0]["text"] == "Please continue."


def test_nova_optional_params_tool_choice():
    litellm.drop_params = True
    litellm.set_verbose = True
    litellm.completion(
        messages=[
            {"role": "user", "content": "A WWII competitive game for 4-8 players"}
        ],
        model="bedrock/us.amazon.nova-pro-v1:0",
        temperature=0.3,
        tools=[
            {
                "type": "function",
                "function": {
                    "name": "GameDefinition",
                    "description": "Correctly extracted `GameDefinition` with all the required parameters with correct types",
                    "parameters": {
                        "$defs": {
                            "TurnDurationEnum": {
                                "enum": ["action", "encounter", "battle", "operation"],
                                "title": "TurnDurationEnum",
                                "type": "string",
                            }
                        },
                        "properties": {
                            "id": {
                                "anyOf": [{"type": "integer"}, {"type": "null"}],
                                "default": None,
                                "title": "Id",
                            },
                            "prompt": {"title": "Prompt", "type": "string"},
                            "name": {"title": "Name", "type": "string"},
                            "description": {"title": "Description", "type": "string"},
                            "competitve": {"title": "Competitve", "type": "boolean"},
                            "players_min": {"title": "Players Min", "type": "integer"},
                            "players_max": {"title": "Players Max", "type": "integer"},
                            "turn_duration": {
                                "$ref": "#/$defs/TurnDurationEnum",
                                "description": "how long the passing of a turn should represent for a game at this scale",
                            },
                        },
                        "required": [
                            "competitve",
                            "description",
                            "name",
                            "players_max",
                            "players_min",
                            "prompt",
                            "turn_duration",
                        ],
                        "type": "object",
                    },
                },
            }
        ],
        tool_choice={"type": "function", "function": {"name": "GameDefinition"}},
    )


class TestBedrockEmbedding(BaseLLMEmbeddingTest):
    def get_base_embedding_call_args(self) -> dict:
        return {
            "model": "bedrock/amazon.titan-embed-image-v1",
        }

    def get_custom_llm_provider(self) -> litellm.LlmProviders:
        return litellm.LlmProviders.BEDROCK

    def test_bedrock_image_embedding_transformation(self):
        from litellm.llms.bedrock.embed.amazon_titan_multimodal_transformation import (
            AmazonTitanMultimodalEmbeddingG1Config,
        )

        args = {
            "input": "data:image/png;base64,iVBORw0KGgoAAAANSUhEUgAAAGQAAABkBAMAAACCzIhnAAAAG1BMVEURAAD///+ln5/h39/Dv79qX18uHx+If39MPz9oMSdmAAAACXBIWXMAAA7EAAAOxAGVKw4bAAABB0lEQVRYhe2SzWrEIBCAh2A0jxEs4j6GLDS9hqWmV5Flt0cJS+lRwv742DXpEjY1kOZW6HwHFZnPmVEBEARBEARB/jd0KYA/bcUYbPrRLh6amXHJ/K+ypMoyUaGthILzw0l+xI0jsO7ZcmCcm4ILd+QuVYgpHOmDmz6jBeJImdcUCmeBqQpuqRIbVmQsLCrAalrGpfoEqEogqbLTWuXCPCo+Ki1XGqgQ+jVVuhB8bOaHkvmYuzm/b0KYLWwoK58oFqi6XfxQ4Uz7d6WeKpna6ytUs5e8betMcqAv5YPC5EZB2Lm9FIn0/VP6R58+/GEY1X1egVoZ/3bt/EqF6malgSAIgiDIH+QL41409QMY0LMAAAAASUVORK5CYII=",
            "inference_params": {},
        }

        transformed_request = (
            AmazonTitanMultimodalEmbeddingG1Config()._transform_request(**args)
        )
        transformed_request[
            "inputImage"
        ] == "iVBORw0KGgoAAAANSUhEUgAAAGQAAABkBAMAAACCzIhnAAAAG1BMVEURAAD///+ln5/h39/Dv79qX18uHx+If39MPz9oMSdmAAAACXBIWXMAAA7EAAAOxAGVKw4bAAABB0lEQVRYhe2SzWrEIBCAh2A0jxEs4j6GLDS9hqWmV5Flt0cJS+lRwv742DXpEjY1kOZW6HwHFZnPmVEBEARBEARB/jd0KYA/bcUYbPrRLh6amXHJ/K+ypMoyUaGthILzw0l+xI0jsO7ZcmCcm4ILd+QuVYgpHOmDmz6jBeJImdcUCmeBqQpuqRIbVmQsLCrAalrGpfoEqEogqbLTWuXCPCo+Ki1XGqgQ+jVVuhB8bOaHkvmYuzm/b0KYLWwoK58oFqi6XfxQ4Uz7d6WeKpna6ytUs5e8betMcqAv5YPC5EZB2Lm9FIn0/VP6R58+/GEY1X1egVoZ/3bt/EqF6malgSAIgiDIH+QL41409QMY0LMAAAAASUVORK5CYII="


@pytest.mark.asyncio
async def test_bedrock_image_url_sync_client():
    from litellm.llms.custom_httpx.http_handler import AsyncHTTPHandler
    import logging
    from litellm import verbose_logger

    verbose_logger.setLevel(level=logging.DEBUG)

    litellm._turn_on_debug()
    client = AsyncHTTPHandler()

    messages = [
        {
            "role": "user",
            "content": [
                {"type": "text", "text": "What's in this image?"},
                {
                    "type": "image_url",
                    "image_url": {
                        "url": "https://upload.wikimedia.org/wikipedia/commons/thumb/d/dd/Gfp-wisconsin-madison-the-nature-boardwalk.jpg/2560px-Gfp-wisconsin-madison-the-nature-boardwalk.jpg"
                    },
                },
            ],
        }
    ]

    with patch.object(client, "post") as mock_post:
        try:
            await litellm.acompletion(
                model="bedrock/us.amazon.nova-pro-v1:0",
                messages=messages,
                client=client,
            )
        except Exception as e:
            print(e)
        mock_post.assert_called_once()


def test_bedrock_error_handling_streaming():
    from litellm.llms.bedrock.chat.invoke_handler import (
        AWSEventStreamDecoder,
        BedrockError,
    )
    from unittest.mock import patch, Mock

    event = Mock()
    event.to_response_dict = Mock(
        return_value={
            "status_code": 400,
            "headers": {
                ":exception-type": "serviceUnavailableException",
                ":content-type": "application/json",
                ":message-type": "exception",
            },
            "body": b'{"message":"Bedrock is unable to process your request."}',
        }
    )

    decoder = AWSEventStreamDecoder(
        model="bedrock/anthropic.claude-3-sonnet-20240229-v1:0"
    )
    with pytest.raises(Exception) as e:
        decoder._parse_message_from_event(event)
    assert isinstance(e.value, BedrockError)
    assert "Bedrock is unable to process your request." in e.value.message
    assert e.value.status_code == 400


@pytest.mark.parametrize(
    "image_url",
    [
        "https://www.w3.org/WAI/ER/tests/xhtml/testfiles/resources/pdf/dummy.pdf",
        # "https://raw.githubusercontent.com/datasets/gdp/master/data/gdp.csv",
        "https://www.cmu.edu/blackboard/files/evaluate/tests-example.xls",
        "http://www.krishdholakia.com/",
        # "https://raw.githubusercontent.com/datasets/sample-data/master/README.txt", # invalid url
        "https://raw.githubusercontent.com/mdn/content/main/README.md",
    ],
)
@pytest.mark.flaky(retries=6, delay=2)
@pytest.mark.asyncio
async def test_bedrock_document_understanding(image_url):
    from litellm import acompletion

    litellm._turn_on_debug()
    model = "bedrock/us.amazon.nova-pro-v1:0"

    image_content = [
        {"type": "text", "text": f"What's this file about?"},
        {
            "type": "image_url",
            "image_url": image_url,
        },
    ]

    try:
        response = await acompletion(
            model=model,
            messages=[{"role": "user", "content": image_content}],
        )
        assert response is not None
        assert response.choices[0].message.content != ""
    except litellm.ServiceUnavailableError as e:
        pytest.skip("Skipping test due to ServiceUnavailableError")


def test_bedrock_custom_proxy():
    from litellm.llms.custom_httpx.http_handler import HTTPHandler

    client = HTTPHandler()

    with patch.object(client, "post") as mock_post:
        try:
            response = completion(
                model="bedrock/converse_like/us.amazon.nova-pro-v1:0",
                messages=[{"content": "Tell me a joke", "role": "user"}],
                api_key="Token",
                client=client,
                api_base="https://some-api-url/models",
            )
        except Exception as e:
            print(e)
        print(mock_post.call_args.kwargs)
        mock_post.assert_called_once()
        assert mock_post.call_args.kwargs["url"] == "https://some-api-url/models"

        assert mock_post.call_args.kwargs["headers"]["Authorization"] == "Bearer Token"


def test_bedrock_custom_deepseek():
    from litellm.llms.custom_httpx.http_handler import HTTPHandler
    import json

    litellm._turn_on_debug()
    client = HTTPHandler()

    with patch.object(client, "post") as mock_post:
        # Mock the response
        mock_response = Mock()
        mock_response.text = json.dumps(
            {"generation": "Here's a joke...", "stop_reason": "stop"}
        )
        mock_response.status_code = 200
        # Add required response attributes
        mock_response.headers = {"Content-Type": "application/json"}
        mock_response.json = lambda: json.loads(mock_response.text)
        mock_post.return_value = mock_response

        try:
            response = completion(
                model="bedrock/llama/arn:aws:bedrock:us-east-1:086734376398:imported-model/r4c4kewx2s0n",  # Updated to specify provider
                messages=[{"role": "user", "content": "Tell me a joke"}],
                max_tokens=100,
                client=client,
            )

            # Print request details
            print("\nRequest Details:")
            print(f"URL: {mock_post.call_args.kwargs['url']}")

            # Verify the URL
            assert (
                mock_post.call_args.kwargs["url"]
                == "https://bedrock-runtime.us-east-1.amazonaws.com/model/arn%3Aaws%3Abedrock%3Aus-east-1%3A086734376398%3Aimported-model%2Fr4c4kewx2s0n/invoke"
            )

            # Verify the request body format
            request_body = json.loads(mock_post.call_args.kwargs["data"])
            print("request_body=", json.dumps(request_body, indent=4, default=str))
            assert "prompt" in request_body
            assert request_body["prompt"] == "Tell me a joke"

            # follows the llama spec
            assert request_body["max_gen_len"] == 100

        except Exception as e:
            print(f"Error: {str(e)}")
            raise e


@pytest.mark.parametrize(
    "model, expected_output",
    [
        ("bedrock/anthropic.claude-3-sonnet-20240229-v1:0", {"top_k": 3}),
        ("bedrock/converse/us.amazon.nova-pro-v1:0", {"inferenceConfig": {"topK": 3}}),
        ("bedrock/meta.llama3-70b-instruct-v1:0", {}),
    ],
)
def test_handle_top_k_value_helper(model, expected_output):
    assert (
        litellm.AmazonConverseConfig()._handle_top_k_value(model, {"topK": 3})
        == expected_output
    )
    assert (
        litellm.AmazonConverseConfig()._handle_top_k_value(model, {"top_k": 3})
        == expected_output
    )


@pytest.mark.parametrize(
    "model, expected_params",
    [
        ("bedrock/anthropic.claude-3-sonnet-20240229-v1:0", {"top_k": 2}),
        ("bedrock/converse/us.amazon.nova-pro-v1:0", {"inferenceConfig": {"topK": 2}}),
        ("bedrock/meta.llama3-70b-instruct-v1:0", {}),
        ("bedrock/mistral.mistral-7b-instruct-v0:2", {}),
    ],
)
def test_bedrock_top_k_param(model, expected_params):
    import json

    client = HTTPHandler()

    with patch.object(client, "post") as mock_post:
        mock_response = Mock()

        if "mistral" in model:
            mock_response.text = json.dumps(
                {"outputs": [{"text": "Here's a joke...", "stop_reason": "stop"}]}
            )
        else:
            mock_response.text = json.dumps(
                {
                    "output": {
                        "message": {
                            "role": "assistant",
                            "content": [{"text": "Here's a joke..."}],
                        }
                    },
                    "usage": {"inputTokens": 12, "outputTokens": 6, "totalTokens": 18},
                    "stopReason": "stop",
                }
            )

        mock_response.status_code = 200
        # Add required response attributes
        mock_response.headers = {"Content-Type": "application/json"}
        mock_response.json = lambda: json.loads(mock_response.text)
        mock_post.return_value = mock_response

        litellm.completion(
            model=model,
            messages=[{"role": "user", "content": "Hello, world!"}],
            top_k=2,
            client=client,
        )
        data = json.loads(mock_post.call_args.kwargs["data"])
        if "mistral" in model:
            assert data["top_k"] == 2
        else:
            assert data["additionalModelRequestFields"] == expected_params


<<<<<<< HEAD
def test_bedrock_invoke_provider():
    assert (
        litellm.AmazonInvokeConfig().get_bedrock_invoke_provider(
            "bedrock/invoke/us.anthropic.claude-3-5-sonnet-20240620-v1:0"
        )
        == "anthropic"
    )
    assert (
        litellm.AmazonInvokeConfig().get_bedrock_invoke_provider(
            "bedrock/us.anthropic.claude-3-5-sonnet-20240620-v1:0"
        )
        == "anthropic"
    )
    assert (
        litellm.AmazonInvokeConfig().get_bedrock_invoke_provider(
            "bedrock/llama/arn:aws:bedrock:us-east-1:086734376398:imported-model/r4c4kewx2s0n"
        )
        == "llama"
    )
    assert (
        litellm.AmazonInvokeConfig().get_bedrock_invoke_provider(
            "us.amazon.nova-pro-v1:0"
        )
        == "nova"
    )
=======
def test_bedrock_description_param():
    from litellm import completion
    from litellm.llms.custom_httpx.http_handler import HTTPHandler

    client = HTTPHandler()

    with patch.object(client, "post") as mock_post:
        try:
            response = completion(
                model="bedrock/us.amazon.nova-pro-v1:0",
                messages=[
                    {"role": "user", "content": "What is the meaning of this poem?"}
                ],
                response_format={
                    "type": "json_schema",
                    "json_schema": {
                        "name": "meaning_reasoning",
                        "description": "Find the meaning inside a poem",
                        "schema": {
                            "type": "object",
                            "properties": {"meaning": {"type": "string"}},
                        },
                    },
                },
                client=client,
            )
        except Exception as e:
            print(e)
        mock_post.assert_called_once()

        request_body = json.loads(mock_post.call_args.kwargs["data"])
        request_body_str = json.dumps(request_body, indent=4, default=str)
        print("request_body=", request_body_str)

        assert (
            "Find the meaning inside a poem" in request_body_str
        )  # assert description is passed
>>>>>>> c8dc4f3e
<|MERGE_RESOLUTION|>--- conflicted
+++ resolved
@@ -2717,7 +2717,7 @@
             assert data["additionalModelRequestFields"] == expected_params
 
 
-<<<<<<< HEAD
+
 def test_bedrock_invoke_provider():
     assert (
         litellm.AmazonInvokeConfig().get_bedrock_invoke_provider(
@@ -2743,7 +2743,7 @@
         )
         == "nova"
     )
-=======
+
 def test_bedrock_description_param():
     from litellm import completion
     from litellm.llms.custom_httpx.http_handler import HTTPHandler
@@ -2781,4 +2781,3 @@
         assert (
             "Find the meaning inside a poem" in request_body_str
         )  # assert description is passed
->>>>>>> c8dc4f3e
