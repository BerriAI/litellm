--- conflicted
+++ resolved
@@ -2112,7 +2112,6 @@
         }
 
 
-<<<<<<< HEAD
 def test_bedrock_empty_content_handling():
     """
     Test that empty content in messages is handled correctly with default messages
@@ -2218,7 +2217,7 @@
     assert len(assistant_messages) == 2  # Both empty and valid messages present
     assert assistant_messages[0]["content"][0].text == ""  # First message is empty
     assert assistant_messages[1]["content"][0].text == "Valid response"  # Second message is valid
-=======
+
 @pytest.mark.parametrize("top_k_param", ["top_k", "topK"])
 def test_bedrock_nova_topk(top_k_param):
     litellm.set_verbose = True
@@ -2228,4 +2227,3 @@
         top_k_param: 10,
     }
     litellm.completion(**data)
->>>>>>> f9c23074
