"""
Tests Bedrock Completion + Rerank endpoints
"""

# @pytest.mark.skip(reason="AWS Suspended Account")
import os
import sys
import traceback

from dotenv import load_dotenv

import litellm.types

load_dotenv()
import io
import os
import json

sys.path.insert(
    0, os.path.abspath("../..")
)  # Adds the parent directory to the system path
from unittest.mock import AsyncMock, Mock, patch

import pytest

import litellm
from litellm import (
    ModelResponse,
    RateLimitError,
    Timeout,
    completion,
    completion_cost,
    embedding,
)
from litellm.llms.bedrock.chat import BedrockLLM
from litellm.llms.custom_httpx.http_handler import AsyncHTTPHandler, HTTPHandler
from litellm.litellm_core_utils.prompt_templates.factory import _bedrock_tools_pt
from base_llm_unit_tests import BaseLLMChatTest
from base_rerank_unit_tests import BaseLLMRerankTest
from base_embedding_unit_tests import BaseLLMEmbeddingTest

# litellm.num_retries = 3
litellm.cache = None
litellm.success_callback = []
user_message = "Write a short poem about the sky"
messages = [{"content": user_message, "role": "user"}]


@pytest.fixture(autouse=True)
def reset_callbacks():
    print("\npytest fixture - resetting callbacks")
    litellm.success_callback = []
    litellm._async_success_callback = []
    litellm.failure_callback = []
    litellm.callbacks = []


def test_completion_bedrock_claude_completion_auth():
    print("calling bedrock claude completion params auth")
    import os

    aws_access_key_id = os.environ["AWS_ACCESS_KEY_ID"]
    aws_secret_access_key = os.environ["AWS_SECRET_ACCESS_KEY"]
    aws_region_name = os.environ["AWS_REGION_NAME"]

    os.environ.pop("AWS_ACCESS_KEY_ID", None)
    os.environ.pop("AWS_SECRET_ACCESS_KEY", None)
    os.environ.pop("AWS_REGION_NAME", None)

    try:
        response = completion(
            model="bedrock/anthropic.claude-instant-v1",
            messages=messages,
            max_tokens=10,
            temperature=0.1,
            aws_access_key_id=aws_access_key_id,
            aws_secret_access_key=aws_secret_access_key,
            aws_region_name=aws_region_name,
        )
        # Add any assertions here to check the response
        print(response)

        os.environ["AWS_ACCESS_KEY_ID"] = aws_access_key_id
        os.environ["AWS_SECRET_ACCESS_KEY"] = aws_secret_access_key
        os.environ["AWS_REGION_NAME"] = aws_region_name
    except RateLimitError:
        pass
    except Exception as e:
        pytest.fail(f"Error occurred: {e}")


# test_completion_bedrock_claude_completion_auth()


@pytest.mark.parametrize("streaming", [True, False])
def test_completion_bedrock_guardrails(streaming):
    import os

    litellm.set_verbose = True
    import logging

    from litellm._logging import verbose_logger

    # verbose_logger.setLevel(logging.DEBUG)
    try:
        if streaming is False:
            response = completion(
                model="anthropic.claude-v2",
                messages=[
                    {
                        "content": "where do i buy coffee from? ",
                        "role": "user",
                    }
                ],
                max_tokens=10,
                guardrailConfig={
                    "guardrailIdentifier": "ff6ujrregl1q",
                    "guardrailVersion": "DRAFT",
                    "trace": "enabled",
                },
            )
            # Add any assertions here to check the response
            print(response)
            assert (
                "Sorry, the model cannot answer this question. coffee guardrail applied"
                in response.choices[0].message.content
            )

            assert "trace" in response
            assert response.trace is not None

            print("TRACE=", response.trace)
        else:
            litellm.set_verbose = True
            response = completion(
                model="anthropic.claude-v2",
                messages=[
                    {
                        "content": "where do i buy coffee from? ",
                        "role": "user",
                    }
                ],
                stream=True,
                max_tokens=10,
                guardrailConfig={
                    "guardrailIdentifier": "ff6ujrregl1q",
                    "guardrailVersion": "DRAFT",
                    "trace": "enabled",
                },
            )

            saw_trace = False

            for chunk in response:
                if "trace" in chunk:
                    saw_trace = True
                print(chunk)

            assert (
                saw_trace is True
            ), "Did not see trace in response even when trace=enabled sent in the guardrailConfig"

    except RateLimitError:
        pass
    except Exception as e:
        pytest.fail(f"Error occurred: {e}")


def test_completion_bedrock_claude_2_1_completion_auth():
    print("calling bedrock claude 2.1 completion params auth")
    import os

    aws_access_key_id = os.environ["AWS_ACCESS_KEY_ID"]
    aws_secret_access_key = os.environ["AWS_SECRET_ACCESS_KEY"]
    aws_region_name = os.environ["AWS_REGION_NAME"]

    os.environ.pop("AWS_ACCESS_KEY_ID", None)
    os.environ.pop("AWS_SECRET_ACCESS_KEY", None)
    os.environ.pop("AWS_REGION_NAME", None)
    try:
        response = completion(
            model="bedrock/anthropic.claude-v2:1",
            messages=messages,
            max_tokens=10,
            temperature=0.1,
            aws_access_key_id=aws_access_key_id,
            aws_secret_access_key=aws_secret_access_key,
            aws_region_name=aws_region_name,
        )
        # Add any assertions here to check the response
        print(response)

        os.environ["AWS_ACCESS_KEY_ID"] = aws_access_key_id
        os.environ["AWS_SECRET_ACCESS_KEY"] = aws_secret_access_key
        os.environ["AWS_REGION_NAME"] = aws_region_name
    except RateLimitError:
        pass
    except Exception as e:
        pytest.fail(f"Error occurred: {e}")


# test_completion_bedrock_claude_2_1_completion_auth()


def test_completion_bedrock_claude_external_client_auth():
    print("\ncalling bedrock claude external client auth")
    import os

    aws_access_key_id = os.environ["AWS_ACCESS_KEY_ID"]
    aws_secret_access_key = os.environ["AWS_SECRET_ACCESS_KEY"]
    aws_region_name = os.environ["AWS_REGION_NAME"]

    os.environ.pop("AWS_ACCESS_KEY_ID", None)
    os.environ.pop("AWS_SECRET_ACCESS_KEY", None)
    os.environ.pop("AWS_REGION_NAME", None)

    try:
        import boto3

        litellm.set_verbose = True

        bedrock = boto3.client(
            service_name="bedrock-runtime",
            region_name=aws_region_name,
            aws_access_key_id=aws_access_key_id,
            aws_secret_access_key=aws_secret_access_key,
            endpoint_url=f"https://bedrock-runtime.{aws_region_name}.amazonaws.com",
        )

        response = completion(
            model="bedrock/anthropic.claude-instant-v1",
            messages=messages,
            max_tokens=10,
            temperature=0.1,
            aws_bedrock_client=bedrock,
        )
        # Add any assertions here to check the response
        print(response)

        os.environ["AWS_ACCESS_KEY_ID"] = aws_access_key_id
        os.environ["AWS_SECRET_ACCESS_KEY"] = aws_secret_access_key
        os.environ["AWS_REGION_NAME"] = aws_region_name
    except RateLimitError:
        pass
    except Exception as e:
        pytest.fail(f"Error occurred: {e}")


# test_completion_bedrock_claude_external_client_auth()


@pytest.mark.skip(reason="Expired token, need to renew")
def test_completion_bedrock_claude_sts_client_auth():
    print("\ncalling bedrock claude external client auth")
    import os

    aws_access_key_id = os.environ["AWS_TEMP_ACCESS_KEY_ID"]
    aws_secret_access_key = os.environ["AWS_TEMP_SECRET_ACCESS_KEY"]
    aws_region_name = os.environ["AWS_REGION_NAME"]
    aws_role_name = os.environ["AWS_TEMP_ROLE_NAME"]

    try:
        import boto3

        litellm.set_verbose = True

        response = completion(
            model="bedrock/anthropic.claude-instant-v1",
            messages=messages,
            max_tokens=10,
            temperature=0.1,
            aws_region_name=aws_region_name,
            aws_access_key_id=aws_access_key_id,
            aws_secret_access_key=aws_secret_access_key,
            aws_role_name=aws_role_name,
            aws_session_name="my-test-session",
        )

        response = embedding(
            model="cohere.embed-multilingual-v3",
            input=["hello world"],
            aws_region_name="us-east-1",
            aws_access_key_id=aws_access_key_id,
            aws_secret_access_key=aws_secret_access_key,
            aws_role_name=aws_role_name,
            aws_session_name="my-test-session",
        )

        response = completion(
            model="gpt-3.5-turbo",
            messages=messages,
            aws_region_name="us-east-1",
            aws_access_key_id=aws_access_key_id,
            aws_secret_access_key=aws_secret_access_key,
            aws_role_name=aws_role_name,
            aws_session_name="my-test-session",
        )
        # Add any assertions here to check the response
        print(response)
    except RateLimitError:
        pass
    except Exception as e:
        pytest.fail(f"Error occurred: {e}")


@pytest.fixture()
def bedrock_session_token_creds():
    print("\ncalling oidc auto to get aws_session_token credentials")
    import os

    aws_region_name = os.environ["AWS_REGION_NAME"]
    aws_session_token = os.environ.get("AWS_SESSION_TOKEN")

    bllm = BedrockLLM()
    if aws_session_token is not None:
        # For local testing
        creds = bllm.get_credentials(
            aws_region_name=aws_region_name,
            aws_access_key_id=os.environ["AWS_ACCESS_KEY_ID"],
            aws_secret_access_key=os.environ["AWS_SECRET_ACCESS_KEY"],
            aws_session_token=aws_session_token,
        )
    else:
        # For circle-ci testing
        # aws_role_name = os.environ["AWS_TEMP_ROLE_NAME"]
        # TODO: This is using ai.moda's IAM role, we should use LiteLLM's IAM role eventually
        aws_role_name = (
            "arn:aws:iam::335785316107:role/litellm-github-unit-tests-circleci"
        )
        aws_web_identity_token = "oidc/circleci_v2/"

        creds = bllm.get_credentials(
            aws_region_name=aws_region_name,
            aws_web_identity_token=aws_web_identity_token,
            aws_role_name=aws_role_name,
            aws_session_name="my-test-session",
        )
    return creds


def process_stream_response(res, messages):
    import types

    if isinstance(res, litellm.utils.CustomStreamWrapper):
        chunks = []
        for part in res:
            chunks.append(part)
            text = part.choices[0].delta.content or ""
            print(text, end="")
        res = litellm.stream_chunk_builder(chunks, messages=messages)
    else:
        raise ValueError("Response object is not a streaming response")

    return res


@pytest.mark.skipif(
    os.environ.get("CIRCLE_OIDC_TOKEN_V2") is None,
    reason="Cannot run without being in CircleCI Runner",
)
def test_completion_bedrock_claude_aws_session_token(bedrock_session_token_creds):
    print("\ncalling bedrock claude with aws_session_token auth")

    import os

    aws_region_name = os.environ["AWS_REGION_NAME"]
    aws_access_key_id = bedrock_session_token_creds.access_key
    aws_secret_access_key = bedrock_session_token_creds.secret_key
    aws_session_token = bedrock_session_token_creds.token

    try:
        litellm.set_verbose = True

        response_1 = completion(
            model="bedrock/anthropic.claude-3-haiku-20240307-v1:0",
            messages=messages,
            max_tokens=10,
            temperature=0.1,
            aws_region_name=aws_region_name,
            aws_access_key_id=aws_access_key_id,
            aws_secret_access_key=aws_secret_access_key,
            aws_session_token=aws_session_token,
        )
        print(response_1)
        assert len(response_1.choices) > 0
        assert len(response_1.choices[0].message.content) > 0

        # This second call is to verify that the cache isn't breaking anything
        response_2 = completion(
            model="bedrock/anthropic.claude-3-haiku-20240307-v1:0",
            messages=messages,
            max_tokens=5,
            temperature=0.2,
            aws_region_name=aws_region_name,
            aws_access_key_id=aws_access_key_id,
            aws_secret_access_key=aws_secret_access_key,
            aws_session_token=aws_session_token,
        )
        print(response_2)
        assert len(response_2.choices) > 0
        assert len(response_2.choices[0].message.content) > 0

        # This third call is to verify that the cache isn't used for a different region
        response_3 = completion(
            model="bedrock/anthropic.claude-3-haiku-20240307-v1:0",
            messages=messages,
            max_tokens=6,
            temperature=0.3,
            aws_region_name="us-east-1",
            aws_access_key_id=aws_access_key_id,
            aws_secret_access_key=aws_secret_access_key,
            aws_session_token=aws_session_token,
        )
        print(response_3)
        assert len(response_3.choices) > 0
        assert len(response_3.choices[0].message.content) > 0

        # This fourth call is to verify streaming api works
        response_4 = completion(
            model="bedrock/anthropic.claude-3-haiku-20240307-v1:0",
            messages=messages,
            max_tokens=6,
            temperature=0.3,
            aws_region_name="us-east-1",
            aws_access_key_id=aws_access_key_id,
            aws_secret_access_key=aws_secret_access_key,
            aws_session_token=aws_session_token,
            stream=True,
        )
        response_4 = process_stream_response(response_4, messages)
        print(response_4)
        assert len(response_4.choices) > 0
        assert len(response_4.choices[0].message.content) > 0

    except RateLimitError:
        pass
    except Exception as e:
        pytest.fail(f"Error occurred: {e}")


@pytest.mark.skipif(
    os.environ.get("CIRCLE_OIDC_TOKEN_V2") is None,
    reason="Cannot run without being in CircleCI Runner",
)
def test_completion_bedrock_claude_aws_bedrock_client(bedrock_session_token_creds):
    print("\ncalling bedrock claude with aws_session_token auth")

    import os

    import boto3
    from botocore.client import Config

    aws_region_name = os.environ["AWS_REGION_NAME"]
    aws_access_key_id = bedrock_session_token_creds.access_key
    aws_secret_access_key = bedrock_session_token_creds.secret_key
    aws_session_token = bedrock_session_token_creds.token

    aws_bedrock_client_west = boto3.client(
        service_name="bedrock-runtime",
        region_name=aws_region_name,
        aws_access_key_id=aws_access_key_id,
        aws_secret_access_key=aws_secret_access_key,
        aws_session_token=aws_session_token,
        config=Config(read_timeout=600),
    )

    try:
        litellm.set_verbose = True

        response_1 = completion(
            model="bedrock/anthropic.claude-3-haiku-20240307-v1:0",
            messages=messages,
            max_tokens=10,
            temperature=0.1,
            aws_bedrock_client=aws_bedrock_client_west,
        )
        print(response_1)
        assert len(response_1.choices) > 0
        assert len(response_1.choices[0].message.content) > 0

        # This second call is to verify that the cache isn't breaking anything
        response_2 = completion(
            model="bedrock/anthropic.claude-3-haiku-20240307-v1:0",
            messages=messages,
            max_tokens=5,
            temperature=0.2,
            aws_bedrock_client=aws_bedrock_client_west,
        )
        print(response_2)
        assert len(response_2.choices) > 0
        assert len(response_2.choices[0].message.content) > 0

        # This third call is to verify that the cache isn't used for a different region
        aws_bedrock_client_east = boto3.client(
            service_name="bedrock-runtime",
            region_name="us-east-1",
            aws_access_key_id=aws_access_key_id,
            aws_secret_access_key=aws_secret_access_key,
            aws_session_token=aws_session_token,
            config=Config(read_timeout=600),
        )

        response_3 = completion(
            model="bedrock/anthropic.claude-3-haiku-20240307-v1:0",
            messages=messages,
            max_tokens=6,
            temperature=0.3,
            aws_bedrock_client=aws_bedrock_client_east,
        )
        print(response_3)
        assert len(response_3.choices) > 0
        assert len(response_3.choices[0].message.content) > 0

        # This fourth call is to verify streaming api works
        response_4 = completion(
            model="bedrock/anthropic.claude-3-haiku-20240307-v1:0",
            messages=messages,
            max_tokens=6,
            temperature=0.3,
            aws_bedrock_client=aws_bedrock_client_east,
            stream=True,
        )
        response_4 = process_stream_response(response_4, messages)
        print(response_4)
        assert len(response_4.choices) > 0
        assert len(response_4.choices[0].message.content) > 0

    except RateLimitError:
        pass
    except Exception as e:
        pytest.fail(f"Error occurred: {e}")


# test_completion_bedrock_claude_sts_client_auth()


@pytest.mark.skipif(
    os.environ.get("CIRCLE_OIDC_TOKEN_V2") is None,
    reason="Cannot run without being in CircleCI Runner",
)
def test_completion_bedrock_claude_sts_oidc_auth():
    print("\ncalling bedrock claude with oidc auth")
    import os

    aws_web_identity_token = "oidc/circleci_v2/"
    aws_region_name = os.environ["AWS_REGION_NAME"]
    # aws_role_name = os.environ["AWS_TEMP_ROLE_NAME"]
    # TODO: This is using ai.moda's IAM role, we should use LiteLLM's IAM role eventually
    aws_role_name = "arn:aws:iam::335785316107:role/litellm-github-unit-tests-circleci"

    try:
        litellm.set_verbose = True

        response_1 = completion(
            model="bedrock/anthropic.claude-3-haiku-20240307-v1:0",
            messages=messages,
            max_tokens=10,
            temperature=0.1,
            aws_region_name=aws_region_name,
            aws_web_identity_token=aws_web_identity_token,
            aws_role_name=aws_role_name,
            aws_session_name="my-test-session",
        )
        print(response_1)
        assert len(response_1.choices) > 0
        assert len(response_1.choices[0].message.content) > 0

        # This second call is to verify that the cache isn't breaking anything
        response_2 = completion(
            model="bedrock/anthropic.claude-3-haiku-20240307-v1:0",
            messages=messages,
            max_tokens=5,
            temperature=0.2,
            aws_region_name=aws_region_name,
            aws_web_identity_token=aws_web_identity_token,
            aws_role_name=aws_role_name,
            aws_session_name="my-test-session",
        )
        print(response_2)
        assert len(response_2.choices) > 0
        assert len(response_2.choices[0].message.content) > 0

        # This third call is to verify that the cache isn't used for a different region
        response_3 = completion(
            model="bedrock/anthropic.claude-3-haiku-20240307-v1:0",
            messages=messages,
            max_tokens=6,
            temperature=0.3,
            aws_region_name="us-east-1",
            aws_web_identity_token=aws_web_identity_token,
            aws_role_name=aws_role_name,
            aws_session_name="my-test-session",
        )
        print(response_3)
        assert len(response_3.choices) > 0
        assert len(response_3.choices[0].message.content) > 0

    except RateLimitError:
        pass
    except Exception as e:
        pytest.fail(f"Error occurred: {e}")


@pytest.mark.skipif(
    os.environ.get("CIRCLE_OIDC_TOKEN_V2") is None,
    reason="Cannot run without being in CircleCI Runner",
)
def test_completion_bedrock_httpx_command_r_sts_oidc_auth():
    print("\ncalling bedrock httpx command r with oidc auth")
    import os

    aws_web_identity_token = "oidc/circleci_v2/"
    aws_region_name = "us-west-2"
    # aws_role_name = os.environ["AWS_TEMP_ROLE_NAME"]
    # TODO: This is using ai.moda's IAM role, we should use LiteLLM's IAM role eventually
    aws_role_name = "arn:aws:iam::335785316107:role/litellm-github-unit-tests-circleci"

    try:
        litellm.set_verbose = True

        response = completion(
            model="bedrock/cohere.command-r-v1:0",
            messages=messages,
            max_tokens=10,
            temperature=0.1,
            aws_region_name=aws_region_name,
            aws_web_identity_token=aws_web_identity_token,
            aws_role_name=aws_role_name,
            aws_session_name="cross-region-test",
            aws_sts_endpoint="https://sts-fips.us-east-2.amazonaws.com",
            aws_bedrock_runtime_endpoint="https://bedrock-runtime-fips.us-west-2.amazonaws.com",
        )
        # Add any assertions here to check the response
        print(response)
    except RateLimitError:
        pass
    except Exception as e:
        pytest.fail(f"Error occurred: {e}")


@pytest.mark.parametrize(
    "image_url",
    [
        "data:image/png;base64,iVBORw0KGgoAAAANSUhEUgAAAL0AAAC9CAMAAADRCYwCAAAAh1BMVEX///8AAAD8/Pz5+fkEBAT39/cJCQn09PRNTU3y8vIMDAwzMzPe3t7v7+8QEBCOjo7FxcXR0dHn5+elpaWGhoYYGBivr686OjocHBy0tLQtLS1TU1PY2Ni6urpaWlpERER3d3ecnJxoaGiUlJRiYmIlJSU4ODhBQUFycnKAgIDBwcFnZ2chISE7EjuwAAAI/UlEQVR4nO1caXfiOgz1bhJIyAJhX1JoSzv8/9/3LNlpYd4rhX6o4/N8Z2lKM2cURZau5JsQEhERERERERERERERERERERHx/wBjhDPC3OGN8+Cc5JeMuheaETSdO8vZFyCScHtmz2CsktoeMn7rLM1u3h0PMAEhyYX7v/Q9wQvoGdB0hlbzm45lEq/wd6y6G9aezvBk9AXwp1r3LHJIRsh6s2maxaJpmvqgvkC7WFS3loUnaFJtKRVUCEoV/RpCnHRvAsesVQ1hw+vd7Mpo+424tLs72NplkvQgcdrsvXkW/zJWqH/fA0FT84M/xnQJt4to3+ZLuanbM6X5lfXKHosO9COgREqpCR5i86pf2zPS7j9tTj+9nO7bQz3+xGEyGW9zqgQ1tyQ/VsxEDvce/4dcUPNb5OD9yXvR4Z2QisuP0xiGWPnemgugU5q/troHhGEjIF5sTOyW648aC0TssuaaCEsYEIkGzjWXOp3A0vVsf6kgRyqaDk+T7DIVWrb58b2tT5xpUucKwodOD/5LbrZC1ws6YSaBZJ/8xlh+XZSYXaMJ2ezNqjB3IPXuehPcx2U6b4t1dS/xNdFzguUt8ie7arnPeyCZroxLHzGgGdqVcspwafizPWEXBee+9G1OaufGdvNng/9C+gwgZ3PH3r87G6zXTZ5D5De2G2DeFoANXfbACkT+fxBQ22YFsTTJF9hjFVO6VbqxZXko4WJ8s52P4PnuxO5KRzu0/hlix1ySt8iXjgaQ+4IHPA9nVzNkdduM9LFT/Aacj4FtKrHA7iAw602Vnht6R8Vq1IOS+wNMKLYqayAYfRuufQPGeGb7sZogQQoLZrGPgZ6KoYn70Iw30O92BNEDpvwouCFn6wH2uS+EhRb3WF/HObZk3HuxfRQM3Y/Of/VH0n4MKNHZDiZvO9+m/ABALfkOcuar/7nOo7B95ACGVAFaz4jMiJwJhdaHBkySmzlGTu82gr6FSTik2kJvLnY9nOd/D90qcH268m3I/cgI1xg1maE5CuZYaWLH+UHANCIck0yt7Mx5zBm5vVHXHwChsZ35kKqUpmo5Svq5/fzfAI5g2vDtFPYo1HiEA85QrDeGm9g//LG7K0scO3sdpj2CBDgCa+0OFs0bkvVgnnM/QBDwllOMm+cN7vMSHlB7Uu4haHKaTwgGkv8tlK+hP8fzmFuK/RQTpaLPWvbd58yWIo66HHM0OsPoPhVqmtaEVL7N+wYcTLTbb0DLdgp23Eyy2VYJ2N7bkLFAAibtoLPe5sLt6Oa2bvU+zyeMa8wrixO0gRTn9tO9NCSThTLGqcqtsDvphlfmx/cPBZVvw24jg1LE2lPuEo35Mhi58U0I/Ga8n5w+NS8i34MAQLos5B1u0xL1ZvCVYVRw/Fs2q53KLaXJMWwOZZ/4MPYV19bAHmgGDKB6f01xoeJKFbl63q9J34KdaVNPJWztQyRkzA3KNs1AdAEDowMxh10emXTCx75CkurtbY/ZpdNDGdsn2UcHKHsQ8Ai3WZi48IfkvtjOhsLpuIRSKZTX9FA4o+0d6o/zOWqQzVJMynL9NsxhSJOaourq6nBVQBueMSyubsX2xHrmuABZN2Ns9jr5nwLFlLF/2R6atjW/67Yd11YQ1Z+kA9Zk9dPTM/o6dVo6HHVgC0JR8oUfmI93T9u3gvTG94bAH02Y5xeqRcjuwnKCK6Q2+ajl8KXJ3GSh22P3Zfx6S+n008ROhJn+JRIUVu6o7OXl8w1SeyhuqNDwNI7SjbK08QrqPxS95jy4G7nCXVq6G3HNu0LtK5J0e226CfC005WKK9sVvfxI0eUbcnzutfhWe3rpZHM0nZ/ny/N8tanKYlQ6VEW5Xuym8yV1zZX58vwGhZp/5tFfhybZabdbrQYOs8F+xEhmPsb0/nki6kIyVvzZzUASiOrTfF+Sj9bXC7DoJxeiV8tjQL6loSd0yCx7YyB6rPdLx31U2qCG3F/oXIuDuqd6LFO+4DNIJuxFZqSsU0ea88avovFnWKRYFYRQDfCfcGaBCLn4M4A1ntJ5E57vicwqq2enaZEF5nokCYu9TbKqCC5yCDfL+GhLxT4w4xEJs+anqgou8DOY2q8FMryjb2MehC1dRJ9s4g9NXeTwPkWON4RH+FhIe0AWR/S9ekvQ+t70XHeimGF78LzuU7d7PwrswdIG2VpgF8C53qVQsTDtBJc4CdnkQPbnZY9mbPdDFra3PCXBBQ5QBn2aQqtyhvlyYM4Hb2/mdhsxCUen04GZVvIJZw5PAamMOmjzq8Q+dzAKLXDQ3RUZItWsg4t7W2DP+JDrJDymoMH7E5zQtuEpG03GTIjGCW3LQqOYEsXgFc78x76NeRwY6SNM+IfQoh6myJKRBIcLYxZcwscJ/gI2isTBty2Po9IkYzP0/SS4hGlxRjFAG5z1Jt1LckiB57yWvo35EaolbvA+6fBa24xodL2YjsPpTnj3JgJOqhcgOeLVsYYwoK0wjY+m1D3rGc40CukkaHnkEjarlXrF1B9M6ECQ6Ow0V7R7N4G3LfOHAXtymoyXOb4QhaYHJ/gNBJUkxclpSs7DNcgWWDDmM7Ke5MJpGuioe7w5EOvfTunUKRzOh7G2ylL+6ynHrD54oQO3//cN3yVO+5qMVsPZq0CZIOx4TlcJ8+Vz7V5waL+7WekzUpRFMTnnTlSCq3X5usi8qmIleW/rit1+oQZn1WGSU/sKBYEqMNh1mBOc6PhK8yCfKHdUNQk8o/G19ZPTs5MYfai+DLs5vmee37zEyyH48WW3XA6Xw6+Az8lMhci7N/KleToo7PtTKm+RA887Kqc6E9dyqL/QPTugzMHLbLZtJKqKLFfzVWRNJ63c+95uWT/F7R0U5dDVvuS409AJXhJvD0EwWaWdW8UN11u/7+umaYjT8mJtzZwP/MD4r57fihiHlC5fylHfaqnJdro+Dr7DajvO+vi2EwyD70s8nCH71nzIO1l5Zl+v1DMCb5ebvCMkGHvobXy/hPumGLyX0218/3RyD1GRLOuf9u/OGQyDmto32yMiIiIiIiIiIiIiIiIiIiIiIiIiIiIiIiIiIv7GP8YjWPR/czH2AAAAAElFTkSuQmCC",
        "https://avatars.githubusercontent.com/u/29436595?v=",
    ],
)
def test_bedrock_claude_3(image_url):
    try:
        litellm.set_verbose = True
        data = {
            "max_tokens": 100,
            "stream": False,
            "temperature": 0.3,
            "messages": [
                {"role": "user", "content": "Hi"},
                {"role": "assistant", "content": "Hi"},
                {
                    "role": "user",
                    "content": [
                        {"text": "describe this image", "type": "text"},
                        {
                            "image_url": {
                                "detail": "high",
                                "url": image_url,
                            },
                            "type": "image_url",
                        },
                    ],
                },
            ],
        }
        response: ModelResponse = completion(
            model="bedrock/anthropic.claude-3-sonnet-20240229-v1:0",
            num_retries=3,
            **data,
        )  # type: ignore
        # Add any assertions here to check the response
        assert len(response.choices) > 0
        assert len(response.choices[0].message.content) > 0

    except litellm.InternalServerError:
        pass
    except RateLimitError:
        pass
    except Exception as e:
        pytest.fail(f"Error occurred: {e}")


@pytest.mark.parametrize(
    "stop",
    [""],
)
@pytest.mark.parametrize(
    "model",
    [
        "anthropic.claude-3-sonnet-20240229-v1:0",
        # "meta.llama3-70b-instruct-v1:0",
        # "anthropic.claude-v2",
        # "mistral.mixtral-8x7b-instruct-v0:1",
    ],
)
def test_bedrock_stop_value(stop, model):
    try:
        litellm.set_verbose = True
        data = {
            "max_tokens": 100,
            "stream": False,
            "temperature": 0.3,
            "messages": [
                {"role": "user", "content": "hey, how's it going?"},
            ],
            "stop": stop,
        }
        response: ModelResponse = completion(
            model="bedrock/{}".format(model),
            **data,
        )  # type: ignore
        # Add any assertions here to check the response
        assert len(response.choices) > 0
        assert len(response.choices[0].message.content) > 0

    except RateLimitError:
        pass
    except Exception as e:
        pytest.fail(f"Error occurred: {e}")


@pytest.mark.parametrize(
    "system",
    ["You are an AI", [{"type": "text", "text": "You are an AI"}], ""],
)
@pytest.mark.parametrize(
    "model",
    [
        "anthropic.claude-3-sonnet-20240229-v1:0",
        # "meta.llama3-70b-instruct-v1:0",
        "anthropic.claude-v2",
        "mistral.mixtral-8x7b-instruct-v0:1",
    ],
)
def test_bedrock_system_prompt(system, model):
    try:
        litellm.set_verbose = True
        data = {
            "max_tokens": 100,
            "stream": False,
            "temperature": 0.3,
            "messages": [
                {"role": "system", "content": system},
                {"role": "assistant", "content": "hey, how's it going?"},
            ],
            "user_continue_message": {"role": "user", "content": "Be a good bot!"},
        }
        response: ModelResponse = completion(
            model="bedrock/{}".format(model),
            **data,
        )  # type: ignore
        # Add any assertions here to check the response
        assert len(response.choices) > 0
        assert len(response.choices[0].message.content) > 0

    except RateLimitError:
        pass
    except Exception as e:
        pytest.fail(f"Error occurred: {e}")


def test_bedrock_claude_3_tool_calling():
    try:
        litellm.set_verbose = True
        litellm._turn_on_debug()
        tools = [
            {
                "type": "function",
                "function": {
                    "name": "get_current_weather",
                    "description": "Get the current weather in a given location",
                    "parameters": {
                        "type": "object",
                        "properties": {
                            "location": {
                                "type": "string",
                                "description": "The city and state, e.g. San Francisco, CA",
                            },
                            "unit": {
                                "type": "string",
                                "enum": ["celsius", "fahrenheit"],
                            },
                        },
                        "required": ["location"],
                    },
                },
            }
        ]
        messages = [
            {
                "role": "user",
                "content": "What's the weather like in Boston today in fahrenheit?",
            }
        ]
        response: ModelResponse = completion(
            model="bedrock/anthropic.claude-3-sonnet-20240229-v1:0",
            messages=messages,
            tools=tools,
            tool_choice="auto",
        )  # type: ignore
        print(f"response: {response}")
        # Add any assertions here to check the response
        assert isinstance(response.choices[0].message.tool_calls[0].function.name, str)
        assert isinstance(
            response.choices[0].message.tool_calls[0].function.arguments, str
        )
        messages.append(
            response.choices[0].message.model_dump()
        )  # Add assistant tool invokes
        tool_result = (
            '{"location": "Boston", "temperature": "72", "unit": "fahrenheit"}'
        )
        # Add user submitted tool results in the OpenAI format
        messages.append(
            {
                "tool_call_id": response.choices[0].message.tool_calls[0].id,
                "role": "tool",
                "name": response.choices[0].message.tool_calls[0].function.name,
                "content": tool_result,
            }
        )
        # In the second response, Claude should deduce answer from tool results
        second_response = completion(
            model="bedrock/anthropic.claude-3-sonnet-20240229-v1:0",
            messages=messages,
            tools=tools,
            tool_choice="auto",
        )
        print(f"second response: {second_response}")
        assert isinstance(second_response.choices[0].message.content, str)
    except RateLimitError:
        pass
    except Exception as e:
        pytest.fail(f"Error occurred: {e}")


def encode_image(image_path):
    import base64

    with open(image_path, "rb") as image_file:
        return base64.b64encode(image_file.read()).decode("utf-8")


@pytest.mark.skip(
    reason="we already test claude-3, this is just another way to pass images"
)
def test_completion_claude_3_base64():
    try:
        litellm.set_verbose = True
        litellm.num_retries = 3
        image_path = "../proxy/cached_logo.jpg"
        # Getting the base64 string
        base64_image = encode_image(image_path)
        resp = litellm.completion(
            model="bedrock/anthropic.claude-3-sonnet-20240229-v1:0",
            messages=[
                {
                    "role": "user",
                    "content": [
                        {"type": "text", "text": "Whats in this image?"},
                        {
                            "type": "image_url",
                            "image_url": {
                                "url": "data:image/jpeg;base64," + base64_image
                            },
                        },
                    ],
                }
            ],
        )

        prompt_tokens = resp.usage.prompt_tokens
        raise Exception("it worked!")
    except Exception as e:
        if "500 Internal error encountered.'" in str(e):
            pass
        else:
            pytest.fail(f"An exception occurred - {str(e)}")


def test_completion_bedrock_mistral_completion_auth():
    print("calling bedrock mistral completion params auth")

    import os

    litellm._turn_on_debug()

    # aws_access_key_id = os.environ["AWS_ACCESS_KEY_ID"]
    # aws_secret_access_key = os.environ["AWS_SECRET_ACCESS_KEY"]
    # aws_region_name = os.environ["AWS_REGION_NAME"]
    # os.environ.pop("AWS_ACCESS_KEY_ID", None)
    # os.environ.pop("AWS_SECRET_ACCESS_KEY", None)
    # os.environ.pop("AWS_REGION_NAME", None)
    try:
        response: ModelResponse = completion(
            model="bedrock/mistral.mistral-7b-instruct-v0:2",
            messages=messages,
            max_tokens=10,
            temperature=0.1,
        )  # type: ignore
        # Add any assertions here to check the response
        print(f"response: {response}")
        assert len(response.choices) > 0
        assert len(response.choices[0].message.content) > 0

        # os.environ["AWS_ACCESS_KEY_ID"] = aws_access_key_id
        # os.environ["AWS_SECRET_ACCESS_KEY"] = aws_secret_access_key
        # os.environ["AWS_REGION_NAME"] = aws_region_name
    except RateLimitError:
        pass
    except Exception as e:
        pytest.fail(f"Error occurred: {e}")


# test_completion_bedrock_mistral_completion_auth()


def test_bedrock_ptu():
    """
    Check if a url with 'modelId' passed in, is created correctly

    Reference: https://github.com/BerriAI/litellm/issues/3805
    """
    client = HTTPHandler()

    with patch.object(client, "post", new=Mock()) as mock_client_post:
        litellm.set_verbose = True
        from openai.types.chat import ChatCompletion

        model_id = (
            "arn:aws:bedrock:us-west-2:888602223428:provisioned-model/8fxff74qyhs3"
        )
        try:
            response = litellm.completion(
                model="bedrock/anthropic.claude-instant-v1",
                messages=[{"role": "user", "content": "What's AWS?"}],
                model_id=model_id,
                client=client,
            )
        except Exception as e:
            pass

        assert "url" in mock_client_post.call_args.kwargs
        assert (
            mock_client_post.call_args.kwargs["url"]
            == "https://bedrock-runtime.us-west-2.amazonaws.com/model/arn%3Aaws%3Abedrock%3Aus-west-2%3A888602223428%3Aprovisioned-model%2F8fxff74qyhs3/converse"
        )
        mock_client_post.assert_called_once()


@pytest.mark.asyncio
async def test_bedrock_custom_api_base():
    """
    Check if a url with 'modelId' passed in, is created correctly

    Reference: https://github.com/BerriAI/litellm/issues/3805, https://github.com/BerriAI/litellm/issues/5389#issuecomment-2313677977

    """
    client = AsyncHTTPHandler()

    with patch.object(client, "post", new=AsyncMock()) as mock_client_post:
        litellm.set_verbose = True
        from openai.types.chat import ChatCompletion

        try:
            response = await litellm.acompletion(
                model="anthropic.claude-3-sonnet-20240229-v1:0",
                messages=[{"role": "user", "content": "What's AWS?"}],
                client=client,
                extra_headers={"test": "hello world", "Authorization": "my-test-key"},
                api_base="https://gateway.ai.cloudflare.com/v1/fa4cdcab1f32b95ca3b53fd36043d691/test/aws-bedrock/bedrock-runtime/us-east-1",
            )
        except Exception as e:
            pass

        print(f"mock_client_post.call_args.kwargs: {mock_client_post.call_args.kwargs}")
        assert (
            mock_client_post.call_args.kwargs["url"]
            == "https://gateway.ai.cloudflare.com/v1/fa4cdcab1f32b95ca3b53fd36043d691/test/aws-bedrock/bedrock-runtime/us-east-1/model/anthropic.claude-3-sonnet-20240229-v1%3A0/converse"
        )
        assert "test" in mock_client_post.call_args.kwargs["headers"]
        assert mock_client_post.call_args.kwargs["headers"]["test"] == "hello world"
        assert (
            mock_client_post.call_args.kwargs["headers"]["Authorization"]
            == "my-test-key"
        )
        mock_client_post.assert_called_once()


@pytest.mark.parametrize(
    "model",
    [
        "anthropic.claude-3-sonnet-20240229-v1:0",
        "bedrock/invoke/anthropic.claude-3-sonnet-20240229-v1:0",
    ],
)
@pytest.mark.asyncio
async def test_bedrock_extra_headers(model):
    """
    Relevant Issue: https://github.com/BerriAI/litellm/issues/9106
    """
    client = AsyncHTTPHandler()

    with patch.object(client, "post", new=AsyncMock()) as mock_client_post:
        litellm.set_verbose = True
        from openai.types.chat import ChatCompletion

        try:
            response = await litellm.acompletion(
                model=model,
                messages=[{"role": "user", "content": "What's AWS?"}],
                client=client,
                extra_headers={"test": "hello world", "Authorization": "my-test-key"},
            )
        except Exception as e:
            print(f"error: {e}")

        print(f"mock_client_post.call_args.kwargs: {mock_client_post.call_args.kwargs}")
        assert "test" in mock_client_post.call_args.kwargs["headers"]
        assert mock_client_post.call_args.kwargs["headers"]["test"] == "hello world"
        assert (
            mock_client_post.call_args.kwargs["headers"]["Authorization"]
            == "my-test-key"
        )
        mock_client_post.assert_called_once()


@pytest.mark.asyncio
async def test_bedrock_custom_prompt_template():
    """
    Check if custom prompt template used for bedrock models

    Reference: https://github.com/BerriAI/litellm/issues/4415
    """
    client = AsyncHTTPHandler()

    with patch.object(client, "post", new=AsyncMock()) as mock_client_post:
        import json

        try:
            response = await litellm.acompletion(
                model="bedrock/mistral.OpenOrca",
                messages=[{"role": "user", "content": "What's AWS?"}],
                client=client,
                roles={
                    "system": {
                        "pre_message": "<|im_start|>system\n",
                        "post_message": "<|im_end|>",
                    },
                    "assistant": {
                        "pre_message": "<|im_start|>assistant\n",
                        "post_message": "<|im_end|>",
                    },
                    "user": {
                        "pre_message": "<|im_start|>user\n",
                        "post_message": "<|im_end|>",
                    },
                },
                bos_token="<s>",
                eos_token="<|im_end|>",
            )
        except Exception as e:
            pass

        print(f"mock_client_post.call_args: {mock_client_post.call_args}")
        assert "prompt" in mock_client_post.call_args.kwargs["data"]

        prompt = json.loads(mock_client_post.call_args.kwargs["data"])["prompt"]
        assert prompt == "<|im_start|>user\nWhat's AWS?<|im_end|>"
        mock_client_post.assert_called_once()


def test_completion_bedrock_external_client_region():
    print("\ncalling bedrock claude external client auth")
    import os

    aws_access_key_id = os.environ["AWS_ACCESS_KEY_ID"]
    aws_secret_access_key = os.environ["AWS_SECRET_ACCESS_KEY"]
    aws_region_name = "us-east-1"

    os.environ.pop("AWS_ACCESS_KEY_ID", None)
    os.environ.pop("AWS_SECRET_ACCESS_KEY", None)

    client = HTTPHandler()

    try:
        import boto3

        litellm.set_verbose = True

        bedrock = boto3.client(
            service_name="bedrock-runtime",
            region_name=aws_region_name,
            aws_access_key_id=aws_access_key_id,
            aws_secret_access_key=aws_secret_access_key,
            endpoint_url=f"https://bedrock-runtime.{aws_region_name}.amazonaws.com",
        )
        with patch.object(client, "post", new=Mock()) as mock_client_post:
            try:
                response = completion(
                    model="bedrock/anthropic.claude-instant-v1",
                    messages=messages,
                    max_tokens=10,
                    temperature=0.1,
                    aws_bedrock_client=bedrock,
                    client=client,
                )
                # Add any assertions here to check the response
                print(response)
            except Exception as e:
                pass

            print(f"mock_client_post.call_args: {mock_client_post.call_args}")
            assert "us-east-1" in mock_client_post.call_args.kwargs["url"]

            mock_client_post.assert_called_once()

        os.environ["AWS_ACCESS_KEY_ID"] = aws_access_key_id
        os.environ["AWS_SECRET_ACCESS_KEY"] = aws_secret_access_key
    except RateLimitError:
        pass
    except Exception as e:
        pytest.fail(f"Error occurred: {e}")


def test_bedrock_tool_calling():
    """
    # related issue: https://github.com/BerriAI/litellm/issues/5007
    # Bedrock tool names must satisfy regular expression pattern: [a-zA-Z][a-zA-Z0-9_]* ensure this is true
    """
    litellm.set_verbose = True
    response = litellm.completion(
        model="bedrock/anthropic.claude-3-sonnet-20240229-v1:0",
        fallbacks=["bedrock/meta.llama3-1-8b-instruct-v1:0"],
        messages=[
            {
                "role": "user",
                "content": "What's the weather like in Boston today in Fahrenheit?",
            }
        ],
        tools=[
            {
                "type": "function",
                "function": {
                    "name": "-DoSomethingVeryCool-forLitellm_Testin999229291-0293993",
                    "description": "use this to get the current weather",
                    "parameters": {"type": "object", "properties": {}},
                },
            }
        ],
    )

    print("bedrock response")
    print(response)

    # Assert that the tools in response have the same function name as the input
    _choice_1 = response.choices[0]
    if _choice_1.message.tool_calls is not None:
        print(_choice_1.message.tool_calls)
        for tool_call in _choice_1.message.tool_calls:
            _tool_Call_name = tool_call.function.name
            if _tool_Call_name is not None and "DoSomethingVeryCool" in _tool_Call_name:
                assert (
                    _tool_Call_name
                    == "-DoSomethingVeryCool-forLitellm_Testin999229291-0293993"
                )


def test_bedrock_tools_pt_valid_names():
    """
    # related issue: https://github.com/BerriAI/litellm/issues/5007
    # Bedrock tool names must satisfy regular expression pattern: [a-zA-Z][a-zA-Z0-9_]* ensure this is true

    """
    tools = [
        {
            "type": "function",
            "function": {
                "name": "get_current_weather",
                "description": "Get the current weather",
                "parameters": {
                    "type": "object",
                    "properties": {
                        "location": {"type": "string"},
                    },
                    "required": ["location"],
                },
            },
        },
        {
            "type": "function",
            "function": {
                "name": "search_restaurants",
                "description": "Search for restaurants",
                "parameters": {
                    "type": "object",
                    "properties": {
                        "cuisine": {"type": "string"},
                    },
                    "required": ["cuisine"],
                },
            },
        },
    ]

    result = _bedrock_tools_pt(tools)

    assert len(result) == 2
    assert result[0]["toolSpec"]["name"] == "get_current_weather"
    assert result[1]["toolSpec"]["name"] == "search_restaurants"


def test_bedrock_tools_pt_invalid_names():
    """
    # related issue: https://github.com/BerriAI/litellm/issues/5007
    # Bedrock tool names must satisfy regular expression pattern: [a-zA-Z][a-zA-Z0-9_]* ensure this is true

    """

    tools = [
        {
            "type": "function",
            "function": {
                "name": "123-invalid@name",
                "description": "Invalid name test",
                "parameters": {
                    "type": "object",
                    "properties": {
                        "test": {"type": "string"},
                    },
                    "required": ["test"],
                },
            },
        },
        {
            "type": "function",
            "function": {
                "name": "another@invalid#name",
                "description": "Another invalid name test",
                "parameters": {
                    "type": "object",
                    "properties": {
                        "test": {"type": "string"},
                    },
                    "required": ["test"],
                },
            },
        },
    ]

    result = _bedrock_tools_pt(tools)

    print("bedrock tools after prompt formatting=", result)

    assert len(result) == 2
    assert result[0]["toolSpec"]["name"] == "a123_invalid_name"
    assert result[1]["toolSpec"]["name"] == "another_invalid_name"


def test_not_found_error():
    with pytest.raises(litellm.NotFoundError):
        completion(
            model="bedrock/bad_model",
            messages=[
                {
                    "role": "user",
                    "content": "What is the meaning of life",
                }
            ],
        )


@pytest.mark.parametrize(
    "model",
    [
        "bedrock/us.anthropic.claude-3-haiku-20240307-v1:0",
        "bedrock/us.meta.llama3-2-11b-instruct-v1:0",
    ],
)
def test_bedrock_cross_region_inference(model):
    litellm.set_verbose = True
    response = completion(
        model=model,
        messages=messages,
        max_tokens=10,
        temperature=0.1,
    )


@pytest.mark.parametrize(
    "model, expected_base_model",
    [
        (
            "apac.anthropic.claude-3-5-sonnet-20240620-v1:0",
            "anthropic.claude-3-5-sonnet-20240620-v1:0",
        ),
    ],
)
def test_bedrock_get_base_model(model, expected_base_model):
    from litellm.llms.bedrock.common_utils import BedrockModelInfo

    assert BedrockModelInfo.get_base_model(model) == expected_base_model


from litellm.litellm_core_utils.prompt_templates.factory import (
    _bedrock_converse_messages_pt,
)


def test_bedrock_converse_translation_tool_message():
    from litellm.types.utils import ChatCompletionMessageToolCall, Function

    litellm.set_verbose = True

    messages = [
        {
            "role": "user",
            "content": "What's the weather like in San Francisco, Tokyo, and Paris? - give me 3 responses",
        },
        {
            "tool_call_id": "tooluse_DnqEmD5qR6y2-aJ-Xd05xw",
            "role": "tool",
            "name": "get_current_weather",
            "content": [
                {
                    "text": '{"location": "San Francisco", "temperature": "72", "unit": "fahrenheit"}',
                    "type": "text",
                }
            ],
        },
    ]

    translated_msg = _bedrock_converse_messages_pt(
        messages=messages, model="", llm_provider=""
    )

    print(translated_msg)
    assert translated_msg == [
        {
            "role": "user",
            "content": [
                {
                    "text": "What's the weather like in San Francisco, Tokyo, and Paris? - give me 3 responses"
                },
                {
                    "toolResult": {
                        "content": [
                            {
                                "text": '{"location": "San Francisco", "temperature": "72", "unit": "fahrenheit"}'
                            }
                        ],
                        "toolUseId": "tooluse_DnqEmD5qR6y2-aJ-Xd05xw",
                    }
                },
            ],
        }
    ]


def test_base_aws_llm_get_credentials():
    import time

    import boto3

    from litellm.llms.bedrock.base_aws_llm import BaseAWSLLM

    start_time = time.time()
    session = boto3.Session(
        aws_access_key_id="test",
        aws_secret_access_key="test2",
        region_name="test3",
    )
    credentials = session.get_credentials().get_frozen_credentials()
    end_time = time.time()

    print(
        "Total time for credentials - {}. Credentials - {}".format(
            end_time - start_time, credentials
        )
    )

    start_time = time.time()
    credentials = BaseAWSLLM().get_credentials(
        aws_access_key_id="test",
        aws_secret_access_key="test2",
        aws_region_name="test3",
    )

    end_time = time.time()

    print(
        "Total time for credentials - {}. Credentials - {}".format(
            end_time - start_time, credentials.get_frozen_credentials()
        )
    )


def test_bedrock_completion_test_2():
    litellm.set_verbose = True
    data = {
        "model": "bedrock/anthropic.claude-3-opus-20240229-v1:0",
        "messages": [
            {
                "role": "system",
                "content": "You are Claude Dev, a highly skilled software developer with extensive knowledge in many programming languages, frameworks, design patterns, and best practices.\n\n====\n \nCAPABILITIES\n\n- You can read and analyze code in various programming languages, and can write clean, efficient, and well-documented code.\n- You can debug complex issues and providing detailed explanations, offering architectural insights and design patterns.\n- You have access to tools that let you execute CLI commands on the user's computer, list files, view source code definitions, regex search, inspect websites, read and write files, and ask follow-up questions. These tools help you effectively accomplish a wide range of tasks, such as writing code, making edits or improvements to existing files, understanding the current state of a project, performing system operations, and much more.\n- When the user initially gives you a task, a recursive list of all filepaths in the current working directory ('/Users/hongbo-miao/Clouds/Git/hongbomiao.com') will be included in environment_details. This provides an overview of the project's file structure, offering key insights into the project from directory/file names (how developers conceptualize and organize their code) and file extensions (the language used). This can also guide decision-making on which files to explore further. If you need to further explore directories such as outside the current working directory, you can use the list_files tool. If you pass 'true' for the recursive parameter, it will list files recursively. Otherwise, it will list files at the top level, which is better suited for generic directories where you don't necessarily need the nested structure, like the Desktop.\n- You can use search_files to perform regex searches across files in a specified directory, outputting context-rich results that include surrounding lines. This is particularly useful for understanding code patterns, finding specific implementations, or identifying areas that need refactoring.\n- You can use the list_code_definition_names tool to get an overview of source code definitions for all files at the top level of a specified directory. This can be particularly useful when you need to understand the broader context and relationships between certain parts of the code. You may need to call this tool multiple times to understand various parts of the codebase related to the task.\n\t- For example, when asked to make edits or improvements you might analyze the file structure in the initial environment_details to get an overview of the project, then use list_code_definition_names to get further insight using source code definitions for files located in relevant directories, then read_file to examine the contents of relevant files, analyze the code and suggest improvements or make necessary edits, then use the write_to_file tool to implement changes. If you refactored code that could affect other parts of the codebase, you could use search_files to ensure you update other files as needed.\n- You can use the execute_command tool to run commands on the user's computer whenever you feel it can help accomplish the user's task. When you need to execute a CLI command, you must provide a clear explanation of what the command does. Prefer to execute complex CLI commands over creating executable scripts, since they are more flexible and easier to run. Interactive and long-running commands are allowed, since the commands are run in the user's VSCode terminal. The user may keep commands running in the background and you will be kept updated on their status along the way. Each command you execute is run in a new terminal instance.\n- You can use the inspect_site tool to capture a screenshot and console logs of the initial state of a website (including html files and locally running development servers) when you feel it is necessary in accomplishing the user's task. This tool may be useful at key stages of web development tasks-such as after implementing new features, making substantial changes, when troubleshooting issues, or to verify the result of your work. You can analyze the provided screenshot to ensure correct rendering or identify errors, and review console logs for runtime issues.\n\t- For example, if asked to add a component to a react website, you might create the necessary files, use execute_command to run the site locally, then use inspect_site to verify there are no runtime errors on page load.\n\n====\n\nRULES\n\n- Your current working directory is: /Users/hongbo-miao/Clouds/Git/hongbomiao.com\n- You cannot `cd` into a different directory to complete a task. You are stuck operating from '/Users/hongbo-miao/Clouds/Git/hongbomiao.com', so be sure to pass in the correct 'path' parameter when using tools that require a path.\n- Do not use the ~ character or $HOME to refer to the home directory.\n- Before using the execute_command tool, you must first think about the SYSTEM INFORMATION context provided to understand the user's environment and tailor your commands to ensure they are compatible with their system. You must also consider if the command you need to run should be executed in a specific directory outside of the current working directory '/Users/hongbo-miao/Clouds/Git/hongbomiao.com', and if so prepend with `cd`'ing into that directory && then executing the command (as one command since you are stuck operating from '/Users/hongbo-miao/Clouds/Git/hongbomiao.com'). For example, if you needed to run `npm install` in a project outside of '/Users/hongbo-miao/Clouds/Git/hongbomiao.com', you would need to prepend with a `cd` i.e. pseudocode for this would be `cd (path to project) && (command, in this case npm install)`.\n- When using the search_files tool, craft your regex patterns carefully to balance specificity and flexibility. Based on the user's task you may use it to find code patterns, TODO comments, function definitions, or any text-based information across the project. The results include context, so analyze the surrounding code to better understand the matches. Leverage the search_files tool in combination with other tools for more comprehensive analysis. For example, use it to find specific code patterns, then use read_file to examine the full context of interesting matches before using write_to_file to make informed changes.\n- When creating a new project (such as an app, website, or any software project), organize all new files within a dedicated project directory unless the user specifies otherwise. Use appropriate file paths when writing files, as the write_to_file tool will automatically create any necessary directories. Structure the project logically, adhering to best practices for the specific type of project being created. Unless otherwise specified, new projects should be easily run without additional setup, for example most projects can be built in HTML, CSS, and JavaScript - which you can open in a browser.\n- You must try to use multiple tools in one request when possible. For example if you were to create a website, you would use the write_to_file tool to create the necessary files with their appropriate contents all at once. Or if you wanted to analyze a project, you could use the read_file tool multiple times to look at several key files. This will help you accomplish the user's task more efficiently.\n- Be sure to consider the type of project (e.g. Python, JavaScript, web application) when determining the appropriate structure and files to include. Also consider what files may be most relevant to accomplishing the task, for example looking at a project's manifest file would help you understand the project's dependencies, which you could incorporate into any code you write.\n- When making changes to code, always consider the context in which the code is being used. Ensure that your changes are compatible with the existing codebase and that they follow the project's coding standards and best practices.\n- Do not ask for more information than necessary. Use the tools provided to accomplish the user's request efficiently and effectively. When you've completed your task, you must use the attempt_completion tool to present the result to the user. The user may provide feedback, which you can use to make improvements and try again.\n- You are only allowed to ask the user questions using the ask_followup_question tool. Use this tool only when you need additional details to complete a task, and be sure to use a clear and concise question that will help you move forward with the task. However if you can use the available tools to avoid having to ask the user questions, you should do so. For example, if the user mentions a file that may be in an outside directory like the Desktop, you should use the list_files tool to list the files in the Desktop and check if the file they are talking about is there, rather than asking the user to provide the file path themselves.\n- When executing commands, if you don't see the expected output, assume the terminal executed the command successfully and proceed with the task. The user's terminal may be unable to stream the output back properly. If you absolutely need to see the actual terminal output, use the ask_followup_question tool to request the user to copy and paste it back to you.\n- Your goal is to try to accomplish the user's task, NOT engage in a back and forth conversation.\n- NEVER end completion_attempt with a question or request to engage in further conversation! Formulate the end of your result in a way that is final and does not require further input from the user. \n- NEVER start your responses with affirmations like \"Certainly\", \"Okay\", \"Sure\", \"Great\", etc. You should NOT be conversational in your responses, but rather direct and to the point.\n- Feel free to use markdown as much as you'd like in your responses. When using code blocks, always include a language specifier.\n- When presented with images, utilize your vision capabilities to thoroughly examine them and extract meaningful information. Incorporate these insights into your thought process as you accomplish the user's task.\n- At the end of each user message, you will automatically receive environment_details. This information is not written by the user themselves, but is auto-generated to provide potentially relevant context about the project structure and environment. While this information can be valuable for understanding the project context, do not treat it as a direct part of the user's request or response. Use it to inform your actions and decisions, but don't assume the user is explicitly asking about or referring to this information unless they clearly do so in their message. When using environment_details, explain your actions clearly to ensure the user understands, as they may not be aware of these details.\n- CRITICAL: When editing files with write_to_file, ALWAYS provide the COMPLETE file content in your response. This is NON-NEGOTIABLE. Partial updates or placeholders like '// rest of code unchanged' are STRICTLY FORBIDDEN. You MUST include ALL parts of the file, even if they haven't been modified. Failure to do so will result in incomplete or broken code, severely impacting the user's project.\n\n====\n\nOBJECTIVE\n\nYou accomplish a given task iteratively, breaking it down into clear steps and working through them methodically.\n\n1. Analyze the user's task and set clear, achievable goals to accomplish it. Prioritize these goals in a logical order.\n2. Work through these goals sequentially, utilizing available tools as necessary. Each goal should correspond to a distinct step in your problem-solving process. It is okay for certain steps to take multiple iterations, i.e. if you need to create many files, it's okay to create a few files at a time as each subsequent iteration will keep you informed on the work completed and what's remaining. \n3. Remember, you have extensive capabilities with access to a wide range of tools that can be used in powerful and clever ways as necessary to accomplish each goal. Before calling a tool, do some analysis within <thinking></thinking> tags. First, analyze the file structure provided in environment_details to gain context and insights for proceeding effectively. Then, think about which of the provided tools is the most relevant tool to accomplish the user's task. Next, go through each of the required parameters of the relevant tool and determine if the user has directly provided or given enough information to infer a value. When deciding if the parameter can be inferred, carefully consider all the context to see if it supports a specific value. If all of the required parameters are present or can be reasonably inferred, close the thinking tag and proceed with the tool call. BUT, if one of the values for a required parameter is missing, DO NOT invoke the function (not even with fillers for the missing params) and instead, ask the user to provide the missing parameters using the ask_followup_question tool. DO NOT ask for more information on optional parameters if it is not provided.\n4. Once you've completed the user's task, you must use the attempt_completion tool to present the result of the task to the user. You may also provide a CLI command to showcase the result of your task; this can be particularly useful for web development tasks, where you can run e.g. `open index.html` to show the website you've built.\n5. The user may provide feedback, which you can use to make improvements and try again. But DO NOT continue in pointless back and forth conversations, i.e. don't end your responses with questions or offers for further assistance.\n\n====\n\nSYSTEM INFORMATION\n\nOperating System: macOS\nDefault Shell: /bin/zsh\nHome Directory: /Users/hongbo-miao\nCurrent Working Directory: /Users/hongbo-miao/Clouds/Git/hongbomiao.com\n",
            },
            {
                "role": "user",
                "content": [
                    {"type": "text", "text": "<task>\nHello\n</task>"},
                    {
                        "type": "text",
                        "text": "<environment_details>\n# VSCode Visible Files\ncomputer-vision/hm-open3d/src/main.py\n\n# VSCode Open Tabs\ncomputer-vision/hm-open3d/src/main.py\n../../../.vscode/extensions/continue.continue-0.8.52-darwin-arm64/continue_tutorial.py\n\n# Current Working Directory (/Users/hongbo-miao/Clouds/Git/hongbomiao.com) Files\n.ansible-lint\n.clang-format\n.cmakelintrc\n.dockerignore\n.editorconfig\n.gitignore\n.gitmodules\n.hadolint.yaml\n.isort.cfg\n.markdownlint-cli2.jsonc\n.mergify.yml\n.npmrc\n.nvmrc\n.prettierignore\n.rubocop.yml\n.ruby-version\n.ruff.toml\n.shellcheckrc\n.solhint.json\n.solhintignore\n.sqlfluff\n.sqlfluffignore\n.stylelintignore\n.yamllint.yaml\nCODE_OF_CONDUCT.md\ncommitlint.config.js\nGemfile\nGemfile.lock\nLICENSE\nlint-staged.config.js\nMakefile\nmiss_hit.cfg\nmypy.ini\npackage-lock.json\npackage.json\npoetry.lock\npoetry.toml\nprettier.config.js\npyproject.toml\nREADME.md\nrelease.config.js\nrenovate.json\nSECURITY.md\nstylelint.config.js\naerospace/\naerospace/air-defense-system/\naerospace/hm-aerosandbox/\naerospace/hm-openaerostruct/\naerospace/px4/\naerospace/quadcopter-pd-controller/\naerospace/simulate-satellite/\naerospace/simulated-and-actual-flights/\naerospace/toroidal-propeller/\nansible/\nansible/inventory.yaml\nansible/Makefile\nansible/requirements.yml\nansible/hm_macos_group/\nansible/hm_ubuntu_group/\nansible/hm_windows_group/\napi-go/\napi-go/buf.yaml\napi-go/go.mod\napi-go/go.sum\napi-go/Makefile\napi-go/api/\napi-go/build/\napi-go/cmd/\napi-go/config/\napi-go/internal/\napi-node/\napi-node/.env.development\napi-node/.env.development.local.example\napi-node/.env.development.local.example.docker\napi-node/.env.production\napi-node/.env.production.local.example\napi-node/.env.test\napi-node/.eslintignore\napi-node/.eslintrc.js\napi-node/.npmrc\napi-node/.nvmrc\napi-node/babel.config.js\napi-node/docker-compose.cypress.yaml\napi-node/docker-compose.development.yaml\napi-node/Dockerfile\napi-node/Dockerfile.development\napi-node/jest.config.js\napi-node/Makefile\napi-node/package-lock.json\napi-node/package.json\napi-node/Procfile\napi-node/stryker.conf.js\napi-node/tsconfig.json\napi-node/bin/\napi-node/postgres/\napi-node/scripts/\napi-node/src/\napi-python/\napi-python/.flaskenv\napi-python/docker-entrypoint.sh\napi-python/Dockerfile\napi-python/Makefile\napi-python/poetry.lock\napi-python/poetry.toml\napi-python/pyproject.toml\napi-python/flaskr/\nasterios/\nasterios/led-blinker/\nauthorization/\nauthorization/hm-opal-client/\nauthorization/ory-hydra/\nautomobile/\nautomobile/build-map-by-lidar-point-cloud/\nautomobile/detect-lane-by-lidar-point-cloud/\nbin/\nbin/clean.sh\nbin/count_code_lines.sh\nbin/lint_javascript_fix.sh\nbin/lint_javascript.sh\nbin/set_up.sh\nbiology/\nbiology/compare-nucleotide-sequences/\nbusybox/\nbusybox/Makefile\ncaddy/\ncaddy/Caddyfile\ncaddy/Makefile\ncaddy/bin/\ncloud-computing/\ncloud-computing/hm-ray/\ncloud-computing/hm-skypilot/\ncloud-cost/\ncloud-cost/komiser/\ncloud-infrastructure/\ncloud-infrastructure/hm-pulumi/\ncloud-infrastructure/karpenter/\ncloud-infrastructure/terraform/\ncloud-platform/\ncloud-platform/aws/\ncloud-platform/google-cloud/\ncloud-security/\ncloud-security/hm-prowler/\ncomputational-fluid-dynamics/\ncomputational-fluid-dynamics/matlab/\ncomputational-fluid-dynamics/openfoam/\ncomputer-vision/\ncomputer-vision/hm-open3d/\ncomputer-vision/hm-pyvista/\ndata-analytics/\ndata-analytics/hm-geopandas/\ndata-distribution-service/\ndata-distribution-service/dummy_test.py\ndata-distribution-service/hm_message.idl\ndata-distribution-service/hm_message.xml\ndata-distribution-service/Makefile\ndata-distribution-service/poetry.lock\ndata-distribution-service/poetry.toml\ndata-distribution-service/publish.py\ndata-ingestion/\ndata-orchestration/\ndata-processing/\ndata-storage/\ndata-transformation/\ndata-visualization/\ndesktop-qt/\nembedded/\nethereum/\ngit/\ngolang-migrate/\nhardware-in-the-loop/\nhasura-graphql-engine/\nhigh-performance-computing/\nhm-alpine/\nhm-kafka/\nhm-locust/\nhm-rust/\nhm-traefik/\nhm-xxhash/\nkubernetes/\nmachine-learning/\nmatlab/\nmobile/\nnetwork-programmability/\noperating-system/\nparallel-computing/\nphysics/\nquantum-computing/\nrclone/\nrestic/\nreverse-engineering/\nrobotics/\nsubmodules/\ntrino/\nvagrant/\nvalgrind/\nvhdl/\nvim/\nweb/\nweb-cypress/\nwireless-network/\n\n(File list truncated. Use list_files on specific subdirectories if you need to explore further.)\n</environment_details>",
                    },
                ],
            },
            {
                "role": "assistant",
                "content": '<thinking>\nThe user has simply said "Hello" without providing any specific task or request. There is not enough information to determine which tools would be relevant or necessary to respond.\n\nThe environment details show a list of files and directories in the current working directory, but without a clear task from the user, it\'s not apparent which of these, if any, are relevant.\n\nSince no specific request has been made, there are no required parameters to analyze for any of the available tools. Asking a follow-up question seems to be the most appropriate action to get clarification on what the user needs help with.\n</thinking>',
                "tool_calls": [
                    {
                        "id": "tooluse_OPznXwZaRzCfPaQF2dxRSA",
                        "type": "function",
                        "function": {
                            "name": "ask_followup_question",
                            "arguments": '{"question":"Hello! How can I assist you today? Do you have a specific task or request you need help with? I\'d be happy to help, but I\'ll need some more details on what you\'re looking to accomplish."}',
                        },
                    }
                ],
            },
            {
                "role": "tool",
                "tool_call_id": "tooluse_OPznXwZaRzCfPaQF2dxRSA",
                "content": "<answer>\nExplain this file\n</answer>",
            },
            {
                "role": "user",
                "content": [
                    {
                        "type": "text",
                        "text": "<environment_details>\n# VSCode Visible Files\ncomputer-vision/hm-open3d/src/main.py\n\n# VSCode Open Tabs\ncomputer-vision/hm-open3d/src/main.py\n../../../.vscode/extensions/continue.continue-0.8.52-darwin-arm64/continue_tutorial.py\n</environment_details>",
                    }
                ],
            },
        ],
        "tools": [
            {
                "type": "function",
                "function": {
                    "name": "execute_command",
                    "description": "Execute a CLI command on the system. Use this when you need to perform system operations or run specific commands to accomplish any step in the user's task. You must tailor your command to the user's system and provide a clear explanation of what the command does. Prefer to execute complex CLI commands over creating executable scripts, as they are more flexible and easier to run. Commands will be executed in the current working directory: /Users/hongbo-miao/Clouds/Git/hongbomiao.com",
                    "parameters": {
                        "type": "object",
                        "properties": {
                            "command": {
                                "type": "string",
                                "description": "The CLI command to execute. This should be valid for the current operating system. Ensure the command is properly formatted and does not contain any harmful instructions.",
                            }
                        },
                        "required": ["command"],
                    },
                },
            },
            {
                "type": "function",
                "function": {
                    "name": "read_file",
                    "description": "Read the contents of a file at the specified path. Use this when you need to examine the contents of an existing file, for example to analyze code, review text files, or extract information from configuration files. Automatically extracts raw text from PDF and DOCX files. May not be suitable for other types of binary files, as it returns the raw content as a string.",
                    "parameters": {
                        "type": "object",
                        "properties": {
                            "path": {
                                "type": "string",
                                "description": "The path of the file to read (relative to the current working directory /Users/hongbo-miao/Clouds/Git/hongbomiao.com)",
                            }
                        },
                        "required": ["path"],
                    },
                },
            },
            {
                "type": "function",
                "function": {
                    "name": "write_to_file",
                    "description": "Write content to a file at the specified path. If the file exists, it will be overwritten with the provided content. If the file doesn't exist, it will be created. Always provide the full intended content of the file, without any truncation. This tool will automatically create any directories needed to write the file.",
                    "parameters": {
                        "type": "object",
                        "properties": {
                            "path": {
                                "type": "string",
                                "description": "The path of the file to write to (relative to the current working directory /Users/hongbo-miao/Clouds/Git/hongbomiao.com)",
                            },
                            "content": {
                                "type": "string",
                                "description": "The full content to write to the file.",
                            },
                        },
                        "required": ["path", "content"],
                    },
                },
            },
            {
                "type": "function",
                "function": {
                    "name": "search_files",
                    "description": "Perform a regex search across files in a specified directory, providing context-rich results. This tool searches for patterns or specific content across multiple files, displaying each match with encapsulating context.",
                    "parameters": {
                        "type": "object",
                        "properties": {
                            "path": {
                                "type": "string",
                                "description": "The path of the directory to search in (relative to the current working directory /Users/hongbo-miao/Clouds/Git/hongbomiao.com). This directory will be recursively searched.",
                            },
                            "regex": {
                                "type": "string",
                                "description": "The regular expression pattern to search for. Uses Rust regex syntax.",
                            },
                            "filePattern": {
                                "type": "string",
                                "description": "Optional glob pattern to filter files (e.g., '*.ts' for TypeScript files). If not provided, it will search all files (*).",
                            },
                        },
                        "required": ["path", "regex"],
                    },
                },
            },
            {
                "type": "function",
                "function": {
                    "name": "list_files",
                    "description": "List files and directories within the specified directory. If recursive is true, it will list all files and directories recursively. If recursive is false or not provided, it will only list the top-level contents.",
                    "parameters": {
                        "type": "object",
                        "properties": {
                            "path": {
                                "type": "string",
                                "description": "The path of the directory to list contents for (relative to the current working directory /Users/hongbo-miao/Clouds/Git/hongbomiao.com)",
                            },
                            "recursive": {
                                "type": "string",
                                "enum": ["true", "false"],
                                "description": "Whether to list files recursively. Use 'true' for recursive listing, 'false' or omit for top-level only.",
                            },
                        },
                        "required": ["path"],
                    },
                },
            },
            {
                "type": "function",
                "function": {
                    "name": "list_code_definition_names",
                    "description": "Lists definition names (classes, functions, methods, etc.) used in source code files at the top level of the specified directory. This tool provides insights into the codebase structure and important constructs, encapsulating high-level concepts and relationships that are crucial for understanding the overall architecture.",
                    "parameters": {
                        "type": "object",
                        "properties": {
                            "path": {
                                "type": "string",
                                "description": "The path of the directory (relative to the current working directory /Users/hongbo-miao/Clouds/Git/hongbomiao.com) to list top level source code definitions for",
                            }
                        },
                        "required": ["path"],
                    },
                },
            },
            {
                "type": "function",
                "function": {
                    "name": "inspect_site",
                    "description": "Captures a screenshot and console logs of the initial state of a website. This tool navigates to the specified URL, takes a screenshot of the entire page as it appears immediately after loading, and collects any console logs or errors that occur during page load. It does not interact with the page or capture any state changes after the initial load.",
                    "parameters": {
                        "type": "object",
                        "properties": {
                            "url": {
                                "type": "string",
                                "description": "The URL of the site to inspect. This should be a valid URL including the protocol (e.g. http://localhost:3000/page, file:///path/to/file.html, etc.)",
                            }
                        },
                        "required": ["url"],
                    },
                },
            },
            {
                "type": "function",
                "function": {
                    "name": "ask_followup_question",
                    "description": "Ask the user a question to gather additional information needed to complete the task. This tool should be used when you encounter ambiguities, need clarification, or require more details to proceed effectively. It allows for interactive problem-solving by enabling direct communication with the user. Use this tool judiciously to maintain a balance between gathering necessary information and avoiding excessive back-and-forth.",
                    "parameters": {
                        "type": "object",
                        "properties": {
                            "question": {
                                "type": "string",
                                "description": "The question to ask the user. This should be a clear, specific question that addresses the information you need.",
                            }
                        },
                        "required": ["question"],
                    },
                },
            },
            {
                "type": "function",
                "function": {
                    "name": "attempt_completion",
                    "description": "Once you've completed the task, use this tool to present the result to the user. Optionally you may provide a CLI command to showcase the result of your work, but avoid using commands like 'echo' or 'cat' that merely print text. They may respond with feedback if they are not satisfied with the result, which you can use to make improvements and try again.",
                    "parameters": {
                        "type": "object",
                        "properties": {
                            "command": {
                                "type": "string",
                                "description": "A CLI command to execute to show a live demo of the result to the user. For example, use 'open index.html' to display a created website. This command should be valid for the current operating system. Ensure the command is properly formatted and does not contain any harmful instructions.",
                            },
                            "result": {
                                "type": "string",
                                "description": "The result of the task. Formulate this result in a way that is final and does not require further input from the user. Don't end your result with questions or offers for further assistance.",
                            },
                        },
                        "required": ["result"],
                    },
                },
            },
        ],
    }

    from litellm.llms.bedrock.chat.converse_transformation import AmazonConverseConfig

    request = AmazonConverseConfig()._transform_request(
        model=data["model"],
        messages=data["messages"],
        optional_params={"tools": data["tools"]},
        litellm_params={},
    )

    """
    Iterate through the messages

    ensure 'role' is always alternating b/w 'user' and 'assistant'
    """
    _messages = request["messages"]
    for i in range(len(_messages) - 1):
        assert _messages[i]["role"] != _messages[i + 1]["role"]


def test_bedrock_completion_test_3():
    """
    Check if content in tool result is formatted correctly
    """
    from litellm.types.utils import ChatCompletionMessageToolCall, Function, Message
    from litellm.litellm_core_utils.prompt_templates.factory import (
        _bedrock_converse_messages_pt,
    )

    messages = [
        {
            "role": "user",
            "content": "What's the weather like in San Francisco, Tokyo, and Paris? - give me 3 responses",
        },
        Message(
            content="Here are the current weather conditions for San Francisco, Tokyo, and Paris:",
            role="assistant",
            tool_calls=[
                ChatCompletionMessageToolCall(
                    index=1,
                    function=Function(
                        arguments='{"location": "San Francisco, CA", "unit": "fahrenheit"}',
                        name="get_current_weather",
                    ),
                    id="tooluse_EF8PwJ1dSMSh6tLGKu9VdA",
                    type="function",
                )
            ],
            function_call=None,
        ).model_dump(),
        {
            "tool_call_id": "tooluse_EF8PwJ1dSMSh6tLGKu9VdA",
            "role": "tool",
            "name": "get_current_weather",
            "content": '{"location": "San Francisco", "temperature": "72", "unit": "fahrenheit"}',
        },
    ]

    transformed_messages = _bedrock_converse_messages_pt(
        messages=messages, model="", llm_provider=""
    )
    print(transformed_messages)

    assert transformed_messages[-1]["role"] == "user"
    assert transformed_messages[-1]["content"] == [
        {
            "toolResult": {
                "content": [
                    {
                        "text": '{"location": "San Francisco", "temperature": "72", "unit": "fahrenheit"}'
                    }
                ],
                "toolUseId": "tooluse_EF8PwJ1dSMSh6tLGKu9VdA",
            }
        }
    ]


@pytest.mark.skip(reason="Skipping this test as Bedrock now supports this behavior.")
@pytest.mark.parametrize("modify_params", [True, False])
def test_bedrock_completion_test_4(modify_params):
    litellm.set_verbose = True
    litellm.modify_params = modify_params

    data = {
        "model": "anthropic.claude-3-opus-20240229-v1:0",
        "messages": [
            {
                "role": "user",
                "content": [
                    {"type": "text", "text": "<task>\nWhat is this file?\n</task>"},
                    {
                        "type": "text",
                        "text": "<environment_details>\n# VSCode Visible Files\ncomputer-vision/hm-open3d/src/main.py\n\n# VSCode Open Tabs\ncomputer-vision/hm-open3d/src/main.py\n\n# Current Working Directory (/Users/hongbo-miao/Clouds/Git/hongbomiao.com) Files\n.ansible-lint\n.clang-format\n.cmakelintrc\n.dockerignore\n.editorconfig\n.gitignore\n.gitmodules\n.hadolint.yaml\n.isort.cfg\n.markdownlint-cli2.jsonc\n.mergify.yml\n.npmrc\n.nvmrc\n.prettierignore\n.rubocop.yml\n.ruby-version\n.ruff.toml\n.shellcheckrc\n.solhint.json\n.solhintignore\n.sqlfluff\n.sqlfluffignore\n.stylelintignore\n.yamllint.yaml\nCODE_OF_CONDUCT.md\ncommitlint.config.js\nGemfile\nGemfile.lock\nLICENSE\nlint-staged.config.js\nMakefile\nmiss_hit.cfg\nmypy.ini\npackage-lock.json\npackage.json\npoetry.lock\npoetry.toml\nprettier.config.js\npyproject.toml\nREADME.md\nrelease.config.js\nrenovate.json\nSECURITY.md\nstylelint.config.js\naerospace/\naerospace/air-defense-system/\naerospace/hm-aerosandbox/\naerospace/hm-openaerostruct/\naerospace/px4/\naerospace/quadcopter-pd-controller/\naerospace/simulate-satellite/\naerospace/simulated-and-actual-flights/\naerospace/toroidal-propeller/\nansible/\nansible/inventory.yaml\nansible/Makefile\nansible/requirements.yml\nansible/hm_macos_group/\nansible/hm_ubuntu_group/\nansible/hm_windows_group/\napi-go/\napi-go/buf.yaml\napi-go/go.mod\napi-go/go.sum\napi-go/Makefile\napi-go/api/\napi-go/build/\napi-go/cmd/\napi-go/config/\napi-go/internal/\napi-node/\napi-node/.env.development\napi-node/.env.development.local.example\napi-node/.env.development.local.example.docker\napi-node/.env.production\napi-node/.env.production.local.example\napi-node/.env.test\napi-node/.eslintignore\napi-node/.eslintrc.js\napi-node/.npmrc\napi-node/.nvmrc\napi-node/babel.config.js\napi-node/docker-compose.cypress.yaml\napi-node/docker-compose.development.yaml\napi-node/Dockerfile\napi-node/Dockerfile.development\napi-node/jest.config.js\napi-node/Makefile\napi-node/package-lock.json\napi-node/package.json\napi-node/Procfile\napi-node/stryker.conf.js\napi-node/tsconfig.json\napi-node/bin/\napi-node/postgres/\napi-node/scripts/\napi-node/src/\napi-python/\napi-python/.flaskenv\napi-python/docker-entrypoint.sh\napi-python/Dockerfile\napi-python/Makefile\napi-python/poetry.lock\napi-python/poetry.toml\napi-python/pyproject.toml\napi-python/flaskr/\nasterios/\nasterios/led-blinker/\nauthorization/\nauthorization/hm-opal-client/\nauthorization/ory-hydra/\nautomobile/\nautomobile/build-map-by-lidar-point-cloud/\nautomobile/detect-lane-by-lidar-point-cloud/\nbin/\nbin/clean.sh\nbin/count_code_lines.sh\nbin/lint_javascript_fix.sh\nbin/lint_javascript.sh\nbin/set_up.sh\nbiology/\nbiology/compare-nucleotide-sequences/\nbusybox/\nbusybox/Makefile\ncaddy/\ncaddy/Caddyfile\ncaddy/Makefile\ncaddy/bin/\ncloud-computing/\ncloud-computing/hm-ray/\ncloud-computing/hm-skypilot/\ncloud-cost/\ncloud-cost/komiser/\ncloud-infrastructure/\ncloud-infrastructure/hm-pulumi/\ncloud-infrastructure/karpenter/\ncloud-infrastructure/terraform/\ncloud-platform/\ncloud-platform/aws/\ncloud-platform/google-cloud/\ncloud-security/\ncloud-security/hm-prowler/\ncomputational-fluid-dynamics/\ncomputational-fluid-dynamics/matlab/\ncomputational-fluid-dynamics/openfoam/\ncomputer-vision/\ncomputer-vision/hm-open3d/\ncomputer-vision/hm-pyvista/\ndata-analytics/\ndata-analytics/hm-geopandas/\ndata-distribution-service/\ndata-distribution-service/dummy_test.py\ndata-distribution-service/hm_message.idl\ndata-distribution-service/hm_message.xml\ndata-distribution-service/Makefile\ndata-distribution-service/poetry.lock\ndata-distribution-service/poetry.toml\ndata-distribution-service/publish.py\ndata-ingestion/\ndata-orchestration/\ndata-processing/\ndata-storage/\ndata-transformation/\ndata-visualization/\ndesktop-qt/\nembedded/\nethereum/\ngit/\ngolang-migrate/\nhardware-in-the-loop/\nhasura-graphql-engine/\nhigh-performance-computing/\nhm-alpine/\nhm-kafka/\nhm-locust/\nhm-rust/\nhm-traefik/\nhm-xxhash/\nkubernetes/\nmachine-learning/\nmatlab/\nmobile/\nnetwork-programmability/\noperating-system/\nparallel-computing/\nphysics/\nquantum-computing/\nrclone/\nrestic/\nreverse-engineering/\nrobotics/\nsubmodules/\ntrino/\nvagrant/\nvalgrind/\nvhdl/\nvim/\nweb/\nweb-cypress/\nwireless-network/\n\n(File list truncated. Use list_files on specific subdirectories if you need to explore further.)\n</environment_details>",
                    },
                ],
            },
            {
                "role": "assistant",
                "content": '<thinking>\nThe user is asking about a specific file: main.py. Based on the environment details provided, this file is located in the computer-vision/hm-open3d/src/ directory and is currently open in a VSCode tab.\n\nTo answer the question of what this file is, the most relevant tool would be the read_file tool. This will allow me to examine the contents of main.py to determine its purpose.\n\nThe read_file tool requires the "path" parameter. I can infer this path based on the environment details:\npath: "computer-vision/hm-open3d/src/main.py"\n\nSince I have the necessary parameter, I can proceed with calling the read_file tool.\n</thinking>',
                "tool_calls": [
                    {
                        "id": "tooluse_qCt-KEyWQlWiyHl26spQVA",
                        "type": "function",
                        "function": {
                            "name": "read_file",
                            "arguments": '{"path":"computer-vision/hm-open3d/src/main.py"}',
                        },
                    }
                ],
            },
            {
                "role": "tool",
                "tool_call_id": "tooluse_qCt-KEyWQlWiyHl26spQVA",
                "content": 'import numpy as np\nimport open3d as o3d\n\n\ndef main():\n    ply_point_cloud = o3d.data.PLYPointCloud()\n    pcd = o3d.io.read_point_cloud(ply_point_cloud.path)\n    print(pcd)\n    print(np.asarray(pcd.points))\n\n    demo_crop_data = o3d.data.DemoCropPointCloud()\n    vol = o3d.visualization.read_selection_polygon_volume(\n        demo_crop_data.cropped_json_path\n    )\n    chair = vol.crop_point_cloud(pcd)\n\n    dists = pcd.compute_point_cloud_distance(chair)\n    dists = np.asarray(dists)\n    idx = np.where(dists > 0.01)[0]\n    pcd_without_chair = pcd.select_by_index(idx)\n\n    axis_aligned_bounding_box = chair.get_axis_aligned_bounding_box()\n    axis_aligned_bounding_box.color = (1, 0, 0)\n\n    oriented_bounding_box = chair.get_oriented_bounding_box()\n    oriented_bounding_box.color = (0, 1, 0)\n\n    o3d.visualization.draw_geometries(\n        [pcd_without_chair, chair, axis_aligned_bounding_box, oriented_bounding_box],\n        zoom=0.3412,\n        front=[0.4, -0.2, -0.9],\n        lookat=[2.6, 2.0, 1.5],\n        up=[-0.10, -1.0, 0.2],\n    )\n\n\nif __name__ == "__main__":\n    main()\n',
            },
            {
                "role": "user",
                "content": [
                    {
                        "type": "text",
                        "text": "<environment_details>\n# VSCode Visible Files\ncomputer-vision/hm-open3d/src/main.py\n\n# VSCode Open Tabs\ncomputer-vision/hm-open3d/src/main.py\n</environment_details>",
                    }
                ],
            },
        ],
        "temperature": 0.2,
        "tools": [
            {
                "type": "function",
                "function": {
                    "name": "execute_command",
                    "description": "Execute a CLI command on the system. Use this when you need to perform system operations or run specific commands to accomplish any step in the user's task. You must tailor your command to the user's system and provide a clear explanation of what the command does. Prefer to execute complex CLI commands over creating executable scripts, as they are more flexible and easier to run. Commands will be executed in the current working directory: /Users/hongbo-miao/Clouds/Git/hongbomiao.com",
                    "parameters": {
                        "type": "object",
                        "properties": {
                            "command": {
                                "type": "string",
                                "description": "The CLI command to execute. This should be valid for the current operating system. Ensure the command is properly formatted and does not contain any harmful instructions.",
                            }
                        },
                        "required": ["command"],
                    },
                },
            },
            {
                "type": "function",
                "function": {
                    "name": "read_file",
                    "description": "Read the contents of a file at the specified path. Use this when you need to examine the contents of an existing file, for example to analyze code, review text files, or extract information from configuration files. Automatically extracts raw text from PDF and DOCX files. May not be suitable for other types of binary files, as it returns the raw content as a string.",
                    "parameters": {
                        "type": "object",
                        "properties": {
                            "path": {
                                "type": "string",
                                "description": "The path of the file to read (relative to the current working directory /Users/hongbo-miao/Clouds/Git/hongbomiao.com)",
                            }
                        },
                        "required": ["path"],
                    },
                },
            },
            {
                "type": "function",
                "function": {
                    "name": "write_to_file",
                    "description": "Write content to a file at the specified path. If the file exists, it will be overwritten with the provided content. If the file doesn't exist, it will be created. Always provide the full intended content of the file, without any truncation. This tool will automatically create any directories needed to write the file.",
                    "parameters": {
                        "type": "object",
                        "properties": {
                            "path": {
                                "type": "string",
                                "description": "The path of the file to write to (relative to the current working directory /Users/hongbo-miao/Clouds/Git/hongbomiao.com)",
                            },
                            "content": {
                                "type": "string",
                                "description": "The full content to write to the file.",
                            },
                        },
                        "required": ["path", "content"],
                    },
                },
            },
            {
                "type": "function",
                "function": {
                    "name": "search_files",
                    "description": "Perform a regex search across files in a specified directory, providing context-rich results. This tool searches for patterns or specific content across multiple files, displaying each match with encapsulating context.",
                    "parameters": {
                        "type": "object",
                        "properties": {
                            "path": {
                                "type": "string",
                                "description": "The path of the directory to search in (relative to the current working directory /Users/hongbo-miao/Clouds/Git/hongbomiao.com). This directory will be recursively searched.",
                            },
                            "regex": {
                                "type": "string",
                                "description": "The regular expression pattern to search for. Uses Rust regex syntax.",
                            },
                            "filePattern": {
                                "type": "string",
                                "description": "Optional glob pattern to filter files (e.g., '*.ts' for TypeScript files). If not provided, it will search all files (*).",
                            },
                        },
                        "required": ["path", "regex"],
                    },
                },
            },
            {
                "type": "function",
                "function": {
                    "name": "list_files",
                    "description": "List files and directories within the specified directory. If recursive is true, it will list all files and directories recursively. If recursive is false or not provided, it will only list the top-level contents.",
                    "parameters": {
                        "type": "object",
                        "properties": {
                            "path": {
                                "type": "string",
                                "description": "The path of the directory to list contents for (relative to the current working directory /Users/hongbo-miao/Clouds/Git/hongbomiao.com)",
                            },
                            "recursive": {
                                "type": "string",
                                "enum": ["true", "false"],
                                "description": "Whether to list files recursively. Use 'true' for recursive listing, 'false' or omit for top-level only.",
                            },
                        },
                        "required": ["path"],
                    },
                },
            },
            {
                "type": "function",
                "function": {
                    "name": "list_code_definition_names",
                    "description": "Lists definition names (classes, functions, methods, etc.) used in source code files at the top level of the specified directory. This tool provides insights into the codebase structure and important constructs, encapsulating high-level concepts and relationships that are crucial for understanding the overall architecture.",
                    "parameters": {
                        "type": "object",
                        "properties": {
                            "path": {
                                "type": "string",
                                "description": "The path of the directory (relative to the current working directory /Users/hongbo-miao/Clouds/Git/hongbomiao.com) to list top level source code definitions for",
                            }
                        },
                        "required": ["path"],
                    },
                },
            },
            {
                "type": "function",
                "function": {
                    "name": "inspect_site",
                    "description": "Captures a screenshot and console logs of the initial state of a website. This tool navigates to the specified URL, takes a screenshot of the entire page as it appears immediately after loading, and collects any console logs or errors that occur during page load. It does not interact with the page or capture any state changes after the initial load.",
                    "parameters": {
                        "type": "object",
                        "properties": {
                            "url": {
                                "type": "string",
                                "description": "The URL of the site to inspect. This should be a valid URL including the protocol (e.g. http://localhost:3000/page, file:///path/to/file.html, etc.)",
                            }
                        },
                        "required": ["url"],
                    },
                },
            },
            {
                "type": "function",
                "function": {
                    "name": "ask_followup_question",
                    "description": "Ask the user a question to gather additional information needed to complete the task. This tool should be used when you encounter ambiguities, need clarification, or require more details to proceed effectively. It allows for interactive problem-solving by enabling direct communication with the user. Use this tool judiciously to maintain a balance between gathering necessary information and avoiding excessive back-and-forth.",
                    "parameters": {
                        "type": "object",
                        "properties": {
                            "question": {
                                "type": "string",
                                "description": "The question to ask the user. This should be a clear, specific question that addresses the information you need.",
                            }
                        },
                        "required": ["question"],
                    },
                },
            },
            {
                "type": "function",
                "function": {
                    "name": "attempt_completion",
                    "description": "Once you've completed the task, use this tool to present the result to the user. Optionally you may provide a CLI command to showcase the result of your work, but avoid using commands like 'echo' or 'cat' that merely print text. They may respond with feedback if they are not satisfied with the result, which you can use to make improvements and try again.",
                    "parameters": {
                        "type": "object",
                        "properties": {
                            "command": {
                                "type": "string",
                                "description": "A CLI command to execute to show a live demo of the result to the user. For example, use 'open index.html' to display a created website. This command should be valid for the current operating system. Ensure the command is properly formatted and does not contain any harmful instructions.",
                            },
                            "result": {
                                "type": "string",
                                "description": "The result of the task. Formulate this result in a way that is final and does not require further input from the user. Don't end your result with questions or offers for further assistance.",
                            },
                        },
                        "required": ["result"],
                    },
                },
            },
        ],
        "tool_choice": "auto",
    }

    if modify_params:
        transformed_messages = _bedrock_converse_messages_pt(
            messages=data["messages"], model="", llm_provider=""
        )
        expected_messages = [
            {
                "role": "user",
                "content": [
                    {"text": "<task>\nWhat is this file?\n</task>"},
                    {
                        "text": "<environment_details>\n# VSCode Visible Files\ncomputer-vision/hm-open3d/src/main.py\n\n# VSCode Open Tabs\ncomputer-vision/hm-open3d/src/main.py\n\n# Current Working Directory (/Users/hongbo-miao/Clouds/Git/hongbomiao.com) Files\n.ansible-lint\n.clang-format\n.cmakelintrc\n.dockerignore\n.editorconfig\n.gitignore\n.gitmodules\n.hadolint.yaml\n.isort.cfg\n.markdownlint-cli2.jsonc\n.mergify.yml\n.npmrc\n.nvmrc\n.prettierignore\n.rubocop.yml\n.ruby-version\n.ruff.toml\n.shellcheckrc\n.solhint.json\n.solhintignore\n.sqlfluff\n.sqlfluffignore\n.stylelintignore\n.yamllint.yaml\nCODE_OF_CONDUCT.md\ncommitlint.config.js\nGemfile\nGemfile.lock\nLICENSE\nlint-staged.config.js\nMakefile\nmiss_hit.cfg\nmypy.ini\npackage-lock.json\npackage.json\npoetry.lock\npoetry.toml\nprettier.config.js\npyproject.toml\nREADME.md\nrelease.config.js\nrenovate.json\nSECURITY.md\nstylelint.config.js\naerospace/\naerospace/air-defense-system/\naerospace/hm-aerosandbox/\naerospace/hm-openaerostruct/\naerospace/px4/\naerospace/quadcopter-pd-controller/\naerospace/simulate-satellite/\naerospace/simulated-and-actual-flights/\naerospace/toroidal-propeller/\nansible/\nansible/inventory.yaml\nansible/Makefile\nansible/requirements.yml\nansible/hm_macos_group/\nansible/hm_ubuntu_group/\nansible/hm_windows_group/\napi-go/\napi-go/buf.yaml\napi-go/go.mod\napi-go/go.sum\napi-go/Makefile\napi-go/api/\napi-go/build/\napi-go/cmd/\napi-go/config/\napi-go/internal/\napi-node/\napi-node/.env.development\napi-node/.env.development.local.example\napi-node/.env.development.local.example.docker\napi-node/.env.production\napi-node/.env.production.local.example\napi-node/.env.test\napi-node/.eslintignore\napi-node/.eslintrc.js\napi-node/.npmrc\napi-node/.nvmrc\napi-node/babel.config.js\napi-node/docker-compose.cypress.yaml\napi-node/docker-compose.development.yaml\napi-node/Dockerfile\napi-node/Dockerfile.development\napi-node/jest.config.js\napi-node/Makefile\napi-node/package-lock.json\napi-node/package.json\napi-node/Procfile\napi-node/stryker.conf.js\napi-node/tsconfig.json\napi-node/bin/\napi-node/postgres/\napi-node/scripts/\napi-node/src/\napi-python/\napi-python/.flaskenv\napi-python/docker-entrypoint.sh\napi-python/Dockerfile\napi-python/Makefile\napi-python/poetry.lock\napi-python/poetry.toml\napi-python/pyproject.toml\napi-python/flaskr/\nasterios/\nasterios/led-blinker/\nauthorization/\nauthorization/hm-opal-client/\nauthorization/ory-hydra/\nautomobile/\nautomobile/build-map-by-lidar-point-cloud/\nautomobile/detect-lane-by-lidar-point-cloud/\nbin/\nbin/clean.sh\nbin/count_code_lines.sh\nbin/lint_javascript_fix.sh\nbin/lint_javascript.sh\nbin/set_up.sh\nbiology/\nbiology/compare-nucleotide-sequences/\nbusybox/\nbusybox/Makefile\ncaddy/\ncaddy/Caddyfile\ncaddy/Makefile\ncaddy/bin/\ncloud-computing/\ncloud-computing/hm-ray/\ncloud-computing/hm-skypilot/\ncloud-cost/\ncloud-cost/komiser/\ncloud-infrastructure/\ncloud-infrastructure/hm-pulumi/\ncloud-infrastructure/karpenter/\ncloud-infrastructure/terraform/\ncloud-platform/\ncloud-platform/aws/\ncloud-platform/google-cloud/\ncloud-security/\ncloud-security/hm-prowler/\ncomputational-fluid-dynamics/\ncomputational-fluid-dynamics/matlab/\ncomputational-fluid-dynamics/openfoam/\ncomputer-vision/\ncomputer-vision/hm-open3d/\ncomputer-vision/hm-pyvista/\ndata-analytics/\ndata-analytics/hm-geopandas/\ndata-distribution-service/\ndata-distribution-service/dummy_test.py\ndata-distribution-service/hm_message.idl\ndata-distribution-service/hm_message.xml\ndata-distribution-service/Makefile\ndata-distribution-service/poetry.lock\ndata-distribution-service/poetry.toml\ndata-distribution-service/publish.py\ndata-ingestion/\ndata-orchestration/\ndata-processing/\ndata-storage/\ndata-transformation/\ndata-visualization/\ndesktop-qt/\nembedded/\nethereum/\ngit/\ngolang-migrate/\nhardware-in-the-loop/\nhasura-graphql-engine/\nhigh-performance-computing/\nhm-alpine/\nhm-kafka/\nhm-locust/\nhm-rust/\nhm-traefik/\nhm-xxhash/\nkubernetes/\nmachine-learning/\nmatlab/\nmobile/\nnetwork-programmability/\noperating-system/\nparallel-computing/\nphysics/\nquantum-computing/\nrclone/\nrestic/\nreverse-engineering/\nrobotics/\nsubmodules/\ntrino/\nvagrant/\nvalgrind/\nvhdl/\nvim/\nweb/\nweb-cypress/\nwireless-network/\n\n(File list truncated. Use list_files on specific subdirectories if you need to explore further.)\n</environment_details>"
                    },
                ],
            },
            {
                "role": "assistant",
                "content": [
                    {
                        "text": """<thinking>\nThe user is asking about a specific file: main.py. Based on the environment details provided, this file is located in the computer-vision/hm-open3d/src/ directory and is currently open in a VSCode tab.\n\nTo answer the question of what this file is, the most relevant tool would be the read_file tool. This will allow me to examine the contents of main.py to determine its purpose.\n\nThe read_file tool requires the "path" parameter. I can infer this path based on the environment details:\npath: "computer-vision/hm-open3d/src/main.py"\n\nSince I have the necessary parameter, I can proceed with calling the read_file tool.\n</thinking>"""
                    },
                    {
                        "toolUse": {
                            "input": {"path": "computer-vision/hm-open3d/src/main.py"},
                            "name": "read_file",
                            "toolUseId": "tooluse_qCt-KEyWQlWiyHl26spQVA",
                        }
                    },
                ],
            },
            {
                "role": "user",
                "content": [
                    {
                        "toolResult": {
                            "content": [
                                {
                                    "text": 'import numpy as np\nimport open3d as o3d\n\n\ndef main():\n    ply_point_cloud = o3d.data.PLYPointCloud()\n    pcd = o3d.io.read_point_cloud(ply_point_cloud.path)\n    print(pcd)\n    print(np.asarray(pcd.points))\n\n    demo_crop_data = o3d.data.DemoCropPointCloud()\n    vol = o3d.visualization.read_selection_polygon_volume(\n        demo_crop_data.cropped_json_path\n    )\n    chair = vol.crop_point_cloud(pcd)\n\n    dists = pcd.compute_point_cloud_distance(chair)\n    dists = np.asarray(dists)\n    idx = np.where(dists > 0.01)[0]\n    pcd_without_chair = pcd.select_by_index(idx)\n\n    axis_aligned_bounding_box = chair.get_axis_aligned_bounding_box()\n    axis_aligned_bounding_box.color = (1, 0, 0)\n\n    oriented_bounding_box = chair.get_oriented_bounding_box()\n    oriented_bounding_box.color = (0, 1, 0)\n\n    o3d.visualization.draw_geometries(\n        [pcd_without_chair, chair, axis_aligned_bounding_box, oriented_bounding_box],\n        zoom=0.3412,\n        front=[0.4, -0.2, -0.9],\n        lookat=[2.6, 2.0, 1.5],\n        up=[-0.10, -1.0, 0.2],\n    )\n\n\nif __name__ == "__main__":\n    main()\n'
                                }
                            ],
                            "toolUseId": "tooluse_qCt-KEyWQlWiyHl26spQVA",
                        }
                    }
                ],
            },
            {"role": "assistant", "content": [{"text": "Please continue."}]},
            {
                "role": "user",
                "content": [
                    {
                        "text": "<environment_details>\n# VSCode Visible Files\ncomputer-vision/hm-open3d/src/main.py\n\n# VSCode Open Tabs\ncomputer-vision/hm-open3d/src/main.py\n</environment_details>"
                    }
                ],
            },
        ]
        assert transformed_messages == expected_messages
    else:
        with pytest.raises(Exception) as e:
            litellm.completion(**data)
        assert "litellm.modify_params" in str(e.value)


def test_bedrock_context_window_error():
    with pytest.raises(litellm.ContextWindowExceededError) as e:
        litellm.completion(
            model="bedrock/claude-3-5-sonnet-20240620",
            messages=[{"role": "user", "content": "Hello, world!"}],
            mock_response=Exception("prompt is too long"),
        )


def test_bedrock_converse_route():
    litellm.set_verbose = True
    litellm.completion(
        model="bedrock/converse/us.amazon.nova-pro-v1:0",
        messages=[{"role": "user", "content": "Hello, world!"}],
    )


def test_bedrock_mapped_converse_models():
    litellm.set_verbose = True
    os.environ["LITELLM_LOCAL_MODEL_COST_MAP"] = "True"
    litellm.model_cost = litellm.get_model_cost_map(url="")
    litellm.add_known_models()
    litellm.completion(
        model="bedrock/us.amazon.nova-pro-v1:0",
        messages=[{"role": "user", "content": "Hello, world!"}],
    )


def test_bedrock_base_model_helper():
    from litellm.llms.bedrock.common_utils import BedrockModelInfo

    model = "us.amazon.nova-pro-v1:0"
    base_model = BedrockModelInfo.get_base_model(model)
    assert base_model == "amazon.nova-pro-v1:0"

    assert (
        BedrockModelInfo.get_base_model(
            "invoke/anthropic.claude-3-5-sonnet-20241022-v2:0"
        )
        == "anthropic.claude-3-5-sonnet-20241022-v2:0"
    )


@pytest.mark.parametrize(
    "model,expected_route",
    [
        # Test explicit route prefixes
        ("invoke/anthropic.claude-3-sonnet-20240229-v1:0", "invoke"),
        ("converse/anthropic.claude-3-sonnet-20240229-v1:0", "converse"),
        ("converse_like/anthropic.claude-3-sonnet-20240229-v1:0", "converse_like"),
        # Test models in BEDROCK_CONVERSE_MODELS list
        ("anthropic.claude-3-5-haiku-20241022-v1:0", "converse"),
        ("anthropic.claude-v2", "converse"),
        ("meta.llama3-70b-instruct-v1:0", "converse"),
        ("mistral.mistral-large-2407-v1:0", "converse"),
        # Test models with region prefixes
        ("us.anthropic.claude-3-sonnet-20240229-v1:0", "converse"),
        ("us.meta.llama3-70b-instruct-v1:0", "converse"),
        # Test default case (should return "invoke")
        ("amazon.titan-text-express-v1", "invoke"),
        ("cohere.command-text-v14", "invoke"),
        ("cohere.command-r-v1:0", "invoke"),
    ],
)
def test_bedrock_route_detection(model, expected_route):
    """Test all scenarios for BedrockModelInfo.get_bedrock_route"""
    from litellm.llms.bedrock.common_utils import BedrockModelInfo

    route = BedrockModelInfo.get_bedrock_route(model)
    assert (
        route == expected_route
    ), f"Expected route '{expected_route}' for model '{model}', but got '{route}'"


@pytest.mark.parametrize(
    "messages, expected_cache_control",
    [
        (
            [  # test system prompt cache
                {
                    "role": "system",
                    "content": [
                        {
                            "type": "text",
                            "text": "You are an AI assistant tasked with analyzing legal documents.",
                        },
                        {
                            "type": "text",
                            "text": "Here is the full text of a complex legal agreement",
                            "cache_control": {"type": "ephemeral"},
                        },
                    ],
                },
                {
                    "role": "user",
                    "content": "what are the key terms and conditions in this agreement?",
                },
            ],
            True,
        ),
        (
            [  # test user prompt cache
                {
                    "role": "user",
                    "content": "what are the key terms and conditions in this agreement?",
                    "cache_control": {"type": "ephemeral"},
                },
            ],
            True,
        ),
    ],
)
def test_bedrock_prompt_caching_message(messages, expected_cache_control):
    import litellm
    import json

    transformed_messages = litellm.AmazonConverseConfig()._transform_request(
        model="bedrock/anthropic.claude-3-5-haiku-20241022-v1:0",
        messages=messages,
        optional_params={},
        litellm_params={},
    )
    if expected_cache_control:
        assert "cachePoint" in json.dumps(transformed_messages)
    else:
        assert "cachePoint" not in json.dumps(transformed_messages)


@pytest.mark.parametrize(
    "model, expected_supports_tool_call",
    [
        ("bedrock/us.amazon.nova-pro-v1:0", True),
        ("bedrock/anthropic.claude-3-5-sonnet-20241022-v2:0", True),
        ("bedrock/mistral.mistral-7b-instruct-v0.1:0", True),
        ("bedrock/meta.llama3-1-8b-instruct:0", True),
        ("bedrock/meta.llama3-2-70b-instruct:0", True),
        ("bedrock/meta.llama3-3-70b-instruct-v1:0", True),
        ("bedrock/amazon.titan-embed-text-v1:0", False),
    ],
)
def test_bedrock_supports_tool_call(model, expected_supports_tool_call):
    supported_openai_params = (
        litellm.AmazonConverseConfig().get_supported_openai_params(model=model)
    )
    if expected_supports_tool_call:
        assert "tools" in supported_openai_params
    else:
        assert "tools" not in supported_openai_params


class TestBedrockConverseChatCrossRegion(BaseLLMChatTest):
    def get_base_completion_call_args(self) -> dict:
        os.environ["LITELLM_LOCAL_MODEL_COST_MAP"] = "True"
        litellm.model_cost = litellm.get_model_cost_map(url="")
        litellm.add_known_models()
        return {
            "model": "bedrock/us.anthropic.claude-3-5-sonnet-20241022-v2:0",
        }

    def test_tool_call_no_arguments(self, tool_call_no_arguments):
        """Test that tool calls with no arguments is translated correctly. Relevant issue: https://github.com/BerriAI/litellm/issues/6833"""
        pass

    def test_multilingual_requests(self):
        """
        Bedrock API raises a 400 BadRequest error when the request contains invalid utf-8 sequences.

        Todo: if litellm.modify_params is True ensure it's a valid utf-8 sequence
        """
        pass

    def test_prompt_caching(self):
        """
        Remove override once we have access to Bedrock prompt caching
        """
        pass

    def test_completion_cost(self):
        """
        Test if region models info is correctly used for cost calculation. Using the base model info for cost calculation.
        """
        os.environ["LITELLM_LOCAL_MODEL_COST_MAP"] = "True"
        litellm.model_cost = litellm.get_model_cost_map(url="")
        bedrock_model = "us.anthropic.claude-3-5-sonnet-20241022-v2:0"
        litellm.model_cost.pop(bedrock_model, None)
        model = f"bedrock/{bedrock_model}"

        litellm.set_verbose = True
        response = litellm.completion(
            model=model,
            messages=[{"role": "user", "content": "Hello, how are you?"}],
        )
        cost = completion_cost(response)

        assert cost > 0


class TestBedrockConverseChatNormal(BaseLLMChatTest):
    def get_base_completion_call_args(self) -> dict:
        os.environ["LITELLM_LOCAL_MODEL_COST_MAP"] = "True"
        litellm.model_cost = litellm.get_model_cost_map(url="")
        litellm.add_known_models()
        return {
            "model": "bedrock/anthropic.claude-3-5-sonnet-20240620-v1:0",
            "aws_region_name": "us-east-1",
        }

    def test_tool_call_no_arguments(self, tool_call_no_arguments):
        """Test that tool calls with no arguments is translated correctly. Relevant issue: https://github.com/BerriAI/litellm/issues/6833"""
        pass

    def test_multilingual_requests(self):
        """
        Bedrock API raises a 400 BadRequest error when the request contains invalid utf-8 sequences.

        Todo: if litellm.modify_params is True ensure it's a valid utf-8 sequence
        """
        pass


class TestBedrockRerank(BaseLLMRerankTest):
    def get_custom_llm_provider(self) -> litellm.LlmProviders:
        return litellm.LlmProviders.BEDROCK

    def get_base_rerank_call_args(self) -> dict:
        return {
            "model": "bedrock/arn:aws:bedrock:us-west-2::foundation-model/amazon.rerank-v1:0",
        }


class TestBedrockCohereRerank(BaseLLMRerankTest):
    def get_custom_llm_provider(self) -> litellm.LlmProviders:
        return litellm.LlmProviders.BEDROCK

    def get_base_rerank_call_args(self) -> dict:
        return {
            "model": "bedrock/arn:aws:bedrock:us-west-2::foundation-model/cohere.rerank-v3-5:0",
        }


@pytest.mark.parametrize(
    "messages, continue_message_index",
    [
        (
            [
                {"role": "user", "content": [{"type": "text", "text": ""}]},
                {"role": "assistant", "content": [{"type": "text", "text": "Hello!"}]},
            ],
            0,
        ),
        (
            [
                {"role": "user", "content": [{"type": "text", "text": "Hello!"}]},
                {"role": "assistant", "content": [{"type": "text", "text": "   "}]},
            ],
            1,
        ),
    ],
)
def test_bedrock_empty_content_handling(messages, continue_message_index):
    """
    Test that empty content in messages is handled correctly with default messages
    """
    # Test with default behavior (modify_params=True)
    litellm.modify_params = True
    formatted_messages = _bedrock_converse_messages_pt(
        messages=messages,
        model="anthropic.claude-3-sonnet-20240229-v1:0",
        llm_provider="bedrock",
    )
    print(formatted_messages)
    # Verify assistant message with default text was inserted
    assert formatted_messages[0]["role"] == "user"
    assert formatted_messages[1]["role"] == "assistant"
    assert (
        formatted_messages[continue_message_index]["content"][0]["text"]
        == "Please continue."
    )


def test_bedrock_custom_continue_message():
    """
    Test that custom continue messages are used when provided
    """
    messages = [
        {"role": "user", "content": [{"type": "text", "text": "Hello!"}]},
        {"role": "assistant", "content": [{"type": "text", "text": "   "}]},
    ]

    custom_continue = {
        "role": "assistant",
        "content": [{"text": "Custom continue message", "type": "text"}],
    }

    formatted_messages = _bedrock_converse_messages_pt(
        messages=messages,
        model="anthropic.claude-3-sonnet-20240229-v1:0",
        llm_provider="bedrock",
        assistant_continue_message=custom_continue,
    )

    # Verify custom message was used
    assert formatted_messages[1]["role"] == "assistant"
    assert formatted_messages[1]["content"][0]["text"] == "Custom continue message"


def test_bedrock_no_default_message():
    """
    Test that empty content is handled correctly when modify_params=False
    """
    messages = [
        {"role": "user", "content": "Hello!"},
        {"role": "assistant", "content": ""},
        {"role": "user", "content": "Hi again"},
        {"role": "assistant", "content": "Valid response"},
    ]

    litellm.modify_params = False
    formatted_messages = _bedrock_converse_messages_pt(
        messages=messages,
        model="anthropic.claude-3-sonnet-20240229-v1:0",
        llm_provider="bedrock",
    )

    # Verify empty message is present and valid message remains
    assistant_messages = [
        msg for msg in formatted_messages if msg["role"] == "assistant"
    ]
    assert len(assistant_messages) == 2  # Both empty and valid messages present
    assert assistant_messages[0]["content"][0]["text"] == ""  # First message is empty
    assert (
        assistant_messages[1]["content"][0]["text"] == "Valid response"
    )  # Second message is valid


@pytest.mark.parametrize("top_k_param", ["top_k", "topK"])
def test_bedrock_nova_topk(top_k_param):
    litellm.set_verbose = True
    data = {
        "model": "bedrock/us.amazon.nova-pro-v1:0",
        "messages": [{"role": "user", "content": "Hello, world!"}],
        top_k_param: 10,
    }
    original_transform = litellm.AmazonConverseConfig()._transform_request
    captured_data = None

    def mock_transform(*args, **kwargs):
        nonlocal captured_data
        result = original_transform(*args, **kwargs)
        captured_data = result
        return result

    with patch(
        "litellm.AmazonConverseConfig._transform_request", side_effect=mock_transform
    ):
        litellm.completion(**data)

        # Assert that additionalRequestParameters exists and contains topK
        assert "additionalModelRequestFields" in captured_data
        assert "inferenceConfig" in captured_data["additionalModelRequestFields"]
        assert (
            captured_data["additionalModelRequestFields"]["inferenceConfig"]["topK"]
            == 10
        )


def test_bedrock_cross_region_inference(monkeypatch):
    from litellm.llms.custom_httpx.http_handler import HTTPHandler

    monkeypatch.setenv("LITELLM_LOCAL_MODEL_COST_MAP", "True")
    litellm.model_cost = litellm.get_model_cost_map(url="")
    litellm.add_known_models()

    litellm.set_verbose = True
    client = HTTPHandler()

    with patch.object(client, "post") as mock_post:
        try:
            completion(
                model="bedrock/us.meta.llama3-3-70b-instruct-v1:0",
                messages=[{"role": "user", "content": "Hello, world!"}],
                client=client,
            )
        except Exception as e:
            print(e)

        assert (
            mock_post.call_args.kwargs["url"]
            == "https://bedrock-runtime.us-west-2.amazonaws.com/model/us.meta.llama3-3-70b-instruct-v1%3A0/converse"
        )


def test_bedrock_empty_content_real_call():
    completion(
        model="bedrock/anthropic.claude-3-sonnet-20240229-v1:0",
        messages=[
            {
                "role": "user",
                "content": [
                    {
                        "type": "text",
                        "text": "",
                    },
                    {"type": "text", "text": "Hey, how's it going?"},
                ],
            }
        ],
    )


def test_bedrock_process_empty_text_blocks():
    from litellm.litellm_core_utils.prompt_templates.factory import (
        process_empty_text_blocks,
    )

    message = {
        "message": {"role": "assistant", "content": [{"type": "text", "text": "   "}]},
        "assistant_continue_message": None,
    }
    modified_message = process_empty_text_blocks(**message)
    assert modified_message["content"][0]["text"] == "Please continue."


def test_nova_optional_params_tool_choice():
    litellm.drop_params = True
    litellm.set_verbose = True
    litellm.completion(
        messages=[
            {"role": "user", "content": "A WWII competitive game for 4-8 players"}
        ],
        model="bedrock/us.amazon.nova-pro-v1:0",
        temperature=0.3,
        tools=[
            {
                "type": "function",
                "function": {
                    "name": "GameDefinition",
                    "description": "Correctly extracted `GameDefinition` with all the required parameters with correct types",
                    "parameters": {
                        "$defs": {
                            "TurnDurationEnum": {
                                "enum": ["action", "encounter", "battle", "operation"],
                                "title": "TurnDurationEnum",
                                "type": "string",
                            }
                        },
                        "properties": {
                            "id": {
                                "anyOf": [{"type": "integer"}, {"type": "null"}],
                                "default": None,
                                "title": "Id",
                            },
                            "prompt": {"title": "Prompt", "type": "string"},
                            "name": {"title": "Name", "type": "string"},
                            "description": {"title": "Description", "type": "string"},
                            "competitve": {"title": "Competitve", "type": "boolean"},
                            "players_min": {"title": "Players Min", "type": "integer"},
                            "players_max": {"title": "Players Max", "type": "integer"},
                            "turn_duration": {
                                "$ref": "#/$defs/TurnDurationEnum",
                                "description": "how long the passing of a turn should represent for a game at this scale",
                            },
                        },
                        "required": [
                            "competitve",
                            "description",
                            "name",
                            "players_max",
                            "players_min",
                            "prompt",
                            "turn_duration",
                        ],
                        "type": "object",
                    },
                },
            }
        ],
        tool_choice={"type": "function", "function": {"name": "GameDefinition"}},
    )


class TestBedrockEmbedding(BaseLLMEmbeddingTest):
    def get_base_embedding_call_args(self) -> dict:
        return {
            "model": "bedrock/amazon.titan-embed-image-v1",
        }

    def get_custom_llm_provider(self) -> litellm.LlmProviders:
        return litellm.LlmProviders.BEDROCK

    def test_bedrock_image_embedding_transformation(self):
        from litellm.llms.bedrock.embed.amazon_titan_multimodal_transformation import (
            AmazonTitanMultimodalEmbeddingG1Config,
        )

        args = {
            "input": "data:image/png;base64,iVBORw0KGgoAAAANSUhEUgAAAGQAAABkBAMAAACCzIhnAAAAG1BMVEURAAD///+ln5/h39/Dv79qX18uHx+If39MPz9oMSdmAAAACXBIWXMAAA7EAAAOxAGVKw4bAAABB0lEQVRYhe2SzWrEIBCAh2A0jxEs4j6GLDS9hqWmV5Flt0cJS+lRwv742DXpEjY1kOZW6HwHFZnPmVEBEARBEARB/jd0KYA/bcUYbPrRLh6amXHJ/K+ypMoyUaGthILzw0l+xI0jsO7ZcmCcm4ILd+QuVYgpHOmDmz6jBeJImdcUCmeBqQpuqRIbVmQsLCrAalrGpfoEqEogqbLTWuXCPCo+Ki1XGqgQ+jVVuhB8bOaHkvmYuzm/b0KYLWwoK58oFqi6XfxQ4Uz7d6WeKpna6ytUs5e8betMcqAv5YPC5EZB2Lm9FIn0/VP6R58+/GEY1X1egVoZ/3bt/EqF6malgSAIgiDIH+QL41409QMY0LMAAAAASUVORK5CYII=",
            "inference_params": {},
        }

        transformed_request = (
            AmazonTitanMultimodalEmbeddingG1Config()._transform_request(**args)
        )
        transformed_request[
            "inputImage"
        ] == "iVBORw0KGgoAAAANSUhEUgAAAGQAAABkBAMAAACCzIhnAAAAG1BMVEURAAD///+ln5/h39/Dv79qX18uHx+If39MPz9oMSdmAAAACXBIWXMAAA7EAAAOxAGVKw4bAAABB0lEQVRYhe2SzWrEIBCAh2A0jxEs4j6GLDS9hqWmV5Flt0cJS+lRwv742DXpEjY1kOZW6HwHFZnPmVEBEARBEARB/jd0KYA/bcUYbPrRLh6amXHJ/K+ypMoyUaGthILzw0l+xI0jsO7ZcmCcm4ILd+QuVYgpHOmDmz6jBeJImdcUCmeBqQpuqRIbVmQsLCrAalrGpfoEqEogqbLTWuXCPCo+Ki1XGqgQ+jVVuhB8bOaHkvmYuzm/b0KYLWwoK58oFqi6XfxQ4Uz7d6WeKpna6ytUs5e8betMcqAv5YPC5EZB2Lm9FIn0/VP6R58+/GEY1X1egVoZ/3bt/EqF6malgSAIgiDIH+QL41409QMY0LMAAAAASUVORK5CYII="


@pytest.mark.asyncio
async def test_bedrock_image_url_sync_client():
    from litellm.llms.custom_httpx.http_handler import AsyncHTTPHandler
    import logging
    from litellm import verbose_logger

    verbose_logger.setLevel(level=logging.DEBUG)

    litellm._turn_on_debug()
    client = AsyncHTTPHandler()

    messages = [
        {
            "role": "user",
            "content": [
                {"type": "text", "text": "What's in this image?"},
                {
                    "type": "image_url",
                    "image_url": {
                        "url": "https://upload.wikimedia.org/wikipedia/commons/thumb/d/dd/Gfp-wisconsin-madison-the-nature-boardwalk.jpg/2560px-Gfp-wisconsin-madison-the-nature-boardwalk.jpg"
                    },
                },
            ],
        }
    ]

    with patch.object(client, "post") as mock_post:
        try:
            await litellm.acompletion(
                model="bedrock/us.amazon.nova-pro-v1:0",
                messages=messages,
                client=client,
            )
        except Exception as e:
            print(e)
        mock_post.assert_called_once()


def test_bedrock_error_handling_streaming():
    from litellm.llms.bedrock.chat.invoke_handler import (
        AWSEventStreamDecoder,
        BedrockError,
    )
    from unittest.mock import patch, Mock

    event = Mock()
    event.to_response_dict = Mock(
        return_value={
            "status_code": 400,
            "headers": {
                ":exception-type": "serviceUnavailableException",
                ":content-type": "application/json",
                ":message-type": "exception",
            },
            "body": b'{"message":"Bedrock is unable to process your request."}',
        }
    )

    decoder = AWSEventStreamDecoder(
        model="bedrock/anthropic.claude-3-sonnet-20240229-v1:0"
    )
    with pytest.raises(Exception) as e:
        decoder._parse_message_from_event(event)
    assert isinstance(e.value, BedrockError)
    assert "Bedrock is unable to process your request." in e.value.message
    assert e.value.status_code == 400


@pytest.mark.parametrize(
    "image_url",
    [
        "https://www.w3.org/WAI/ER/tests/xhtml/testfiles/resources/pdf/dummy.pdf",
        # "https://raw.githubusercontent.com/datasets/gdp/master/data/gdp.csv",
        "https://www.cmu.edu/blackboard/files/evaluate/tests-example.xls",
        "http://www.krishdholakia.com/",
        # "https://raw.githubusercontent.com/datasets/sample-data/master/README.txt", # invalid url
        "https://raw.githubusercontent.com/mdn/content/main/README.md",
    ],
)
@pytest.mark.flaky(retries=6, delay=2)
@pytest.mark.asyncio
async def test_bedrock_document_understanding(image_url):
    from litellm import acompletion

    litellm._turn_on_debug()
    model = "bedrock/us.amazon.nova-pro-v1:0"

    image_content = [
        {"type": "text", "text": f"What's this file about?"},
        {
            "type": "image_url",
            "image_url": image_url,
        },
    ]

    try:
        response = await acompletion(
            model=model,
            messages=[{"role": "user", "content": image_content}],
        )
        assert response is not None
        assert response.choices[0].message.content != ""
    except litellm.ServiceUnavailableError as e:
        pytest.skip("Skipping test due to ServiceUnavailableError")


def test_bedrock_custom_proxy():
    from litellm.llms.custom_httpx.http_handler import HTTPHandler

    client = HTTPHandler()

    with patch.object(client, "post") as mock_post:
        try:
            response = completion(
                model="bedrock/converse_like/us.amazon.nova-pro-v1:0",
                messages=[{"content": "Tell me a joke", "role": "user"}],
                api_key="Token",
                client=client,
                api_base="https://some-api-url/models",
            )
        except Exception as e:
            print(e)
        print(mock_post.call_args.kwargs)
        mock_post.assert_called_once()
        assert mock_post.call_args.kwargs["url"] == "https://some-api-url/models"

        assert mock_post.call_args.kwargs["headers"]["Authorization"] == "Bearer Token"


def test_bedrock_custom_deepseek():
    from litellm.llms.custom_httpx.http_handler import HTTPHandler
    import json

    litellm._turn_on_debug()
    client = HTTPHandler()

    with patch.object(client, "post") as mock_post:
        # Mock the response
        mock_response = Mock()
        mock_response.text = json.dumps(
            {"generation": "Here's a joke...", "stop_reason": "stop"}
        )
        mock_response.status_code = 200
        # Add required response attributes
        mock_response.headers = {"Content-Type": "application/json"}
        mock_response.json = lambda: json.loads(mock_response.text)
        mock_post.return_value = mock_response

        try:
            response = completion(
                model="bedrock/llama/arn:aws:bedrock:us-east-1:086734376398:imported-model/r4c4kewx2s0n",  # Updated to specify provider
                messages=[{"role": "user", "content": "Tell me a joke"}],
                max_tokens=100,
                client=client,
            )

            # Print request details
            print("\nRequest Details:")
            print(f"URL: {mock_post.call_args.kwargs['url']}")

            # Verify the URL
            assert (
                mock_post.call_args.kwargs["url"]
                == "https://bedrock-runtime.us-east-1.amazonaws.com/model/arn%3Aaws%3Abedrock%3Aus-east-1%3A086734376398%3Aimported-model%2Fr4c4kewx2s0n/invoke"
            )

            # Verify the request body format
            request_body = json.loads(mock_post.call_args.kwargs["data"])
            print("request_body=", json.dumps(request_body, indent=4, default=str))
            assert "prompt" in request_body
            assert request_body["prompt"] == "Tell me a joke"

            # follows the llama spec
            assert request_body["max_gen_len"] == 100

        except Exception as e:
            print(f"Error: {str(e)}")
            raise e


@pytest.mark.parametrize(
    "model, expected_output",
    [
        ("bedrock/anthropic.claude-3-sonnet-20240229-v1:0", {"top_k": 3}),
        ("bedrock/converse/us.amazon.nova-pro-v1:0", {"inferenceConfig": {"topK": 3}}),
        ("bedrock/meta.llama3-70b-instruct-v1:0", {}),
    ],
)
def test_handle_top_k_value_helper(model, expected_output):
    assert (
        litellm.AmazonConverseConfig()._handle_top_k_value(model, {"topK": 3})
        == expected_output
    )
    assert (
        litellm.AmazonConverseConfig()._handle_top_k_value(model, {"top_k": 3})
        == expected_output
    )


@pytest.mark.parametrize(
    "model, expected_params",
    [
        ("bedrock/anthropic.claude-3-sonnet-20240229-v1:0", {"top_k": 2}),
        ("bedrock/converse/us.amazon.nova-pro-v1:0", {"inferenceConfig": {"topK": 2}}),
        ("bedrock/meta.llama3-70b-instruct-v1:0", {}),
        ("bedrock/mistral.mistral-7b-instruct-v0:2", {}),
    ],
)
def test_bedrock_top_k_param(model, expected_params):
    import json

    client = HTTPHandler()

    with patch.object(client, "post") as mock_post:
        mock_response = Mock()

        if "mistral" in model:
            mock_response.text = json.dumps(
                {"outputs": [{"text": "Here's a joke...", "stop_reason": "stop"}]}
            )
        else:
            mock_response.text = json.dumps(
                {
                    "output": {
                        "message": {
                            "role": "assistant",
                            "content": [{"text": "Here's a joke..."}],
                        }
                    },
                    "usage": {"inputTokens": 12, "outputTokens": 6, "totalTokens": 18},
                    "stopReason": "stop",
                }
            )

        mock_response.status_code = 200
        # Add required response attributes
        mock_response.headers = {"Content-Type": "application/json"}
        mock_response.json = lambda: json.loads(mock_response.text)
        mock_post.return_value = mock_response

        litellm.completion(
            model=model,
            messages=[{"role": "user", "content": "Hello, world!"}],
            top_k=2,
            client=client,
        )
        data = json.loads(mock_post.call_args.kwargs["data"])
        if "mistral" in model:
            assert data["top_k"] == 2
        else:
            assert data["additionalModelRequestFields"] == expected_params


def test_bedrock_invoke_provider():
    assert (
        litellm.AmazonInvokeConfig().get_bedrock_invoke_provider(
            "bedrock/invoke/us.anthropic.claude-3-5-sonnet-20240620-v1:0"
        )
        == "anthropic"
    )
    assert (
        litellm.AmazonInvokeConfig().get_bedrock_invoke_provider(
            "bedrock/us.anthropic.claude-3-5-sonnet-20240620-v1:0"
        )
        == "anthropic"
    )
    assert (
        litellm.AmazonInvokeConfig().get_bedrock_invoke_provider(
            "bedrock/llama/arn:aws:bedrock:us-east-1:086734376398:imported-model/r4c4kewx2s0n"
        )
        == "llama"
    )
    assert (
        litellm.AmazonInvokeConfig().get_bedrock_invoke_provider(
            "us.amazon.nova-pro-v1:0"
        )
        == "nova"
    )


def test_bedrock_description_param():
    from litellm import completion
    from litellm.llms.custom_httpx.http_handler import HTTPHandler

    client = HTTPHandler()

    with patch.object(client, "post") as mock_post:
        try:
            response = completion(
                model="bedrock/us.amazon.nova-pro-v1:0",
                messages=[
                    {"role": "user", "content": "What is the meaning of this poem?"}
                ],
                response_format={
                    "type": "json_schema",
                    "json_schema": {
                        "name": "meaning_reasoning",
                        "description": "Find the meaning inside a poem",
                        "schema": {
                            "type": "object",
                            "properties": {"meaning": {"type": "string"}},
                        },
                    },
                },
                client=client,
            )
        except Exception as e:
            print(e)
        mock_post.assert_called_once()

        request_body = json.loads(mock_post.call_args.kwargs["data"])
        request_body_str = json.dumps(request_body, indent=4, default=str)
        print("request_body=", request_body_str)

        assert (
            "Find the meaning inside a poem" in request_body_str
        )  # assert description is passed


@pytest.mark.parametrize(
    "sync_mode",
    [
        True,
        False,
    ],
)
@pytest.mark.asyncio
async def test_bedrock_thinking_in_assistant_message(sync_mode):
    litellm._turn_on_debug()
    from litellm.llms.custom_httpx.http_handler import HTTPHandler, AsyncHTTPHandler

    if sync_mode:
        client = HTTPHandler()
    else:
        client = AsyncHTTPHandler()

    params = {
        "model": "bedrock/us.anthropic.claude-3-7-sonnet-20250219-v1:0",
        "messages": [
            {
                "role": "assistant",
                "content": [
                    {
                        "type": "thinking",
                        "thinking": "Alright, let's get started with resolving this issue about implementing `__len__` for the Pipeline class in scikit-learn.\n\n### Step 1: Explore the repository structure to understand it better\n\nLet's first explore the repository structure to get a better understanding of the codebase:\n\n\nls -la /workspace/scikit-learn__scikit-learn__0.21\n\n\nThis will give us an overview of the top-level directories and files. From there, we can delve deeper into relevant parts of the code.\n\nLet's look at the main organization of the repository first, then we'll locate the Pipeline class, understand how it's currently implemented, and then add the `__len__` method to it.\n\nNext, let's look at the pipeline module, as the issue mentions `pipe[:len(pipe)]`, indicating that there is indexing support for Pipeline, but it lacks a `__len__` method.\n\nSince the issue mentions that Pipeline supports indexing but not `__len__`, I'll check the Pipeline class to understand its implementation.\n\nThe Pipeline class is likely to be in sklearn/pipeline.py or within a pipeline directory. Let's look for it:\n\n\nfind /workspace/scikit-learn__scikit-learn__0.21 -name \"*pipeline*\" -type f | grep -v __pycache__ | grep -v \"\\.pyc$\"\n\n\nThis will help us locate the file containing the Pipeline class.\n\nOnce we've located the file, we'll examine it to understand:\n1. How indexing is currently implemented\n2. Where we need to add the `__len__` method\n3. How the length of a pipeline should be determined\n\nThen, we'll implement the `__len__` method, test our changes to ensure they fix the issue, and verify that our changes don't break existing functionality.\n\nLet's begin by exploring the repository.\n\n### Step 2: Reproduce the error\n\nAfter exploring the repository, I'll create a script to reproduce the error described in the issue. This script will use the code provided in the \"Steps/Code to Reproduce\" section of the issue description.\n\nThen I'll run the script to confirm the error occurs as described, which will help us understand what needs to be fixed.\n\n### Step 3: Fix the issue\n\nOnce I've understood the problem and located the relevant files, I'll modify the code to add the `__len__` method to the Pipeline class. This method should return the number of steps in the pipeline, which is consistent with what a user would expect when calling `len(pipe)`.\n\n### Step 4: Test the fix\n\nAfter implementing the fix, I'll rerun the reproduction script to verify that the error is resolved and `len(pipe)` works correctly.\n\n### Step 5: Consider edge cases\n\nI'll think about potential edge cases like:\n- Empty pipelines\n- Very long pipelines\n- Any other special cases where the `__len__` implementation might behave unexpectedly\n\nI'll add tests for these cases to ensure our implementation handles them correctly.\n\n### Step 6: Comprehensive testing\n\nI'll run the existing tests to ensure our changes don't break any existing functionality, and I'll also write additional tests to specifically test our new `__len__` method.\n\nLet's start with exploring the repository.\n\nLet's start by exploring the repository structure:\n\n\nls -la /workspace/scikit-learn__scikit-learn__0.21\n\n\nNow, let's find the Pipeline class:\n\n\nfind /workspace/scikit-learn__scikit-learn__0.21 -name \"*pipeline*\" -type f | grep -v __pycache__ | grep -v \"\\.pyc$\"\n\n\nBased on the repository structure, let's look at the pipeline implementation:\n\n\ncat /workspace/scikit-learn__scikit-learn__0.21/sklearn/pipeline.py\n\n\nLet's check if there are tests for the Pipeline class:\n\n\nfind /workspace/scikit-learn__scikit-learn__0.21 -name \"*pipeline*test*\" -type f | grep -v __pycache__ | grep -v \"\\.pyc$\"\n\n\nNow, let's create a script to reproduce the error. I'll create a file in the workspace directory and add the code from the issue description:\n\n\ncat > /workspace/reproduce_pipeline_len_error.py << 'EOF'\nfrom sklearn import svm\nfrom sklearn.datasets import samples_generator\nfrom sklearn.feature_selection import SelectKBest\nfrom sklearn.feature_selection import f_regression\nfrom sklearn.pipeline import Pipeline\n\n# generate some data to play with\nX, y = samples_generator.make_classification(\n    n_informative=5, n_redundant=0, random_state=42)\n\nanova_filter = SelectKBest(f_regression, k=5)\nclf = svm.SVC(kernel='linear')\npipe = Pipeline([('anova', anova_filter), ('svc', clf)])\n\nprint(\"Trying to get length of pipeline...\")\ntry:\n    length = len(pipe)\n    print(f\"Length of pipeline: {length}\")\nexcept Exception as e:\n    print(f\"Error: {type(e).__name__}: {e}\")\nEOF\n\n\nLet's run this to confirm the error:\n\n\npython /workspace/reproduce_pipeline_len_error.py\n\n\nNow, let's implement the `__len__` method in the Pipeline class. First, I'll examine the Pipeline class to understand how it's structured and where to add the `__len__` method.\n\nFrom the error we saw above and looking at the pipeline.py file, we should add a `__len__` method to the Pipeline class.\n\nLet's modify the pipeline.py file:\n\n\ncp /workspace/scikit-learn__scikit-learn__0.21/sklearn/pipeline.py /workspace/pipeline.py.backup\n\n\nNow, let's edit the file to add the `__len__` method:\n\n\nsed -n -e '/class Pipeline/,/^class /p' /workspace/scikit-learn__scikit-learn__0.21/sklearn/pipeline.py\n\n\nThis will show us the Pipeline class definition so we can understand where to add the `__len__` method.\n\nBased on what we see, I'll add the `__len__` method to the Pipeline class:\n\n\nsed -i -e '/def __getitem__.*:/a\\\n    def __len__(self):\\\n        \"\"\"Returns the length of the Pipeline.\\\n\\\n        Returns\\\n        -------\\\n        length : int\\\n            The number of steps in the pipeline.\\\n        \"\"\"\\\n        return len(self.steps)\n' /workspace/scikit-learn__scikit-learn__0.21/sklearn/pipeline.py\n\n\nLet's verify that the changes were applied correctly:\n\n\ngrep -A 10 \"__len__\" /workspace/scikit-learn__scikit-learn__0.21/sklearn/pipeline.py\n\n\nNow, let's run our script again to see if the error is fixed:\n\n\npython /workspace/reproduce_pipeline_len_error.py\n\n\nIf the error is fixed, let's test some edge cases by modifying our script:\n\n\ncat > /workspace/test_pipeline_len.py << 'EOF'\nfrom sklearn.pipeline import Pipeline\nfrom sklearn import svm\nfrom sklearn.feature_selection import SelectKBest, f_regression\nfrom sklearn.datasets import samples_generator\nfrom sklearn.preprocessing import StandardScaler\n\n# Test case 1: Normal pipeline\nanova_filter = SelectKBest(f_regression, k=5)\nclf = svm.SVC(kernel='linear')\npipe = Pipeline([('anova', anova_filter), ('svc', clf)])\nprint(f\"Length of normal pipeline: {len(pipe)}\")\n\n# Test case 2: Empty pipeline\nempty_pipe = Pipeline([])\nprint(f\"Length of empty pipeline: {len(empty_pipe)}\")\n\n# Test case 3: Long pipeline\nX, y = samples_generator.make_classification(\n    n_informative=5, n_redundant=0, random_state=42)\n\nsteps = []\nfor i in range(10):\n    steps.append((f'scaler_{i}', StandardScaler()))\nlong_pipe = Pipeline(steps)\nprint(f\"Length of long pipeline: {len(long_pipe)}\")\n\n# Test case 4: Slicing with len\npipe = Pipeline([('anova', anova_filter), ('svc', clf)])\nsliced_pipe = pipe[:len(pipe)]\nprint(f\"Original pipe steps: {[name for name, _ in pipe.steps]}\")\nprint(f\"Sliced pipe steps: {[name for name, _ in sliced_pipe.steps]}\")\nEOF\n\n\nLet's run this test script:\n\n\npython /workspace/test_pipeline_len.py\n\n\nLet's also run the tests for the pipeline module to make sure we haven't broken anything:\n\n\ncd /workspace/scikit-learn__scikit-learn__0.21\npython -m pytest sklearn/tests/test_pipeline.py -v\n\n\nAfter testing the changes, let's update our script once more to test the edge case where we use `len(pipe)` in slicing:\n\n\ncat >> /workspace/test_pipeline_len.py << 'EOF'\n\n# Test case 5: Various slicing operations with len\npipe = Pipeline([\n    ('step1', StandardScaler()),\n    ('step2', SelectKBest(f_regression, k=5)),\n    ('step3', svm.SVC(kernel='linear'))\n])\nprint(f\"\\nOriginal pipe length: {len(pipe)}\")\n\n# Slice from beginning to end\nslice1 = pipe[:len(pipe)]\nprint(f\"pipe[:len(pipe)] steps: {[name for name, _ in slice1.steps]}\")\n\n# Slice from beginning to middle\nslice2 = pipe[:len(pipe)//2]\nprint(f\"pipe[:len(pipe)//2] steps: {[name for name, _ in slice2.steps]}\")\n\n# Slice from middle to end\nslice3 = pipe[len(pipe)//2:]\nprint(f\"pipe[len(pipe)//2:] steps: {[name for name, _ in slice3.steps]}\")\n\n# Slice a subset in the middle\nif len(pipe) >= 3:\n    slice4 = pipe[1:len(pipe)-1]\n    print(f\"pipe[1:len(pipe)-1] steps: {[name for name, _ in slice4.steps]}\")\nEOF\n\n\nLet's run this updated script:\n\n\npython /workspace/test_pipeline_len.py\n\n\nLet's also check all the tests in the sklearn directory to ensure our changes don't break anything:\n\n\ncd /workspace/scikit-learn__scikit-learn__0.21\npython -m pytest -xvs sklearn/tests/test_pipeline.py\n\n\nBefore we conclude, let's verify that our changes to scikit-learn match the expected functionality:\n\n1. We have implemented the `__len__` method in the Pipeline class\n2. The method returns the number of steps in the pipeline\n3. We have tested that it works for normal, empty, and long pipelines\n4. We have also tested that slicing operations using `len(pipe)` work correctly\n\nSince the issue description mentioned that the repository already supports indexing but not `__len__`, we didn't have to implement indexing. We only needed to add the `__len__` method to make `len(pipe)` work, which we've done.\n\nOur changes are minimal and focused on solving the specific issue described.\n\nFurthermore, to ensure we've done a thorough job, let's run all sklearn tests to make sure we haven't broken anything:\n\n\ncd /workspace/scikit-learn__scikit-learn__0.21\npython -m pytest sklearn/tests/\n\n\nLet's check the full implementation of the Pipeline to understand where `__len__` fits in compared to other methods like `__getitem__`:\n\n\nhead -n 300 /workspace/scikit-learn__scikit-learn__0.21/sklearn/pipeline.py\n\n\nLet's more specifically check the surrounding methods to ensure our addition fits well with the rest of the class:\n\n\ngrep -A 20 \"__getitem__\" /workspace/scikit-learn__scikit-learn__0.21/sklearn/pipeline.py\n\n\nNow, let's also test our changes against the base commit a62775e99f2a5ea3d51db7160fad783f6cd8a4c5, as mentioned in the requirements:\n\n\ncd /workspace/scikit-learn__scikit-learn__0.21\ngit status\n\n\nHmm, we don't have access to the git repository directly. Let's focus on thoroughly testing our changes then.\n\nLet's run the full test suite for the sklearn module to make sure our changes don't break any existing functionality:\n\n\ncd /workspace/scikit-learn__scikit-learn__0.21\npython -m pytest -xvs sklearn/tests/test_pipeline.py\n\n\nGreat, now let's create a more comprehensive test script to ensure our `__len__` implementation works in various scenarios:\n\n\ncat > /workspace/comprehensive_pipeline_len_test.py << 'EOF'\n\"\"\"\nComprehensive tests for the __len__ method of Pipeline.\n\"\"\"\nfrom sklearn.pipeline import Pipeline, FeatureUnion\nfrom sklearn import svm\nfrom sklearn.feature_selection import SelectKBest, f_regression\nfrom sklearn.datasets import samples_generator\nfrom sklearn.preprocessing import StandardScaler\nfrom sklearn.decomposition import PCA\n\n# Test case 1: Normal pipeline\nprint(\"Test case 1: Normal pipeline\")\nanova_filter = SelectKBest(f_regression, k=5)\nclf = svm.SVC(kernel='linear')\npipe = Pipeline([('anova', anova_filter), ('svc', clf)])\nprint(f\"Length of normal pipeline: {len(pipe)}\")\nassert len(pipe) == 2, \"Length of normal pipeline should be 2\"\n\n# Test case 2: Empty pipeline\nprint(\"\\nTest case 2: Empty pipeline\")\nempty_pipe = Pipeline([])\nprint(f\"Length of empty pipeline: {len(empty_pipe)}\")\nassert len(empty_pipe) == 0, \"Length of empty pipeline should be 0\"\n\n# Test case 3: Long pipeline\nprint(\"\\nTest case 3: Long pipeline\")\nX, y = samples_generator.make_classification(\n    n_informative=5, n_redundant=0, random_state=42)\n\nsteps = []\nfor i in range(10):\n    steps.append((f'scaler_{i}', StandardScaler()))\nlong_pipe = Pipeline(steps)\nprint(f\"Length of long pipeline: {len(long_pipe)}\")\nassert len(long_pipe) == 10, \"Length of long pipeline should be 10\"\n\n# Test case 4: Pipeline with FeatureUnion\nprint(\"\\nTest case 4: Pipeline with FeatureUnion\")\nunion = FeatureUnion([\n    ('pca', PCA(n_components=1)),\n    ('select', SelectKBest(k=1))\n])\npipe_with_union = Pipeline([\n    ('scaler', StandardScaler()),\n    ('union', union),\n    ('svc', svm.SVC(kernel='linear'))\n])\nprint(f\"Length of pipeline with FeatureUnion: {len(pipe_with_union)}\")\nassert len(pipe_with_union) == 3, \"Length of pipeline with FeatureUnion should be 3\"\n\n# Test case 5: Various slicing operations with len\nprint(\"\\nTest case 5: Various slicing operations with len\")\npipe = Pipeline([\n    ('step1', StandardScaler()),\n    ('step2', SelectKBest(f_regression, k=5)),\n    ('step3', svm.SVC(kernel='linear'))\n])\nprint(f\"Original pipe length: {len(pipe)}\")\nassert len(pipe) == 3, \"Original pipe length should be 3\"\n\n# Slice from beginning to end\nslice1 = pipe[:len(pipe)]\nprint(f\"pipe[:len(pipe)] steps: {[name for name, _ in slice1.steps]}\")\nassert len(slice1) == 3, \"Length of pipe[:len(pipe)] should be 3\"\n\n# Slice from beginning to middle\nslice2 = pipe[:len(pipe)//2]\nprint(f\"pipe[:len(pipe)//2] steps: {[name for name, _ in slice2.steps]}\")\nassert len(slice2) == 1, \"Length of pipe[:len(pipe)//2] should be 1\"\n\n# Slice from middle to end\nslice3 = pipe[len(pipe)//2:]\nprint(f\"pipe[len(pipe)//2:] steps: {[name for name, _ in slice3.steps]}\")\nassert len(slice3) == 2, \"Length of pipe[len(pipe)//2:] should be 2\"\n\n# Slice a subset in the middle\nslice4 = pipe[1:len(pipe)-1]\nprint(f\"pipe[1:len(pipe)-1] steps: {[name for name, _ in slice4.steps]}\")\nassert len(slice4) == 1, \"Length of pipe[1:len(pipe)-1] should be 1\"\n\nprint(\"\\nAll tests passed!\")\nEOF\n\n\nLet's run this comprehensive test:\n\n\npython /workspace/comprehensive_pipeline_len_test.py\n\n\nLet's also run specific tests from the scikit-learn test suite that relate to Pipeline indexing to ensure our changes integrate well:\n\n\ncd /workspace/scikit-learn__scikit-learn__0.21\npython -m pytest -xvs sklearn/tests/test_pipeline.py::test_pipeline_indexing\n\n\nOh, there might not be a specific test named `test_pipeline_indexing`. Let's look at the available tests in the test_pipeline.py file:\n\n\ngrep -r \"def test_\" /workspace/scikit-learn__scikit-learn__0.21/sklearn/tests/test_pipeline.py\n\n\nLet's run the tests that seem related to pipeline indexing or slicing:\n\n\ncd /workspace/scikit-learn__scikit-learn__0.21\npython -m pytest -xvs sklearn/tests/test_pipeline.py::test_pipeline_indexing || python -m pytest -xvs sklearn/tests/test_pipeline.py | grep -i \"index\"\n\n\nSince we might not have direct access to specific test names, let's examine the pipeline test file to identify relevant tests:\n\n\ncat /workspace/scikit-learn__scikit-learn__0.21/sklearn/tests/test_pipeline.py | grep -i \"index\\|slicing\\|getitem\"\n\n\nBased on our findings, let's run specific tests that are relevant to our changes:\n\n\ncd /workspace/scikit-learn__scikit-learn__0.21\npython -m pytest -xvs sklearn/tests/test_pipeline.py::test_pipeline_indexing || python -m pytest -xvs sklearn/tests/test_pipeline.py\n\n\nLet's check if the test_pipeline.py file contains any tests for slicing functionality:\n\n\ncat /workspace/scikit-learn__scikit-learn__0.21/sklearn/tests/test_pipeline.py | grep -A 20 -B 20 \"slicing\\|__getitem__\"\n\n\nLet's modify our comprehensive test script to include more edge cases and ensure it aligns with any existing tests:\n\n\ncat >> /workspace/comprehensive_pipeline_len_test.py << 'EOF'\n\n# Test case 6: Testing on pipeline with make_pipeline\nprint(\"\\nTest case 6: Testing on pipeline with make_pipeline\")\nfrom sklearn.pipeline import make_pipeline\n\npipe = make_pipeline(StandardScaler(), PCA(n_components=2), SelectKBest(k=1))\nprint(f\"Length of make_pipeline: {len(pipe)}\")\nassert len(pipe) == 3, \"Length of make_pipeline should be 3\"\n\n# Test case 7: Testing on nested pipelines\nprint(\"\\nTest case 7: Testing on nested pipelines\")\ninner_pipe = Pipeline([('scaler', StandardScaler()), ('pca', PCA(n_components=2))])\nouter_pipe = Pipeline([('inner', inner_pipe), ('svc', svm.SVC())])\nprint(f\"Length of outer pipeline: {len(outer_pipe)}\")\nassert len(outer_pipe) == 2, \"Length of outer pipeline should be 2\"\n\n# Test case 8: Testing __len__ with negative indexing\nprint(\"\\nTest case 8: Testing __len__ with negative indexing\")\npipe = Pipeline([\n    ('step1', StandardScaler()),\n    ('step2', PCA(n_components=2)),\n    ('step3', SelectKBest(k=1))\n])\nneg_slice = pipe[-len(pipe):]\nprint(f\"pipe[-len(pipe):] steps: {[name for name, _ in neg_slice.steps]}\")\nassert len(neg_slice) == 3, \"Length of pipe[-len(pipe):] should be 3\"\n\nneg_slice2 = pipe[:-len(pipe)]\nprint(f\"pipe[:-len(pipe)] steps: {[name for name, _ in neg_slice2.steps]}\")\nassert len(neg_slice2) == 0, \"Length of pipe[:-len(pipe)] should be 0\"\n\n# Test case 9: Testing complex slicing expressions with len\nprint(\"\\nTest case 9: Testing complex slicing expressions with len\")\npipe = Pipeline([\n    ('step1', StandardScaler()),\n    ('step2', PCA(n_components=2)),\n    ('step3', SelectKBest(k=1)),\n    ('step4', svm.SVC())\n])\ncomplex_slice = pipe[len(pipe)//4:len(pipe)//4*3]\nprint(f\"pipe[len(pipe)//4:len(pipe)//4*3] steps: {[name for name, _ in complex_slice.steps]}\")\nassert len(complex_slice) == 2, \"Length of complex slice should be 2\"\n\nprint(\"\\nAll additional tests passed!\")\nEOF\n\n\nLet's run the updated comprehensive test:\n\n\npython /workspace/comprehensive_pipeline_len_test.py\n\n\nLet's also verify that our implementation doesn't cause any regressions in the scikit-learn test suite:\n\n\ncd /workspace/scikit-learn__scikit-learn__0.21\npython -m pytest -xvs sklearn/tests/test_pipeline.py\n\n\nNow, let's also run another specific test related to pipeline functionality:\n\n\ncd /workspace/scikit-learn__scikit-learn__0.21\npython -m pytest -xvs sklearn/tests/test_metaestimators.py | grep -i \"pipeline\"\n\n\nLet's get a deeper understanding of how the Pipeline class is used in tests by examining test files containing pipeline tests:\n\n\ncd /workspace/scikit-learn__scikit-learn__0.21\ngrep -r \"Pipeline\" --include=\"*.py\" sklearn/tests/ | head -n 20\n\n\nLet's also look for any tests related to pipeline length or slicing:\n\n\ncd /workspace/scikit-learn__scikit-learn__0.21\ngrep -r \"len(\" --include=\"*.py\" sklearn/tests/ | grep -i \"pipeline\" | head -n 20\n\n\nWith all our tests passing, it appears we've successfully implemented the `__len__` method for the Pipeline class, and it behaves as expected in various scenarios.\n\nLet's summarize what we've done:\n\n1. We located the Pipeline class in sklearn/pipeline.py\n2. We identified that it was missing a `__len__` method, which was causing the error described in the issue\n3. We implemented the `__len__` method to return the length of the pipeline's steps list\n4. We verified our fix with a reproduction script and comprehensive tests\n5. We confirmed that existing scikit-learn tests still pass with our changes\n\nOur implementation is minimal and focused on the specific issue, adding only the `__len__` method without changing any existing functionality.\n\nAt this point we can conclude that the issue has been successfully resolved. The Pipeline class now supports `len(pipe)`, which allows expressions like `pipe[:len(pipe)]` to work correctly.\n\nLet's make sure we've run the specific test for pipeline indexing:\n\n\ncd /workspace/scikit-learn__scikit-learn__0.21\npython -m pytest -xvs sklearn/tests/test_pipeline.py | grep -i \"indexing\"\n\n\nLet's also check if there are any tests related to `__len__` or length in the pipeline tests:\n\n\ncd /workspace/scikit-learn__scikit-learn__0.21\ngrep -r \"__len__\\|len(\" --include=\"*.py\" sklearn/tests/test_pipeline.py\n\n\nWith all our checks and tests, we're confident that our implementation of the `__len__` method in the Pipeline class correctly resolves the issue described. The method returns the number of steps in the pipeline, which is the expected behavior for `len(pipe)`.\n\nI believe our solution is complete and correct. The changes we made are minimal and focused on the specific issue, and we've thoroughly tested them to ensure they work as expected in various scenarios.\n\nLet's complete the task by running our comprehensive test one more time:\n\n\npython /workspace/comprehensive_pipeline_len_test.py\n\n\nI think we're good to go. Our implementation of the `__len__` method in the Pipeline class resolves the issue described, allowing expressions like `pipe[:len(pipe)]` to work correctly.\n\nLet's do a final check on the changes we made. The diff should show just the addition of the `__len__` method to the Pipeline class:\n\n\ncd /workspace/scikit-learn__scikit-learn__0.21\ndiff /workspace/pipeline.py.backup sklearn/pipeline.py\n\n\nWith all our checks and tests passing, we've successfully resolved the issue described in the problem statement.\n\nAlright, let's summarize our solution once more:\n\nThe issue was that Pipeline in scikit-learn didn't implement the `__len__` method, which was causing `pipe[:len(pipe)]` to raise an error, even though Pipeline supported indexing.\n\nTo resolve this, we added a `__len__` method to the Pipeline class that returns the number of steps in the pipeline. This allows expressions like `len(pipe)` and `pipe[:len(pipe)]` to work correctly, providing a more consistent and intuitive API for users.\n\nWe thoroughly tested our solution with:\n1. A script to reproduce the original error and confirm our fix\n2. Comprehensive tests for various scenarios, including edge cases\n3. Running the existing scikit-learn test suite to ensure no regressions\n\nThese tests confirm that our solution correctly resolves the issue while maintaining compatibility with the rest of the codebase.\n\nAnd that concludes our implementation.",
                        "signature": "ErUBCkYIARgCIkDnKEqW20HOxB9jS85ReLznKuKSV88wnAJf/M+y9ge7U+GOWAHd/trgmvpgHpJmOBkeUWUftR5g+81TNmAsDd2EEgxQHv0uMQBMvelCR+saDFvnSSfaNOj3NTVYpyIwG1ddKj5AVnXe382HERyVchmOTdn1ebogEFpXlRE66Mckq57xLSygusq6MwAV/6RvKh28HEuwcXNQn+BPIxQDVCwGGUh5g4fpZ6IgGk3mRg==",
                    },
                    {
                        "type": "text",
                        "text": "I'll help you implement the `__len__` method for Pipeline in scikit-learn to fix the issue described. Let's start by exploring the repository and understanding the problem better.\n\n## Step 1: Explore the repository structure\n\nLet's first look at the repository structure:",
                    },
                ],
            },
            {"role": "user", "content": [{"type": "text", "text": "Who do you know?"}]},
        ],
        "max_tokens": 32768,
        "thinking": {"type": "enabled", "budget_tokens": 30720},
    }

    with patch.object(client, "post") as mock_post:
        try:
            if sync_mode:
                response = litellm.completion(**params, client=client)
            else:
                response = await litellm.acompletion(**params, client=client)
        except Exception as e:
            print(e)

        mock_post.assert_called_once()

        print(mock_post.call_args.kwargs)
        json_data = mock_post.call_args.kwargs["data"]

        assert (
            "Alright, let's get started with resolving this issue about implementing"
            in json_data
        )


@pytest.mark.asyncio
async def test_bedrock_stream_thinking_content_openwebui():
    """
    When merge_reasoning_content_in_choices=True

    The content should be collected as

    ```
    <think>
    I am a helpful assistant, the user wants to know who I am
    </think>

    Hi I am Anthropic, I am a helpful assistant

    ```
    """
    response = await litellm.acompletion(
        model="bedrock/us.anthropic.claude-3-7-sonnet-20250219-v1:0",
        messages=[{"role": "user", "content": "Hello who is this?"}],
        stream=True,
        max_tokens=1080,
        thinking={"type": "enabled", "budget_tokens": 1024},
        merge_reasoning_content_in_choices=True,
    )
    content = ""
    async for chunk in response:
        content += chunk.choices[0].delta.content or ""

        # OpenWebUI expects the reasoning_content to be removed, otherwise this will appear as duplicate thinking blocks
        assert getattr(chunk.choices[0].delta, "reasoning_content", None) is None
        print(chunk)

    print("collected content", content)

    # Assert that the content follows the expected format with exactly one thinking section
    think_open_pos = content.find("<think>")
    think_close_pos = content.find("</think>")

    # Assert there's exactly one opening and closing tag
    assert think_open_pos >= 0, "Opening <think> tag not found"
    assert think_close_pos > 0, "Closing </think> tag not found"
    assert (
        content.count("<think>") == 1
    ), "There should be exactly one opening <think> tag"
    assert (
        content.count("</think>") == 1
    ), "There should be exactly one closing </think> tag"

    # Assert the opening tag comes before the closing tag
    assert (
        think_open_pos < think_close_pos
    ), "Opening tag should come before closing tag"

    # Assert there's content between the tags
    thinking_content = content[think_open_pos + 7 : think_close_pos]
    assert (
        len(thinking_content.strip()) > 0
    ), "There should be content between thinking tags"

    # Assert there's content after the closing tag
    assert (
        len(content) > think_close_pos + 8
    ), "There should be content after the thinking tags"
    response_content = content[think_close_pos + 8 :].strip()
    assert (
        len(response_content) > 0
    ), "There should be non-empty content after thinking tags"


<<<<<<< HEAD
def test_bedrock_streaming():
    resp = completion(
        model="bedrock/us.anthropic.claude-3-7-sonnet-20250219-v1:0",
        messages=[{"role": "user", "content": "Hello who is this?"}],
        stream=True,
        max_tokens=1080,
        stream_options={"include_usage": True},
    )

    for chunk in resp:
        if hasattr(chunk, "usage"):
            print(f"received chunk usage: {chunk.usage}")
=======
def test_bedrock_application_inference_profile():
    from litellm.llms.custom_httpx.http_handler import HTTPHandler, AsyncHTTPHandler

    client = HTTPHandler()
    client2 = HTTPHandler()

    with patch.object(client, "post") as mock_post, patch.object(
        client2, "post"
    ) as mock_post2:
        try:
            resp = completion(
                model="bedrock/anthropic.claude-3-5-sonnet-20240620-v1:0",
                messages=[{"role": "user", "content": "Hello, how are you?"}],
                model_id="arn:aws:bedrock:eu-central-1:000000000000:application-inference-profile/a0a0a0a0a0a0",
                client=client,
            )
        except Exception as e:
            print(e)

        try:
            resp = completion(
                model="bedrock/converse/arn:aws:bedrock:eu-central-1:000000000000:application-inference-profile/a0a0a0a0a0a0",
                messages=[{"role": "user", "content": "Hello, how are you?"}],
                client=client2,
            )
        except Exception as e:
            print(e)

        mock_post.assert_called_once()
        mock_post2.assert_called_once()
        print(mock_post.call_args.kwargs)
        json_data = mock_post.call_args.kwargs["data"]
        assert mock_post.call_args.kwargs["url"].startswith(
            "https://bedrock-runtime.eu-central-1.amazonaws.com/"
        )
        assert mock_post2.call_args.kwargs["url"] == mock_post.call_args.kwargs["url"]
>>>>>>> 29e461b8
<|MERGE_RESOLUTION|>--- conflicted
+++ resolved
@@ -2950,20 +2950,6 @@
     ), "There should be non-empty content after thinking tags"
 
 
-<<<<<<< HEAD
-def test_bedrock_streaming():
-    resp = completion(
-        model="bedrock/us.anthropic.claude-3-7-sonnet-20250219-v1:0",
-        messages=[{"role": "user", "content": "Hello who is this?"}],
-        stream=True,
-        max_tokens=1080,
-        stream_options={"include_usage": True},
-    )
-
-    for chunk in resp:
-        if hasattr(chunk, "usage"):
-            print(f"received chunk usage: {chunk.usage}")
-=======
 def test_bedrock_application_inference_profile():
     from litellm.llms.custom_httpx.http_handler import HTTPHandler, AsyncHTTPHandler
 
@@ -2999,5 +2985,4 @@
         assert mock_post.call_args.kwargs["url"].startswith(
             "https://bedrock-runtime.eu-central-1.amazonaws.com/"
         )
-        assert mock_post2.call_args.kwargs["url"] == mock_post.call_args.kwargs["url"]
->>>>>>> 29e461b8
+        assert mock_post2.call_args.kwargs["url"] == mock_post.call_args.kwargs["url"]