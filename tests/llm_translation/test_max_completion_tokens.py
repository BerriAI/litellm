import json
import os
import sys

sys.path.insert(
    0, os.path.abspath("../..")
)  # Adds the parent directory to the system path
from datetime import datetime
from unittest.mock import AsyncMock
from dotenv import load_dotenv

load_dotenv()
import httpx
import pytest
from respx import MockRouter
from unittest.mock import patch, MagicMock, AsyncMock

import litellm
from litellm import Choices, Message, ModelResponse

# Adds the parent directory to the system path


def return_mocked_response(model: str):
    if model == "bedrock/mistral.mistral-large-2407-v1:0":
        return {
            "metrics": {"latencyMs": 316},
            "output": {
                "message": {
                    "content": [{"text": "Hello! How are you doing today? How can"}],
                    "role": "assistant",
                }
            },
            "stopReason": "max_tokens",
            "usage": {"inputTokens": 5, "outputTokens": 10, "totalTokens": 15},
        }


@pytest.mark.parametrize(
    "model",
    [
        "bedrock/mistral.mistral-large-2407-v1:0",
    ],
)
@pytest.mark.asyncio()
async def test_bedrock_max_completion_tokens(model: str):
    """
    Tests that:
    - max_completion_tokens is passed as max_tokens to bedrock models
    """
    from litellm.llms.custom_httpx.http_handler import AsyncHTTPHandler

    litellm.set_verbose = True

    client = AsyncHTTPHandler()

    mock_response = return_mocked_response(model)
    _model = model.split("/")[1]
    print("\n\nmock_response: ", mock_response)

    with patch.object(client, "post") as mock_client:
        try:
            response = await litellm.acompletion(
                model=model,
                max_completion_tokens=10,
                messages=[{"role": "user", "content": "Hello!"}],
                client=client,
            )
        except Exception as e:
            print(f"Error: {e}")

        mock_client.assert_called_once()
        request_body = json.loads(mock_client.call_args.kwargs["data"])

        print("request_body: ", request_body)

        assert request_body == {
            "messages": [{"role": "user", "content": [{"text": "Hello!"}]}],
            "additionalModelRequestFields": {},
            "system": [],
            "inferenceConfig": {"maxTokens": 10},
        }


@pytest.mark.parametrize(
    "model",
    ["anthropic/claude-3-sonnet-20240229", "anthropic/claude-3-opus-20240229"],
)
@pytest.mark.asyncio()
async def test_anthropic_api_max_completion_tokens(model: str):
    """
    Tests that:
    - max_completion_tokens is passed as max_tokens to anthropic models
    """
    litellm.set_verbose = True
    from litellm.llms.custom_httpx.http_handler import HTTPHandler

    mock_response = {
        "content": [{"text": "Hi! My name is Claude.", "type": "text"}],
        "id": "msg_013Zva2CMHLNnXjNJJKqJ2EF",
        "model": "claude-3-5-sonnet-20240620",
        "role": "assistant",
        "stop_reason": "end_turn",
        "stop_sequence": None,
        "type": "message",
        "usage": {"input_tokens": 2095, "output_tokens": 503},
    }

    client = HTTPHandler()

    print("\n\nmock_response: ", mock_response)

    with patch.object(client, "post") as mock_client:
        try:
            response = await litellm.acompletion(
                model=model,
                max_completion_tokens=10,
                messages=[{"role": "user", "content": "Hello!"}],
                client=client,
            )
        except Exception as e:
            print(f"Error: {e}")
        mock_client.assert_called_once()
        request_body = mock_client.call_args.kwargs["json"]

        print("request_body: ", request_body)

        assert request_body == {
            "messages": [
                {"role": "user", "content": [{"type": "text", "text": "Hello!"}]}
            ],
            "max_tokens": 10,
            "model": model.split("/")[-1],
        }


def test_all_model_configs():
    from litellm.llms.vertex_ai.vertex_ai_partner_models.ai21.transformation import (
        VertexAIAi21Config,
    )
    from litellm.llms.vertex_ai.vertex_ai_partner_models.llama3.transformation import (
        VertexAILlama3Config,
    )

    assert (
        "max_completion_tokens"
        in VertexAILlama3Config().get_supported_openai_params(model="llama3")
    )
    assert VertexAILlama3Config().map_openai_params(
        {"max_completion_tokens": 10}, {}, "llama3", drop_params=False
    ) == {"max_tokens": 10}

    assert "max_completion_tokens" in VertexAIAi21Config().get_supported_openai_params()
    assert VertexAIAi21Config().map_openai_params(
        {"max_completion_tokens": 10}, {}, "llama3", drop_params=False
    ) == {"max_tokens": 10}

    from litellm.llms.fireworks_ai.chat.transformation import (
        FireworksAIConfig,
    )

    assert "max_completion_tokens" in FireworksAIConfig().get_supported_openai_params(
        model="llama3"
    )
    assert FireworksAIConfig().map_openai_params(
        model="llama3",
        non_default_params={"max_completion_tokens": 10},
        optional_params={},
        drop_params=False,
    ) == {"max_tokens": 10}

    from litellm.llms.huggingface.chat.handler import HuggingfaceConfig

    assert "max_completion_tokens" in HuggingfaceConfig().get_supported_openai_params(
        model="llama3"
    )
    assert HuggingfaceConfig().map_openai_params(
        non_default_params={"max_completion_tokens": 10},
        optional_params={},
        model="llama3",
        drop_params=False,
    ) == {"max_new_tokens": 10}

<<<<<<< HEAD
    from litellm.llms.nvidia.chat import NvidiaConfig
=======
    from litellm.llms.nvidia.chat import NvidiaNimConfig
>>>>>>> e118df5e

    assert "max_completion_tokens" in NvidiaConfig().get_supported_openai_params(
        model="llama3"
    )
    assert NvidiaConfig().map_openai_params(
        model="llama3",
        non_default_params={"max_completion_tokens": 10},
        optional_params={},
        drop_params=False,
    ) == {"max_tokens": 10}

    from litellm.llms.ollama_chat import OllamaChatConfig

    assert "max_completion_tokens" in OllamaChatConfig().get_supported_openai_params(
        model="llama3"
    )
    assert OllamaChatConfig().map_openai_params(
        model="llama3",
        non_default_params={"max_completion_tokens": 10},
        optional_params={},
        drop_params=False,
    ) == {"num_predict": 10}

    from litellm.llms.predibase.chat.transformation import PredibaseConfig

    assert "max_completion_tokens" in PredibaseConfig().get_supported_openai_params(
        model="llama3"
    )
    assert PredibaseConfig().map_openai_params(
        model="llama3",
        non_default_params={"max_completion_tokens": 10},
        optional_params={},
        drop_params=False,
    ) == {"max_new_tokens": 10}

    from litellm.llms.codestral.completion.transformation import (
        CodestralTextCompletionConfig,
    )

    assert (
        "max_completion_tokens"
        in CodestralTextCompletionConfig().get_supported_openai_params(model="llama3")
    )
    assert CodestralTextCompletionConfig().map_openai_params(
        model="llama3",
        non_default_params={"max_completion_tokens": 10},
        optional_params={},
        drop_params=False,
    ) == {"max_tokens": 10}

    from litellm.llms.volcengine import VolcEngineConfig

    assert "max_completion_tokens" in VolcEngineConfig().get_supported_openai_params(
        model="llama3"
    )
    assert VolcEngineConfig().map_openai_params(
        model="llama3",
        non_default_params={"max_completion_tokens": 10},
        optional_params={},
        drop_params=False,
    ) == {"max_tokens": 10}

    from litellm.llms.ai21.chat.transformation import AI21ChatConfig

    assert "max_completion_tokens" in AI21ChatConfig().get_supported_openai_params(
        "jamba-1.5-mini@001"
    )
    assert AI21ChatConfig().map_openai_params(
        model="jamba-1.5-mini@001",
        non_default_params={"max_completion_tokens": 10},
        optional_params={},
        drop_params=False,
    ) == {"max_tokens": 10}

    from litellm.llms.azure.chat.gpt_transformation import AzureOpenAIConfig

    assert "max_completion_tokens" in AzureOpenAIConfig().get_supported_openai_params(
        model="gpt-3.5-turbo"
    )
    assert AzureOpenAIConfig().map_openai_params(
        model="gpt-3.5-turbo",
        non_default_params={"max_completion_tokens": 10},
        optional_params={},
        api_version="2022-12-01",
        drop_params=False,
    ) == {"max_completion_tokens": 10}

    from litellm.llms.bedrock.chat.converse_transformation import AmazonConverseConfig

    assert (
        "max_completion_tokens"
        in AmazonConverseConfig().get_supported_openai_params(
            model="anthropic.claude-3-sonnet-20240229-v1:0"
        )
    )
    assert AmazonConverseConfig().map_openai_params(
        model="anthropic.claude-3-sonnet-20240229-v1:0",
        non_default_params={"max_completion_tokens": 10},
        optional_params={},
        drop_params=False,
    ) == {"maxTokens": 10}

    from litellm.llms.codestral.completion.transformation import (
        CodestralTextCompletionConfig,
    )

    assert (
        "max_completion_tokens"
        in CodestralTextCompletionConfig().get_supported_openai_params(model="llama3")
    )
    assert CodestralTextCompletionConfig().map_openai_params(
        model="llama3",
        non_default_params={"max_completion_tokens": 10},
        optional_params={},
        drop_params=False,
    ) == {"max_tokens": 10}

    from litellm import (
        AmazonAnthropicClaude3Config,
        AmazonAnthropicConfig,
    )

    assert (
        "max_completion_tokens"
        in AmazonAnthropicClaude3Config().get_supported_openai_params(
            model="anthropic.claude-3-sonnet-20240229-v1:0"
        )
    )

    assert AmazonAnthropicClaude3Config().map_openai_params(
        non_default_params={"max_completion_tokens": 10},
        optional_params={},
        model="anthropic.claude-3-sonnet-20240229-v1:0",
        drop_params=False,
    ) == {"max_tokens": 10}

    assert (
        "max_completion_tokens"
        in AmazonAnthropicConfig().get_supported_openai_params(model="")
    )

    assert AmazonAnthropicConfig().map_openai_params(
        non_default_params={"max_completion_tokens": 10},
        optional_params={},
        model="",
        drop_params=False,
    ) == {"max_tokens_to_sample": 10}

    from litellm.llms.databricks.chat.handler import DatabricksConfig

    assert "max_completion_tokens" in DatabricksConfig().get_supported_openai_params()

    assert DatabricksConfig().map_openai_params(
        model="databricks/llama-3-70b-instruct",
        drop_params=False,
        non_default_params={"max_completion_tokens": 10},
        optional_params={},
    ) == {"max_tokens": 10}

    from litellm.llms.vertex_ai.vertex_ai_partner_models.anthropic.transformation import (
        VertexAIAnthropicConfig,
    )

    assert (
        "max_completion_tokens"
        in VertexAIAnthropicConfig().get_supported_openai_params(
            model="claude-3-5-sonnet-20240620"
        )
    )

    assert VertexAIAnthropicConfig().map_openai_params(
        non_default_params={"max_completion_tokens": 10},
        optional_params={},
        model="claude-3-5-sonnet-20240620",
        drop_params=False,
    ) == {"max_tokens": 10}

    from litellm.llms.vertex_ai.gemini.vertex_and_google_ai_studio_gemini import (
        VertexGeminiConfig,
    )
    from litellm.llms.gemini.chat.transformation import GoogleAIStudioGeminiConfig

    assert "max_completion_tokens" in VertexGeminiConfig().get_supported_openai_params(
        model="gemini-1.0-pro"
    )

    assert VertexGeminiConfig().map_openai_params(
        model="gemini-1.0-pro",
        non_default_params={"max_completion_tokens": 10},
        optional_params={},
        drop_params=False,
    ) == {"max_output_tokens": 10}

    assert (
        "max_completion_tokens"
        in GoogleAIStudioGeminiConfig().get_supported_openai_params(
            model="gemini-1.0-pro"
        )
    )

    assert GoogleAIStudioGeminiConfig().map_openai_params(
        model="gemini-1.0-pro",
        non_default_params={"max_completion_tokens": 10},
        optional_params={},
        drop_params=False,
    ) == {"max_output_tokens": 10}

    assert "max_completion_tokens" in VertexGeminiConfig().get_supported_openai_params(
        model="gemini-1.0-pro"
    )

    assert VertexGeminiConfig().map_openai_params(
        model="gemini-1.0-pro",
        non_default_params={"max_completion_tokens": 10},
        optional_params={},
        drop_params=False,
    ) == {"max_output_tokens": 10}<|MERGE_RESOLUTION|>--- conflicted
+++ resolved
@@ -181,16 +181,12 @@
         drop_params=False,
     ) == {"max_new_tokens": 10}
 
-<<<<<<< HEAD
-    from litellm.llms.nvidia.chat import NvidiaConfig
-=======
     from litellm.llms.nvidia.chat import NvidiaNimConfig
->>>>>>> e118df5e
-
-    assert "max_completion_tokens" in NvidiaConfig().get_supported_openai_params(
-        model="llama3"
-    )
-    assert NvidiaConfig().map_openai_params(
+
+    assert "max_completion_tokens" in NvidiaNimConfig().get_supported_openai_params(
+        model="llama3"
+    )
+    assert NvidiaNimConfig().map_openai_params(
         model="llama3",
         non_default_params={"max_completion_tokens": 10},
         optional_params={},
