import json
import os
import sys
from datetime import datetime
from unittest.mock import AsyncMock, patch
from typing import Optional

sys.path.insert(
    0, os.path.abspath("../..")
)  # Adds the parent directory to the system path


import httpx
import pytest
from respx import MockRouter

import litellm
from litellm import Choices, Message, ModelResponse
from base_llm_unit_tests import BaseLLMChatTest
import asyncio
from litellm.types.llms.openai import (
    ChatCompletionAnnotation,
    ChatCompletionAnnotationURLCitation,
)
from base_audio_transcription_unit_tests import BaseLLMAudioTranscriptionTest


def test_openai_prediction_param():
    litellm.set_verbose = True
    code = """
    /// <summary>
    /// Represents a user with a first name, last name, and username.
    /// </summary>
    public class User
    {
        /// <summary>
        /// Gets or sets the user's first name.
        /// </summary>
        public string FirstName { get; set; }

        /// <summary>
        /// Gets or sets the user's last name.
        /// </summary>
        public string LastName { get; set; }

        /// <summary>
        /// Gets or sets the user's username.
        /// </summary>
        public string Username { get; set; }
    }
    """

    completion = litellm.completion(
        model="gpt-4o-mini",
        messages=[
            {
                "role": "user",
                "content": "Replace the Username property with an Email property. Respond only with code, and with no markdown formatting.",
            },
            {"role": "user", "content": code},
        ],
        prediction={"type": "content", "content": code},
    )

    print(completion)

    assert (
        completion.usage.completion_tokens_details.accepted_prediction_tokens > 0
        or completion.usage.completion_tokens_details.rejected_prediction_tokens > 0
    )


@pytest.mark.asyncio
async def test_openai_prediction_param_mock():
    """
    Tests that prediction parameter is correctly passed to the API
    """
    litellm.set_verbose = True

    code = """
    /// <summary>
    /// Represents a user with a first name, last name, and username.
    /// </summary>
    public class User
    {
        /// <summary>
        /// Gets or sets the user's first name.
        /// </summary>
        public string FirstName { get; set; }

        /// <summary>
        /// Gets or sets the user's last name.
        /// </summary>
        public string LastName { get; set; }

        /// <summary>
        /// Gets or sets the user's username.
        /// </summary>
        public string Username { get; set; }
    }
    """
    from openai import AsyncOpenAI

    client = AsyncOpenAI(api_key="fake-api-key")

    with patch.object(
        client.chat.completions.with_raw_response, "create"
    ) as mock_client:
        try:
            await litellm.acompletion(
                model="gpt-4o-mini",
                messages=[
                    {
                        "role": "user",
                        "content": "Replace the Username property with an Email property. Respond only with code, and with no markdown formatting.",
                    },
                    {"role": "user", "content": code},
                ],
                prediction={"type": "content", "content": code},
                client=client,
            )
        except Exception as e:
            print(f"Error: {e}")

        mock_client.assert_called_once()
        request_body = mock_client.call_args.kwargs

        # Verify the request contains the prediction parameter
        assert "prediction" in request_body
        # verify prediction is correctly sent to the API
        assert request_body["prediction"] == {"type": "content", "content": code}


@pytest.mark.asyncio
async def test_openai_prediction_param_with_caching():
    """
    Tests using `prediction` parameter with caching
    """
    from litellm.caching.caching import LiteLLMCacheType
    import logging
    from litellm._logging import verbose_logger

    verbose_logger.setLevel(logging.DEBUG)
    import time

    litellm.set_verbose = True
    litellm.cache = litellm.Cache(type=LiteLLMCacheType.LOCAL)
    code = """
    /// <summary>
    /// Represents a user with a first name, last name, and username.
    /// </summary>
    public class User
    {
        /// <summary>
        /// Gets or sets the user's first name.
        /// </summary>
        public string FirstName { get; set; }

        /// <summary>
        /// Gets or sets the user's last name.
        /// </summary>
        public string LastName { get; set; }

        /// <summary>
        /// Gets or sets the user's username.
        /// </summary>
        public string Username { get; set; }
    }
    """

    completion_response_1 = litellm.completion(
        model="gpt-4o-mini",
        messages=[
            {
                "role": "user",
                "content": "Replace the Username property with an Email property. Respond only with code, and with no markdown formatting.",
            },
            {"role": "user", "content": code},
        ],
        prediction={"type": "content", "content": code},
    )

    time.sleep(0.5)

    # cache hit
    completion_response_2 = litellm.completion(
        model="gpt-4o-mini",
        messages=[
            {
                "role": "user",
                "content": "Replace the Username property with an Email property. Respond only with code, and with no markdown formatting.",
            },
            {"role": "user", "content": code},
        ],
        prediction={"type": "content", "content": code},
    )

    assert completion_response_1.id == completion_response_2.id

    completion_response_3 = litellm.completion(
        model="gpt-4o-mini",
        messages=[
            {"role": "user", "content": "What is the first name of the user?"},
        ],
        prediction={"type": "content", "content": code + "FirstName"},
    )

    assert completion_response_3.id != completion_response_1.id


@pytest.mark.asyncio()
async def test_vision_with_custom_model():
    """
    Tests that an OpenAI compatible endpoint when sent an image will receive the image in the request

    """
    import base64
    import requests
    from openai import AsyncOpenAI

    client = AsyncOpenAI(api_key="fake-api-key")

    litellm.set_verbose = True
    api_base = "https://my-custom.api.openai.com"

    # Fetch and encode a test image
    url = "https://dummyimage.com/100/100/fff&text=Test+image"
    response = requests.get(url)
    file_data = response.content
    encoded_file = base64.b64encode(file_data).decode("utf-8")
    base64_image = f"data:image/png;base64,{encoded_file}"

    with patch.object(
        client.chat.completions.with_raw_response, "create"
    ) as mock_client:
        try:
            response = await litellm.acompletion(
                model="openai/my-custom-model",
                max_tokens=10,
                api_base=api_base,  # use the mock api
                messages=[
                    {
                        "role": "user",
                        "content": [
                            {"type": "text", "text": "What's in this image?"},
                            {
                                "type": "image_url",
                                "image_url": {"url": base64_image},
                            },
                        ],
                    }
                ],
                client=client,
            )
        except Exception as e:
            print(f"Error: {e}")

        mock_client.assert_called_once()
        request_body = mock_client.call_args.kwargs

        print("request_body: ", request_body)

        assert request_body["messages"] == [
            {
                "role": "user",
                "content": [
                    {"type": "text", "text": "What's in this image?"},
                    {
                        "type": "image_url",
                        "image_url": {
                            "url": "data:image/png;base64,iVBORw0KGgoAAAANSUhEUgAAAGQAAABkBAMAAACCzIhnAAAAG1BMVEURAAD///+ln5/h39/Dv79qX18uHx+If39MPz9oMSdmAAAACXBIWXMAAA7EAAAOxAGVKw4bAAABDElEQVRYhe2SzWqEMBRGPyQTfQxJsc5jBKGzFmlslyFIZxsCQ7sUaWd87EanpdpIrbtC71mE/NyTm9wEIAiCIAiC+N/otQBxU2Sf/aeh4enqptHXri+/yxIq63jlKCw6cXssnr3ObdzdGYFYCJ2IzHKXLygHXCB98Gm4DE+ZZemu5EisQSyZTmyg+AuzQbkezCuIy7EI0k9Ig3FtruwydY+qniqtV5yQyo8qpUIl2fc90KVzJWohWf2qu75vlw52rdfjVDHg8vLWwixW7PChqLkSyUadwfSS0uQZhEvRuIkS53uJvrK8cGWYaPwpGt8efvw+vlo8TPMzcmP8w7lrNypc1RsNgiAIgiD+Iu/RyDYhCaWrgQAAAABJRU5ErkJggg=="
                        },
                    },
                ],
            },
        ]
        assert request_body["model"] == "my-custom-model"
        assert request_body["max_tokens"] == 10


class TestOpenAIChatCompletion(BaseLLMChatTest):
    def get_base_completion_call_args(self) -> dict:
        return {"model": "gpt-4o-mini"}

    def test_tool_call_no_arguments(self, tool_call_no_arguments):
        """Test that tool calls with no arguments is translated correctly. Relevant issue: https://github.com/BerriAI/litellm/issues/6833"""
        pass

    def test_prompt_caching(self):
        """
        Test that prompt caching works correctly.
        Skip for now, as it's working locally but not in CI
        """
        pass

    def test_prompt_caching(self):
        """
        Works locally but CI/CD is failing this test. Temporary skip to push out a new release.
        """
        pass


def test_completion_bad_org():
    import litellm

    litellm.set_verbose = True
    _old_org = os.environ.get("OPENAI_ORGANIZATION", None)
    os.environ["OPENAI_ORGANIZATION"] = "bad-org"
    messages = [{"role": "user", "content": "hi"}]

    with pytest.raises(Exception) as exc_info:
        comp = litellm.completion(
            model="gpt-4o-mini", messages=messages, organization="bad-org"
        )

    print(exc_info.value)
    assert "header should match organization for API key" in str(exc_info.value)

    if _old_org is not None:
        os.environ["OPENAI_ORGANIZATION"] = _old_org
    else:
        del os.environ["OPENAI_ORGANIZATION"]


@patch("litellm.main.openai_chat_completions._get_openai_client")
def test_openai_max_retries_0(mock_get_openai_client):
    import litellm

    litellm.set_verbose = True
    response = litellm.completion(
        model="gpt-4o-mini",
        messages=[{"role": "user", "content": "hi"}],
        max_retries=0,
    )

    mock_get_openai_client.assert_called_once()
    assert mock_get_openai_client.call_args.kwargs["max_retries"] == 0


@pytest.mark.parametrize("model", ["o1", "o1-mini", "o3-mini"])
def test_o1_parallel_tool_calls(model):
    litellm.completion(
        model=model,
        messages=[
            {
                "role": "user",
                "content": "foo",
            }
        ],
        parallel_tool_calls=True,
        drop_params=True,
    )


def test_openai_chat_completion_streaming_handler_reasoning_content():
    from litellm.llms.openai.chat.gpt_transformation import (
        OpenAIChatCompletionStreamingHandler,
    )
    from unittest.mock import MagicMock

    streaming_handler = OpenAIChatCompletionStreamingHandler(
        streaming_response=MagicMock(),
        sync_stream=True,
    )
    response = streaming_handler.chunk_parser(
        chunk={
            "id": "e89b6501-8ac2-464c-9550-7cd3daf94350",
            "object": "chat.completion.chunk",
            "created": 1741037890,
            "model": "deepseek-reasoner",
            "system_fingerprint": "fp_5417b77867_prod0225",
            "choices": [
                {
                    "index": 0,
                    "delta": {"content": None, "reasoning_content": "."},
                    "logprobs": None,
                    "finish_reason": None,
                }
            ],
        }
    )

    assert response.choices[0].delta.reasoning_content == "."


def validate_response_url_citation(url_citation: ChatCompletionAnnotationURLCitation):
    assert "end_index" in url_citation
    assert "start_index" in url_citation
    assert "url" in url_citation


def validate_web_search_annotations(annotations: ChatCompletionAnnotation):
    """validates litellm response contains web search annotations"""
    print("annotations: ", annotations)
    assert annotations is not None
    assert isinstance(annotations, list)
    for annotation in annotations:
        assert annotation["type"] == "url_citation"
        url_citation: ChatCompletionAnnotationURLCitation = annotation["url_citation"]
        validate_response_url_citation(url_citation)


@pytest.mark.flaky(reruns=3)
def test_openai_web_search():
    """Makes a simple web search request and validates the response contains web search annotations and all expected fields are present"""
    litellm._turn_on_debug()
    response = litellm.completion(
        model="openai/gpt-4o-search-preview",
        messages=[
            {
                "role": "user",
                "content": "What was a positive news story from today?",
            }
        ],
    )
    print("litellm response: ", response.model_dump_json(indent=4))
    message = response.choices[0].message
    if hasattr(message, "annotations"):
        annotations: ChatCompletionAnnotation = message.annotations
        validate_web_search_annotations(annotations)


def test_openai_web_search_streaming():
    """Makes a simple web search request and validates the response contains web search annotations and all expected fields are present"""
    # litellm._turn_on_debug()
    test_openai_web_search: Optional[ChatCompletionAnnotation] = None
    response = litellm.completion(
        model="openai/gpt-4o-search-preview",
        messages=[
            {
                "role": "user",
                "content": "What was a positive news story from today?",
            }
        ],
        stream=True,
    )
    for chunk in response:
        print("litellm response chunk: ", chunk)
        if (
            hasattr(chunk.choices[0].delta, "annotations")
            and chunk.choices[0].delta.annotations is not None
        ):
            test_openai_web_search = chunk.choices[0].delta.annotations

    # Assert this request has at-least one web search annotation
    if test_openai_web_search is not None:
        validate_web_search_annotations(test_openai_web_search)


class TestOpenAIGPT4OAudioTranscription(BaseLLMAudioTranscriptionTest):
    def get_base_audio_transcription_call_args(self) -> dict:
        return {
            "model": "openai/gpt-4o-transcribe",
        }

    def get_custom_llm_provider(self) -> litellm.LlmProviders:
        return litellm.LlmProviders.OPENAI


@pytest.mark.asyncio
@pytest.mark.parametrize("model", ["gpt-4o"])
async def test_openai_pdf_url(model):
    from litellm.utils import return_raw_request, CallTypes

    request = return_raw_request(
        CallTypes.completion,
        {
            "model": model,
            "messages": [
                {
                    "role": "user",
                    "content": [
                        {"type": "text", "text": "What is the first page of the PDF?"},
                        {
                            "type": "file",
                            "file": {"file_id": "https://arxiv.org/pdf/2303.08774"},
                        },
                    ],
                }
            ],
        },
    )
    print("request: ", request)

    assert (
        "file_data" in request["raw_request_body"]["messages"][0]["content"][1]["file"]
    )


@pytest.mark.parametrize("sync_mode", [True, False])
@pytest.mark.asyncio
async def test_openai_codex_stream(sync_mode):
    from litellm.main import stream_chunk_builder

    kwargs = {
        "model": "openai/codex-mini-latest",
        "messages": [{"role": "user", "content": "Hey!"}],
        "stream": True,
    }

    chunks = []
    if sync_mode:
        response = litellm.completion(**kwargs)
        for chunk in response:
            chunks.append(chunk)
    else:
        response = await litellm.acompletion(**kwargs)
        async for chunk in response:
            chunks.append(chunk)

    complete_response = stream_chunk_builder(chunks=chunks)
    print("complete_response: ", complete_response)

    assert complete_response.choices[0].message.content is not None


@pytest.mark.parametrize("sync_mode", [True, False])
@pytest.mark.asyncio
async def test_openai_codex(sync_mode):

    from litellm import Router

    router = Router(
        model_list=[
            {
                "model_name": "openai-codex-mini-latest",
                "litellm_params": {
                    "model": "openai/codex-mini-latest",
                },
            }
        ]
    )

    kwargs = {
        "model": "openai-codex-mini-latest",
        "messages": [{"role": "user", "content": "Hey!"}],
    }

    if sync_mode:
        response = router.completion(**kwargs)
    else:
        response = await router.acompletion(**kwargs)
    print("response: ", response)

    assert response.choices[0].message.content is not None


@pytest.mark.asyncio
async def test_openai_via_gemini_streaming_bridge():
    """
    Test that the openai via gemini streaming bridge works correctly
    """
    from litellm import Router
    from litellm.types.utils import ModelResponseStream

    router = Router(
        model_list=[
            {
                "model_name": "openai/gpt-3.5-turbo",
                "litellm_params": {
                    "model": "openai/gpt-3.5-turbo",
                },
                "model_info": {
                    "version": 2,
                },
            }
        ],
        model_group_alias={"gemini-2.5-pro": "openai/gpt-3.5-turbo"},
    )

    response = await router.agenerate_content_stream(
        model="openai/gpt-3.5-turbo",
        contents=[
            {
                "parts": [{"text": "Write a long story about space exploration"}],
                "role": "user",
            }
        ],
        generationConfig={"maxOutputTokens": 500},
    )

    printed_chunks = []
    async for chunk in response:
        print("chunk: ", chunk)
        printed_chunks.append(chunk)
        assert not isinstance(chunk, ModelResponseStream)

    assert len(printed_chunks) > 0


def test_openai_deepresearch_model_bridge():
    """
    Test that the deepresearch model bridge works correctly
    """
    litellm._turn_on_debug()
    response = litellm.completion(
        model="o3-deep-research-2025-06-26",
        messages=[{"role": "user", "content": "Hey, how's it going?"}],
        tools=[
            {"type": "web_search_preview"},
            {"type": "code_interpreter", "container": {"type": "auto"}},
        ],
    )

    print("response: ", response)


def test_openai_tool_calling():
    from pydantic import BaseModel
    from typing import Any, Literal

    class OpenAIFunction(BaseModel):
        description: Optional[str] = None
        name: str
        parameters: Optional[dict[str, Any]] = None

    class OpenAITool(BaseModel):
        type: Literal["function"]
        function: OpenAIFunction

    completion_params = {
        "model": "openai/gpt-4.1",
        "messages": [
            {
                "role": "user",
                "content": [
                    {"type": "text", "text": "What is TSLA stock price at today?"}
                ],
            }
        ],
        "stream": False,
        "temperature": 0.5,
        "stop": None,
        "max_tokens": 1600,
        "tools": [
            OpenAITool(
                type="function",
                function=OpenAIFunction(
                    description="Get the current stock price for a given ticker symbol.",
                    name="get_stock_price",
                    parameters={
                        "type": "object",
                        "properties": {
                            "ticker": {
                                "type": "string",
                                "description": "The stock ticker symbol, e.g. AAPL for Apple Inc.",
                            }
                        },
                        "required": ["ticker"],
                    },
                ),
            )
        ],
    }

    response = litellm.completion(**completion_params)

@pytest.mark.asyncio
async def test_openai_gpt5_reasoning():
    response = await litellm.acompletion(
        model="openai/gpt-5-mini",
        messages=[{"role": "user", "content": "What is the capital of France?"}],
        reasoning_effort="minimal",
    )
    print("response: ", response)
    assert response.choices[0].message.content is not None

<<<<<<< HEAD
def test_openai_responses_api_dict_input_filtering():
    """
    Test that regular dict inputs with status fields are properly filtered
    to replicate exclude_unset=True behavior for non-Pydantic objects.
    """
    from litellm.llms.openai.responses.transformation import OpenAIResponsesAPIConfig

    # Test input with regular dict objects (like from JSON)
    test_input = [
        {
            "role": "user",
            "content": "test"
        },
        {
            "id": "rs_123",
            "summary": [{"text": "test", "type": "summary_text"}],
            "type": "reasoning",
            "content": None,  # Should be filtered out
            "encrypted_content": None,  # Should be filtered out
            "status": None  # Should be filtered out
        },
        {
            "arguments": "{}",
            "call_id": "call_123",
            "name": "get_today",
            "type": "function_call",
            "id": "fc_123",
            "status": "completed"  # Should be preserved (not a default field)
        }
    ]

    config = OpenAIResponsesAPIConfig()
    validated_input = config._validate_input_param(test_input)

    # Verify the results
    assert len(validated_input) == 3

    # Check reasoning item (index 1)
    reasoning_item = validated_input[1]
    assert reasoning_item["type"] == "reasoning"
    assert "status" not in reasoning_item, "status field should be filtered out from reasoning item"
    assert "content" not in reasoning_item, "content field should be filtered out from reasoning item"
    assert "encrypted_content" not in reasoning_item, "encrypted_content field should be filtered out from reasoning item"
    assert "id" in reasoning_item, "id field should be preserved"
    assert "summary" in reasoning_item, "summary field should be preserved"

    # Check function call item (index 2)
    function_call_item = validated_input[2]
    assert function_call_item["type"] == "function_call"
    assert "status" in function_call_item, "status field should be preserved in function call item"
    assert function_call_item["status"] == "completed", "status value should be preserved"

    print("✅ OpenAI Responses API dict input filtering test passed")
=======

@pytest.mark.asyncio
async def test_openai_safety_identifier_parameter():
    """Test that safety_identifier parameter is correctly passed to the OpenAI API."""
    from openai import AsyncOpenAI
    
    litellm.set_verbose = True
    client = AsyncOpenAI(api_key="fake-api-key")

    with patch.object(
        client.chat.completions.with_raw_response, "create"
    ) as mock_client:
        try:
            await litellm.acompletion(
                model="openai/gpt-4o",
                messages=[{"role": "user", "content": "Hello, how are you?"}],
                safety_identifier="user_code_123456",
                client=client,
            )
        except Exception as e:
            print(f"Error: {e}")

        mock_client.assert_called_once()
        request_body = mock_client.call_args.kwargs

        # Verify the request contains the safety_identifier parameter
        assert "safety_identifier" in request_body
        # Verify safety_identifier is correctly sent to the API
        assert request_body["safety_identifier"] == "user_code_123456"


def test_openai_safety_identifier_parameter_sync():
    """Test that safety_identifier parameter is correctly passed to the OpenAI API."""
    from openai import OpenAI
    
    litellm.set_verbose = True
    client = OpenAI(api_key="fake-api-key")

    with patch.object(
        client.chat.completions.with_raw_response, "create"
    ) as mock_client:
        try:
            litellm.completion(
                model="openai/gpt-4o",
                messages=[{"role": "user", "content": "Hello, how are you?"}],
                safety_identifier="user_code_123456",
                client=client,
            )
        except Exception as e:
            print(f"Error: {e}")

        mock_client.assert_called_once()
        request_body = mock_client.call_args.kwargs

        # Verify the request contains the safety_identifier parameter
        assert "safety_identifier" in request_body
        # Verify safety_identifier is correctly sent to the API
        assert request_body["safety_identifier"] == "user_code_123456"
>>>>>>> 63c4a305
<|MERGE_RESOLUTION|>--- conflicted
+++ resolved
@@ -665,7 +665,7 @@
     print("response: ", response)
     assert response.choices[0].message.content is not None
 
-<<<<<<< HEAD
+
 def test_openai_responses_api_dict_input_filtering():
     """
     Test that regular dict inputs with status fields are properly filtered
@@ -719,7 +719,7 @@
     assert function_call_item["status"] == "completed", "status value should be preserved"
 
     print("✅ OpenAI Responses API dict input filtering test passed")
-=======
+
 
 @pytest.mark.asyncio
 async def test_openai_safety_identifier_parameter():
@@ -778,4 +778,3 @@
         assert "safety_identifier" in request_body
         # Verify safety_identifier is correctly sent to the API
         assert request_body["safety_identifier"] == "user_code_123456"
->>>>>>> 63c4a305
