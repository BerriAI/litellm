--- conflicted
+++ resolved
@@ -295,10 +295,6 @@
             assert response is not None
         except litellm.InternalServerError:
             pytest.skip("Skipping test due to InternalServerError")
-<<<<<<< HEAD
-
-=======
->>>>>>> cc77138b
 
 def test_completion_bad_org():
     import litellm
