#### What this tests ####
#    This tests if get_optional_params works as expected
import asyncio
import inspect
import os
import sys
import time
import traceback

import pytest

sys.path.insert(0, os.path.abspath("../.."))
from unittest.mock import MagicMock, patch

import litellm
from litellm.litellm_core_utils.prompt_templates.factory import map_system_message_pt
from litellm.types.completion import (
    ChatCompletionMessageParam,
    ChatCompletionSystemMessageParam,
    ChatCompletionUserMessageParam,
)
from litellm.utils import (
    get_optional_params,
    get_optional_params_embeddings,
    get_optional_params_image_gen,
)

## get_optional_params_embeddings
### Models: OpenAI, Azure, Bedrock
### Scenarios: w/ optional params + litellm.drop_params = True


def test_supports_system_message():
    """
    Check if litellm.completion(...,supports_system_message=False)
    """
    messages = [
        ChatCompletionSystemMessageParam(role="system", content="Listen here!"),
        ChatCompletionUserMessageParam(role="user", content="Hello there!"),
    ]

    new_messages = map_system_message_pt(messages=messages)

    assert len(new_messages) == 1
    assert new_messages[0]["role"] == "user"

    ## confirm you can make a openai call with this param

    response = litellm.completion(
        model="gpt-3.5-turbo", messages=new_messages, supports_system_message=False
    )

    assert isinstance(response, litellm.ModelResponse)


@pytest.mark.parametrize(
    "stop_sequence, expected_count", [("\n", 0), (["\n"], 0), (["finish_reason"], 1)]
)
def test_anthropic_optional_params(stop_sequence, expected_count):
    """
    Test if whitespace character optional param is dropped by anthropic
    """
    litellm.drop_params = True
    optional_params = get_optional_params(
        model="claude-3", custom_llm_provider="anthropic", stop=stop_sequence
    )
    assert len(optional_params) == expected_count




def test_get_optional_params_with_allowed_openai_params():
    """
    Test if use can dynamically pass in allowed_openai_params to override default behavior
    """
    litellm.drop_params = True
    tools = [{'type': 'function', 'function': {'name': 'get_current_time', 'description': 'Get the current time in a given location.', 'parameters': {'type': 'object', 'properties': {'location': {'type': 'string', 'description': 'The city name, e.g. San Francisco'}}, 'required': ['location']}}}]
    response_format = {"type": "json"}
    reasoning_effort = "low"
    optional_params = get_optional_params(
        model="cf/llama-3.1-70b-instruct", 
        custom_llm_provider="cloudflare", 
        allowed_openai_params=["tools", "reasoning_effort", "response_format"],
        tools=tools,
        response_format=response_format,
        reasoning_effort=reasoning_effort,
    )
    print(f"optional_params: {optional_params}")
    assert optional_params["tools"] == tools
    assert optional_params["response_format"] == response_format
    assert optional_params["reasoning_effort"] == reasoning_effort  


def test_bedrock_optional_params_embeddings():
    litellm.drop_params = True
    optional_params = get_optional_params_embeddings(
        model="", user="John", encoding_format=None, custom_llm_provider="bedrock"
    )
    assert len(optional_params) == 0


@pytest.mark.parametrize(
    "model",
    [
        "us.anthropic.claude-3-haiku-20240307-v1:0",
        "us.meta.llama3-2-11b-instruct-v1:0",
        "anthropic.claude-3-haiku-20240307-v1:0",
    ],
)
def test_bedrock_optional_params_completions(model):
    tools = [
        {
            "type": "function",
            "function": {
                "name": "structure_output",
                "description": "Send structured output back to the user",
                "strict": True,
                "parameters": {
                    "type": "object",
                    "properties": {
                        "reasoning": {"type": "string"},
                        "sentiment": {"type": "string"},
                    },
                    "required": ["reasoning", "sentiment"],
                    "additionalProperties": False,
                },
                "additionalProperties": False,
            },
        }
    ]
    optional_params = get_optional_params(
        model=model,
        max_tokens=10,
        temperature=0.1,
        tools=tools,
        custom_llm_provider="bedrock",
    )
    print(f"optional_params: {optional_params}")
    assert len(optional_params) == 4
    assert optional_params == {
        "maxTokens": 10,
        "stream": False,
        "temperature": 0.1,
        "tools": tools,
    }


@pytest.mark.parametrize(
    "model",
    [
        "bedrock/amazon.titan-large",
        "bedrock/meta.llama3-2-11b-instruct-v1:0",
        "bedrock/ai21.j2-ultra-v1",
        "bedrock/cohere.command-nightly",
        "bedrock/mistral.mistral-7b",
    ],
)
def test_bedrock_optional_params_simple(model):
    litellm.drop_params = True
    get_optional_params(
        model=model,
        max_tokens=10,
        temperature=0.1,
        custom_llm_provider="bedrock",
    )


@pytest.mark.parametrize(
    "model, expected_dimensions, dimensions_kwarg",
    [
        ("bedrock/amazon.titan-embed-text-v1", False, None),
        ("bedrock/amazon.titan-embed-image-v1", True, "embeddingConfig"),
        ("bedrock/amazon.titan-embed-text-v2:0", True, "dimensions"),
        ("bedrock/cohere.embed-multilingual-v3", False, None),
    ],
)
def test_bedrock_optional_params_embeddings_dimension(
    model, expected_dimensions, dimensions_kwarg
):
    litellm.drop_params = True
    optional_params = get_optional_params_embeddings(
        model=model,
        user="John",
        encoding_format=None,
        dimensions=20,
        custom_llm_provider="bedrock",
    )
    if expected_dimensions:
        assert len(optional_params) == 1
    else:
        assert len(optional_params) == 0

    if dimensions_kwarg is not None:
        assert dimensions_kwarg in optional_params


def test_google_ai_studio_optional_params_embeddings():
    optional_params = get_optional_params_embeddings(
        model="",
        user="John",
        encoding_format=None,
        custom_llm_provider="gemini",
        drop_params=True,
    )
    assert len(optional_params) == 0


def test_openai_optional_params_embeddings():
    litellm.drop_params = True
    optional_params = get_optional_params_embeddings(
        model="", user="John", encoding_format=None, custom_llm_provider="openai"
    )
    assert len(optional_params) == 1
    assert optional_params["user"] == "John"


def test_azure_optional_params_embeddings():
    litellm.drop_params = True
    optional_params = get_optional_params_embeddings(
        model="chatgpt-v-2",
        user="John",
        encoding_format=None,
        custom_llm_provider="azure",
    )
    assert len(optional_params) == 1
    assert optional_params["user"] == "John"


def test_databricks_optional_params():
    litellm.drop_params = True
    optional_params = get_optional_params(
        model="",
        user="John",
        custom_llm_provider="databricks",
        max_tokens=10,
        temperature=0.2,
        stream=True,
    )
    print(f"optional_params: {optional_params}")
    assert len(optional_params) == 3
    assert "user" not in optional_params


def test_azure_ai_mistral_optional_params():
    litellm.drop_params = True
    optional_params = get_optional_params(
        model="mistral-large-latest",
        user="John",
        custom_llm_provider="openai",
        max_tokens=10,
        temperature=0.2,
    )
    assert "user" not in optional_params


def test_vertex_ai_llama_3_optional_params():
    litellm.vertex_llama3_models = ["meta/llama3-405b-instruct-maas"]
    litellm.drop_params = True
    optional_params = get_optional_params(
        model="meta/llama3-405b-instruct-maas",
        user="John",
        custom_llm_provider="vertex_ai",
        max_tokens=10,
        temperature=0.2,
    )
    assert "user" not in optional_params


def test_vertex_ai_mistral_optional_params():
    litellm.vertex_mistral_models = ["mistral-large@2407"]
    litellm.drop_params = True
    optional_params = get_optional_params(
        model="mistral-large@2407",
        user="John",
        custom_llm_provider="vertex_ai",
        max_tokens=10,
        temperature=0.2,
    )
    assert "user" not in optional_params
    assert "max_tokens" in optional_params
    assert "temperature" in optional_params


def test_azure_gpt_optional_params_gpt_vision():
    # for OpenAI, Azure all extra params need to get passed as extra_body to OpenAI python. We assert we actually set extra_body here
    optional_params = litellm.utils.get_optional_params(
        model="",
        user="John",
        custom_llm_provider="azure",
        max_tokens=10,
        temperature=0.2,
        enhancements={"ocr": {"enabled": True}, "grounding": {"enabled": True}},
        dataSources=[
            {
                "type": "AzureComputerVision",
                "parameters": {
                    "endpoint": "<your_computer_vision_endpoint>",
                    "key": "<your_computer_vision_key>",
                },
            }
        ],
    )

    print(optional_params)
    assert optional_params["max_tokens"] == 10
    assert optional_params["temperature"] == 0.2
    assert optional_params["extra_body"] == {
        "enhancements": {"ocr": {"enabled": True}, "grounding": {"enabled": True}},
        "dataSources": [
            {
                "type": "AzureComputerVision",
                "parameters": {
                    "endpoint": "<your_computer_vision_endpoint>",
                    "key": "<your_computer_vision_key>",
                },
            }
        ],
    }


# test_azure_gpt_optional_params_gpt_vision()


def test_azure_gpt_optional_params_gpt_vision_with_extra_body():
    # if user passes extra_body, we should not over write it, we should pass it along to OpenAI python
    optional_params = litellm.utils.get_optional_params(
        model="",
        user="John",
        custom_llm_provider="azure",
        max_tokens=10,
        temperature=0.2,
        extra_body={
            "meta": "hi",
        },
        enhancements={"ocr": {"enabled": True}, "grounding": {"enabled": True}},
        dataSources=[
            {
                "type": "AzureComputerVision",
                "parameters": {
                    "endpoint": "<your_computer_vision_endpoint>",
                    "key": "<your_computer_vision_key>",
                },
            }
        ],
    )

    print(optional_params)
    assert optional_params["max_tokens"] == 10
    assert optional_params["temperature"] == 0.2
    assert optional_params["extra_body"] == {
        "enhancements": {"ocr": {"enabled": True}, "grounding": {"enabled": True}},
        "dataSources": [
            {
                "type": "AzureComputerVision",
                "parameters": {
                    "endpoint": "<your_computer_vision_endpoint>",
                    "key": "<your_computer_vision_key>",
                },
            }
        ],
        "meta": "hi",
    }


# test_azure_gpt_optional_params_gpt_vision_with_extra_body()


def test_openai_extra_headers():
    optional_params = litellm.utils.get_optional_params(
        model="",
        user="John",
        custom_llm_provider="openai",
        max_tokens=10,
        temperature=0.2,
        extra_headers={"AI-Resource Group": "ishaan-resource"},
    )

    print(optional_params)
    assert optional_params["max_tokens"] == 10
    assert optional_params["temperature"] == 0.2
    assert optional_params["extra_headers"] == {"AI-Resource Group": "ishaan-resource"}


@pytest.mark.parametrize(
    "api_version",
    [
        "2024-02-01",
        "2024-07-01",  # potential future version with tool_choice="required" supported
        "2023-07-01-preview",
        "2024-03-01-preview",
    ],
)
def test_azure_tool_choice(api_version):
    """
    Test azure tool choice on older + new version
    """
    litellm.drop_params = True
    optional_params = litellm.utils.get_optional_params(
        model="chatgpt-v-2",
        user="John",
        custom_llm_provider="azure",
        max_tokens=10,
        temperature=0.2,
        extra_headers={"AI-Resource Group": "ishaan-resource"},
        tool_choice="required",
        api_version=api_version,
    )

    print(f"{optional_params}")
    if api_version == "2024-07-01":
        assert optional_params["tool_choice"] == "required"
    else:
        assert (
            "tool_choice" not in optional_params
        ), "tool choice should not be present. Got - tool_choice={} for api version={}".format(
            optional_params["tool_choice"], api_version
        )


@pytest.mark.parametrize("drop_params", [True, False, None])
def test_dynamic_drop_params(drop_params):
    """
    Make a call to cohere w/ drop params = True vs. false.
    """
    if drop_params is True:
        optional_params = litellm.utils.get_optional_params(
            model="command-r",
            custom_llm_provider="cohere",
            response_format={"type": "json"},
            drop_params=drop_params,
        )
    else:
        try:
            optional_params = litellm.utils.get_optional_params(
                model="command-r",
                custom_llm_provider="cohere",
                response_format={"type": "json"},
                drop_params=drop_params,
            )
            pytest.fail("Expected to fail")
        except Exception as e:
            pass


def test_dynamic_drop_params_e2e():
    with patch(
        "litellm.llms.custom_httpx.http_handler.HTTPHandler.post", new=MagicMock()
    ) as mock_response:
        try:
            response = litellm.completion(
                model="command-r",
                messages=[{"role": "user", "content": "Hey, how's it going?"}],
                response_format={"key": "value"},
                drop_params=True,
            )
        except Exception as e:
            pass

        mock_response.assert_called_once()
        print(mock_response.call_args.kwargs["data"])
        assert "response_format" not in mock_response.call_args.kwargs["data"]


@pytest.mark.parametrize(
    "model, provider, should_drop",
    [("command-r", "cohere", True), ("gpt-3.5-turbo", "openai", False)],
)
def test_drop_params_parallel_tool_calls(model, provider, should_drop):
    """
    https://github.com/BerriAI/litellm/issues/4584
    """
    response = litellm.utils.get_optional_params(
        model=model,
        custom_llm_provider=provider,
        response_format={"type": "json"},
        parallel_tool_calls=True,
        drop_params=True,
    )

    print(response)

    if should_drop:
        assert "response_format" not in response
        assert "parallel_tool_calls" not in response
    else:
        assert "response_format" in response
        assert "parallel_tool_calls" in response


def test_dynamic_drop_params_parallel_tool_calls():
    """
    https://github.com/BerriAI/litellm/issues/4584
    """
    with patch(
        "litellm.llms.custom_httpx.http_handler.HTTPHandler.post", new=MagicMock()
    ) as mock_response:
        try:
            response = litellm.completion(
                model="command-r",
                messages=[{"role": "user", "content": "Hey, how's it going?"}],
                parallel_tool_calls=True,
                drop_params=True,
            )
        except Exception as e:
            pass

        mock_response.assert_called_once()
        print(mock_response.call_args.kwargs["data"])
        assert "parallel_tool_calls" not in mock_response.call_args.kwargs["data"]


@pytest.mark.parametrize("drop_params", [True, False, None])
def test_dynamic_drop_additional_params(drop_params):
    """
    Make a call to cohere, dropping 'response_format' specifically
    """
    if drop_params is True:
        optional_params = litellm.utils.get_optional_params(
            model="command-r",
            custom_llm_provider="cohere",
            response_format={"type": "json"},
            additional_drop_params=["response_format"],
        )
    else:
        try:
            optional_params = litellm.utils.get_optional_params(
                model="command-r",
                custom_llm_provider="cohere",
                response_format={"type": "json"},
            )
            pytest.fail("Expected to fail")
        except Exception as e:
            pass


def test_dynamic_drop_additional_params_stream_options():
    """
    Make a call to vertex ai, dropping 'stream_options' specifically
    """
    optional_params = litellm.utils.get_optional_params(
        model="mistral-large-2411@001",
        custom_llm_provider="vertex_ai",
        stream_options={"include_usage": True},
        additional_drop_params=["stream_options"],
    )

    assert "stream_options" not in optional_params


def test_dynamic_drop_additional_params_e2e():
    with patch(
        "litellm.llms.custom_httpx.http_handler.HTTPHandler.post", new=MagicMock()
    ) as mock_response:
        try:
            response = litellm.completion(
                model="command-r",
                messages=[{"role": "user", "content": "Hey, how's it going?"}],
                response_format={"key": "value"},
                additional_drop_params=["response_format"],
            )
        except Exception as e:
            pass

        mock_response.assert_called_once()
        print(mock_response.call_args.kwargs["data"])
        assert "response_format" not in mock_response.call_args.kwargs["data"]
        assert "additional_drop_params" not in mock_response.call_args.kwargs["data"]


def test_get_optional_params_image_gen():
    response = litellm.utils.get_optional_params_image_gen(
        aws_region_name="us-east-1", custom_llm_provider="openai"
    )

    print(response)

    assert "aws_region_name" not in response
    response = litellm.utils.get_optional_params_image_gen(
        aws_region_name="us-east-1", custom_llm_provider="bedrock"
    )

    print(response)

    assert "aws_region_name" in response


def test_bedrock_optional_params_embeddings_provider_specific_params():
    optional_params = get_optional_params_embeddings(
        model="my-custom-model",
        custom_llm_provider="huggingface",
        wait_for_model=True,
    )
    assert len(optional_params) == 1


def test_get_optional_params_num_retries():
    """
    Relevant issue - https://github.com/BerriAI/litellm/issues/5124
    """
    with patch("litellm.main.get_optional_params", new=MagicMock()) as mock_client:
        _ = litellm.completion(
            model="gpt-3.5-turbo",
            messages=[{"role": "user", "content": "Hello world"}],
            num_retries=10,
        )

        mock_client.assert_called()

        print(f"mock_client.call_args: {mock_client.call_args}")
        assert mock_client.call_args.kwargs["max_retries"] == 10


@pytest.mark.parametrize(
    "provider",
    [
        "vertex_ai",
        "vertex_ai_beta",
    ],
)
def test_vertex_safety_settings(provider):
    litellm.vertex_ai_safety_settings = [
        {
            "category": "HARM_CATEGORY_HARASSMENT",
            "threshold": "BLOCK_NONE",
        },
        {
            "category": "HARM_CATEGORY_HATE_SPEECH",
            "threshold": "BLOCK_NONE",
        },
        {
            "category": "HARM_CATEGORY_SEXUALLY_EXPLICIT",
            "threshold": "BLOCK_NONE",
        },
        {
            "category": "HARM_CATEGORY_DANGEROUS_CONTENT",
            "threshold": "BLOCK_NONE",
        },
    ]

    optional_params = get_optional_params(
        model="gemini-1.5-pro", custom_llm_provider=provider
    )
    assert len(optional_params) == 1


@pytest.mark.parametrize(
    "model, provider, expectedAddProp",
    [("gemini-1.5-pro", "vertex_ai_beta", False), ("gpt-3.5-turbo", "openai", True)],
)
def test_parse_additional_properties_json_schema(model, provider, expectedAddProp):
    optional_params = get_optional_params(
        model=model,
        custom_llm_provider=provider,
        response_format={
            "type": "json_schema",
            "json_schema": {
                "name": "math_reasoning",
                "schema": {
                    "type": "object",
                    "properties": {
                        "steps": {
                            "type": "array",
                            "items": {
                                "type": "object",
                                "properties": {
                                    "explanation": {"type": "string"},
                                    "output": {"type": "string"},
                                },
                                "required": ["explanation", "output"],
                                "additionalProperties": False,
                            },
                        },
                        "final_answer": {"type": "string"},
                    },
                    "required": ["steps", "final_answer"],
                    "additionalProperties": False,
                },
                "strict": True,
            },
        },
    )

    print(optional_params)

    if provider == "vertex_ai_beta":
        schema = optional_params["response_schema"]
    elif provider == "openai":
        schema = optional_params["response_format"]["json_schema"]["schema"]
    assert ("additionalProperties" in schema) == expectedAddProp


def test_o1_model_params():
    optional_params = get_optional_params(
        model="o1-preview-2024-09-12",
        custom_llm_provider="openai",
        seed=10,
        user="John",
    )
    assert optional_params["seed"] == 10
    assert optional_params["user"] == "John"


def test_azure_o1_model_params():
    optional_params = get_optional_params(
        model="o1-preview",
        custom_llm_provider="azure",
        seed=10,
        user="John",
    )
    assert optional_params["seed"] == 10
    assert optional_params["user"] == "John"


@pytest.mark.parametrize(
    "temperature, expected_error",
    [(0.2, True), (1, False), (0, True)],
)
@pytest.mark.parametrize("provider", ["openai", "azure"])
def test_o1_model_temperature_params(provider, temperature, expected_error):
    if expected_error:
        with pytest.raises(litellm.UnsupportedParamsError):
            get_optional_params(
                model="o1-preview",
                custom_llm_provider=provider,
                temperature=temperature,
            )
    else:
        get_optional_params(
            model="o1-preview-2024-09-12",
            custom_llm_provider="openai",
            temperature=temperature,
        )


def test_unmapped_gemini_model_params():
    """
    Test if unmapped gemini model optional params are translated correctly
    """
    optional_params = get_optional_params(
        model="gemini-new-model",
        custom_llm_provider="vertex_ai",
        stop="stop_word",
    )
    assert optional_params["stop_sequences"] == ["stop_word"]


def _check_additional_properties(schema):
    if isinstance(schema, dict):
        # Remove the 'additionalProperties' key if it exists and is set to False
        if "additionalProperties" in schema or "strict" in schema:
            raise ValueError(
                "additionalProperties and strict should not be in the schema"
            )

        # Recursively process all dictionary values
        for key, value in schema.items():
            _check_additional_properties(value)

    elif isinstance(schema, list):
        # Recursively process all items in the list
        for item in schema:
            _check_additional_properties(item)

    return schema


@pytest.mark.parametrize(
    "provider, model",
    [
        ("hosted_vllm", "my-vllm-model"),
        ("gemini", "gemini-1.5-pro"),
        ("vertex_ai", "gemini-1.5-pro"),
    ],
)
def test_drop_nested_params_add_prop_and_strict(provider, model):
    """
    Relevant issue - https://github.com/BerriAI/litellm/issues/5288

    Relevant issue - https://github.com/BerriAI/litellm/issues/6136
    """
    tools = [
        {
            "type": "function",
            "function": {
                "name": "structure_output",
                "description": "Send structured output back to the user",
                "strict": True,
                "parameters": {
                    "type": "object",
                    "properties": {
                        "reasoning": {"type": "string"},
                        "sentiment": {"type": "string"},
                    },
                    "required": ["reasoning", "sentiment"],
                    "additionalProperties": False,
                },
                "additionalProperties": False,
            },
        }
    ]
    tool_choice = {"type": "function", "function": {"name": "structure_output"}}
    optional_params = get_optional_params(
        model=model,
        custom_llm_provider=provider,
        temperature=0.2,
        tools=tools,
        tool_choice=tool_choice,
        additional_drop_params=[
            ["tools", "function", "strict"],
            ["tools", "function", "additionalProperties"],
        ],
    )

    _check_additional_properties(optional_params["tools"])


def test_hosted_vllm_tool_param():
    """
    Relevant issue - https://github.com/BerriAI/litellm/issues/6228
    """
    optional_params = get_optional_params(
        model="my-vllm-model",
        custom_llm_provider="hosted_vllm",
        temperature=0.2,
        tools=None,
        tool_choice=None,
    )
    assert "tools" not in optional_params
    assert "tool_choice" not in optional_params


def test_unmapped_vertex_anthropic_model():
    optional_params = get_optional_params(
        model="claude-3-5-sonnet-v250@20241022",
        custom_llm_provider="vertex_ai",
        max_retries=10,
    )
    assert "max_retries" not in optional_params


@pytest.mark.parametrize("provider", ["anthropic", "vertex_ai"])
def test_anthropic_parallel_tool_calls(provider):
    optional_params = get_optional_params(
        model="claude-3-5-sonnet-v250@20241022",
        custom_llm_provider=provider,
        parallel_tool_calls=True,
    )
    print(f"optional_params: {optional_params}")
    assert optional_params["tool_choice"]["disable_parallel_tool_use"] is False


def test_anthropic_computer_tool_use():
    tools = [
        {
            "type": "computer_20241022",
            "function": {
                "name": "computer",
                "parameters": {
                    "display_height_px": 100,
                    "display_width_px": 100,
                    "display_number": 1,
                },
            },
        }
    ]

    optional_params = get_optional_params(
        model="claude-3-5-sonnet-v250@20241022",
        custom_llm_provider="anthropic",
        tools=tools,
    )
    assert optional_params["tools"][0]["type"] == "computer_20241022"
    assert optional_params["tools"][0]["display_height_px"] == 100
    assert optional_params["tools"][0]["display_width_px"] == 100
    assert optional_params["tools"][0]["display_number"] == 1


def test_vertex_schema_field():
    tools = [
        {
            "type": "function",
            "function": {
                "name": "json",
                "description": "Respond with a JSON object.",
                "parameters": {
                    "type": "object",
                    "properties": {
                        "thinking": {
                            "type": "string",
                            "description": "Your internal thoughts on different problem details given the guidance.",
                        },
                        "problems": {
                            "type": "array",
                            "items": {
                                "type": "object",
                                "properties": {
                                    "icon": {
                                        "type": "string",
                                        "enum": [
                                            "BarChart2",
                                            "Bell",
                                        ],
                                        "description": "The name of a Lucide icon to display",
                                    },
                                    "color": {
                                        "type": "string",
                                        "description": "A Tailwind color class for the icon, e.g., 'text-red-500'",
                                    },
                                    "problem": {
                                        "type": "string",
                                        "description": "The title of the problem being addressed, approximately 3-5 words.",
                                    },
                                    "description": {
                                        "type": "string",
                                        "description": "A brief explanation of the problem, approximately 20 words.",
                                    },
                                    "impacts": {
                                        "type": "array",
                                        "items": {"type": "string"},
                                        "description": "A list of potential impacts or consequences of the problem, approximately 3 words each.",
                                    },
                                    "automations": {
                                        "type": "array",
                                        "items": {"type": "string"},
                                        "description": "A list of potential automations to address the problem, approximately 3-5 words each.",
                                    },
                                },
                                "required": [
                                    "icon",
                                    "color",
                                    "problem",
                                    "description",
                                    "impacts",
                                    "automations",
                                ],
                                "additionalProperties": False,
                            },
                            "description": "Please generate problem cards that match this guidance.",
                        },
                    },
                    "required": ["thinking", "problems"],
                    "additionalProperties": False,
                    "$schema": "http://json-schema.org/draft-07/schema#",
                },
            },
        }
    ]

    optional_params = get_optional_params(
        model="gemini-1.5-flash",
        custom_llm_provider="vertex_ai",
        tools=tools,
    )
    print(optional_params)
    print(optional_params["tools"][0]["function_declarations"][0])
    assert (
        "$schema"
        not in optional_params["tools"][0]["function_declarations"][0]["parameters"]
    )


def test_watsonx_tool_choice():
    optional_params = get_optional_params(
        model="gemini-1.5-pro", custom_llm_provider="watsonx", tool_choice="auto"
    )
    print(optional_params)
    assert optional_params["tool_choice_options"] == "auto"


def test_watsonx_text_top_k():
    optional_params = get_optional_params(
        model="gemini-1.5-pro", custom_llm_provider="watsonx_text", top_k=10
    )
    print(optional_params)
    assert optional_params["top_k"] == 10


def test_together_ai_model_params():
    optional_params = get_optional_params(
        model="together_ai", custom_llm_provider="together_ai", logprobs=1
    )
    print(optional_params)
    assert optional_params["logprobs"] == 1


def test_forward_user_param():
    from litellm.utils import get_supported_openai_params, get_optional_params

    model = "claude-3-5-sonnet-20240620"
    optional_params = get_optional_params(
        model=model,
        user="test_user",
        custom_llm_provider="anthropic",
    )

    assert optional_params["metadata"]["user_id"] == "test_user"


def test_lm_studio_embedding_params():
    optional_params = get_optional_params_embeddings(
        model="lm_studio/gemma2-9b-it",
        custom_llm_provider="lm_studio",
        dimensions=1024,
        drop_params=True,
    )
    assert len(optional_params) == 0


def test_ollama_pydantic_obj():
    from pydantic import BaseModel

    class ResponseFormat(BaseModel):
        x: str
        y: str

    get_optional_params(
        model="qwen2:0.5b",
        custom_llm_provider="ollama",
        response_format=ResponseFormat,
    )


def test_gemini_frequency_penalty():
    from litellm.utils import get_supported_openai_params

    optional_params = get_supported_openai_params(
        model="gemini-1.5-flash",
        custom_llm_provider="vertex_ai",
        request_type="chat_completion",
    )
    assert optional_params is not None
    assert "frequency_penalty" in optional_params


def test_litellm_proxy_claude_3_5_sonnet():
    tools = [
        {
            "type": "function",
            "function": {
                "name": "get_current_weather",
                "description": "Get the current weather in a given location",
                "parameters": {
                    "type": "object",
                    "properties": {
                        "location": {
                            "type": "string",
                            "description": "The city and state, e.g. San Francisco, CA",
                        },
                        "unit": {"type": "string", "enum": ["celsius", "fahrenheit"]},
                    },
                    "required": ["location"],
                },
            },
        }
    ]

    tool_choice = "auto"

    optional_params = get_optional_params(
        model="claude-3-5-sonnet",
        custom_llm_provider="litellm_proxy",
        tools=tools,
        tool_choice=tool_choice,
    )
    assert optional_params["tools"] == tools
    assert optional_params["tool_choice"] == tool_choice


def test_is_vertex_anthropic_model():
    assert (
        litellm.VertexAIAnthropicConfig().is_supported_model(
            model="claude-3-5-sonnet", custom_llm_provider="litellm_proxy"
        )
        is False
    )


def test_groq_response_format_json_schema():
    optional_params = get_optional_params(
        model="llama-3.1-70b-versatile",
        custom_llm_provider="groq",
        response_format={"type": "json_object"},
    )
    assert optional_params is not None
    assert "response_format" in optional_params
    assert optional_params["response_format"]["type"] == "json_object"


def test_gemini_frequency_penalty():
    optional_params = get_optional_params(
        model="gemini-1.5-flash", custom_llm_provider="gemini", frequency_penalty=0.5
    )
    assert optional_params["frequency_penalty"] == 0.5


def test_azure_prediction_param():
    optional_params = get_optional_params(
        model="chatgpt-v2",
        custom_llm_provider="azure",
        prediction={
            "type": "content",
            "content": "LiteLLM is a very useful way to connect to a variety of LLMs.",
        },
    )
    assert optional_params["prediction"] == {
        "type": "content",
        "content": "LiteLLM is a very useful way to connect to a variety of LLMs.",
    }


def test_vertex_ai_ft_llama():
    optional_params = get_optional_params(
        model="1984786713414729728",
        custom_llm_provider="vertex_ai",
        frequency_penalty=0.5,
        max_retries=10,
    )
    assert optional_params["frequency_penalty"] == 0.5
    assert "max_retries" not in optional_params


@pytest.mark.parametrize(
    "model, expected_thinking",
    [
        ("claude-3-5-sonnet", False),
        ("claude-3-7-sonnet", True),
        ("gpt-3.5-turbo", False),
    ],
)
def test_anthropic_thinking_param(model, expected_thinking):
    optional_params = get_optional_params(
        model=model,
        custom_llm_provider="anthropic",
        thinking={"type": "enabled", "budget_tokens": 1024},
        drop_params=True,
    )
    if expected_thinking:
        assert "thinking" in optional_params
    else:
        assert "thinking" not in optional_params


def test_bedrock_invoke_anthropic_max_tokens():
    passed_params = {
        "model": "invoke/us.anthropic.claude-3-5-sonnet-20240620-v1:0",
        "functions": None,
        "function_call": None,
        "temperature": 0.8,
        "top_p": None,
        "n": 1,
        "stream": False,
        "stream_options": None,
        "stop": None,
        "max_tokens": None,
        "max_completion_tokens": 1024,
        "modalities": None,
        "prediction": None,
        "audio": None,
        "presence_penalty": None,
        "frequency_penalty": None,
        "logit_bias": None,
        "user": None,
        "custom_llm_provider": "bedrock",
        "response_format": {"type": "text"},
        "seed": None,
        "tools": [
            {
                "type": "function",
                "function": {
                    "name": "generate_plan",
                    "description": "Generate a plan to execute the task using only the tools outlined in your context.",
                    "input_schema": {
                        "type": "object",
                        "properties": {
                            "steps": {
                                "type": "array",
                                "items": {
                                    "type": "object",
                                    "properties": {
                                        "type": {
                                            "type": "string",
                                            "description": "The type of step to execute",
                                        },
                                        "tool_name": {
                                            "type": "string",
                                            "description": "The name of the tool to use for this step",
                                        },
                                        "tool_input": {
                                            "type": "object",
                                            "description": "The input to pass to the tool. Make sure this complies with the schema for the tool.",
                                        },
                                        "tool_output": {
                                            "type": "object",
                                            "description": "(Optional) The output from the tool if needed for future steps. Make sure this complies with the schema for the tool.",
                                        },
                                    },
                                    "required": ["type"],
                                },
                            }
                        },
                    },
                },
            },
            {
                "type": "function",
                "function": {
                    "name": "generate_wire_tool",
                    "description": "Create a wire transfer with complete wire instructions",
                    "input_schema": {
                        "type": "object",
                        "properties": {
                            "company_id": {
                                "type": "integer",
                                "description": "The ID of the company receiving the investment",
                            },
                            "investment_id": {
                                "type": "integer",
                                "description": "The ID of the investment memo",
                            },
                            "dollar_amount": {
                                "type": "number",
                                "description": "The amount to wire in USD",
                            },
                            "wiring_instructions": {
                                "type": "object",
                                "description": "Complete bank account and routing information for the wire",
                                "properties": {
                                    "account_name": {
                                        "type": "string",
                                        "description": "Name on the bank account",
                                    },
                                    "address_1": {
                                        "type": "string",
                                        "description": "Primary address line",
                                    },
                                    "address_2": {
                                        "type": "string",
                                        "description": "Secondary address line (optional)",
                                    },
                                    "city": {"type": "string"},
                                    "state": {"type": "string"},
                                    "zip": {"type": "string"},
                                    "country": {"type": "string", "default": "US"},
                                    "bank_name": {"type": "string"},
                                    "account_number": {"type": "string"},
                                    "routing_number": {"type": "string"},
                                    "account_type": {
                                        "type": "string",
                                        "enum": ["checking", "savings"],
                                        "default": "checking",
                                    },
                                    "swift_code": {
                                        "type": "string",
                                        "description": "Required for international wires",
                                    },
                                    "iban": {
                                        "type": "string",
                                        "description": "Required for some international wires",
                                    },
                                    "bank_city": {"type": "string"},
                                    "bank_state": {"type": "string"},
                                    "bank_country": {"type": "string", "default": "US"},
                                    "bank_to_bank_instructions": {
                                        "type": "string",
                                        "description": "Additional instructions for the bank (optional)",
                                    },
                                    "intermediary_bank_name": {
                                        "type": "string",
                                        "description": "Name of intermediary bank if required (optional)",
                                    },
                                },
                                "required": [
                                    "account_name",
                                    "address_1",
                                    "country",
                                    "bank_name",
                                    "account_number",
                                    "routing_number",
                                    "account_type",
                                    "bank_country",
                                ],
                            },
                        },
                        "required": [
                            "company_id",
                            "investment_id",
                            "dollar_amount",
                            "wiring_instructions",
                        ],
                    },
                },
            },
            {
                "type": "function",
                "function": {
                    "name": "search_companies",
                    "description": "Search for companies by name or other criteria to get their IDs",
                    "input_schema": {
                        "type": "object",
                        "properties": {
                            "query": {
                                "type": "string",
                                "description": "Name or part of name to search for",
                            },
                            "batch": {
                                "type": "string",
                                "description": 'Optional batch filter (e.g., "W21", "S22")',
                            },
                            "status": {
                                "type": "string",
                                "enum": [
                                    "live",
                                    "dead",
                                    "adrift",
                                    "exited",
                                    "went_public",
                                    "all",
                                ],
                                "description": "Filter by company status",
                                "default": "live",
                            },
                            "limit": {
                                "type": "integer",
                                "description": "Maximum number of results to return",
                                "default": 10,
                            },
                        },
                        "required": ["query"],
                    },
                    "output_schema": {
                        "type": "object",
                        "properties": {
                            "status": {
                                "type": "string",
                                "description": "Success or error status",
                            },
                            "results": {
                                "type": "array",
                                "description": "List of companies matching the search criteria",
                                "items": {
                                    "type": "object",
                                    "properties": {
                                        "id": {
                                            "type": "integer",
                                            "description": "Company ID to use in other API calls",
                                        },
                                        "name": {"type": "string"},
                                        "batch": {"type": "string"},
                                        "status": {"type": "string"},
                                        "valuation": {"type": "string"},
                                        "url": {"type": "string"},
                                        "description": {"type": "string"},
                                        "founders": {"type": "string"},
                                    },
                                },
                            },
                            "results_count": {
                                "type": "integer",
                                "description": "Number of companies returned",
                            },
                            "total_matches": {
                                "type": "integer",
                                "description": "Total number of matches found",
                            },
                        },
                    },
                },
            },
        ],
        "tool_choice": None,
        "max_retries": 0,
        "logprobs": None,
        "top_logprobs": None,
        "extra_headers": None,
        "api_version": None,
        "parallel_tool_calls": None,
        "drop_params": True,
        "reasoning_effort": None,
        "additional_drop_params": None,
        "messages": [
            {
                "role": "system",
                "content": "You are an AI assistant that helps prepare a wire for a pro rata investment.",
            },
            {"role": "user", "content": [{"type": "text", "text": "hi"}]},
        ],
        "thinking": None,
        "kwargs": {},
    }
    optional_params = get_optional_params(**passed_params)
    print(f"optional_params: {optional_params}")

    assert "max_tokens_to_sample" not in optional_params
    assert optional_params["max_tokens"] == 1024


def test_azure_modalities_param():
    optional_params = get_optional_params(
        model="chatgpt-v2",
        custom_llm_provider="azure",
        modalities=["text", "audio"],
        audio={"type": "audio_input", "input": "test.wav"},
    )
    assert optional_params["modalities"] == ["text", "audio"]
    assert optional_params["audio"] == {"type": "audio_input", "input": "test.wav"}


<<<<<<< HEAD
def test_litellm_proxy_thinking_param():
    optional_params = get_optional_params(
        model="gpt-4o",
        custom_llm_provider="litellm_proxy",
        thinking={"type": "enabled", "budget_tokens": 1024},
    )
    assert optional_params["thinking"] == {"type": "enabled", "budget_tokens": 1024}
=======
def test_gemini_modalities_param():
    optional_params = get_optional_params(
        model="gemini-1.5-pro",
        custom_llm_provider="gemini",
        modalities=["text", "image"],
    )

    assert optional_params["responseModalities"] == ["TEXT", "IMAGE"]
    



def test_azure_response_format_param():
    optional_params = litellm.get_optional_params(
        model="azure/o_series/test-o3-mini",
        custom_llm_provider="azure/o_series",
        tools= [{'type': 'function', 'function': {'name': 'get_current_time', 'description': 'Get the current time in a given location.', 'parameters': {'type': 'object', 'properties': {'location': {'type': 'string', 'description': 'The city name, e.g. San Francisco'}}, 'required': ['location']}}}]
    )

    
@pytest.mark.parametrize(
    "model, provider",
    [
        ("claude-3-7-sonnet-20240620-v1:0", "anthropic"),
        ("anthropic.claude-3-7-sonnet-20250219-v1:0", "bedrock"),
        ("invoke/anthropic.claude-3-7-sonnet-20240620-v1:0", "bedrock"),
        ("claude-3-7-sonnet@20250219", "vertex_ai"),
    ],
)
def test_anthropic_unified_reasoning_content(model, provider):
    optional_params = get_optional_params(
        model=model,
        custom_llm_provider=provider,
        reasoning_effort="high",
    )
    assert optional_params["thinking"] == {"type": "enabled", "budget_tokens": 4096}
>>>>>>> 4a128cfd
<|MERGE_RESOLUTION|>--- conflicted
+++ resolved
@@ -1404,8 +1404,6 @@
     assert optional_params["modalities"] == ["text", "audio"]
     assert optional_params["audio"] == {"type": "audio_input", "input": "test.wav"}
 
-
-<<<<<<< HEAD
 def test_litellm_proxy_thinking_param():
     optional_params = get_optional_params(
         model="gpt-4o",
@@ -1413,7 +1411,7 @@
         thinking={"type": "enabled", "budget_tokens": 1024},
     )
     assert optional_params["thinking"] == {"type": "enabled", "budget_tokens": 1024}
-=======
+
 def test_gemini_modalities_param():
     optional_params = get_optional_params(
         model="gemini-1.5-pro",
@@ -1450,4 +1448,3 @@
         reasoning_effort="high",
     )
     assert optional_params["thinking"] == {"type": "enabled", "budget_tokens": 4096}
->>>>>>> 4a128cfd
