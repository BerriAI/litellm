#### What this tests ####
#    This tests if get_optional_params works as expected
import asyncio
import inspect
import os
import sys
import time
import traceback

import pytest

sys.path.insert(0, os.path.abspath("../.."))
from unittest.mock import MagicMock, patch

import litellm
from litellm.litellm_core_utils.prompt_templates.factory import map_system_message_pt
from litellm.types.completion import (
    ChatCompletionMessageParam,
    ChatCompletionSystemMessageParam,
    ChatCompletionUserMessageParam,
)
from litellm.utils import (
    get_optional_params,
    get_optional_params_embeddings,
    get_optional_params_image_gen,
)

## get_optional_params_embeddings
### Models: OpenAI, Azure, Bedrock
### Scenarios: w/ optional params + litellm.drop_params = True


def test_supports_system_message():
    """
    Check if litellm.completion(...,supports_system_message=False)
    """
    messages = [
        ChatCompletionSystemMessageParam(role="system", content="Listen here!"),
        ChatCompletionUserMessageParam(role="user", content="Hello there!"),
    ]

    new_messages = map_system_message_pt(messages=messages)

    assert len(new_messages) == 1
    assert new_messages[0]["role"] == "user"

    ## confirm you can make a openai call with this param

    response = litellm.completion(
        model="gpt-3.5-turbo", messages=new_messages, supports_system_message=False
    )

    assert isinstance(response, litellm.ModelResponse)


@pytest.mark.parametrize(
    "stop_sequence, expected_count", [("\n", 0), (["\n"], 0), (["finish_reason"], 1)]
)
def test_anthropic_optional_params(stop_sequence, expected_count):
    """
    Test if whitespace character optional param is dropped by anthropic
    """
    litellm.drop_params = True
    optional_params = get_optional_params(
        model="claude-3", custom_llm_provider="anthropic", stop=stop_sequence
    )
    assert len(optional_params) == expected_count


def test_bedrock_optional_params_embeddings():
    litellm.drop_params = True
    optional_params = get_optional_params_embeddings(
        model="", user="John", encoding_format=None, custom_llm_provider="bedrock"
    )
    assert len(optional_params) == 0


@pytest.mark.parametrize(
    "model",
    [
        "us.anthropic.claude-3-haiku-20240307-v1:0",
        "us.meta.llama3-2-11b-instruct-v1:0",
        "anthropic.claude-3-haiku-20240307-v1:0",
    ],
)
def test_bedrock_optional_params_completions(model):
    tools = [
        {
            "type": "function",
            "function": {
                "name": "structure_output",
                "description": "Send structured output back to the user",
                "strict": True,
                "parameters": {
                    "type": "object",
                    "properties": {
                        "reasoning": {"type": "string"},
                        "sentiment": {"type": "string"},
                    },
                    "required": ["reasoning", "sentiment"],
                    "additionalProperties": False,
                },
                "additionalProperties": False,
            },
        }
    ]
    optional_params = get_optional_params(
        model=model,
        max_tokens=10,
        temperature=0.1,
        tools=tools,
        custom_llm_provider="bedrock",
    )
    print(f"optional_params: {optional_params}")
    assert len(optional_params) == 4
    assert optional_params == {
        "maxTokens": 10,
        "stream": False,
        "temperature": 0.1,
        "tools": tools,
    }


@pytest.mark.parametrize(
    "model",
    [
        "bedrock/amazon.titan-large",
        "bedrock/meta.llama3-2-11b-instruct-v1:0",
        "bedrock/ai21.j2-ultra-v1",
        "bedrock/cohere.command-nightly",
        "bedrock/mistral.mistral-7b",
    ],
)
def test_bedrock_optional_params_simple(model):
    litellm.drop_params = True
    get_optional_params(
        model=model,
        max_tokens=10,
        temperature=0.1,
        custom_llm_provider="bedrock",
    )


@pytest.mark.parametrize(
    "model, expected_dimensions, dimensions_kwarg",
    [
        ("bedrock/amazon.titan-embed-text-v1", False, None),
        ("bedrock/amazon.titan-embed-image-v1", True, "embeddingConfig"),
        ("bedrock/amazon.titan-embed-text-v2:0", True, "dimensions"),
        ("bedrock/cohere.embed-multilingual-v3", False, None),
    ],
)
def test_bedrock_optional_params_embeddings_dimension(
    model, expected_dimensions, dimensions_kwarg
):
    litellm.drop_params = True
    optional_params = get_optional_params_embeddings(
        model=model,
        user="John",
        encoding_format=None,
        dimensions=20,
        custom_llm_provider="bedrock",
    )
    if expected_dimensions:
        assert len(optional_params) == 1
    else:
        assert len(optional_params) == 0

    if dimensions_kwarg is not None:
        assert dimensions_kwarg in optional_params


def test_google_ai_studio_optional_params_embeddings():
    optional_params = get_optional_params_embeddings(
        model="",
        user="John",
        encoding_format=None,
        custom_llm_provider="gemini",
        drop_params=True,
    )
    assert len(optional_params) == 0


def test_openai_optional_params_embeddings():
    litellm.drop_params = True
    optional_params = get_optional_params_embeddings(
        model="", user="John", encoding_format=None, custom_llm_provider="openai"
    )
    assert len(optional_params) == 1
    assert optional_params["user"] == "John"


def test_azure_optional_params_embeddings():
    litellm.drop_params = True
    optional_params = get_optional_params_embeddings(
        model="chatgpt-v-2",
        user="John",
        encoding_format=None,
        custom_llm_provider="azure",
    )
    assert len(optional_params) == 1
    assert optional_params["user"] == "John"


def test_databricks_optional_params():
    litellm.drop_params = True
    optional_params = get_optional_params(
        model="",
        user="John",
        custom_llm_provider="databricks",
        max_tokens=10,
        temperature=0.2,
        stream=True,
    )
    print(f"optional_params: {optional_params}")
    assert len(optional_params) == 3
    assert "user" not in optional_params


def test_azure_ai_mistral_optional_params():
    litellm.drop_params = True
    optional_params = get_optional_params(
        model="mistral-large-latest",
        user="John",
        custom_llm_provider="openai",
        max_tokens=10,
        temperature=0.2,
    )
    assert "user" not in optional_params


def test_vertex_ai_llama_3_optional_params():
    litellm.vertex_llama3_models = ["meta/llama3-405b-instruct-maas"]
    litellm.drop_params = True
    optional_params = get_optional_params(
        model="meta/llama3-405b-instruct-maas",
        user="John",
        custom_llm_provider="vertex_ai",
        max_tokens=10,
        temperature=0.2,
    )
    assert "user" not in optional_params


def test_vertex_ai_mistral_optional_params():
    litellm.vertex_mistral_models = ["mistral-large@2407"]
    litellm.drop_params = True
    optional_params = get_optional_params(
        model="mistral-large@2407",
        user="John",
        custom_llm_provider="vertex_ai",
        max_tokens=10,
        temperature=0.2,
    )
    assert "user" not in optional_params
    assert "max_tokens" in optional_params
    assert "temperature" in optional_params


def test_azure_gpt_optional_params_gpt_vision():
    # for OpenAI, Azure all extra params need to get passed as extra_body to OpenAI python. We assert we actually set extra_body here
    optional_params = litellm.utils.get_optional_params(
        model="",
        user="John",
        custom_llm_provider="azure",
        max_tokens=10,
        temperature=0.2,
        enhancements={"ocr": {"enabled": True}, "grounding": {"enabled": True}},
        dataSources=[
            {
                "type": "AzureComputerVision",
                "parameters": {
                    "endpoint": "<your_computer_vision_endpoint>",
                    "key": "<your_computer_vision_key>",
                },
            }
        ],
    )

    print(optional_params)
    assert optional_params["max_tokens"] == 10
    assert optional_params["temperature"] == 0.2
    assert optional_params["extra_body"] == {
        "enhancements": {"ocr": {"enabled": True}, "grounding": {"enabled": True}},
        "dataSources": [
            {
                "type": "AzureComputerVision",
                "parameters": {
                    "endpoint": "<your_computer_vision_endpoint>",
                    "key": "<your_computer_vision_key>",
                },
            }
        ],
    }


# test_azure_gpt_optional_params_gpt_vision()


def test_azure_gpt_optional_params_gpt_vision_with_extra_body():
    # if user passes extra_body, we should not over write it, we should pass it along to OpenAI python
    optional_params = litellm.utils.get_optional_params(
        model="",
        user="John",
        custom_llm_provider="azure",
        max_tokens=10,
        temperature=0.2,
        extra_body={
            "meta": "hi",
        },
        enhancements={"ocr": {"enabled": True}, "grounding": {"enabled": True}},
        dataSources=[
            {
                "type": "AzureComputerVision",
                "parameters": {
                    "endpoint": "<your_computer_vision_endpoint>",
                    "key": "<your_computer_vision_key>",
                },
            }
        ],
    )

    print(optional_params)
    assert optional_params["max_tokens"] == 10
    assert optional_params["temperature"] == 0.2
    assert optional_params["extra_body"] == {
        "enhancements": {"ocr": {"enabled": True}, "grounding": {"enabled": True}},
        "dataSources": [
            {
                "type": "AzureComputerVision",
                "parameters": {
                    "endpoint": "<your_computer_vision_endpoint>",
                    "key": "<your_computer_vision_key>",
                },
            }
        ],
        "meta": "hi",
    }


# test_azure_gpt_optional_params_gpt_vision_with_extra_body()


def test_openai_extra_headers():
    optional_params = litellm.utils.get_optional_params(
        model="",
        user="John",
        custom_llm_provider="openai",
        max_tokens=10,
        temperature=0.2,
        extra_headers={"AI-Resource Group": "ishaan-resource"},
    )

    print(optional_params)
    assert optional_params["max_tokens"] == 10
    assert optional_params["temperature"] == 0.2
    assert optional_params["extra_headers"] == {"AI-Resource Group": "ishaan-resource"}


@pytest.mark.parametrize(
    "api_version",
    [
        "2024-02-01",
        "2024-07-01",  # potential future version with tool_choice="required" supported
        "2023-07-01-preview",
        "2024-03-01-preview",
    ],
)
def test_azure_tool_choice(api_version):
    """
    Test azure tool choice on older + new version
    """
    litellm.drop_params = True
    optional_params = litellm.utils.get_optional_params(
        model="chatgpt-v-2",
        user="John",
        custom_llm_provider="azure",
        max_tokens=10,
        temperature=0.2,
        extra_headers={"AI-Resource Group": "ishaan-resource"},
        tool_choice="required",
        api_version=api_version,
    )

    print(f"{optional_params}")
    if api_version == "2024-07-01":
        assert optional_params["tool_choice"] == "required"
    else:
        assert (
            "tool_choice" not in optional_params
        ), "tool choice should not be present. Got - tool_choice={} for api version={}".format(
            optional_params["tool_choice"], api_version
        )


@pytest.mark.parametrize("drop_params", [True, False, None])
def test_dynamic_drop_params(drop_params):
    """
    Make a call to cohere w/ drop params = True vs. false.
    """
    if drop_params is True:
        optional_params = litellm.utils.get_optional_params(
            model="command-r",
            custom_llm_provider="cohere",
            response_format={"type": "json"},
            drop_params=drop_params,
        )
    else:
        try:
            optional_params = litellm.utils.get_optional_params(
                model="command-r",
                custom_llm_provider="cohere",
                response_format={"type": "json"},
                drop_params=drop_params,
            )
            pytest.fail("Expected to fail")
        except Exception as e:
            pass


def test_dynamic_drop_params_e2e():
    with patch(
        "litellm.llms.custom_httpx.http_handler.HTTPHandler.post", new=MagicMock()
    ) as mock_response:
        try:
            response = litellm.completion(
                model="command-r",
                messages=[{"role": "user", "content": "Hey, how's it going?"}],
                response_format={"key": "value"},
                drop_params=True,
            )
        except Exception as e:
            pass

        mock_response.assert_called_once()
        print(mock_response.call_args.kwargs["data"])
        assert "response_format" not in mock_response.call_args.kwargs["data"]


@pytest.mark.parametrize(
    "model, provider, should_drop",
    [("command-r", "cohere", True), ("gpt-3.5-turbo", "openai", False)],
)
def test_drop_params_parallel_tool_calls(model, provider, should_drop):
    """
    https://github.com/BerriAI/litellm/issues/4584
    """
    response = litellm.utils.get_optional_params(
        model=model,
        custom_llm_provider=provider,
        response_format={"type": "json"},
        parallel_tool_calls=True,
        drop_params=True,
    )

    print(response)

    if should_drop:
        assert "response_format" not in response
        assert "parallel_tool_calls" not in response
    else:
        assert "response_format" in response
        assert "parallel_tool_calls" in response


def test_dynamic_drop_params_parallel_tool_calls():
    """
    https://github.com/BerriAI/litellm/issues/4584
    """
    with patch(
        "litellm.llms.custom_httpx.http_handler.HTTPHandler.post", new=MagicMock()
    ) as mock_response:
        try:
            response = litellm.completion(
                model="command-r",
                messages=[{"role": "user", "content": "Hey, how's it going?"}],
                parallel_tool_calls=True,
                drop_params=True,
            )
        except Exception as e:
            pass

        mock_response.assert_called_once()
        print(mock_response.call_args.kwargs["data"])
        assert "parallel_tool_calls" not in mock_response.call_args.kwargs["data"]


@pytest.mark.parametrize("drop_params", [True, False, None])
def test_dynamic_drop_additional_params(drop_params):
    """
    Make a call to cohere, dropping 'response_format' specifically
    """
    if drop_params is True:
        optional_params = litellm.utils.get_optional_params(
            model="command-r",
            custom_llm_provider="cohere",
            response_format={"type": "json"},
            additional_drop_params=["response_format"],
        )
    else:
        try:
            optional_params = litellm.utils.get_optional_params(
                model="command-r",
                custom_llm_provider="cohere",
                response_format={"type": "json"},
            )
            pytest.fail("Expected to fail")
        except Exception as e:
            pass


def test_dynamic_drop_additional_params_stream_options():
    """
    Make a call to vertex ai, dropping 'stream_options' specifically
    """
    optional_params = litellm.utils.get_optional_params(
        model="mistral-large-2411@001",
        custom_llm_provider="vertex_ai",
        stream_options={"include_usage": True},
        additional_drop_params=["stream_options"],
    )

    assert "stream_options" not in optional_params


def test_dynamic_drop_additional_params_e2e():
    with patch(
        "litellm.llms.custom_httpx.http_handler.HTTPHandler.post", new=MagicMock()
    ) as mock_response:
        try:
            response = litellm.completion(
                model="command-r",
                messages=[{"role": "user", "content": "Hey, how's it going?"}],
                response_format={"key": "value"},
                additional_drop_params=["response_format"],
            )
        except Exception as e:
            pass

        mock_response.assert_called_once()
        print(mock_response.call_args.kwargs["data"])
        assert "response_format" not in mock_response.call_args.kwargs["data"]
        assert "additional_drop_params" not in mock_response.call_args.kwargs["data"]


def test_get_optional_params_image_gen():
    response = litellm.utils.get_optional_params_image_gen(
        aws_region_name="us-east-1", custom_llm_provider="openai"
    )

    print(response)

    assert "aws_region_name" not in response
    response = litellm.utils.get_optional_params_image_gen(
        aws_region_name="us-east-1", custom_llm_provider="bedrock"
    )

    print(response)

    assert "aws_region_name" in response


def test_bedrock_optional_params_embeddings_provider_specific_params():
    optional_params = get_optional_params_embeddings(
        model="my-custom-model",
        custom_llm_provider="huggingface",
        wait_for_model=True,
    )
    assert len(optional_params) == 1


def test_get_optional_params_num_retries():
    """
    Relevant issue - https://github.com/BerriAI/litellm/issues/5124
    """
    with patch("litellm.main.get_optional_params", new=MagicMock()) as mock_client:
        _ = litellm.completion(
            model="gpt-3.5-turbo",
            messages=[{"role": "user", "content": "Hello world"}],
            num_retries=10,
        )

        mock_client.assert_called()

        print(f"mock_client.call_args: {mock_client.call_args}")
        assert mock_client.call_args.kwargs["max_retries"] == 10


@pytest.mark.parametrize(
    "provider",
    [
        "vertex_ai",
        "vertex_ai_beta",
    ],
)
def test_vertex_safety_settings(provider):
    litellm.vertex_ai_safety_settings = [
        {
            "category": "HARM_CATEGORY_HARASSMENT",
            "threshold": "BLOCK_NONE",
        },
        {
            "category": "HARM_CATEGORY_HATE_SPEECH",
            "threshold": "BLOCK_NONE",
        },
        {
            "category": "HARM_CATEGORY_SEXUALLY_EXPLICIT",
            "threshold": "BLOCK_NONE",
        },
        {
            "category": "HARM_CATEGORY_DANGEROUS_CONTENT",
            "threshold": "BLOCK_NONE",
        },
    ]

    optional_params = get_optional_params(
        model="gemini-1.5-pro", custom_llm_provider=provider
    )
    assert len(optional_params) == 1


@pytest.mark.parametrize(
    "model, provider, expectedAddProp",
    [("gemini-1.5-pro", "vertex_ai_beta", False), ("gpt-3.5-turbo", "openai", True)],
)
def test_parse_additional_properties_json_schema(model, provider, expectedAddProp):
    optional_params = get_optional_params(
        model=model,
        custom_llm_provider=provider,
        response_format={
            "type": "json_schema",
            "json_schema": {
                "name": "math_reasoning",
                "schema": {
                    "type": "object",
                    "properties": {
                        "steps": {
                            "type": "array",
                            "items": {
                                "type": "object",
                                "properties": {
                                    "explanation": {"type": "string"},
                                    "output": {"type": "string"},
                                },
                                "required": ["explanation", "output"],
                                "additionalProperties": False,
                            },
                        },
                        "final_answer": {"type": "string"},
                    },
                    "required": ["steps", "final_answer"],
                    "additionalProperties": False,
                },
                "strict": True,
            },
        },
    )

    print(optional_params)

    if provider == "vertex_ai_beta":
        schema = optional_params["response_schema"]
    elif provider == "openai":
        schema = optional_params["response_format"]["json_schema"]["schema"]
    assert ("additionalProperties" in schema) == expectedAddProp


def test_o1_model_params():
    optional_params = get_optional_params(
        model="o1-preview-2024-09-12",
        custom_llm_provider="openai",
        seed=10,
        user="John",
    )
    assert optional_params["seed"] == 10
    assert optional_params["user"] == "John"


def test_azure_o1_model_params():
    optional_params = get_optional_params(
        model="o1-preview",
        custom_llm_provider="azure",
        seed=10,
        user="John",
    )
    assert optional_params["seed"] == 10
    assert optional_params["user"] == "John"


@pytest.mark.parametrize(
    "temperature, expected_error",
    [(0.2, True), (1, False), (0, True)],
)
@pytest.mark.parametrize("provider", ["openai", "azure"])
def test_o1_model_temperature_params(provider, temperature, expected_error):
    if expected_error:
        with pytest.raises(litellm.UnsupportedParamsError):
            get_optional_params(
                model="o1-preview",
                custom_llm_provider=provider,
                temperature=temperature,
            )
    else:
        get_optional_params(
            model="o1-preview-2024-09-12",
            custom_llm_provider="openai",
            temperature=temperature,
        )


def test_unmapped_gemini_model_params():
    """
    Test if unmapped gemini model optional params are translated correctly
    """
    optional_params = get_optional_params(
        model="gemini-new-model",
        custom_llm_provider="vertex_ai",
        stop="stop_word",
    )
    assert optional_params["stop_sequences"] == ["stop_word"]


def _check_additional_properties(schema):
    if isinstance(schema, dict):
        # Remove the 'additionalProperties' key if it exists and is set to False
        if "additionalProperties" in schema or "strict" in schema:
            raise ValueError(
                "additionalProperties and strict should not be in the schema"
            )

        # Recursively process all dictionary values
        for key, value in schema.items():
            _check_additional_properties(value)

    elif isinstance(schema, list):
        # Recursively process all items in the list
        for item in schema:
            _check_additional_properties(item)

    return schema


@pytest.mark.parametrize(
    "provider, model",
    [
        ("hosted_vllm", "my-vllm-model"),
        ("gemini", "gemini-1.5-pro"),
        ("vertex_ai", "gemini-1.5-pro"),
    ],
)
def test_drop_nested_params_add_prop_and_strict(provider, model):
    """
    Relevant issue - https://github.com/BerriAI/litellm/issues/5288

    Relevant issue - https://github.com/BerriAI/litellm/issues/6136
    """
    tools = [
        {
            "type": "function",
            "function": {
                "name": "structure_output",
                "description": "Send structured output back to the user",
                "strict": True,
                "parameters": {
                    "type": "object",
                    "properties": {
                        "reasoning": {"type": "string"},
                        "sentiment": {"type": "string"},
                    },
                    "required": ["reasoning", "sentiment"],
                    "additionalProperties": False,
                },
                "additionalProperties": False,
            },
        }
    ]
    tool_choice = {"type": "function", "function": {"name": "structure_output"}}
    optional_params = get_optional_params(
        model=model,
        custom_llm_provider=provider,
        temperature=0.2,
        tools=tools,
        tool_choice=tool_choice,
        additional_drop_params=[
            ["tools", "function", "strict"],
            ["tools", "function", "additionalProperties"],
        ],
    )

    _check_additional_properties(optional_params["tools"])


def test_hosted_vllm_tool_param():
    """
    Relevant issue - https://github.com/BerriAI/litellm/issues/6228
    """
    optional_params = get_optional_params(
        model="my-vllm-model",
        custom_llm_provider="hosted_vllm",
        temperature=0.2,
        tools=None,
        tool_choice=None,
    )
    assert "tools" not in optional_params
    assert "tool_choice" not in optional_params


def test_unmapped_vertex_anthropic_model():
    optional_params = get_optional_params(
        model="claude-3-5-sonnet-v250@20241022",
        custom_llm_provider="vertex_ai",
        max_retries=10,
    )
    assert "max_retries" not in optional_params


@pytest.mark.parametrize("provider", ["anthropic", "vertex_ai"])
def test_anthropic_parallel_tool_calls(provider):
    optional_params = get_optional_params(
        model="claude-3-5-sonnet-v250@20241022",
        custom_llm_provider=provider,
        parallel_tool_calls=True,
    )
    print(f"optional_params: {optional_params}")
    assert optional_params["tool_choice"]["disable_parallel_tool_use"] is False


def test_anthropic_computer_tool_use():
    tools = [
        {
            "type": "computer_20241022",
            "function": {
                "name": "computer",
                "parameters": {
                    "display_height_px": 100,
                    "display_width_px": 100,
                    "display_number": 1,
                },
            },
        }
    ]

    optional_params = get_optional_params(
        model="claude-3-5-sonnet-v250@20241022",
        custom_llm_provider="anthropic",
        tools=tools,
    )
    assert optional_params["tools"][0]["type"] == "computer_20241022"
    assert optional_params["tools"][0]["display_height_px"] == 100
    assert optional_params["tools"][0]["display_width_px"] == 100
    assert optional_params["tools"][0]["display_number"] == 1


def test_vertex_schema_field():
    tools = [
        {
            "type": "function",
            "function": {
                "name": "json",
                "description": "Respond with a JSON object.",
                "parameters": {
                    "type": "object",
                    "properties": {
                        "thinking": {
                            "type": "string",
                            "description": "Your internal thoughts on different problem details given the guidance.",
                        },
                        "problems": {
                            "type": "array",
                            "items": {
                                "type": "object",
                                "properties": {
                                    "icon": {
                                        "type": "string",
                                        "enum": [
                                            "BarChart2",
                                            "Bell",
                                        ],
                                        "description": "The name of a Lucide icon to display",
                                    },
                                    "color": {
                                        "type": "string",
                                        "description": "A Tailwind color class for the icon, e.g., 'text-red-500'",
                                    },
                                    "problem": {
                                        "type": "string",
                                        "description": "The title of the problem being addressed, approximately 3-5 words.",
                                    },
                                    "description": {
                                        "type": "string",
                                        "description": "A brief explanation of the problem, approximately 20 words.",
                                    },
                                    "impacts": {
                                        "type": "array",
                                        "items": {"type": "string"},
                                        "description": "A list of potential impacts or consequences of the problem, approximately 3 words each.",
                                    },
                                    "automations": {
                                        "type": "array",
                                        "items": {"type": "string"},
                                        "description": "A list of potential automations to address the problem, approximately 3-5 words each.",
                                    },
                                },
                                "required": [
                                    "icon",
                                    "color",
                                    "problem",
                                    "description",
                                    "impacts",
                                    "automations",
                                ],
                                "additionalProperties": False,
                            },
                            "description": "Please generate problem cards that match this guidance.",
                        },
                    },
                    "required": ["thinking", "problems"],
                    "additionalProperties": False,
                    "$schema": "http://json-schema.org/draft-07/schema#",
                },
            },
        }
    ]

    optional_params = get_optional_params(
        model="gemini-1.5-flash",
        custom_llm_provider="vertex_ai",
        tools=tools,
    )
    print(optional_params)
    print(optional_params["tools"][0]["function_declarations"][0])
    assert (
        "$schema"
        not in optional_params["tools"][0]["function_declarations"][0]["parameters"]
    )


def test_watsonx_tool_choice():
    optional_params = get_optional_params(
        model="gemini-1.5-pro", custom_llm_provider="watsonx", tool_choice="auto"
    )
    print(optional_params)
    assert optional_params["tool_choice_options"] == "auto"


def test_watsonx_text_top_k():
    optional_params = get_optional_params(
        model="gemini-1.5-pro", custom_llm_provider="watsonx_text", top_k=10
    )
    print(optional_params)
    assert optional_params["top_k"] == 10


def test_together_ai_model_params():
    optional_params = get_optional_params(
        model="together_ai", custom_llm_provider="together_ai", logprobs=1
    )
    print(optional_params)
    assert optional_params["logprobs"] == 1


def test_forward_user_param():
    from litellm.utils import get_supported_openai_params, get_optional_params

    model = "claude-3-5-sonnet-20240620"
    optional_params = get_optional_params(
        model=model,
        user="test_user",
        custom_llm_provider="anthropic",
    )

    assert optional_params["metadata"]["user_id"] == "test_user"


def test_lm_studio_embedding_params():
    optional_params = get_optional_params_embeddings(
        model="lm_studio/gemma2-9b-it",
        custom_llm_provider="lm_studio",
        dimensions=1024,
        drop_params=True,
    )
    assert len(optional_params) == 0


def test_ollama_pydantic_obj():
    from pydantic import BaseModel

    class ResponseFormat(BaseModel):
        x: str
        y: str

    get_optional_params(
        model="qwen2:0.5b",
        custom_llm_provider="ollama",
        response_format=ResponseFormat,
    )


def test_gemini_frequency_penalty():
    from litellm.utils import get_supported_openai_params

    optional_params = get_supported_openai_params(
        model="gemini-1.5-flash",
        custom_llm_provider="vertex_ai",
        request_type="chat_completion",
    )
    assert optional_params is not None
    assert "frequency_penalty" in optional_params


def test_litellm_proxy_claude_3_5_sonnet():
    tools = [
        {
            "type": "function",
            "function": {
                "name": "get_current_weather",
                "description": "Get the current weather in a given location",
                "parameters": {
                    "type": "object",
                    "properties": {
                        "location": {
                            "type": "string",
                            "description": "The city and state, e.g. San Francisco, CA",
                        },
                        "unit": {"type": "string", "enum": ["celsius", "fahrenheit"]},
                    },
                    "required": ["location"],
                },
            },
        }
    ]

    tool_choice = "auto"

    optional_params = get_optional_params(
        model="claude-3-5-sonnet",
        custom_llm_provider="litellm_proxy",
        tools=tools,
        tool_choice=tool_choice,
    )
    assert optional_params["tools"] == tools
    assert optional_params["tool_choice"] == tool_choice


def test_is_vertex_anthropic_model():
    assert (
        litellm.VertexAIAnthropicConfig().is_supported_model(
            model="claude-3-5-sonnet", custom_llm_provider="litellm_proxy"
        )
        is False
    )


def test_groq_response_format_json_schema():
    optional_params = get_optional_params(
        model="llama-3.1-70b-versatile",
        custom_llm_provider="groq",
        response_format={"type": "json_object"},
    )
    assert optional_params is not None
    assert "response_format" in optional_params
    assert optional_params["response_format"]["type"] == "json_object"


def test_gemini_frequency_penalty():
    optional_params = get_optional_params(
        model="gemini-1.5-flash", custom_llm_provider="gemini", frequency_penalty=0.5
    )
    assert optional_params["frequency_penalty"] == 0.5


<<<<<<< HEAD
def test_azure_prediction_param():
    optional_params = get_optional_params(
        model="chatgpt-v2",
        custom_llm_provider="azure",
        prediction={
            "type": "content",
            "content": "LiteLLM is a very useful way to connect to a variety of LLMs.",
        },
    )
    assert optional_params["prediction"] == {
        "type": "content",
        "content": "LiteLLM is a very useful way to connect to a variety of LLMs.",
    }
=======
def test_vertex_ai_ft_llama():
    optional_params = get_optional_params(
        model="1984786713414729728",
        custom_llm_provider="vertex_ai",
        frequency_penalty=0.5,
        max_retries=10,
    )
    assert optional_params["frequency_penalty"] == 0.5
    assert "max_retries" not in optional_params
>>>>>>> 8903bd1c
<|MERGE_RESOLUTION|>--- conflicted
+++ resolved
@@ -1069,7 +1069,7 @@
     assert optional_params["frequency_penalty"] == 0.5
 
 
-<<<<<<< HEAD
+
 def test_azure_prediction_param():
     optional_params = get_optional_params(
         model="chatgpt-v2",
@@ -1083,7 +1083,7 @@
         "type": "content",
         "content": "LiteLLM is a very useful way to connect to a variety of LLMs.",
     }
-=======
+
 def test_vertex_ai_ft_llama():
     optional_params = get_optional_params(
         model="1984786713414729728",
@@ -1092,5 +1092,4 @@
         max_retries=10,
     )
     assert optional_params["frequency_penalty"] == 0.5
-    assert "max_retries" not in optional_params
->>>>>>> 8903bd1c
+    assert "max_retries" not in optional_params