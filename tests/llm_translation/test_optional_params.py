--- conflicted
+++ resolved
@@ -1021,7 +1021,6 @@
     assert "frequency_penalty" in optional_params
 
 
-<<<<<<< HEAD
 def test_litellm_proxy_claude_3_5_sonnet():
     tools = [
         {
@@ -1063,7 +1062,7 @@
         )
         is False
     )
-=======
+
 def test_groq_response_format_json_schema():
     optional_params = get_optional_params(
         model="llama-3.1-70b-versatile",
@@ -1072,5 +1071,4 @@
     )
     assert optional_params is not None
     assert "response_format" in optional_params
-    assert optional_params["response_format"]["type"] == "json_object"
->>>>>>> 59133e8f
+    assert optional_params["response_format"]["type"] == "json_object"