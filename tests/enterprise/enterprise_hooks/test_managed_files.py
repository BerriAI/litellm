import json
import os
import sys

import pytest
from fastapi.testclient import TestClient

sys.path.insert(
    0, os.path.abspath("../../..")
)  # Adds the parent directory to the system path

from unittest.mock import MagicMock

from enterprise.enterprise_hooks.managed_files import _PROXY_LiteLLMManagedFiles
from litellm.caching import DualCache
from litellm.proxy.openai_files_endpoints.common_utils import (
    _is_base64_encoded_unified_file_id,
)
from litellm.types.utils import SpecialEnums


def test_get_file_ids_from_messages():
    proxy_managed_files = _PROXY_LiteLLMManagedFiles(
        DualCache(), prisma_client=MagicMock()
    )
    messages = [
        {
            "role": "user",
            "content": [
                {"type": "text", "text": "What is in this recording?"},
                {
                    "type": "file",
                    "file": {
                        "file_id": "bGl0ZWxsbV9wcm94eTphcHBsaWNhdGlvbi9wZGY7dW5pZmllZF9pZCxmYzdmMmVhNS0wZjUwLTQ5ZjYtODljMS03ZTZhNTRiMTIxMzg",
                    },
                },
            ],
        },
    ]
    file_ids = proxy_managed_files.get_file_ids_from_messages(messages)
    assert file_ids == [
        "bGl0ZWxsbV9wcm94eTphcHBsaWNhdGlvbi9wZGY7dW5pZmllZF9pZCxmYzdmMmVhNS0wZjUwLTQ5ZjYtODljMS03ZTZhNTRiMTIxMzg"
    ]


@pytest.mark.asyncio
async def test_async_pre_call_hook_batch_retrieve():
    proxy_managed_files = _PROXY_LiteLLMManagedFiles(
        DualCache(), prisma_client=MagicMock()
    )
    data = {
        "user_api_key_dict": {"parent_otel_span": MagicMock()},
        "data": {
            "batch_id": "bGl0ZWxsbV9wcm94eTttb2RlbF9pZDpteS1nZW5lcmFsLWF6dXJlLWRlcGxveW1lbnQ7bGxtX2JhdGNoX2lkOmJhdGNoX2EzMjJiNmJhLWFjN2UtNDg4OC05MjljLTFhZDM0NDJmMDZlZA",
        },
        "call_type": "aretrieve_batch",
        "cache": MagicMock(),
    }
    response = await proxy_managed_files.async_pre_call_hook(**data)
    assert response["batch_id"] == "batch_a322b6ba-ac7e-4888-929c-1ad3442f06ed"
    assert response["model"] == "my-general-azure-deployment"


# def test_list_managed_files():
#     proxy_managed_files = _PROXY_LiteLLMManagedFiles(DualCache())

#     # Create some test files
#     file1 = proxy_managed_files.create_file(
#         file=("test1.txt", b"test content 1", "text/plain"),
#         purpose="assistants"
#     )
#     file2 = proxy_managed_files.create_file(
#         file=("test2.pdf", b"test content 2", "application/pdf"),
#         purpose="assistants"
#     )

#     # List all files
#     files = proxy_managed_files.list_files()

#     # Verify response
#     assert len(files) == 2
#     assert all(f.id.startswith(SpecialEnums.LITELM_MANAGED_FILE_ID_PREFIX.value) for f in files)
#     assert any(f.filename == "test1.txt" for f in files)
#     assert any(f.filename == "test2.pdf" for f in files)
#     assert all(f.purpose == "assistants" for f in files)

# def test_retrieve_managed_file():
#     proxy_managed_files = _PROXY_LiteLLMManagedFiles(DualCache())

#     # Create a test file
#     test_content = b"test content for retrieve"
#     created_file = proxy_managed_files.create_file(
#         file=("test.txt", test_content, "text/plain"),
#         purpose="assistants"
#     )

#     # Retrieve the file
#     retrieved_file = proxy_managed_files.retrieve_file(created_file.id)

#     # Verify response
#     assert retrieved_file.id == created_file.id
#     assert retrieved_file.filename == "test.txt"
#     assert retrieved_file.purpose == "assistants"
#     assert retrieved_file.bytes == len(test_content)
#     assert retrieved_file.status == "uploaded"

# def test_delete_managed_file():
#     proxy_managed_files = _PROXY_LiteLLMManagedFiles(DualCache())

#     # Create a test file
#     created_file = proxy_managed_files.create_file(
#         file=("test.txt", b"test content", "text/plain"),
#         purpose="assistants"
#     )

#     # Delete the file
#     deleted_file = proxy_managed_files.delete_file(created_file.id)

#     # Verify deletion
#     assert deleted_file.id == created_file.id
#     assert deleted_file.deleted == True

#     # Verify file is no longer retrievable
#     with pytest.raises(Exception):
#         proxy_managed_files.retrieve_file(created_file.id)

#     # Verify file is not in list
#     files = proxy_managed_files.list_files()
#     assert created_file.id not in [f.id for f in files]

# def test_retrieve_nonexistent_file():
#     proxy_managed_files = _PROXY_LiteLLMManagedFiles(DualCache())

#     # Try to retrieve a non-existent file
#     with pytest.raises(Exception):
#         proxy_managed_files.retrieve_file("nonexistent-file-id")

# def test_delete_nonexistent_file():
#     proxy_managed_files = _PROXY_LiteLLMManagedFiles(DualCache())

#     # Try to delete a non-existent file
#     with pytest.raises(Exception):
#         proxy_managed_files.delete_file("nonexistent-file-id")

# def test_list_files_with_purpose_filter():
#     proxy_managed_files = _PROXY_LiteLLMManagedFiles(DualCache())

#     # Create files with different purposes
#     file1 = proxy_managed_files.create_file(
#         file=("test1.txt", b"test content 1", "text/plain"),
#         purpose="assistants"
#     )
#     file2 = proxy_managed_files.create_file(
#         file=("test2.pdf", b"test content 2", "application/pdf"),
#         purpose="batch"
#     )

#     # List files with purpose filter
#     assistant_files = proxy_managed_files.list_files(purpose="assistants")
#     batch_files = proxy_managed_files.list_files(purpose="batch")

#     # Verify filtering
#     assert len(assistant_files) == 1
#     assert len(batch_files) == 1
#     assert assistant_files[0].id == file1.id
#     assert batch_files[0].id == file2.id


@pytest.mark.asyncio
async def test_async_post_call_success_hook_for_unified_finetuning_job():
    from litellm.types.utils import LiteLLMFineTuningJob

    unified_file_id = "bGl0ZWxsbV9wcm94eTphcHBsaWNhdGlvbi9vY3RldC1zdHJlYW07dW5pZmllZF9pZCxiZTQ0ZDVlYi1mNDU3LTRiNzktOWM4My01N2QxMTMxYWM0YzY7dGFyZ2V0X21vZGVsX25hbWVzLGdwdC00LjEtb3BlbmFpO2xsbV9vdXRwdXRfZmlsZV9pZCxmaWxlLURKMnQ0OWZlQ2NTQk5vNG9oekZ6NGc7bGxtX291dHB1dF9maWxlX21vZGVsX2lkLGRiNjY5ODcwNzdkZTdmYzZjNzAzY2Y1MDczMGU2MmNkOWQ3YTU1N2NlNjVmMDUzNTFkYTM4YTA3ZjBlZDEyNzQ"
    provider_ft_job = LiteLLMFineTuningJob(
        object="fine_tuning.job",
        id="ftjob-0kEBV5b4sPrFcMnuzmYSzU1G",
        model="gpt-3.5-turbo-0613",
        created_at=1692779769,
        finished_at=None,
        fine_tuned_model=None,
        organization_id="org-dUVLhaAQ37YCGwVC2QVY8sdB",
        result_files=[],
        status="validating_files",
        validation_file=None,
        training_file="file-azQuKMLAmiFdEjxpCcbI11zF",
        hyperparameters={"n_epochs": 8},
        trained_tokens=None,
        seed=0,
    )
    provider_ft_job._hidden_params = {
        "unified_file_id": unified_file_id,
        "model_id": "gpt-3.5-turbo-0613",
    }
    proxy_managed_files = _PROXY_LiteLLMManagedFiles(
        DualCache(), prisma_client=MagicMock()
    )
    data = {
        "user_api_key_dict": {"parent_otel_span": MagicMock()},
    }

    response = await proxy_managed_files.async_post_call_success_hook(
        data=data,
        user_api_key_dict=MagicMock(),
        response=provider_ft_job,
    )

    assert isinstance(response, LiteLLMFineTuningJob)
<<<<<<< HEAD
    assert _is_base64_encoded_unified_file_id(response.id)


@pytest.mark.asyncio
async def test_async_pre_call_hook_for_unified_finetuning_job():
    proxy_managed_files = _PROXY_LiteLLMManagedFiles(
        DualCache(), prisma_client=MagicMock()
    )
    data = {
        "user_api_key_dict": {"parent_otel_span": MagicMock()},
        "data": {
            "fine_tuning_job_id": "bGl0ZWxsbV9wcm94eTttb2RlbF9pZDo0OTIxODU4MWY3OGViZTllZjE4NDE0ZmE0ZjdmYjlmYTc0YzA5NWVkMTEyY2E4NDBkZDU2ZGZmZTliZDMwZGQxO2dlbmVyaWNfcmVzcG9uc2VfaWQ6ZnRqb2ItalRCeXM3YlZzYnlaRE93TDlHbHBZcVhS",
        },
        "call_type": "acancel_fine_tuning_job",
        "cache": MagicMock(),
    }
    response = await proxy_managed_files.async_pre_call_hook(**data)
    assert response["fine_tuning_job_id"] == "ftjob-jTBys7bVsbyZDOwL9GlpYqXR"
=======
    assert _is_base64_encoded_unified_file_id(response.id)
>>>>>>> 1cd25950
<|MERGE_RESOLUTION|>--- conflicted
+++ resolved
@@ -205,9 +205,7 @@
     )
 
     assert isinstance(response, LiteLLMFineTuningJob)
-<<<<<<< HEAD
     assert _is_base64_encoded_unified_file_id(response.id)
-
 
 @pytest.mark.asyncio
 async def test_async_pre_call_hook_for_unified_finetuning_job():
@@ -223,7 +221,4 @@
         "cache": MagicMock(),
     }
     response = await proxy_managed_files.async_pre_call_hook(**data)
-    assert response["fine_tuning_job_id"] == "ftjob-jTBys7bVsbyZDOwL9GlpYqXR"
-=======
-    assert _is_base64_encoded_unified_file_id(response.id)
->>>>>>> 1cd25950
+    assert response["fine_tuning_job_id"] == "ftjob-jTBys7bVsbyZDOwL9GlpYqXR"