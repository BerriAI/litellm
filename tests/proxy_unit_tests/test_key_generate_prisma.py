--- conflicted
+++ resolved
@@ -2286,16 +2286,10 @@
     Unit test for making sure spend logs list is still updated when url passed in
     """
     from litellm.proxy.db.db_spend_update_writer import DBSpendUpdateWriter
-<<<<<<< HEAD
-
-    payload = {"startTime": datetime.now(), "endTime": datetime.now()}
-    DBSpendUpdateWriter._set_spend_logs_payload(payload=payload, prisma_client=prisma_client)
-=======
     db_spend_update_writer = DBSpendUpdateWriter()
 
     payload = {"startTime": datetime.now(), "endTime": datetime.now()}
     await db_spend_update_writer._set_spend_logs_payload(payload=payload, prisma_client=prisma_client)
->>>>>>> d32cf141
 
     assert len(prisma_client.spend_log_transactions) > 0
 
@@ -2303,11 +2297,7 @@
 
     spend_logs_url = ""
     payload = {"startTime": datetime.now(), "endTime": datetime.now()}
-<<<<<<< HEAD
-    DBSpendUpdateWriter._set_spend_logs_payload(
-=======
     await db_spend_update_writer._set_spend_logs_payload(
->>>>>>> d32cf141
         payload=payload, spend_logs_url=spend_logs_url, prisma_client=prisma_client
     )
 
