--- conflicted
+++ resolved
@@ -2,19 +2,12 @@
 import json
 import os
 import sys
-<<<<<<< HEAD
 import uuid
 from datetime import datetime, timezone
-from typing import Any, Dict
+from typing import Any, Dict, Optional, List
 from unittest.mock import AsyncMock, MagicMock, Mock, patch
 
 import aiohttp
-=======
-from typing import Any, Dict, Optional, List
-from unittest.mock import Mock
-from litellm.proxy.utils import _get_redoc_url, _get_docs_url
-import json
->>>>>>> 01c6cbd2
 import pytest
 import pytest_asyncio
 from fastapi import Request
@@ -1648,7 +1641,10 @@
     }
 
 
-<<<<<<< HEAD
+from litellm.proxy._types import LiteLLM_UserTable
+
+
+
 async def create_budget(session, data):
     url = "http://0.0.0.0:4000/budget/new"
     headers = {"Authorization": "Bearer sk-1234", "Content-Type": "application/json"}
@@ -1867,9 +1863,6 @@
     assert (
         budget_y.budget_reset_at == initial_budget_y_reset_at_date
     ), "Budget Y budget_reset_at should remain unchanged"
-=======
-from litellm.proxy._types import LiteLLM_UserTable
->>>>>>> 01c6cbd2
 
 
 @pytest.mark.parametrize(
@@ -1945,9 +1938,6 @@
     )
 
     # Check if model was updated correctly
-<<<<<<< HEAD
-    assert test_data.get("model") == expected_model
-=======
     assert test_data.get("model") == expected_model
 
 
@@ -2071,5 +2061,4 @@
             where={"team_id": {"in": user_info.teams}}
         )
     else:
-        mock_prisma_client.db.litellm_teamtable.find_many.assert_not_called()
->>>>>>> 01c6cbd2
+        mock_prisma_client.db.litellm_teamtable.find_many.assert_not_called()