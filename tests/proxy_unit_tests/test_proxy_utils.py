--- conflicted
+++ resolved
@@ -1497,7 +1497,6 @@
     assert openapi_schema is not None
 
 
-<<<<<<< HEAD
 import pytest
 from unittest.mock import MagicMock, AsyncMock
 import asyncio
@@ -1553,7 +1552,7 @@
     assert (
         mock_client.spend_log_transactions == original_logs[100:]
     ), "Should remove processed logs even after error"
-=======
+
 def test_provider_specific_header():
     from litellm.proxy.litellm_pre_call_utils import (
         add_provider_specific_headers_to_request,
@@ -1616,5 +1615,4 @@
         "extra_headers": {
             "anthropic-beta": "prompt-caching-2024-07-31",
         },
-    }
->>>>>>> 851b0c4c
+    }