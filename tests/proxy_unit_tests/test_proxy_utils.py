--- conflicted
+++ resolved
@@ -1639,8 +1639,6 @@
         },
     }
 
-<<<<<<< HEAD
-
 async def create_budget(session, data):
     url = "http://0.0.0.0:4000/budget/new"
     headers = {"Authorization": "Bearer sk-1234", "Content-Type": "application/json"}
@@ -1859,7 +1857,8 @@
     assert (
         budget_y.budget_reset_at == initial_budget_y_reset_at_date
     ), "Budget Y budget_reset_at should remain unchanged"
-=======
+
+
 @pytest.mark.parametrize(
     "wildcard_model, expected_models",
     [
@@ -1932,5 +1931,4 @@
     )
 
     # Check if model was updated correctly
-    assert test_data.get("model") == expected_model
->>>>>>> d918b089
+    assert test_data.get("model") == expected_model