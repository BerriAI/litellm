import asyncio
import os
import sys
from typing import Any, Dict
from unittest.mock import Mock
from litellm.proxy.utils import _get_redoc_url, _get_docs_url
import json
import pytest
from fastapi import Request

sys.path.insert(
    0, os.path.abspath("../..")
)  # Adds the parent directory to the system path
import litellm
from unittest.mock import MagicMock, patch, AsyncMock

from litellm.proxy._types import LitellmUserRoles, UserAPIKeyAuth
from litellm.proxy.auth.auth_utils import is_request_body_safe
from litellm.proxy.litellm_pre_call_utils import (
    _get_dynamic_logging_metadata,
    add_litellm_data_to_request,
)
from litellm.types.utils import SupportedCacheControls


@pytest.fixture
def mock_request(monkeypatch):
    mock_request = Mock(spec=Request)
    mock_request.query_params = {}  # Set mock query_params to an empty dictionary
    mock_request.headers = {"traceparent": "test_traceparent"}
    monkeypatch.setattr(
        "litellm.proxy.litellm_pre_call_utils.add_litellm_data_to_request", mock_request
    )
    return mock_request


@pytest.mark.parametrize("endpoint", ["/v1/threads", "/v1/thread/123"])
@pytest.mark.asyncio
async def test_add_litellm_data_to_request_thread_endpoint(endpoint, mock_request):
    mock_request.url.path = endpoint
    user_api_key_dict = UserAPIKeyAuth(
        api_key="test_api_key", user_id="test_user_id", org_id="test_org_id"
    )
    proxy_config = Mock()

    data = {}
    await add_litellm_data_to_request(
        data, mock_request, user_api_key_dict, proxy_config
    )

    print("DATA: ", data)

    assert "litellm_metadata" in data
    assert "metadata" not in data


@pytest.mark.parametrize(
    "endpoint", ["/chat/completions", "/v1/completions", "/completions"]
)
@pytest.mark.asyncio
async def test_add_litellm_data_to_request_non_thread_endpoint(endpoint, mock_request):
    mock_request.url.path = endpoint
    user_api_key_dict = UserAPIKeyAuth(
        api_key="test_api_key", user_id="test_user_id", org_id="test_org_id"
    )
    proxy_config = Mock()

    data = {}
    await add_litellm_data_to_request(
        data, mock_request, user_api_key_dict, proxy_config
    )

    print("DATA: ", data)

    assert "metadata" in data
    assert "litellm_metadata" not in data


# test adding traceparent


@pytest.mark.parametrize(
    "endpoint", ["/chat/completions", "/v1/completions", "/completions"]
)
@pytest.mark.asyncio
async def test_traceparent_not_added_by_default(endpoint, mock_request):
    """
    This tests that traceparent is not forwarded in the extra_headers

    We had an incident where bedrock calls were failing because traceparent was forwarded
    """
    from litellm.integrations.opentelemetry import OpenTelemetry

    otel_logger = OpenTelemetry()
    setattr(litellm.proxy.proxy_server, "open_telemetry_logger", otel_logger)

    mock_request.url.path = endpoint
    user_api_key_dict = UserAPIKeyAuth(
        api_key="test_api_key", user_id="test_user_id", org_id="test_org_id"
    )
    proxy_config = Mock()

    data = {}
    await add_litellm_data_to_request(
        data, mock_request, user_api_key_dict, proxy_config
    )

    print("DATA: ", data)

    _extra_headers = data.get("extra_headers") or {}
    assert "traceparent" not in _extra_headers

    setattr(litellm.proxy.proxy_server, "open_telemetry_logger", None)


@pytest.mark.parametrize(
    "request_tags", [None, ["request_tag1", "request_tag2", "request_tag3"]]
)
@pytest.mark.parametrize(
    "request_sl_metadata", [None, {"request_key": "request_value"}]
)
@pytest.mark.parametrize("key_tags", [None, ["key_tag1", "key_tag2", "key_tag3"]])
@pytest.mark.parametrize("key_sl_metadata", [None, {"key_key": "key_value"}])
@pytest.mark.parametrize("team_tags", [None, ["team_tag1", "team_tag2", "team_tag3"]])
@pytest.mark.parametrize("team_sl_metadata", [None, {"team_key": "team_value"}])
@pytest.mark.asyncio
async def test_add_key_or_team_level_spend_logs_metadata_to_request(
    mock_request,
    request_tags,
    request_sl_metadata,
    team_tags,
    key_sl_metadata,
    team_sl_metadata,
    key_tags,
):
    ## COMPLETE LIST OF TAGS
    all_tags = []
    if request_tags is not None:
        print("Request Tags - {}".format(request_tags))
        all_tags.extend(request_tags)
    if key_tags is not None:
        print("Key Tags - {}".format(key_tags))
        all_tags.extend(key_tags)
    if team_tags is not None:
        print("Team Tags - {}".format(team_tags))
        all_tags.extend(team_tags)

    ## COMPLETE SPEND_LOGS METADATA
    all_sl_metadata = {}
    if request_sl_metadata is not None:
        all_sl_metadata.update(request_sl_metadata)
    if key_sl_metadata is not None:
        all_sl_metadata.update(key_sl_metadata)
    if team_sl_metadata is not None:
        all_sl_metadata.update(team_sl_metadata)

    print(f"team_sl_metadata: {team_sl_metadata}")
    mock_request.url.path = "/chat/completions"
    key_metadata = {
        "tags": key_tags,
        "spend_logs_metadata": key_sl_metadata,
    }
    team_metadata = {
        "tags": team_tags,
        "spend_logs_metadata": team_sl_metadata,
    }
    user_api_key_dict = UserAPIKeyAuth(
        api_key="test_api_key",
        user_id="test_user_id",
        org_id="test_org_id",
        metadata=key_metadata,
        team_metadata=team_metadata,
    )
    proxy_config = Mock()

    data = {"metadata": {}}
    if request_tags is not None:
        data["metadata"]["tags"] = request_tags
    if request_sl_metadata is not None:
        data["metadata"]["spend_logs_metadata"] = request_sl_metadata

    print(data)
    new_data = await add_litellm_data_to_request(
        data, mock_request, user_api_key_dict, proxy_config
    )

    print("New Data: {}".format(new_data))
    print("all_tags: {}".format(all_tags))
    assert "metadata" in new_data
    if len(all_tags) == 0:
        assert "tags" not in new_data["metadata"], "Expected=No tags. Got={}".format(
            new_data["metadata"]["tags"]
        )
    else:
        assert new_data["metadata"]["tags"] == all_tags, "Expected={}. Got={}".format(
            all_tags, new_data["metadata"].get("tags", None)
        )

    if len(all_sl_metadata.keys()) == 0:
        assert (
            "spend_logs_metadata" not in new_data["metadata"]
        ), "Expected=No spend logs metadata. Got={}".format(
            new_data["metadata"]["spend_logs_metadata"]
        )
    else:
        assert (
            new_data["metadata"]["spend_logs_metadata"] == all_sl_metadata
        ), "Expected={}. Got={}".format(
            all_sl_metadata, new_data["metadata"]["spend_logs_metadata"]
        )
    # assert (
    #     new_data["metadata"]["spend_logs_metadata"] == metadata["spend_logs_metadata"]
    # )


@pytest.mark.parametrize(
    "callback_vars",
    [
        {
            "langfuse_host": "https://us.cloud.langfuse.com",
            "langfuse_public_key": "pk-lf-9636b7a6-c066",
            "langfuse_secret_key": "sk-lf-7cc8b620",
        },
        {
            "langfuse_host": "os.environ/LANGFUSE_HOST_TEMP",
            "langfuse_public_key": "os.environ/LANGFUSE_PUBLIC_KEY_TEMP",
            "langfuse_secret_key": "os.environ/LANGFUSE_SECRET_KEY_TEMP",
        },
    ],
)
def test_dynamic_logging_metadata_key_and_team_metadata(callback_vars):
    os.environ["LANGFUSE_PUBLIC_KEY_TEMP"] = "pk-lf-9636b7a6-c066"
    os.environ["LANGFUSE_SECRET_KEY_TEMP"] = "sk-lf-7cc8b620"
    os.environ["LANGFUSE_HOST_TEMP"] = "https://us.cloud.langfuse.com"
    from litellm.proxy.proxy_server import ProxyConfig

    proxy_config = ProxyConfig()
    user_api_key_dict = UserAPIKeyAuth(
        token="6f8688eaff1d37555bb9e9a6390b6d7032b3ab2526ba0152da87128eab956432",
        key_name="sk-...63Fg",
        key_alias=None,
        spend=0.000111,
        max_budget=None,
        expires=None,
        models=[],
        aliases={},
        config={},
        user_id=None,
        team_id="ishaan-special-team_e02dd54f-f790-4755-9f93-73734f415898",
        max_parallel_requests=None,
        metadata={
            "logging": [
                {
                    "callback_name": "langfuse",
                    "callback_type": "success",
                    "callback_vars": callback_vars,
                }
            ]
        },
        tpm_limit=None,
        rpm_limit=None,
        budget_duration=None,
        budget_reset_at=None,
        allowed_cache_controls=[],
        permissions={},
        model_spend={},
        model_max_budget={},
        soft_budget_cooldown=False,
        litellm_budget_table=None,
        org_id=None,
        team_spend=0.000132,
        team_alias=None,
        team_tpm_limit=None,
        team_rpm_limit=None,
        team_max_budget=None,
        team_models=[],
        team_blocked=False,
        soft_budget=None,
        team_model_aliases=None,
        team_member_spend=None,
        team_member=None,
        team_metadata={},
        end_user_id=None,
        end_user_tpm_limit=None,
        end_user_rpm_limit=None,
        end_user_max_budget=None,
        last_refreshed_at=1726101560.967527,
        api_key="7c305cc48fe72272700dc0d67dc691c2d1f2807490ef5eb2ee1d3a3ca86e12b1",
        user_role=LitellmUserRoles.INTERNAL_USER,
        allowed_model_region=None,
        parent_otel_span=None,
        rpm_limit_per_model=None,
        tpm_limit_per_model=None,
    )
    callbacks = _get_dynamic_logging_metadata(
        user_api_key_dict=user_api_key_dict, proxy_config=proxy_config
    )

    assert callbacks is not None

    for var in callbacks.callback_vars.values():
        assert "os.environ" not in var


@pytest.mark.parametrize(
    "callback_vars",
    [
        {
            "turn_off_message_logging": True,
        },
        {
            "turn_off_message_logging": False,
        },
    ],
)
def test_dynamic_turn_off_message_logging(callback_vars):
    from litellm.proxy.proxy_server import ProxyConfig

    proxy_config = ProxyConfig()
    user_api_key_dict = UserAPIKeyAuth(
        token="6f8688eaff1d37555bb9e9a6390b6d7032b3ab2526ba0152da87128eab956432",
        key_name="sk-...63Fg",
        key_alias=None,
        spend=0.000111,
        max_budget=None,
        expires=None,
        models=[],
        aliases={},
        config={},
        user_id=None,
        team_id="ishaan-special-team_e02dd54f-f790-4755-9f93-73734f415898",
        max_parallel_requests=None,
        metadata={
            "logging": [
                {
                    "callback_name": "datadog",
                    "callback_vars": callback_vars,
                }
            ]
        },
        tpm_limit=None,
        rpm_limit=None,
        budget_duration=None,
        budget_reset_at=None,
        allowed_cache_controls=[],
        permissions={},
        model_spend={},
        model_max_budget={},
        soft_budget_cooldown=False,
        litellm_budget_table=None,
        org_id=None,
        team_spend=0.000132,
        team_alias=None,
        team_tpm_limit=None,
        team_rpm_limit=None,
        team_max_budget=None,
        team_models=[],
        team_blocked=False,
        soft_budget=None,
        team_model_aliases=None,
        team_member_spend=None,
        team_member=None,
        team_metadata={},
        end_user_id=None,
        end_user_tpm_limit=None,
        end_user_rpm_limit=None,
        end_user_max_budget=None,
        last_refreshed_at=1726101560.967527,
        api_key="7c305cc48fe72272700dc0d67dc691c2d1f2807490ef5eb2ee1d3a3ca86e12b1",
        user_role=LitellmUserRoles.INTERNAL_USER,
        allowed_model_region=None,
        parent_otel_span=None,
        rpm_limit_per_model=None,
        tpm_limit_per_model=None,
    )
    callbacks = _get_dynamic_logging_metadata(
        user_api_key_dict=user_api_key_dict, proxy_config=proxy_config
    )

    assert callbacks is not None
    assert (
        callbacks.callback_vars["turn_off_message_logging"]
        == callback_vars["turn_off_message_logging"]
    )


@pytest.mark.parametrize(
    "allow_client_side_credentials, expect_error", [(True, False), (False, True)]
)
def test_is_request_body_safe_global_enabled(
    allow_client_side_credentials, expect_error
):
    from litellm import Router

    error_raised = False

    llm_router = Router(
        model_list=[
            {
                "model_name": "gpt-3.5-turbo",
                "litellm_params": {
                    "model": "gpt-3.5-turbo",
                    "api_key": os.getenv("OPENAI_API_KEY"),
                },
            }
        ]
    )
    try:
        is_request_body_safe(
            request_body={"api_base": "hello-world"},
            general_settings={
                "allow_client_side_credentials": allow_client_side_credentials
            },
            llm_router=llm_router,
            model="gpt-3.5-turbo",
        )
    except Exception as e:
        print(e)
        error_raised = True

    assert expect_error == error_raised


@pytest.mark.parametrize(
    "allow_client_side_credentials, expect_error", [(True, False), (False, True)]
)
def test_is_request_body_safe_model_enabled(
    allow_client_side_credentials, expect_error
):
    from litellm import Router

    error_raised = False

    llm_router = Router(
        model_list=[
            {
                "model_name": "fireworks_ai/*",
                "litellm_params": {
                    "model": "fireworks_ai/*",
                    "api_key": os.getenv("FIREWORKS_API_KEY"),
                    "configurable_clientside_auth_params": (
                        ["api_base"] if allow_client_side_credentials else []
                    ),
                },
            }
        ]
    )
    try:
        is_request_body_safe(
            request_body={"api_base": "hello-world"},
            general_settings={},
            llm_router=llm_router,
            model="fireworks_ai/my-new-model",
        )
    except Exception as e:
        print(e)
        error_raised = True

    assert expect_error == error_raised


def test_reading_openai_org_id_from_headers():
    from litellm.proxy.litellm_pre_call_utils import LiteLLMProxyRequestSetup

    headers = {
        "OpenAI-Organization": "test_org_id",
    }
    org_id = LiteLLMProxyRequestSetup.get_openai_org_id_from_headers(headers)
    assert org_id == "test_org_id"


@pytest.mark.parametrize(
    "headers, expected_data",
    [
        ({"OpenAI-Organization": "test_org_id"}, {"organization": "test_org_id"}),
        ({"openai-organization": "test_org_id"}, {"organization": "test_org_id"}),
        ({}, {}),
        (
            {
                "OpenAI-Organization": "test_org_id",
                "Authorization": "Bearer test_token",
            },
            {
                "organization": "test_org_id",
            },
        ),
    ],
)
def test_add_litellm_data_for_backend_llm_call(headers, expected_data):
    import json
    from litellm.proxy.litellm_pre_call_utils import LiteLLMProxyRequestSetup
    from litellm.proxy._types import UserAPIKeyAuth

    user_api_key_dict = UserAPIKeyAuth(
        api_key="test_api_key", user_id="test_user_id", org_id="test_org_id"
    )

    data = LiteLLMProxyRequestSetup.add_litellm_data_for_backend_llm_call(
        headers=headers,
        user_api_key_dict=user_api_key_dict,
        general_settings=None,
    )

    assert json.dumps(data, sort_keys=True) == json.dumps(expected_data, sort_keys=True)


def test_foward_litellm_user_info_to_backend_llm_call():
    import json

    litellm.add_user_information_to_llm_headers = True

    from litellm.proxy.litellm_pre_call_utils import LiteLLMProxyRequestSetup
    from litellm.proxy._types import UserAPIKeyAuth

    user_api_key_dict = UserAPIKeyAuth(
        api_key="test_api_key", user_id="test_user_id", org_id="test_org_id"
    )

    data = LiteLLMProxyRequestSetup.add_headers_to_llm_call(
        headers={},
        user_api_key_dict=user_api_key_dict,
    )

    expected_data = {
        "x-litellm-user_api_key_user_id": "test_user_id",
        "x-litellm-user_api_key_org_id": "test_org_id",
        "x-litellm-user_api_key_hash": "test_api_key",
    }

    assert json.dumps(data, sort_keys=True) == json.dumps(expected_data, sort_keys=True)


def test_update_internal_user_params():
    from litellm.proxy.management_endpoints.internal_user_endpoints import (
        _update_internal_new_user_params,
    )
    from litellm.proxy._types import NewUserRequest

    litellm.default_internal_user_params = {
        "max_budget": 100,
        "budget_duration": "30d",
        "models": ["gpt-3.5-turbo"],
    }

    data = NewUserRequest(user_role="internal_user", user_email="krrish3@berri.ai")
    data_json = data.model_dump()
    updated_data_json = _update_internal_new_user_params(data_json, data)
    assert updated_data_json["models"] == litellm.default_internal_user_params["models"]
    assert (
        updated_data_json["max_budget"]
        == litellm.default_internal_user_params["max_budget"]
    )
    assert (
        updated_data_json["budget_duration"]
        == litellm.default_internal_user_params["budget_duration"]
    )


@pytest.mark.asyncio
async def test_proxy_config_update_from_db():
    from litellm.proxy.proxy_server import ProxyConfig
    from pydantic import BaseModel

    proxy_config = ProxyConfig()

    pc = AsyncMock()

    test_config = {
        "litellm_settings": {
            "callbacks": ["prometheus", "otel"],
        }
    }

    class ReturnValue(BaseModel):
        param_name: str
        param_value: dict

    with patch.object(
        pc,
        "get_generic_data",
        new=AsyncMock(
            return_value=ReturnValue(
                param_name="litellm_settings",
                param_value={
                    "success_callback": "langfuse",
                },
            )
        ),
    ):
        new_config = await proxy_config._update_config_from_db(
            prisma_client=pc,
            config=test_config,
            store_model_in_db=True,
        )

        assert new_config == {
            "litellm_settings": {
                "callbacks": ["prometheus", "otel"],
                "success_callback": "langfuse",
            }
        }


def test_prepare_key_update_data():
    from litellm.proxy.management_endpoints.key_management_endpoints import (
        prepare_key_update_data,
    )
    from litellm.proxy._types import UpdateKeyRequest

    existing_key_row = MagicMock()
    data = UpdateKeyRequest(key="test_key", models=["gpt-4"], duration="120s")
    updated_data = prepare_key_update_data(data, existing_key_row)
    assert "expires" in updated_data

    data = UpdateKeyRequest(key="test_key", metadata={})
    updated_data = prepare_key_update_data(data, existing_key_row)
    assert updated_data["metadata"] == {}

    data = UpdateKeyRequest(key="test_key", metadata=None)
    updated_data = prepare_key_update_data(data, existing_key_row)
    assert updated_data["metadata"] is None


@pytest.mark.parametrize(
    "env_value, expected_url",
    [
        (None, "/redoc"),  # default case
        ("/custom-redoc", "/custom-redoc"),  # custom URL
        ("https://example.com/redoc", "https://example.com/redoc"),  # full URL
    ],
)
def test_get_redoc_url(env_value, expected_url):
    if env_value is not None:
        os.environ["REDOC_URL"] = env_value
    else:
        os.environ.pop("REDOC_URL", None)  # ensure env var is not set

    result = _get_redoc_url()
    assert result == expected_url


@pytest.mark.parametrize(
    "env_vars, expected_url",
    [
        ({}, "/"),  # default case
        ({"DOCS_URL": "/custom-docs"}, "/custom-docs"),  # custom URL
        (
            {"DOCS_URL": "https://example.com/docs"},
            "https://example.com/docs",
        ),  # full URL
        ({"NO_DOCS": "True"}, None),  # docs disabled
    ],
)
def test_get_docs_url(env_vars, expected_url):
    # Clear relevant environment variables
    for key in ["DOCS_URL", "NO_DOCS"]:
        os.environ.pop(key, None)

    # Set test environment variables
    for key, value in env_vars.items():
        os.environ[key] = value

    result = _get_docs_url()
    assert result == expected_url


@pytest.mark.parametrize(
    "request_tags, tags_to_add, expected_tags",
    [
        (None, None, []),  # both None
        (["tag1", "tag2"], None, ["tag1", "tag2"]),  # tags_to_add is None
        (None, ["tag3", "tag4"], ["tag3", "tag4"]),  # request_tags is None
        (
            ["tag1", "tag2"],
            ["tag3", "tag4"],
            ["tag1", "tag2", "tag3", "tag4"],
        ),  # both have unique tags
        (
            ["tag1", "tag2"],
            ["tag2", "tag3"],
            ["tag1", "tag2", "tag3"],
        ),  # overlapping tags
        ([], [], []),  # both empty lists
        ("not_a_list", ["tag1"], ["tag1"]),  # request_tags invalid type
        (["tag1"], "not_a_list", ["tag1"]),  # tags_to_add invalid type
        (
            ["tag1"],
            ["tag1", "tag2"],
            ["tag1", "tag2"],
        ),  # duplicate tags in inputs
    ],
)
def test_merge_tags(request_tags, tags_to_add, expected_tags):
    from litellm.proxy.litellm_pre_call_utils import LiteLLMProxyRequestSetup

    result = LiteLLMProxyRequestSetup._merge_tags(
        request_tags=request_tags, tags_to_add=tags_to_add
    )

    assert isinstance(result, list)
    assert sorted(result) == sorted(expected_tags)


@pytest.mark.asyncio
@pytest.mark.parametrize(
    "key_tags, request_tags, expected_tags",
    [
        # exact duplicates
        (["tag1", "tag2", "tag3"], ["tag1", "tag2", "tag3"], ["tag1", "tag2", "tag3"]),
        # partial duplicates
        (
            ["tag1", "tag2", "tag3"],
            ["tag2", "tag3", "tag4"],
            ["tag1", "tag2", "tag3", "tag4"],
        ),
        # duplicates within key tags
        (["tag1", "tag2"], ["tag3", "tag4"], ["tag1", "tag2", "tag3", "tag4"]),
        # duplicates within request tags
        (["tag1", "tag2"], ["tag2", "tag3", "tag4"], ["tag1", "tag2", "tag3", "tag4"]),
        # case sensitive duplicates
        (["Tag1", "TAG2"], ["tag1", "tag2"], ["Tag1", "TAG2", "tag1", "tag2"]),
    ],
)
async def test_add_litellm_data_to_request_duplicate_tags(
    key_tags, request_tags, expected_tags
):
    """
    Test to verify duplicate tags between request and key metadata are handled correctly


    Aggregation logic when checking spend can be impacted if duplicate tags are not handled correctly.

    User feedback:
    "If I register my key with tag1 and
    also pass the same tag1 when using the key
    then I see tag1 twice in the
    LiteLLM_SpendLogs table request_tags column. This can mess up aggregation logic"
    """
    mock_request = Mock(spec=Request)
    mock_request.url.path = "/chat/completions"
    mock_request.query_params = {}
    mock_request.headers = {}

    # Setup key with tags in metadata
    user_api_key_dict = UserAPIKeyAuth(
        api_key="test_api_key",
        user_id="test_user_id",
        org_id="test_org_id",
        metadata={"tags": key_tags},
    )

    # Setup request data with tags
    data = {"metadata": {"tags": request_tags}}

    # Process request
    proxy_config = Mock()
    result = await add_litellm_data_to_request(
        data=data,
        request=mock_request,
        user_api_key_dict=user_api_key_dict,
        proxy_config=proxy_config,
    )

    # Verify results
    assert "metadata" in result
    assert "tags" in result["metadata"]
    assert sorted(result["metadata"]["tags"]) == sorted(
        expected_tags
    ), f"Expected {expected_tags}, got {result['metadata']['tags']}"


@pytest.mark.parametrize(
    "general_settings, user_api_key_dict, expected_enforced_params",
    [
        (
            {"enforced_params": ["param1", "param2"]},
            UserAPIKeyAuth(
                api_key="test_api_key", user_id="test_user_id", org_id="test_org_id"
            ),
            ["param1", "param2"],
        ),
        (
            {"service_account_settings": {"enforced_params": ["param1", "param2"]}},
            UserAPIKeyAuth(
                api_key="test_api_key", user_id="test_user_id", org_id="test_org_id"
            ),
            ["param1", "param2"],
        ),
        (
            {"service_account_settings": {"enforced_params": ["param1", "param2"]}},
            UserAPIKeyAuth(
                api_key="test_api_key",
                metadata={"enforced_params": ["param3", "param4"]},
            ),
            ["param1", "param2", "param3", "param4"],
        ),
    ],
)
def test_get_enforced_params(
    general_settings, user_api_key_dict, expected_enforced_params
):
    from litellm.proxy.litellm_pre_call_utils import _get_enforced_params

    enforced_params = _get_enforced_params(general_settings, user_api_key_dict)
    assert enforced_params == expected_enforced_params


@pytest.mark.parametrize(
    "general_settings, user_api_key_dict, request_body, expected_error",
    [
        (
            {"enforced_params": ["param1", "param2"]},
            UserAPIKeyAuth(
                api_key="test_api_key", user_id="test_user_id", org_id="test_org_id"
            ),
            {},
            True,
        ),
        (
            {"service_account_settings": {"enforced_params": ["user"]}},
            UserAPIKeyAuth(
                api_key="test_api_key", user_id="test_user_id", org_id="test_org_id"
            ),
            {},
            True,
        ),
        (
            {},
            UserAPIKeyAuth(
                api_key="test_api_key",
                metadata={"enforced_params": ["user"]},
            ),
            {},
            True,
        ),
        (
            {},
            UserAPIKeyAuth(
                api_key="test_api_key",
                metadata={"enforced_params": ["user"]},
            ),
            {"user": "test_user"},
            False,
        ),
        (
            {"enforced_params": ["user"]},
            UserAPIKeyAuth(
                api_key="test_api_key",
            ),
            {"user": "test_user"},
            False,
        ),
        (
            {"service_account_settings": {"enforced_params": ["user"]}},
            UserAPIKeyAuth(
                api_key="test_api_key",
            ),
            {"user": "test_user"},
            False,
        ),
        (
            {"enforced_params": ["metadata.generation_name"]},
            UserAPIKeyAuth(
                api_key="test_api_key",
            ),
            {"metadata": {}},
            True,
        ),
        (
            {"enforced_params": ["metadata.generation_name"]},
            UserAPIKeyAuth(
                api_key="test_api_key",
            ),
            {"metadata": {"generation_name": "test_generation_name"}},
            False,
        ),
    ],
)
def test_enforced_params_check(
    general_settings, user_api_key_dict, request_body, expected_error
):
    from litellm.proxy.litellm_pre_call_utils import _enforced_params_check

    if expected_error:
        with pytest.raises(ValueError):
            _enforced_params_check(
                request_body=request_body,
                general_settings=general_settings,
                user_api_key_dict=user_api_key_dict,
                premium_user=True,
            )
    else:
        _enforced_params_check(
            request_body=request_body,
            general_settings=general_settings,
            user_api_key_dict=user_api_key_dict,
            premium_user=True,
        )


def test_get_key_models():
    from litellm.proxy.auth.model_checks import get_key_models
    from collections import defaultdict

    user_api_key_dict = UserAPIKeyAuth(
        api_key="test_api_key",
        user_id="test_user_id",
        org_id="test_org_id",
        models=["default"],
    )
    proxy_model_list = ["gpt-4o", "gpt-3.5-turbo"]
    model_access_groups = defaultdict(list)
    model_access_groups["default"].extend(["gpt-4o", "gpt-3.5-turbo"])
    model_access_groups["default"].extend(["gpt-4o-mini"])
    model_access_groups["team2"].extend(["gpt-3.5-turbo"])

    result = get_key_models(
        user_api_key_dict=user_api_key_dict,
        proxy_model_list=proxy_model_list,
        model_access_groups=model_access_groups,
    )
    assert result == ["gpt-4o", "gpt-3.5-turbo", "gpt-4o-mini"]


def test_get_team_models():
    from litellm.proxy.auth.model_checks import get_team_models
    from collections import defaultdict

    user_api_key_dict = UserAPIKeyAuth(
        api_key="test_api_key",
        user_id="test_user_id",
        org_id="test_org_id",
        models=[],
        team_models=["default"],
    )
    proxy_model_list = ["gpt-4o", "gpt-3.5-turbo"]
    model_access_groups = defaultdict(list)
    model_access_groups["default"].extend(["gpt-4o", "gpt-3.5-turbo"])
    model_access_groups["default"].extend(["gpt-4o-mini"])
    model_access_groups["team2"].extend(["gpt-3.5-turbo"])

    result = get_team_models(
        user_api_key_dict=user_api_key_dict,
        proxy_model_list=proxy_model_list,
        model_access_groups=model_access_groups,
    )
    assert result == ["gpt-4o", "gpt-3.5-turbo", "gpt-4o-mini"]


def test_update_config_fields():
    from litellm.proxy.proxy_server import ProxyConfig

    proxy_config = ProxyConfig()

    args = {
        "current_config": {
            "litellm_settings": {
                "default_team_settings": [
                    {
                        "team_id": "c91e32bb-0f2a-4aa1-86c4-307ca2e03ea3",
                        "success_callback": ["langfuse"],
                        "failure_callback": ["langfuse"],
                        "langfuse_public_key": "my-fake-key",
                        "langfuse_secret": "my-fake-secret",
                    }
                ]
            },
        },
        "param_name": "litellm_settings",
        "db_param_value": {
            "telemetry": False,
            "drop_params": True,
            "num_retries": 5,
            "request_timeout": 600,
            "success_callback": ["langfuse"],
            "default_team_settings": [],
            "context_window_fallbacks": [{"gpt-3.5-turbo": ["gpt-3.5-turbo-large"]}],
        },
    }
    updated_config = proxy_config._update_config_fields(**args)

    all_team_config = updated_config["litellm_settings"]["default_team_settings"]

    # check if team id config returned
    team_config = proxy_config._get_team_config(
        team_id="c91e32bb-0f2a-4aa1-86c4-307ca2e03ea3", all_teams_config=all_team_config
    )
    assert team_config["langfuse_public_key"] == "my-fake-key"
    assert team_config["langfuse_secret"] == "my-fake-secret"


@pytest.mark.parametrize(
    "proxy_model_list,provider",
    [
        (["openai/*"], "openai"),
        (["bedrock/*"], "bedrock"),
        (["anthropic/*"], "anthropic"),
        (["cohere/*"], "cohere"),
    ],
)
def test_get_complete_model_list(proxy_model_list, provider):
    """
    Test that get_complete_model_list correctly expands model groups like 'openai/*' into individual models with provider prefixes
    """
    from litellm.proxy.auth.model_checks import get_complete_model_list

    complete_list = get_complete_model_list(
        proxy_model_list=proxy_model_list,
        key_models=[],
        team_models=[],
        user_model=None,
        infer_model_from_keys=False,
    )

    # Check that we got a non-empty list back
    assert len(complete_list) > 0

    print("complete_list", json.dumps(complete_list, indent=4))

    for _model in complete_list:
        assert provider in _model


def test_team_callback_metadata_all_none_values():
    from litellm.proxy._types import TeamCallbackMetadata

    resp = TeamCallbackMetadata(
        success_callback=None,
        failure_callback=None,
        callback_vars=None,
    )

    assert resp.success_callback == []
    assert resp.failure_callback == []
    assert resp.callback_vars == {}


@pytest.mark.parametrize(
    "none_key",
    [
        "success_callback",
        "failure_callback",
        "callback_vars",
    ],
)
def test_team_callback_metadata_none_values(none_key):
    from litellm.proxy._types import TeamCallbackMetadata

    if none_key == "success_callback":
        args = {
            "success_callback": None,
            "failure_callback": ["test"],
            "callback_vars": None,
        }
    elif none_key == "failure_callback":
        args = {
            "success_callback": ["test"],
            "failure_callback": None,
            "callback_vars": None,
        }
    elif none_key == "callback_vars":
        args = {
            "success_callback": ["test"],
            "failure_callback": ["test"],
            "callback_vars": None,
        }

    resp = TeamCallbackMetadata(**args)

    assert none_key not in resp


def test_proxy_config_state_post_init_callback_call():
    """
    Ensures team_id is still in config, after callback is called

    Addresses issue: https://github.com/BerriAI/litellm/issues/6787

    Where team_id was being popped from config, after callback was called
    """
    from litellm.proxy.litellm_pre_call_utils import LiteLLMProxyRequestSetup
    from litellm.proxy.proxy_server import ProxyConfig

    pc = ProxyConfig()

    pc.update_config_state(
        config={
            "litellm_settings": {
                "default_team_settings": [
                    {
                        "team_id": "test",
                        "success_callback": ["langfuse"],
                        "langfuse_public_key": "os.environ/LANGFUSE_PUBLIC_KEY",
                        "langfuse_secret": "os.environ/LANGFUSE_SECRET_KEY",
                    }
                ]
            }
        }
    )

    LiteLLMProxyRequestSetup.add_team_based_callbacks_from_config(
        team_id="test",
        proxy_config=pc,
    )

    config = pc.get_config_state()
    assert config["litellm_settings"]["default_team_settings"][0]["team_id"] == "test"


def test_proxy_config_state_get_config_state_error():
    """
    Ensures that get_config_state does not raise an error when the config is not a valid dictionary
    """
    from litellm.proxy.proxy_server import ProxyConfig
    import threading

    test_config = {
        "callback_list": [
            {
                "lock": threading.RLock(),  # This will cause the deep copy to fail
                "name": "test_callback",
            }
        ],
        "model_list": ["gpt-4", "claude-3"],
    }

    pc = ProxyConfig()
    pc.config = test_config
    config = pc.get_config_state()
    assert config == {}


@pytest.mark.parametrize(
    "associated_budget_table, expected_user_api_key_auth_key, expected_user_api_key_auth_value",
    [
        (
            {
                "litellm_budget_table_max_budget": None,
                "litellm_budget_table_tpm_limit": None,
                "litellm_budget_table_rpm_limit": 1,
                "litellm_budget_table_model_max_budget": None,
            },
            "rpm_limit",
            1,
        ),
        (
            {},
            None,
            None,
        ),
        (
            {
                "litellm_budget_table_max_budget": None,
                "litellm_budget_table_tpm_limit": None,
                "litellm_budget_table_rpm_limit": None,
                "litellm_budget_table_model_max_budget": {"gpt-4o": 100},
            },
            "model_max_budget",
            {"gpt-4o": 100},
        ),
    ],
)
def test_litellm_verification_token_view_response_with_budget_table(
    associated_budget_table,
    expected_user_api_key_auth_key,
    expected_user_api_key_auth_value,
):
    from litellm.proxy._types import LiteLLM_VerificationTokenView

    args: Dict[str, Any] = {
        "token": "78b627d4d14bc3acf5571ae9cb6834e661bc8794d1209318677387add7621ce1",
        "key_name": "sk-...if_g",
        "key_alias": None,
        "soft_budget_cooldown": False,
        "spend": 0.011441999999999997,
        "expires": None,
        "models": [],
        "aliases": {},
        "config": {},
        "user_id": None,
        "team_id": "test",
        "permissions": {},
        "max_parallel_requests": None,
        "metadata": {},
        "blocked": None,
        "tpm_limit": None,
        "rpm_limit": None,
        "max_budget": None,
        "budget_duration": None,
        "budget_reset_at": None,
        "allowed_cache_controls": [],
        "model_spend": {},
        "model_max_budget": {},
        "budget_id": "my-test-tier",
        "created_at": "2024-12-26T02:28:52.615+00:00",
        "updated_at": "2024-12-26T03:01:51.159+00:00",
        "team_spend": 0.012134999999999998,
        "team_max_budget": None,
        "team_tpm_limit": None,
        "team_rpm_limit": None,
        "team_models": [],
        "team_metadata": {},
        "team_blocked": False,
        "team_alias": None,
        "team_members_with_roles": [{"role": "admin", "user_id": "default_user_id"}],
        "team_member_spend": None,
        "team_model_aliases": None,
        "team_member": None,
        **associated_budget_table,
    }
    resp = LiteLLM_VerificationTokenView(**args)
    if expected_user_api_key_auth_key is not None:
        assert (
            getattr(resp, expected_user_api_key_auth_key)
            == expected_user_api_key_auth_value
        )


def test_is_allowed_to_make_key_request():
    from litellm.proxy._types import LitellmUserRoles
    from litellm.proxy.management_endpoints.key_management_endpoints import (
        _is_allowed_to_make_key_request,
    )

    assert (
        _is_allowed_to_make_key_request(
            user_api_key_dict=UserAPIKeyAuth(
                user_id="test_user_id", user_role=LitellmUserRoles.PROXY_ADMIN
            ),
            user_id="test_user_id",
            team_id="test_team_id",
        )
        is True
    )

    assert (
        _is_allowed_to_make_key_request(
            user_api_key_dict=UserAPIKeyAuth(
                user_id="test_user_id",
                user_role=LitellmUserRoles.INTERNAL_USER,
                team_id="litellm-dashboard",
            ),
            user_id="test_user_id",
            team_id="test_team_id",
        )
        is True
    )


def test_get_model_group_info():
    from litellm.proxy.proxy_server import _get_model_group_info
    from litellm import Router

    router = Router(
        model_list=[
            {
                "model_name": "openai/tts-1",
                "litellm_params": {
                    "model": "openai/tts-1",
                    "api_key": "sk-1234",
                },
            },
            {
                "model_name": "openai/gpt-3.5-turbo",
                "litellm_params": {
                    "model": "openai/gpt-3.5-turbo",
                    "api_key": "sk-1234",
                },
            },
        ]
    )
    model_list = _get_model_group_info(
        llm_router=router,
        all_models_str=["openai/tts-1", "openai/gpt-3.5-turbo"],
        model_group="openai/tts-1",
    )
    assert len(model_list) == 1


import pytest
import asyncio
from unittest.mock import AsyncMock, patch
import json


@pytest.fixture
def mock_team_data():
    return [
        {"team_id": "team1", "team_name": "Test Team 1"},
        {"team_id": "team2", "team_name": "Test Team 2"},
    ]


@pytest.fixture
def mock_key_data():
    return [
        {"token": "test_token_1", "key_name": "key1", "team_id": None, "spend": 0},
        {"token": "test_token_2", "key_name": "key2", "team_id": "team1", "spend": 100},
        {
            "token": "test_token_3",
            "key_name": "key3",
            "team_id": "litellm-dashboard",
            "spend": 50,
        },
    ]


class MockDb:
    def __init__(self, mock_team_data, mock_key_data):
        self.mock_team_data = mock_team_data
        self.mock_key_data = mock_key_data

    async def query_raw(self, query: str, *args):
        # Simulate the SQL query response
        filtered_keys = [
            k
            for k in self.mock_key_data
            if k["team_id"] != "litellm-dashboard" or k["team_id"] is None
        ]

        return [{"teams": self.mock_team_data, "keys": filtered_keys}]


class MockPrismaClientDB:
    def __init__(
        self,
        mock_team_data,
        mock_key_data,
    ):
        self.db = MockDb(mock_team_data, mock_key_data)


@pytest.mark.asyncio
async def test_get_user_info_for_proxy_admin(mock_team_data, mock_key_data):
    # Patch the prisma_client import
    from litellm.proxy._types import UserInfoResponse

    with patch(
        "litellm.proxy.proxy_server.prisma_client",
        MockPrismaClientDB(mock_team_data, mock_key_data),
    ):

        from litellm.proxy.management_endpoints.internal_user_endpoints import (
            _get_user_info_for_proxy_admin,
        )

        # Execute the function
        result = await _get_user_info_for_proxy_admin()

        # Verify the result structure
        assert isinstance(result, UserInfoResponse)
        assert len(result.keys) == 2


def test_custom_openid_response():
    from litellm.proxy.management_endpoints.ui_sso import generic_response_convertor
    from litellm.proxy.management_endpoints.ui_sso import JWTHandler
    from litellm.proxy._types import LiteLLM_JWTAuth
    from litellm.caching import DualCache

    jwt_handler = JWTHandler()
    jwt_handler.update_environment(
        prisma_client={},
        user_api_key_cache=DualCache(),
        litellm_jwtauth=LiteLLM_JWTAuth(
            team_ids_jwt_field="department",
        ),
    )
    response = {
        "sub": "3f196e06-7484-451e-be5a-ea6c6bb86c5b",
        "email_verified": True,
        "name": "Krish Dholakia",
        "preferred_username": "krrishd",
        "given_name": "Krish",
        "department": ["/test-group"],
        "family_name": "Dholakia",
        "email": "krrishdholakia@gmail.com",
    }

    resp = generic_response_convertor(
        response=response,
        jwt_handler=jwt_handler,
    )
    assert resp.team_ids == ["/test-group"]


def test_update_key_request_validation():
    """
    Ensures that the UpdateKeyRequest model validates the temp_budget_increase and temp_budget_expiry fields together
    """
    from litellm.proxy._types import UpdateKeyRequest

    with pytest.raises(Exception):
        UpdateKeyRequest(
            key="test_key",
            temp_budget_increase=100,
        )

    with pytest.raises(Exception):
        UpdateKeyRequest(
            key="test_key",
            temp_budget_expiry="2024-01-20T00:00:00Z",
        )

    UpdateKeyRequest(
        key="test_key",
        temp_budget_increase=100,
        temp_budget_expiry="2024-01-20T00:00:00Z",
    )


def test_get_temp_budget_increase():
    from litellm.proxy.auth.user_api_key_auth import _get_temp_budget_increase
    from litellm.proxy._types import UserAPIKeyAuth
    from datetime import datetime, timedelta

    expiry = datetime.now() + timedelta(days=1)
    expiry_in_isoformat = expiry.isoformat()

    valid_token = UserAPIKeyAuth(
        max_budget=100,
        spend=0,
        metadata={
            "temp_budget_increase": 100,
            "temp_budget_expiry": expiry_in_isoformat,
        },
    )
    assert _get_temp_budget_increase(valid_token) == 100


def test_update_key_budget_with_temp_budget_increase():
    from litellm.proxy.auth.user_api_key_auth import (
        _update_key_budget_with_temp_budget_increase,
    )
    from litellm.proxy._types import UserAPIKeyAuth
    from datetime import datetime, timedelta

    expiry = datetime.now() + timedelta(days=1)
    expiry_in_isoformat = expiry.isoformat()

    valid_token = UserAPIKeyAuth(
        max_budget=100,
        spend=0,
        metadata={
            "temp_budget_increase": 100,
            "temp_budget_expiry": expiry_in_isoformat,
        },
    )
    assert _update_key_budget_with_temp_budget_increase(valid_token).max_budget == 200


from unittest.mock import MagicMock, AsyncMock


@pytest.mark.asyncio
async def test_health_check_not_called_when_disabled(monkeypatch):
    from litellm.proxy.proxy_server import ProxyStartupEvent

    # Mock environment variable
    monkeypatch.setenv("DISABLE_PRISMA_HEALTH_CHECK_ON_STARTUP", "true")

    # Create mock prisma client
    mock_prisma = MagicMock()
    mock_prisma.connect = AsyncMock()
    mock_prisma.health_check = AsyncMock()
    mock_prisma.check_view_exists = AsyncMock()
    mock_prisma._set_spend_logs_row_count_in_proxy_state = AsyncMock()
    # Mock PrismaClient constructor
    monkeypatch.setattr(
        "litellm.proxy.proxy_server.PrismaClient", lambda **kwargs: mock_prisma
    )

    # Call the setup function
    await ProxyStartupEvent._setup_prisma_client(
        database_url="mock_url",
        proxy_logging_obj=MagicMock(),
        user_api_key_cache=MagicMock(),
    )

    # Verify health check wasn't called
    mock_prisma.health_check.assert_not_called()


@patch(
    "litellm.proxy.proxy_server.get_openapi_schema",
    return_value={
        "paths": {
            "/new/route": {"get": {"summary": "New"}},
        }
    },
)
def test_custom_openapi(mock_get_openapi_schema):
    from litellm.proxy.proxy_server import custom_openapi
    from litellm.proxy.proxy_server import app

    openapi_schema = custom_openapi()
    assert openapi_schema is not None


import pytest
from unittest.mock import MagicMock, AsyncMock
import asyncio
from datetime import timedelta
from litellm.proxy.utils import ProxyUpdateSpend


@pytest.mark.asyncio
async def test_end_user_transactions_reset():
    # Setup
    mock_client = MagicMock()
    mock_client.end_user_list_transactons = {"1": 10.0}  # Bad log
    mock_client.db.tx = AsyncMock(side_effect=Exception("DB Error"))

    # Call function - should raise error
    with pytest.raises(Exception):
        await ProxyUpdateSpend.update_end_user_spend(
            n_retry_times=0, prisma_client=mock_client, proxy_logging_obj=MagicMock()
        )

    # Verify cleanup happened
    assert (
        mock_client.end_user_list_transactons == {}
    ), "Transactions list should be empty after error"


@pytest.mark.asyncio
async def test_spend_logs_cleanup_after_error():
    # Setup test data
    mock_client = MagicMock()
    mock_client.spend_log_transactions = [
        {"id": 1, "amount": 10.0},
        {"id": 2, "amount": 20.0},
        {"id": 3, "amount": 30.0},
    ]
    # Make the DB operation fail
    mock_client.db.litellm_spendlogs.create_many = AsyncMock(
        side_effect=Exception("DB Error")
    )

    original_logs = mock_client.spend_log_transactions.copy()

    # Call function - should raise error
    with pytest.raises(Exception):
        await ProxyUpdateSpend.update_spend_logs(
            n_retry_times=0,
            prisma_client=mock_client,
            db_writer_client=None,  # Test DB write path
            proxy_logging_obj=MagicMock(),
        )

    # Verify the first batch was removed from spend_log_transactions
    assert (
        mock_client.spend_log_transactions == original_logs[100:]
    ), "Should remove processed logs even after error"


def test_provider_specific_header():
    from litellm.proxy.litellm_pre_call_utils import (
        add_provider_specific_headers_to_request,
    )

    data = {
        "model": "gemini-1.5-flash",
        "messages": [
            {
                "role": "user",
                "content": [{"type": "text", "text": "Tell me a joke"}],
            }
        ],
        "stream": True,
        "proxy_server_request": {
            "url": "http://0.0.0.0:4000/v1/chat/completions",
            "method": "POST",
            "headers": {
                "content-type": "application/json",
                "anthropic-beta": "prompt-caching-2024-07-31",
                "user-agent": "PostmanRuntime/7.32.3",
                "accept": "*/*",
                "postman-token": "81cccd87-c91d-4b2f-b252-c0fe0ca82529",
                "host": "0.0.0.0:4000",
                "accept-encoding": "gzip, deflate, br",
                "connection": "keep-alive",
                "content-length": "240",
            },
            "body": {
                "model": "gemini-1.5-flash",
                "messages": [
                    {
                        "role": "user",
                        "content": [{"type": "text", "text": "Tell me a joke"}],
                    }
                ],
                "stream": True,
            },
        },
    }

    headers = {
        "content-type": "application/json",
        "anthropic-beta": "prompt-caching-2024-07-31",
        "user-agent": "PostmanRuntime/7.32.3",
        "accept": "*/*",
        "postman-token": "81cccd87-c91d-4b2f-b252-c0fe0ca82529",
        "host": "0.0.0.0:4000",
        "accept-encoding": "gzip, deflate, br",
        "connection": "keep-alive",
        "content-length": "240",
    }

    add_provider_specific_headers_to_request(
        data=data,
        headers=headers,
    )
    assert data["provider_specific_header"] == {
        "custom_llm_provider": "anthropic",
        "extra_headers": {
            "anthropic-beta": "prompt-caching-2024-07-31",
        },
    }


@pytest.mark.parametrize(
<<<<<<< HEAD
    "wildcard_model, expected_models",
    [
        (
            "anthropic/*",
            ["anthropic/claude-3-5-haiku-20241022", "anthropic/claude-3-opus-20240229"],
        ),
        (
            "vertex_ai/gemini-*",
            ["vertex_ai/gemini-1.5-flash", "vertex_ai/gemini-1.5-pro"],
        ),
    ],
)
def test_get_known_models_from_wildcard(wildcard_model, expected_models):
    from litellm.proxy.auth.model_checks import get_known_models_from_wildcard

    wildcard_models = get_known_models_from_wildcard(wildcard_model=wildcard_model)
    # Check if all expected models are in the returned list
    print(f"wildcard_models: {wildcard_models}\n")
    for model in expected_models:
        if model not in wildcard_models:
            print(f"Missing expected model: {model}")

    assert all(model in wildcard_models for model in expected_models)
=======
    "data, user_api_key_dict, expected_model",
    [
        # Test case 1: Model exists in team aliases
        (
            {"model": "gpt-4o"},
            UserAPIKeyAuth(
                api_key="test_key", team_model_aliases={"gpt-4o": "gpt-4o-team-1"}
            ),
            "gpt-4o-team-1",
        ),
        # Test case 2: Model doesn't exist in team aliases
        (
            {"model": "gpt-4o"},
            UserAPIKeyAuth(
                api_key="test_key", team_model_aliases={"claude-3": "claude-3-team-1"}
            ),
            "gpt-4o",
        ),
        # Test case 3: No team aliases defined
        (
            {"model": "gpt-4o"},
            UserAPIKeyAuth(api_key="test_key", team_model_aliases=None),
            "gpt-4o",
        ),
        # Test case 4: No model in request data
        (
            {"messages": []},
            UserAPIKeyAuth(
                api_key="test_key", team_model_aliases={"gpt-4o": "gpt-4o-team-1"}
            ),
            None,
        ),
    ],
)
def test_update_model_if_team_alias_exists(data, user_api_key_dict, expected_model):
    from litellm.proxy.litellm_pre_call_utils import _update_model_if_team_alias_exists

    # Make a copy of the input data to avoid modifying the test parameters
    test_data = data.copy()

    # Call the function
    _update_model_if_team_alias_exists(
        data=test_data, user_api_key_dict=user_api_key_dict
    )

    # Check if model was updated correctly
    assert test_data.get("model") == expected_model
>>>>>>> 5e58ae03
<|MERGE_RESOLUTION|>--- conflicted
+++ resolved
@@ -1618,9 +1618,7 @@
         },
     }
 
-
-@pytest.mark.parametrize(
-<<<<<<< HEAD
+@pytest.mark.parametrize(
     "wildcard_model, expected_models",
     [
         (
@@ -1644,7 +1642,8 @@
             print(f"Missing expected model: {model}")
 
     assert all(model in wildcard_models for model in expected_models)
-=======
+    
+@pytest.mark.parametrize(
     "data, user_api_key_dict, expected_model",
     [
         # Test case 1: Model exists in team aliases
@@ -1692,4 +1691,3 @@
 
     # Check if model was updated correctly
     assert test_data.get("model") == expected_model
->>>>>>> 5e58ae03
