--- conflicted
+++ resolved
@@ -818,9 +818,6 @@
         # Validate original response contains input_tokens
         assert response.original_response is not None
         assert "input_tokens" in response.original_response
-<<<<<<< HEAD
-        assert response.original_response["input_tokens"] == 15
-=======
         assert response.original_response["input_tokens"] == 15
 
 @pytest.mark.parametrize("vertex_location", ["global", "us-central1"])
@@ -842,5 +839,4 @@
     if vertex_location == "global":
         assert endpoint.startswith("https://aiplatform.googleapis.com")
     else:
-        assert endpoint.startswith(f"https://{vertex_location}-aiplatform.googleapis.com")
->>>>>>> e546f0e0
+        assert endpoint.startswith(f"https://{vertex_location}-aiplatform.googleapis.com")