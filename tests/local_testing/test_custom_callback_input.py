--- conflicted
+++ resolved
@@ -774,11 +774,7 @@
         customHandler_failure = CompletionCustomHandler()
         litellm.callbacks = [customHandler_success]
         response = await litellm.aembedding(
-<<<<<<< HEAD
-            model="azure/text-embedding-ada-002",
-=======
             model="text-embedding-ada-002",
->>>>>>> 3e727c95
             input=["good morning from litellm"],
         )
         await asyncio.sleep(1)
