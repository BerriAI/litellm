--- conflicted
+++ resolved
@@ -56,11 +56,7 @@
     try:
         # OVERRIDE WITH DYNAMIC MAX TOKENS
         response_1 = litellm.completion(
-<<<<<<< HEAD
-            model="claude-3-5-haiku-20241022",
-=======
             model="claude-3-haiku-20240307",
->>>>>>> 136693ca
             messages=[{"content": "Hello, how are you?", "role": "user"}],
             max_tokens=10,
         )
@@ -70,11 +66,7 @@
 
         # USE CONFIG TOKENS
         response_2 = litellm.completion(
-<<<<<<< HEAD
-            model="claude-3-5-haiku-20241022",
-=======
             model="claude-3-haiku-20240307",
->>>>>>> 136693ca
             messages=[{"content": "Hello, how are you?", "role": "user"}],
         )
         # Add any assertions here to check the response
