--- conflicted
+++ resolved
@@ -198,9 +198,6 @@
     if expect_to_work:
         assert model_in_access_group(**args)
     else:
-<<<<<<< HEAD
-        assert not model_in_access_group(**args)
-=======
         assert not model_in_access_group(**args)
 
 
@@ -256,5 +253,4 @@
         )
         pytest.fail("Expected is_valid_fallback_model to fail")
     except Exception as e:
-        assert "Invalid" in str(e)
->>>>>>> c306c2e0
+        assert "Invalid" in str(e)