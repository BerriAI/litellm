# What is this?
## Unit tests for ProxyConfig class


import os
import sys
import traceback

from dotenv import load_dotenv

load_dotenv()
import io
import os

sys.path.insert(
    0, os.path.abspath("../..")
)  # Adds the parent directory to the system path
from typing import Literal

import pytest
from pydantic import BaseModel, ConfigDict

import litellm
from litellm.proxy.common_utils.encrypt_decrypt_utils import encrypt_value
from litellm.proxy.proxy_server import ProxyConfig
from litellm.proxy.utils import DualCache, ProxyLogging
from litellm.types.router import Deployment, LiteLLM_Params, ModelInfo


class DBModel(BaseModel):
    model_id: str
    model_name: str
    model_info: dict
    litellm_params: dict

    model_config = ConfigDict(protected_namespaces=())


@pytest.mark.asyncio
async def test_delete_deployment():
    """
    - Ensure the global llm router is not being reset
    - Ensure invalid model is deleted
    - Check if model id != model_info["id"], the model_info["id"] is picked
    """
    import base64

    litellm_params = LiteLLM_Params(
        model="azure/chatgpt-v-2",
        api_key=os.getenv("AZURE_API_KEY"),
        api_base=os.getenv("AZURE_API_BASE"),
        api_version=os.getenv("AZURE_API_VERSION"),
    )
    encrypted_litellm_params = litellm_params.dict(exclude_none=True)

    master_key = "sk-1234"

    setattr(litellm.proxy.proxy_server, "master_key", master_key)

    for k, v in encrypted_litellm_params.items():
        if isinstance(v, str):
            encrypted_value = encrypt_value(v, master_key)
            encrypted_litellm_params[k] = base64.b64encode(encrypted_value).decode(
                "utf-8"
            )

    deployment = Deployment(model_name="gpt-3.5-turbo", litellm_params=litellm_params)
    deployment_2 = Deployment(
        model_name="gpt-3.5-turbo-2", litellm_params=litellm_params
    )

    llm_router = litellm.Router(
        model_list=[
            deployment.to_json(exclude_none=True),
            deployment_2.to_json(exclude_none=True),
        ]
    )
    setattr(litellm.proxy.proxy_server, "llm_router", llm_router)
    print(f"llm_router: {llm_router}")

    pc = ProxyConfig()

    db_model = DBModel(
        model_id=deployment.model_info.id,
        model_name="gpt-3.5-turbo",
        litellm_params=encrypted_litellm_params,
        model_info={"id": deployment.model_info.id},
    )

    db_models = [db_model]
    deleted_deployments = await pc._delete_deployment(db_models=db_models)

    assert deleted_deployments == 1
    assert len(llm_router.model_list) == 1

    """
    Scenario 2 - if model id != model_info["id"]
    """

    llm_router = litellm.Router(
        model_list=[
            deployment.to_json(exclude_none=True),
            deployment_2.to_json(exclude_none=True),
        ]
    )
    print(f"llm_router: {llm_router}")
    setattr(litellm.proxy.proxy_server, "llm_router", llm_router)
    pc = ProxyConfig()

    db_model = DBModel(
        model_id=deployment.model_info.id,
        model_name="gpt-3.5-turbo",
        litellm_params=encrypted_litellm_params,
        model_info={"id": deployment.model_info.id},
    )

    db_models = [db_model]
    deleted_deployments = await pc._delete_deployment(db_models=db_models)

    assert deleted_deployments == 1
    assert len(llm_router.model_list) == 1


@pytest.mark.asyncio
async def test_add_existing_deployment():
    """
    - Only add new models
    - don't re-add existing models
    """
    import base64

    litellm_params = LiteLLM_Params(
        model="gpt-3.5-turbo",
        api_key=os.getenv("AZURE_API_KEY"),
        api_base=os.getenv("AZURE_API_BASE"),
        api_version=os.getenv("AZURE_API_VERSION"),
    )
    deployment = Deployment(model_name="gpt-3.5-turbo", litellm_params=litellm_params)
    deployment_2 = Deployment(
        model_name="gpt-3.5-turbo-2", litellm_params=litellm_params
    )

    llm_router = litellm.Router(
        model_list=[
            deployment.to_json(exclude_none=True),
            deployment_2.to_json(exclude_none=True),
        ]
    )

    init_len_list = len(llm_router.model_list)
    print(f"llm_router: {llm_router}")
    master_key = "sk-1234"
    setattr(litellm.proxy.proxy_server, "llm_router", llm_router)
    setattr(litellm.proxy.proxy_server, "master_key", master_key)
    pc = ProxyConfig()

    encrypted_litellm_params = litellm_params.dict(exclude_none=True)

    for k, v in encrypted_litellm_params.items():
        if isinstance(v, str):
            encrypted_value = encrypt_value(v, master_key)
            encrypted_litellm_params[k] = base64.b64encode(encrypted_value).decode(
                "utf-8"
            )
    db_model = DBModel(
        model_id=deployment.model_info.id,
        model_name="gpt-3.5-turbo",
        litellm_params=encrypted_litellm_params,
        model_info={"id": deployment.model_info.id},
    )

    db_models = [db_model]
    num_added = pc._add_deployment(db_models=db_models)

    assert init_len_list == len(llm_router.model_list)


litellm_params = LiteLLM_Params(
    model="azure/chatgpt-v-2",
    api_key=os.getenv("AZURE_API_KEY"),
    api_base=os.getenv("AZURE_API_BASE"),
    api_version=os.getenv("AZURE_API_VERSION"),
)

deployment = Deployment(model_name="gpt-3.5-turbo", litellm_params=litellm_params)
deployment_2 = Deployment(model_name="gpt-3.5-turbo-2", litellm_params=litellm_params)


def _create_model_list(flag_value: Literal[0, 1], master_key: str):
    """
    0 - empty list
    1 - list with an element
    """
    import base64

    new_litellm_params = LiteLLM_Params(
        model="azure/chatgpt-v-2-3",
        api_key=os.getenv("AZURE_API_KEY"),
        api_base=os.getenv("AZURE_API_BASE"),
        api_version=os.getenv("AZURE_API_VERSION"),
    )

    encrypted_litellm_params = new_litellm_params.dict(exclude_none=True)

    for k, v in encrypted_litellm_params.items():
        if isinstance(v, str):
            encrypted_value = encrypt_value(v, master_key)
            encrypted_litellm_params[k] = base64.b64encode(encrypted_value).decode(
                "utf-8"
            )
    db_model = DBModel(
        model_id="12345",
        model_name="gpt-3.5-turbo",
        litellm_params=encrypted_litellm_params,
        model_info={"id": "12345"},
    )

    db_models = [db_model]

    if flag_value == 0:
        return []
    elif flag_value == 1:
        return db_models


@pytest.mark.parametrize(
    "llm_router",
    [
        None,
        litellm.Router(),
        litellm.Router(
            model_list=[
                deployment.to_json(exclude_none=True),
                deployment_2.to_json(exclude_none=True),
            ]
        ),
    ],
)
@pytest.mark.parametrize(
    "model_list_flag_value",
    [0, 1],
)
@pytest.mark.asyncio
async def test_add_and_delete_deployments(llm_router, model_list_flag_value):
    """
    Test add + delete logic in 3 scenarios
    - when router is none
    - when router is init but empty
    - when router is init and not empty
    """

    master_key = "sk-1234"
    setattr(litellm.proxy.proxy_server, "llm_router", llm_router)
    setattr(litellm.proxy.proxy_server, "master_key", master_key)
    pc = ProxyConfig()
    pl = ProxyLogging(DualCache())

    async def _monkey_patch_get_config(*args, **kwargs):
        print(f"ENTERS MP GET CONFIG")
        if llm_router is None:
            return {}
        else:
            print(f"llm_router.model_list: {llm_router.model_list}")
            return {"model_list": llm_router.model_list}

    pc.get_config = _monkey_patch_get_config

    model_list = _create_model_list(
        flag_value=model_list_flag_value, master_key=master_key
    )

    if llm_router is None:
        prev_llm_router_val = None
    else:
        prev_llm_router_val = len(llm_router.model_list)

    await pc._update_llm_router(new_models=model_list, proxy_logging_obj=pl)

    llm_router = getattr(litellm.proxy.proxy_server, "llm_router")

    if model_list_flag_value == 0:
        if prev_llm_router_val is None:
            assert prev_llm_router_val == llm_router
        else:
            assert prev_llm_router_val == len(llm_router.model_list)
    else:
        if prev_llm_router_val is None:
            assert len(llm_router.model_list) == len(model_list)
        else:
            assert len(llm_router.model_list) == len(model_list) + prev_llm_router_val


<<<<<<< HEAD
def test_provider_config_manager():
    from litellm import LITELLM_CHAT_PROVIDERS, LlmProviders
    from litellm.utils import ProviderConfigManager
    from litellm.llms.base_llm.transformation import BaseConfig
    from litellm.llms.openai.chat.gpt_transformation import OpenAIGPTConfig

    for provider in LITELLM_CHAT_PROVIDERS:
        if provider == LlmProviders.TRITON:
            continue
        assert isinstance(
            ProviderConfigManager.get_provider_chat_config(
                model="gpt-3.5-turbo", provider=LlmProviders(provider)
            ),
            BaseConfig,
        ), f"Provider {provider} is not a subclass of BaseConfig"

        config = ProviderConfigManager.get_provider_chat_config(
            model="gpt-3.5-turbo", provider=LlmProviders(provider)
        )

        if (
            provider != litellm.LlmProviders.OPENAI
            and provider != litellm.LlmProviders.OPENAI_LIKE
            and provider != litellm.LlmProviders.CUSTOM_OPENAI
        ):
            assert (
                config.__class__.__name__ != "OpenAIGPTConfig"
            ), f"Provider {provider} is an instance of OpenAIGPTConfig"

=======
from litellm import LITELLM_CHAT_PROVIDERS, LlmProviders
from litellm.utils import ProviderConfigManager
from litellm.llms.base_llm.transformation import BaseConfig


def _check_provider_config(config: BaseConfig, provider: LlmProviders):
    assert isinstance(
        config,
        BaseConfig,
    ), f"Provider {provider} is not a subclass of BaseConfig. Got={config}"

    if (
        provider != litellm.LlmProviders.OPENAI
        and provider != litellm.LlmProviders.OPENAI_LIKE
        and provider != litellm.LlmProviders.CUSTOM_OPENAI
    ):
>>>>>>> 350cfc36
        assert (
            config.__class__.__name__ != "OpenAIGPTConfig"
        ), f"Provider {provider} is an instance of OpenAIGPTConfig"

    assert "_abc_impl" not in config.get_config(), f"Provider {provider} has _abc_impl"


# def test_provider_config_manager():
#     from litellm.llms.openai.chat.gpt_transformation import OpenAIGPTConfig

#     for provider in LITELLM_CHAT_PROVIDERS:
#         if (
#             provider == LlmProviders.VERTEX_AI
#             or provider == LlmProviders.VERTEX_AI_BETA
#             or provider == LlmProviders.BEDROCK
#             or provider == LlmProviders.BASETEN
#             or provider == LlmProviders.SAGEMAKER
#             or provider == LlmProviders.SAGEMAKER_CHAT
#             or provider == LlmProviders.VLLM
#             or provider == LlmProviders.PETALS
#             or provider == LlmProviders.OLLAMA
#         ):
#             continue
#         config = ProviderConfigManager.get_provider_chat_config(
#             model="gpt-3.5-turbo", provider=LlmProviders(provider)
#         )
#         _check_provider_config(config, provider)<|MERGE_RESOLUTION|>--- conflicted
+++ resolved
@@ -290,37 +290,7 @@
             assert len(llm_router.model_list) == len(model_list) + prev_llm_router_val
 
 
-<<<<<<< HEAD
-def test_provider_config_manager():
-    from litellm import LITELLM_CHAT_PROVIDERS, LlmProviders
-    from litellm.utils import ProviderConfigManager
-    from litellm.llms.base_llm.transformation import BaseConfig
-    from litellm.llms.openai.chat.gpt_transformation import OpenAIGPTConfig
-
-    for provider in LITELLM_CHAT_PROVIDERS:
-        if provider == LlmProviders.TRITON:
-            continue
-        assert isinstance(
-            ProviderConfigManager.get_provider_chat_config(
-                model="gpt-3.5-turbo", provider=LlmProviders(provider)
-            ),
-            BaseConfig,
-        ), f"Provider {provider} is not a subclass of BaseConfig"
-
-        config = ProviderConfigManager.get_provider_chat_config(
-            model="gpt-3.5-turbo", provider=LlmProviders(provider)
-        )
-
-        if (
-            provider != litellm.LlmProviders.OPENAI
-            and provider != litellm.LlmProviders.OPENAI_LIKE
-            and provider != litellm.LlmProviders.CUSTOM_OPENAI
-        ):
-            assert (
-                config.__class__.__name__ != "OpenAIGPTConfig"
-            ), f"Provider {provider} is an instance of OpenAIGPTConfig"
-
-=======
+
 from litellm import LITELLM_CHAT_PROVIDERS, LlmProviders
 from litellm.utils import ProviderConfigManager
 from litellm.llms.base_llm.transformation import BaseConfig
@@ -337,7 +307,6 @@
         and provider != litellm.LlmProviders.OPENAI_LIKE
         and provider != litellm.LlmProviders.CUSTOM_OPENAI
     ):
->>>>>>> 350cfc36
         assert (
             config.__class__.__name__ != "OpenAIGPTConfig"
         ), f"Provider {provider} is an instance of OpenAIGPTConfig"
