#### What this tests ####
# This tests litellm router

import asyncio
import os
import sys
import time
import traceback

import openai
import pytest

import litellm.types
import litellm.types.router

sys.path.insert(
    0, os.path.abspath("../..")
)  # Adds the parent directory to the system path
import os
from collections import defaultdict
from concurrent.futures import ThreadPoolExecutor
from unittest.mock import AsyncMock, MagicMock, patch
from respx import MockRouter
import httpx
from dotenv import load_dotenv
from pydantic import BaseModel

import litellm
from litellm import Router
from litellm.router import Deployment, LiteLLM_Params
from litellm.types.router import ModelInfo
from litellm.router_utils.cooldown_handlers import (
    _async_get_cooldown_deployments,
    _get_cooldown_deployments,
)
from litellm.types.router import DeploymentTypedDict

load_dotenv()


def test_router_deployment_typing():
    deployment_typed_dict = DeploymentTypedDict(
        model_name="hi", litellm_params={"model": "hello-world"}
    )
    for value in deployment_typed_dict.items():
        assert not isinstance(value, BaseModel)


def test_router_multi_org_list():
    """
    Pass list of orgs in 1 model definition,
    expect a unique deployment for each to be created
    """
    router = litellm.Router(
        model_list=[
            {
                "model_name": "*",
                "litellm_params": {
                    "model": "openai/*",
                    "api_key": "my-key",
                    "api_base": "https://api.openai.com/v1",
                    "organization": ["org-1", "org-2", "org-3"],
                },
            }
        ]
    )

    assert len(router.get_model_list()) == 3


@pytest.mark.asyncio()
async def test_router_provider_wildcard_routing():
    """
    Pass list of orgs in 1 model definition,
    expect a unique deployment for each to be created
    """
    litellm.set_verbose = True
    router = litellm.Router(
        model_list=[
            {
                "model_name": "openai/*",
                "litellm_params": {
                    "model": "openai/*",
                    "api_key": os.environ["OPENAI_API_KEY"],
                    "api_base": "https://api.openai.com/v1",
                },
            },
            {
                "model_name": "anthropic/*",
                "litellm_params": {
                    "model": "anthropic/*",
                    "api_key": os.environ["ANTHROPIC_API_KEY"],
                },
            },
            {
                "model_name": "groq/*",
                "litellm_params": {
                    "model": "groq/*",
                    "api_key": os.environ["GROQ_API_KEY"],
                },
            },
        ]
    )

    print("router model list = ", router.get_model_list())

    response1 = await router.acompletion(
        model="anthropic/claude-3-5-sonnet-latest",
        messages=[{"role": "user", "content": "hello"}],
    )

    print("response 1 = ", response1)

    response2 = await router.acompletion(
        model="openai/gpt-3.5-turbo",
        messages=[{"role": "user", "content": "hello"}],
    )

    print("response 2 = ", response2)

    response3 = await router.acompletion(
        model="groq/llama3-8b-8192",
        messages=[{"role": "user", "content": "hello"}],
    )

    print("response 3 = ", response3)

<<<<<<< HEAD
=======
    response4 = await router.acompletion(
        model="claude-3-5-sonnet-latest",
        messages=[{"role": "user", "content": "hello"}],
    )

>>>>>>> db498c18

@pytest.mark.asyncio()
async def test_router_provider_wildcard_routing_regex():
    """
    Pass list of orgs in 1 model definition,
    expect a unique deployment for each to be created
    """
    router = litellm.Router(
        model_list=[
            {
                "model_name": "openai/fo::*:static::*",
                "litellm_params": {
                    "model": "openai/fo::*:static::*",
                    "api_base": "https://exampleopenaiendpoint-production.up.railway.app/",
                },
            },
            {
                "model_name": "openai/foo3::hello::*",
                "litellm_params": {
                    "model": "openai/foo3::hello::*",
                    "api_base": "https://exampleopenaiendpoint-production.up.railway.app/",
                },
            },
        ]
    )

    print("router model list = ", router.get_model_list())

    response1 = await router.acompletion(
        model="openai/fo::anything-can-be-here::static::anything-can-be-here",
        messages=[{"role": "user", "content": "hello"}],
    )

    print("response 1 = ", response1)

    response2 = await router.acompletion(
        model="openai/foo3::hello::static::anything-can-be-here",
        messages=[{"role": "user", "content": "hello"}],
    )

    print("response 2 = ", response2)


def test_router_specific_model_via_id():
    """
    Call a specific deployment by it's id
    """
    router = Router(
        model_list=[
            {
                "model_name": "gpt-3.5-turbo",
                "litellm_params": {
                    "model": "gpt-3.5-turbo",
                    "api_key": "my-fake-key",
                    "mock_response": "Hello world",
                },
                "model_info": {"id": "1234"},
            }
        ]
    )

    router.completion(model="1234", messages=[{"role": "user", "content": "Hey!"}])


@pytest.mark.skip(
    reason="Router no longer creates clients, this is delegated to the provider integration."
)
def test_router_azure_ai_client_init():

    _deployment = {
        "model_name": "meta-llama-3-70b",
        "litellm_params": {
            "model": "azure_ai/Meta-Llama-3-70B-instruct",
            "api_base": "my-fake-route",
            "api_key": "my-fake-key",
        },
        "model_info": {"id": "1234"},
    }
    router = Router(model_list=[_deployment])

    _client = router._get_client(
        deployment=_deployment,
        client_type="async",
        kwargs={"stream": False},
    )
    print(_client)
    from openai import AsyncAzureOpenAI, AsyncOpenAI

    assert isinstance(_client, AsyncOpenAI)
    assert not isinstance(_client, AsyncAzureOpenAI)


@pytest.mark.skip(
    reason="Router no longer creates clients, this is delegated to the provider integration."
)
def test_router_azure_ad_token_provider():
    _deployment = {
        "model_name": "gpt-4o_2024-05-13",
        "litellm_params": {
            "model": "azure/gpt-4o_2024-05-13",
            "api_base": "my-fake-route",
            "api_version": "2024-08-01-preview",
        },
        "model_info": {"id": "1234"},
    }
    for azure_cred in ["DefaultAzureCredential", "AzureCliCredential"]:
        os.environ["AZURE_CREDENTIAL"] = azure_cred
        litellm.enable_azure_ad_token_refresh = True
        router = Router(model_list=[_deployment])

        _client = router._get_client(
            deployment=_deployment,
            client_type="async",
            kwargs={"stream": False},
        )
        print(_client)
        import azure.identity as identity
        from openai import AsyncAzureOpenAI, AsyncOpenAI

        assert isinstance(_client, AsyncOpenAI)
        assert isinstance(_client, AsyncAzureOpenAI)
        assert _client._azure_ad_token_provider is not None
        assert isinstance(_client._azure_ad_token_provider.__closure__, tuple)
        assert isinstance(
            _client._azure_ad_token_provider.__closure__[0].cell_contents._credential,
            getattr(identity, os.environ["AZURE_CREDENTIAL"]),
        )


def test_router_sensitive_keys():
    try:
        router = Router(
            model_list=[
                {
                    "model_name": "gpt-3.5-turbo",  # openai model name
                    "litellm_params": {  # params for litellm completion/embedding call
                        "model": "azure/chatgpt-v-3",
                        "api_key": "special-key",
                    },
                    "model_info": {"id": 12345},
                },
            ],
        )
    except Exception as e:
        print(f"error msg - {str(e)}")
        assert "special-key" not in str(e)


def test_router_order():
    """
    Asserts for 2 models in a model group, model with order=1 always called first
    """
    router = Router(
        model_list=[
            {
                "model_name": "gpt-3.5-turbo",
                "litellm_params": {
                    "model": "gpt-4o",
                    "api_key": os.getenv("OPENAI_API_KEY"),
                    "mock_response": "Hello world",
                    "order": 1,
                },
                "model_info": {"id": "1"},
            },
            {
                "model_name": "gpt-3.5-turbo",
                "litellm_params": {
                    "model": "gpt-4o",
                    "api_key": "bad-key",
                    "mock_response": Exception("this is a bad key"),
                    "order": 2,
                },
                "model_info": {"id": "2"},
            },
        ],
        num_retries=0,
        allowed_fails=0,
        enable_pre_call_checks=True,
    )

    for _ in range(100):
        response = router.completion(
            model="gpt-3.5-turbo",
            messages=[{"role": "user", "content": "Hey, how's it going?"}],
        )

        assert isinstance(response, litellm.ModelResponse)
        assert response._hidden_params["model_id"] == "1"


@pytest.mark.parametrize("sync_mode", [False, True])
@pytest.mark.asyncio
async def test_router_retries(sync_mode):
    """
    - make sure retries work as expected
    """
    model_list = [
        {
            "model_name": "gpt-3.5-turbo",
            "litellm_params": {"model": "gpt-3.5-turbo", "api_key": "bad-key"},
        },
        {
            "model_name": "gpt-3.5-turbo",
            "litellm_params": {
                "model": "azure/gpt-4o-new-test",
                "api_key": os.getenv("AZURE_API_KEY"),
                "api_base": os.getenv("AZURE_API_BASE"),
                "api_version": os.getenv("AZURE_API_VERSION"),
            },
        },
    ]

    router = Router(model_list=model_list, num_retries=2)

    if sync_mode:
        router.completion(
            model="gpt-3.5-turbo",
            messages=[{"role": "user", "content": "Hey, how's it going?"}],
        )
    else:
        response = await router.acompletion(
            model="gpt-3.5-turbo",
            messages=[{"role": "user", "content": "Hey, how's it going?"}],
        )

        print(response.choices[0].message)


@pytest.mark.parametrize(
    "mistral_api_base",
    [
        "os.environ/AZURE_MISTRAL_API_BASE",
        "https://Mistral-large-nmefg-serverless.eastus2.inference.ai.azure.com/v1/",
        "https://Mistral-large-nmefg-serverless.eastus2.inference.ai.azure.com/v1",
        "https://Mistral-large-nmefg-serverless.eastus2.inference.ai.azure.com/",
        "https://Mistral-large-nmefg-serverless.eastus2.inference.ai.azure.com",
    ],
)
@pytest.mark.skip(
    reason="Router no longer creates clients, this is delegated to the provider integration."
)
def test_router_azure_ai_studio_init(mistral_api_base):
    router = Router(
        model_list=[
            {
                "model_name": "test-model",
                "litellm_params": {
                    "model": "azure/mistral-large-latest",
                    "api_key": "os.environ/AZURE_MISTRAL_API_KEY",
                    "api_base": mistral_api_base,
                },
                "model_info": {"id": 1234},
            }
        ]
    )

    # model_client = router._get_client(
    #     deployment={"model_info": {"id": 1234}}, client_type="sync_client", kwargs={}
    # )
    # url = getattr(model_client, "_base_url")
    # uri_reference = str(getattr(url, "_uri_reference"))

    # print(f"uri_reference: {uri_reference}")

    # assert "/v1/" in uri_reference
    # assert uri_reference.count("v1") == 1
    response = router.completion(
        model="azure/mistral-large-latest",
        messages=[{"role": "user", "content": "Hey, how's it going?"}],
    )
    assert response is not None


def test_exception_raising():
    # this tests if the router raises an exception when invalid params are set
    # in this test both deployments have bad keys - Keep this test. It validates if the router raises the most recent exception
    litellm.set_verbose = True
    import openai

    try:
        print("testing if router raises an exception")
        old_api_key = os.environ["AZURE_API_KEY"]
        os.environ["AZURE_API_KEY"] = ""
        model_list = [
            {
                "model_name": "gpt-3.5-turbo",  # openai model name
                "litellm_params": {  # params for litellm completion/embedding call
                    "model": "azure/chatgpt-v-3",
                    "api_key": "bad-key",
                    "api_version": os.getenv("AZURE_API_VERSION"),
                    "api_base": os.getenv("AZURE_API_BASE"),
                },
                "tpm": 240000,
                "rpm": 1800,
            },
            {
                "model_name": "gpt-3.5-turbo",  # openai model name
                "litellm_params": {  #
                    "model": "gpt-3.5-turbo",
                    "api_key": "bad-key",
                },
                "tpm": 240000,
                "rpm": 1800,
            },
        ]
        router = Router(
            model_list=model_list,
            redis_host=os.getenv("REDIS_HOST"),
            redis_password=os.getenv("REDIS_PASSWORD"),
            redis_port=int(os.getenv("REDIS_PORT")),
            routing_strategy="simple-shuffle",
            set_verbose=False,
            num_retries=1,
        )  # type: ignore
        response = router.completion(
            model="gpt-3.5-turbo",
            messages=[{"role": "user", "content": "hello this request will fail"}],
        )
        os.environ["AZURE_API_KEY"] = old_api_key
        pytest.fail(f"Should have raised an Auth Error")
    except openai.AuthenticationError:
        print(
            "Test Passed: Caught an OPENAI AUTH Error, Good job. This is what we needed!"
        )
        os.environ["AZURE_API_KEY"] = old_api_key
        router.reset()
    except Exception as e:
        os.environ["AZURE_API_KEY"] = old_api_key
        print("Got unexpected exception on router!", e)


# test_exception_raising()


def test_reading_key_from_model_list():
    # [PROD TEST CASE]
    # this tests if the router can read key from model list and make completion call, and completion + stream call. This is 90% of the router use case
    # DO NOT REMOVE THIS TEST. It's an IMP ONE. Speak to Ishaan, if you are tring to remove this
    litellm.set_verbose = False
    import openai

    try:
        print("testing if router raises an exception")
        old_api_key = os.environ["AZURE_API_KEY"]
        os.environ.pop("AZURE_API_KEY", None)
        model_list = [
            {
                "model_name": "gpt-3.5-turbo",  # openai model name
                "litellm_params": {  # params for litellm completion/embedding call
                    "model": "azure/chatgpt-v-3",
                    "api_key": old_api_key,
                    "api_version": os.getenv("AZURE_API_VERSION"),
                    "api_base": os.getenv("AZURE_API_BASE"),
                },
                "tpm": 240000,
                "rpm": 1800,
            }
        ]

        router = Router(
            model_list=model_list,
            redis_host=os.getenv("REDIS_HOST"),
            redis_password=os.getenv("REDIS_PASSWORD"),
            redis_port=int(os.getenv("REDIS_PORT")),
            routing_strategy="simple-shuffle",
            set_verbose=True,
            num_retries=1,
        )  # type: ignore
        response = router.completion(
            model="gpt-3.5-turbo",
            messages=[{"role": "user", "content": "hello this request will fail"}],
        )
        print("\n response", response)
        str_response = response.choices[0].message.content
        print("\n str_response", str_response)
        assert len(str_response) > 0

        print("\n Testing streaming response")
        response = router.completion(
            model="gpt-3.5-turbo",
            messages=[{"role": "user", "content": "hello this request will fail"}],
            stream=True,
        )
        completed_response = ""
        for chunk in response:
            if chunk is not None:
                print(chunk)
                completed_response += chunk.choices[0].delta.content or ""
        print("\n completed_response", completed_response)
        assert len(completed_response) > 0
        print("\n Passed Streaming")
        os.environ["AZURE_API_KEY"] = old_api_key
        router.reset()
    except Exception as e:
        os.environ["AZURE_API_KEY"] = old_api_key
        print(f"FAILED TEST")
        pytest.fail(f"Got unexpected exception on router! - {e}")


# test_reading_key_from_model_list()


def test_call_one_endpoint():
    # [PROD TEST CASE]
    # user passes one deployment they want to call on the router, we call the specified one
    # this test makes a completion calls azure/chatgpt-v-3, it should work
    try:
        print("Testing calling a specific deployment")
        old_api_key = os.environ["AZURE_API_KEY"]

        model_list = [
            {
                "model_name": "gpt-3.5-turbo",  # openai model name
                "litellm_params": {  # params for litellm completion/embedding call
                    "model": "azure/gpt-4o-new-test",
                    "api_key": old_api_key,
                    "api_version": os.getenv("AZURE_API_VERSION"),
                    "api_base": os.getenv("AZURE_API_BASE"),
                },
                "tpm": 240000,
                "rpm": 1800,
            },
            {
                "model_name": "text-embedding-ada-002",
                "litellm_params": {
                    "model": "azure/azure-embedding-model",
                    "api_key": os.environ["AZURE_API_KEY"],
                    "api_base": os.environ["AZURE_API_BASE"],
                },
                "tpm": 100000,
                "rpm": 10000,
            },
        ]
        litellm.set_verbose = True
        router = Router(
            model_list=model_list,
            routing_strategy="simple-shuffle",
            set_verbose=True,
            num_retries=1,
        )  # type: ignore
        old_api_base = os.environ.pop("AZURE_API_BASE", None)

        async def call_azure_completion():
            response = await router.acompletion(
                model="azure/gpt-4o-new-test",
                messages=[{"role": "user", "content": "hello this request will pass"}],
                specific_deployment=True,
            )
            print("\n response", response)

        async def call_azure_embedding():
            response = await router.aembedding(
                model="azure/azure-embedding-model",
                input=["good morning from litellm"],
                specific_deployment=True,
            )

            print("\n response", response)

        asyncio.run(call_azure_completion())
        asyncio.run(call_azure_embedding())

        os.environ["AZURE_API_BASE"] = old_api_base
        os.environ["AZURE_API_KEY"] = old_api_key
    except Exception as e:
        print(f"FAILED TEST")
        pytest.fail(f"Got unexpected exception on router! - {e}")


# test_call_one_endpoint()


def test_router_azure_acompletion():
    # [PROD TEST CASE]
    # This is 90% of the router use case, makes an acompletion call, acompletion + stream call and verifies it got a response
    # DO NOT REMOVE THIS TEST. It's an IMP ONE. Speak to Ishaan, if you are tring to remove this
    litellm.set_verbose = False
    import openai

    try:
        print("Router Test Azure - Acompletion, Acompletion with stream")

        # remove api key from env to repro how proxy passes key to router
        old_api_key = os.environ["AZURE_API_KEY"]
        os.environ.pop("AZURE_API_KEY", None)

        model_list = [
            {
                "model_name": "gpt-3.5-turbo",  # openai model name
                "litellm_params": {  # params for litellm completion/embedding call
                    "model": "azure/gpt-4o-new-test",
                    "api_key": old_api_key,
                    "api_version": os.getenv("AZURE_API_VERSION"),
                    "api_base": os.getenv("AZURE_API_BASE"),
                },
                "rpm": 1800,
            },
            {
                "model_name": "gpt-3.5-turbo",  # openai model name
                "litellm_params": {  # params for litellm completion/embedding call
                    "model": "azure/gpt-turbo",
                    "api_key": os.getenv("AZURE_FRANCE_API_KEY"),
                    "api_version": os.getenv("AZURE_API_VERSION"),
                    "api_base": "https://openai-france-1234.openai.azure.com",
                },
                "rpm": 1800,
            },
        ]

        router = Router(
            model_list=model_list, routing_strategy="simple-shuffle", set_verbose=True
        )  # type: ignore

        async def test1():
            response = await router.acompletion(
                model="gpt-3.5-turbo",
                messages=[{"role": "user", "content": "hello this request will pass"}],
            )
            str_response = response.choices[0].message.content
            print("\n str_response", str_response)
            assert len(str_response) > 0
            print("\n response", response)

        asyncio.run(test1())

        print("\n Testing streaming response")

        async def test2():
            response = await router.acompletion(
                model="gpt-3.5-turbo",
                messages=[{"role": "user", "content": "hello this request will fail"}],
                stream=True,
            )
            completed_response = ""
            async for chunk in response:
                if chunk is not None:
                    print(chunk)
                    completed_response += chunk.choices[0].delta.content or ""
            print("\n completed_response", completed_response)
            assert len(completed_response) > 0

        asyncio.run(test2())
        print("\n Passed Streaming")
        os.environ["AZURE_API_KEY"] = old_api_key
        router.reset()
    except Exception as e:
        os.environ["AZURE_API_KEY"] = old_api_key
        print(f"FAILED TEST")
        pytest.fail(f"Got unexpected exception on router! - {e}")


@pytest.mark.asyncio
@pytest.mark.parametrize("sync_mode", [True, False])
async def test_async_router_context_window_fallback(sync_mode):
    """
    - Give a gpt-4 model group with different context windows (8192k vs. 128k)
    - Send a 10k prompt
    - Assert it works
    """
    import os

    from large_text import text

    litellm.set_verbose = False
    litellm._turn_on_debug()

    print(f"len(text): {len(text)}")
    try:
        model_list = [
            {
                "model_name": "gpt-4",  # openai model name
                "litellm_params": {  # params for litellm completion/embedding call
                    "model": "gpt-4",
                    "api_key": os.getenv("OPENAI_API_KEY"),
                    "api_base": os.getenv("OPENAI_API_BASE"),
                },
            },
            {
                "model_name": "gpt-4-turbo",  # openai model name
                "litellm_params": {  # params for litellm completion/embedding call
                    "model": "gpt-4-turbo",
                    "api_key": os.getenv("OPENAI_API_KEY"),
                },
            },
        ]

        router = Router(model_list=model_list, set_verbose=True, context_window_fallbacks=[{"gpt-4": ["gpt-4-turbo"]}], num_retries=0)  # type: ignore
        if sync_mode is False:
            response = await router.acompletion(
                model="gpt-4",
                messages=[
                    {"role": "system", "content": text * 2},
                    {"role": "user", "content": "Who was Alexander?"},
                ],
            )

            print(f"response: {response}")
            assert "gpt-4-turbo" in response.model
        else:
            response = router.completion(
                model="gpt-4",
                messages=[
                    {"role": "system", "content": text * 2},
                    {"role": "user", "content": "Who was Alexander?"},
                ],
            )
            assert "gpt-4-turbo" in response.model
    except Exception as e:
        pytest.fail(f"Got unexpected exception on router! - {str(e)}")


def test_router_rpm_pre_call_check():
    """
    - for a given model not in model cost map
    - with rpm set
    - check if rpm check is run
    """
    try:
        model_list = [
            {
                "model_name": "fake-openai-endpoint",  # openai model name
                "litellm_params": {  # params for litellm completion/embedding call
                    "model": "openai/my-fake-model",
                    "api_key": "my-fake-key",
                    "api_base": "https://openai-function-calling-workers.tasslexyz.workers.dev/",
                    "rpm": 0,
                },
            },
        ]

        router = Router(model_list=model_list, set_verbose=True, enable_pre_call_checks=True, num_retries=0)  # type: ignore

        try:
            router._pre_call_checks(
                model="fake-openai-endpoint",
                healthy_deployments=model_list,
                messages=[{"role": "user", "content": "Hey, how's it going?"}],
            )
            pytest.fail("Expected this to fail")
        except Exception:
            pass
    except Exception as e:
        pytest.fail(f"Got unexpected exception on router! - {str(e)}")


def test_router_context_window_check_pre_call_check_in_group_custom_model_info():
    """
    - Give a gpt-3.5-turbo model group with different context windows (4k vs. 16k)
    - Send a 5k prompt
    - Assert it works
    """
    import os

    from large_text import text

    litellm.set_verbose = False

    print(f"len(text): {len(text)}")
    try:
        model_list = [
            {
                "model_name": "gpt-3.5-turbo",  # openai model name
                "litellm_params": {  # params for litellm completion/embedding call
                    "model": "azure/chatgpt-v-3",
                    "api_key": os.getenv("AZURE_API_KEY"),
                    "api_version": os.getenv("AZURE_API_VERSION"),
                    "api_base": os.getenv("AZURE_API_BASE"),
                    "base_model": "azure/gpt-35-turbo",
                    "mock_response": "Hello world 1!",
                },
                "model_info": {"max_input_tokens": 100},
            },
            {
                "model_name": "gpt-3.5-turbo",  # openai model name
                "litellm_params": {  # params for litellm completion/embedding call
                    "model": "gpt-3.5-turbo-1106",
                    "api_key": os.getenv("OPENAI_API_KEY"),
                    "mock_response": "Hello world 2!",
                },
                "model_info": {"max_input_tokens": 0},
            },
        ]

        router = Router(model_list=model_list, set_verbose=True, enable_pre_call_checks=True, num_retries=0)  # type: ignore

        response = router.completion(
            model="gpt-3.5-turbo",
            messages=[
                {"role": "user", "content": "Who was Alexander?"},
            ],
        )

        print(f"response: {response}")

        assert response.choices[0].message.content == "Hello world 1!"
    except Exception as e:
        pytest.fail(f"Got unexpected exception on router! - {str(e)}")


def test_router_context_window_check_pre_call_check():
    """
    - Give a gpt-3.5-turbo model group with different context windows (4k vs. 16k)
    - Send a 5k prompt
    - Assert it works
    """
    import os

    from large_text import text

    litellm.set_verbose = False

    print(f"len(text): {len(text)}")
    try:
        model_list = [
            {
                "model_name": "gpt-3.5-turbo",  # openai model name
                "litellm_params": {  # params for litellm completion/embedding call
                    "model": "azure/chatgpt-v-3",
                    "api_key": os.getenv("AZURE_API_KEY"),
                    "api_version": os.getenv("AZURE_API_VERSION"),
                    "api_base": os.getenv("AZURE_API_BASE"),
                    "base_model": "azure/gpt-35-turbo",
                    "mock_response": "Hello world 1!",
                },
                "model_info": {"base_model": "azure/gpt-35-turbo"},
            },
            {
                "model_name": "gpt-3.5-turbo",  # openai model name
                "litellm_params": {  # params for litellm completion/embedding call
                    "model": "gpt-3.5-turbo-1106",
                    "api_key": os.getenv("OPENAI_API_KEY"),
                    "mock_response": "Hello world 2!",
                },
            },
        ]

        router = Router(model_list=model_list, set_verbose=True, enable_pre_call_checks=True, num_retries=0)  # type: ignore

        response = router.completion(
            model="gpt-3.5-turbo",
            messages=[
                {"role": "system", "content": text},
                {"role": "user", "content": "Who was Alexander?"},
            ],
        )

        print(f"response: {response}")

        assert response.choices[0].message.content == "Hello world 2!"
    except Exception as e:
        pytest.fail(f"Got unexpected exception on router! - {str(e)}")


def test_router_context_window_check_pre_call_check_out_group():
    """
    - Give 2 gpt-3.5-turbo model groups with different context windows (4k vs. 16k)
    - Send a 5k prompt
    - Assert it works
    """
    import os

    from large_text import text

    litellm.set_verbose = False

    print(f"len(text): {len(text)}")
    try:
        model_list = [
            {
                "model_name": "gpt-3.5-turbo-small",  # openai model name
                "litellm_params": {  # params for litellm completion/embedding call
                    "model": "azure/chatgpt-v-3",
                    "api_key": os.getenv("AZURE_API_KEY"),
                    "api_version": os.getenv("AZURE_API_VERSION"),
                    "api_base": os.getenv("AZURE_API_BASE"),
                    "base_model": "azure/gpt-35-turbo",
                },
            },
            {
                "model_name": "gpt-3.5-turbo-large",  # openai model name
                "litellm_params": {  # params for litellm completion/embedding call
                    "model": "gpt-3.5-turbo-1106",
                    "api_key": os.getenv("OPENAI_API_KEY"),
                },
            },
        ]

        router = Router(model_list=model_list, set_verbose=True, enable_pre_call_checks=True, num_retries=0, context_window_fallbacks=[{"gpt-3.5-turbo-small": ["gpt-3.5-turbo-large"]}])  # type: ignore

        response = router.completion(
            model="gpt-3.5-turbo-small",
            messages=[
                {"role": "system", "content": text},
                {"role": "user", "content": "Who was Alexander?"},
            ],
        )

        print(f"response: {response}")
    except Exception as e:
        pytest.fail(f"Got unexpected exception on router! - {str(e)}")


def test_filter_invalid_params_pre_call_check():
    """
    - gpt-3.5-turbo supports 'response_object'
    - gpt-3.5-turbo-16k doesn't support 'response_object'

    run pre-call check -> assert returned list doesn't include gpt-3.5-turbo-16k
    """
    try:
        model_list = [
            {
                "model_name": "gpt-3.5-turbo",  # openai model name
                "litellm_params": {  # params for litellm completion/embedding call
                    "model": "gpt-3.5-turbo",
                    "api_key": os.getenv("OPENAI_API_KEY"),
                },
            },
            {
                "model_name": "gpt-3.5-turbo",
                "litellm_params": {
                    "model": "gpt-3.5-turbo-16k",
                    "api_key": os.getenv("OPENAI_API_KEY"),
                },
            },
        ]

        router = Router(model_list=model_list, set_verbose=True, enable_pre_call_checks=True, num_retries=0)  # type: ignore

        filtered_deployments = router._pre_call_checks(
            model="gpt-3.5-turbo",
            healthy_deployments=model_list,
            messages=[{"role": "user", "content": "Hey, how's it going?"}],
            request_kwargs={"response_format": {"type": "json_object"}},
        )
        assert len(filtered_deployments) == 1
    except Exception as e:
        pytest.fail(f"Got unexpected exception on router! - {str(e)}")


@pytest.mark.parametrize("allowed_model_region", ["eu", None, "us"])
def test_router_region_pre_call_check(allowed_model_region):
    """
    If region based routing set
    - check if only model in allowed region is allowed by '_pre_call_checks'
    """
    model_list = [
        {
            "model_name": "gpt-3.5-turbo",  # openai model name
            "litellm_params": {  # params for litellm completion/embedding call
                "model": "azure/chatgpt-v-3",
                "api_key": os.getenv("AZURE_API_KEY"),
                "api_version": os.getenv("AZURE_API_VERSION"),
                "api_base": os.getenv("AZURE_API_BASE"),
                "base_model": "azure/gpt-35-turbo",
                "region_name": allowed_model_region,
            },
            "model_info": {"id": "1"},
        },
        {
            "model_name": "gpt-3.5-turbo-large",  # openai model name
            "litellm_params": {  # params for litellm completion/embedding call
                "model": "gpt-3.5-turbo-1106",
                "api_key": os.getenv("OPENAI_API_KEY"),
            },
            "model_info": {"id": "2"},
        },
    ]

    router = Router(model_list=model_list, enable_pre_call_checks=True)

    _healthy_deployments = router._pre_call_checks(
        model="gpt-3.5-turbo",
        healthy_deployments=model_list,
        messages=[{"role": "user", "content": "Hey!"}],
        request_kwargs={"allowed_model_region": allowed_model_region},
    )

    if allowed_model_region is None:
        assert len(_healthy_deployments) == 2
    else:
        assert len(_healthy_deployments) == 1, "{} models selected as healthy".format(
            len(_healthy_deployments)
        )
        assert (
            _healthy_deployments[0]["model_info"]["id"] == "1"
        ), "Incorrect model id picked. Got id={}, expected id=1".format(
            _healthy_deployments[0]["model_info"]["id"]
        )


### FUNCTION CALLING


def test_function_calling():
    model_list = [
        {
            "model_name": "gpt-3.5-turbo",
            "litellm_params": {
                "model": "gpt-3.5-turbo",
                "api_key": os.getenv("OPENAI_API_KEY"),
            },
            "tpm": 100000,
            "rpm": 10000,
        },
    ]

    messages = [{"role": "user", "content": "What is the weather like in Boston?"}]
    functions = [
        {
            "name": "get_current_weather",
            "description": "Get the current weather in a given location",
            "parameters": {
                "type": "object",
                "properties": {
                    "location": {
                        "type": "string",
                        "description": "The city and state, e.g. San Francisco, CA",
                    },
                    "unit": {"type": "string", "enum": ["celsius", "fahrenheit"]},
                },
                "required": ["location"],
            },
        }
    ]

    router = Router(model_list=model_list)
    response = router.completion(
        model="gpt-3.5-turbo", messages=messages, functions=functions
    )
    router.reset()
    print(response)


# test_acompletion_on_router()


def test_function_calling_on_router():
    try:
        litellm.set_verbose = True
        model_list = [
            {
                "model_name": "gpt-3.5-turbo",
                "litellm_params": {
                    "model": "gpt-3.5-turbo",
                    "api_key": os.getenv("OPENAI_API_KEY"),
                },
            },
        ]
        function1 = [
            {
                "name": "get_current_weather",
                "description": "Get the current weather in a given location",
                "parameters": {
                    "type": "object",
                    "properties": {
                        "location": {
                            "type": "string",
                            "description": "The city and state, e.g. San Francisco, CA",
                        },
                        "unit": {"type": "string", "enum": ["celsius", "fahrenheit"]},
                    },
                    "required": ["location"],
                },
            }
        ]
        router = Router(
            model_list=model_list,
            redis_host=os.getenv("REDIS_HOST"),
            redis_password=os.getenv("REDIS_PASSWORD"),
            redis_port=os.getenv("REDIS_PORT"),
        )
        messages = [{"role": "user", "content": "what's the weather in boston"}]
        response = router.completion(
            model="gpt-3.5-turbo", messages=messages, functions=function1
        )
        print(f"final returned response: {response}")
        router.reset()
        assert isinstance(response["choices"][0]["message"]["function_call"], dict)
    except Exception as e:
        print(f"An exception occurred: {e}")


# test_function_calling_on_router()


### IMAGE GENERATION
@pytest.mark.asyncio
async def test_aimg_gen_on_router():
    litellm.set_verbose = True
    try:
        model_list = [
            {
                "model_name": "dall-e-3",
                "litellm_params": {
                    "model": "dall-e-3",
                },
            },
            {
                "model_name": "dall-e-3",
                "litellm_params": {
                    "model": "azure/dall-e-3-test",
                    "api_version": "2023-12-01-preview",
                    "api_base": os.getenv("AZURE_SWEDEN_API_BASE"),
                    "api_key": os.getenv("AZURE_SWEDEN_API_KEY"),
                },
            },
        ]
        router = Router(model_list=model_list, num_retries=3)
        response = await router.aimage_generation(
            model="dall-e-3", prompt="A cute baby sea otter"
        )
        print(response)
        assert len(response.data) > 0
        router.reset()
    except litellm.InternalServerError as e:
        pass
    except Exception as e:
        if "Your task failed as a result of our safety system." in str(e):
            pass
        elif "Operation polling timed out" in str(e):
            pass
        elif "Connection error" in str(e):
            pass
        else:
            traceback.print_exc()
            pytest.fail(f"Error occurred: {e}")


# asyncio.run(test_aimg_gen_on_router())


def test_img_gen_on_router():
    litellm.set_verbose = True
    try:
        model_list = [
            {
                "model_name": "dall-e-3",
                "litellm_params": {
                    "model": "dall-e-3",
                },
            },
            {
                "model_name": "dall-e-3",
                "litellm_params": {
                    "model": "azure/dall-e-3-test",
                    "api_version": "2023-12-01-preview",
                    "api_base": os.getenv("AZURE_SWEDEN_API_BASE"),
                    "api_key": os.getenv("AZURE_SWEDEN_API_KEY"),
                },
            },
        ]
        router = Router(model_list=model_list)
        response = router.image_generation(
            model="dall-e-3", prompt="A cute baby sea otter"
        )
        print(response)
        assert len(response.data) > 0
        router.reset()
    except litellm.RateLimitError as e:
        pass
    except Exception as e:
        traceback.print_exc()
        pytest.fail(f"Error occurred: {e}")


# test_img_gen_on_router()
###


def test_aembedding_on_router():
    litellm.set_verbose = True
    try:
        model_list = [
            {
                "model_name": "text-embedding-ada-002",
                "litellm_params": {
                    "model": "text-embedding-ada-002",
                },
                "tpm": 100000,
                "rpm": 10000,
            },
        ]
        router = Router(model_list=model_list)

        async def embedding_call():
            ## Test 1: user facing function
            response = await router.aembedding(
                model="text-embedding-ada-002",
                input=["good morning from litellm", "this is another item"],
            )
            print(response)

            ## Test 2: underlying function
            response = await router._aembedding(
                model="text-embedding-ada-002",
                input=["good morning from litellm 2"],
            )
            print(response)
            router.reset()

        asyncio.run(embedding_call())

        print("\n Making sync Embedding call\n")
        ## Test 1: user facing function
        response = router.embedding(
            model="text-embedding-ada-002",
            input=["good morning from litellm 2"],
        )
        print(response)
        router.reset()

        ## Test 2: underlying function
        response = router._embedding(
            model="text-embedding-ada-002",
            input=["good morning from litellm 2"],
        )
        print(response)
        router.reset()
    except Exception as e:
        if "Your task failed as a result of our safety system." in str(e):
            pass
        elif "Operation polling timed out" in str(e):
            pass
        elif "Connection error" in str(e):
            pass
        else:
            traceback.print_exc()
            pytest.fail(f"Error occurred: {e}")


# test_aembedding_on_router()


def test_azure_embedding_on_router():
    """
    [PROD Use Case] - Makes an aembedding call + embedding call
    """
    litellm.set_verbose = True
    try:
        model_list = [
            {
                "model_name": "text-embedding-ada-002",
                "litellm_params": {
                    "model": "azure/azure-embedding-model",
                    "api_key": os.environ["AZURE_API_KEY"],
                    "api_base": os.environ["AZURE_API_BASE"],
                },
                "tpm": 100000,
                "rpm": 10000,
            },
        ]
        router = Router(model_list=model_list)

        async def embedding_call():
            response = await router.aembedding(
                model="text-embedding-ada-002", input=["good morning from litellm"]
            )
            print(response)

        asyncio.run(embedding_call())

        print("\n Making sync Azure Embedding call\n")

        response = router.embedding(
            model="text-embedding-ada-002",
            input=["test 2 from litellm. async embedding"],
        )
        print(response)
        router.reset()
    except Exception as e:
        traceback.print_exc()
        pytest.fail(f"Error occurred: {e}")


# test_azure_embedding_on_router()


def test_bedrock_on_router():
    litellm.set_verbose = True
    print("\n Testing bedrock on router\n")
    try:
        model_list = [
            {
                "model_name": "claude-v1",
                "litellm_params": {
                    "model": "bedrock/anthropic.claude-instant-v1",
                },
                "tpm": 100000,
                "rpm": 10000,
            },
        ]

        async def test():
            router = Router(model_list=model_list)
            response = await router.acompletion(
                model="claude-v1",
                messages=[
                    {
                        "role": "user",
                        "content": "hello from litellm test",
                    }
                ],
            )
            print(response)
            router.reset()

        asyncio.run(test())
    except Exception as e:
        traceback.print_exc()
        pytest.fail(f"Error occurred: {e}")


# test_bedrock_on_router()


# test openai-compatible endpoint
@pytest.mark.asyncio
async def test_mistral_on_router():
    litellm._turn_on_debug()
    model_list = [
        {
            "model_name": "gpt-3.5-turbo",
            "litellm_params": {
                "model": "mistral/mistral-small-latest",
            },
        },
    ]
    router = Router(model_list=model_list)
    response = await router.acompletion(
        model="gpt-3.5-turbo",
        messages=[
            {
                "role": "user",
                "content": "hello from litellm test",
            }
        ],
    )
    print(response)


# asyncio.run(test_mistral_on_router())


def test_openai_completion_on_router():
    # [PROD Use Case] - Makes an acompletion call + async acompletion call, and sync acompletion call, sync completion + stream
    # 4 LLM API calls made here. If it fails, add retries. Do not remove this test.
    litellm.set_verbose = True
    print("\n Testing OpenAI on router\n")
    try:
        model_list = [
            {
                "model_name": "gpt-3.5-turbo",
                "litellm_params": {
                    "model": "gpt-3.5-turbo",
                },
            },
        ]
        router = Router(model_list=model_list)

        async def test():
            response = await router.acompletion(
                model="gpt-3.5-turbo",
                messages=[
                    {
                        "role": "user",
                        "content": "hello from litellm test",
                    }
                ],
            )
            print(response)
            assert len(response.choices[0].message.content) > 0

            print("\n streaming + acompletion test")
            response = await router.acompletion(
                model="gpt-3.5-turbo",
                messages=[
                    {
                        "role": "user",
                        "content": f"hello from litellm test {time.time()}",
                    }
                ],
                stream=True,
            )
            complete_response = ""
            print(response)
            # if you want to see all the attributes and methods
            async for chunk in response:
                print(chunk)
                complete_response += chunk.choices[0].delta.content or ""
            print("\n complete response: ", complete_response)
            assert len(complete_response) > 0

        asyncio.run(test())
        print("\n Testing Sync completion calls \n")
        response = router.completion(
            model="gpt-3.5-turbo",
            messages=[
                {
                    "role": "user",
                    "content": "hello from litellm test2",
                }
            ],
        )
        print(response)
        assert len(response.choices[0].message.content) > 0

        print("\n streaming + completion test")
        response = router.completion(
            model="gpt-3.5-turbo",
            messages=[
                {
                    "role": "user",
                    "content": "hello from litellm test3",
                }
            ],
            stream=True,
        )
        complete_response = ""
        print(response)
        for chunk in response:
            print(chunk)
            complete_response += chunk.choices[0].delta.content or ""
        print("\n complete response: ", complete_response)
        assert len(complete_response) > 0
        router.reset()
    except Exception as e:
        traceback.print_exc()
        pytest.fail(f"Error occurred: {e}")


# test_openai_completion_on_router()


def test_model_group_info():
    router = Router(
        model_list=[
            {
                "model_name": "command-r-plus",
                "litellm_params": {"model": "cohere.command-r-plus-v1:0"},
            }
        ]
    )

    response = router.get_model_group_info(model_group="command-r-plus")

    assert response is not None


def test_consistent_model_id():
    """
    - For a given model group + litellm params, assert the model id is always the same

    Test on `_generate_model_id`

    Test on `set_model_list`

    Test on `_add_deployment`
    """
    model_group = "gpt-3.5-turbo"
    litellm_params = {
        "model": "openai/my-fake-model",
        "api_key": "my-fake-key",
        "api_base": "https://openai-function-calling-workers.tasslexyz.workers.dev/",
        "stream_timeout": 0.001,
    }

    id1 = Router()._generate_model_id(
        model_group=model_group, litellm_params=litellm_params
    )

    id2 = Router()._generate_model_id(
        model_group=model_group, litellm_params=litellm_params
    )

    assert id1 == id2


@pytest.mark.skip(reason="local test")
def test_reading_keys_os_environ():
    import openai

    try:
        model_list = [
            {
                "model_name": "gpt-3.5-turbo",
                "litellm_params": {
                    "model": "gpt-3.5-turbo",
                    "api_key": "os.environ/AZURE_API_KEY",
                    "api_base": "os.environ/AZURE_API_BASE",
                    "api_version": "os.environ/AZURE_API_VERSION",
                    "timeout": "os.environ/AZURE_TIMEOUT",
                    "stream_timeout": "os.environ/AZURE_STREAM_TIMEOUT",
                    "max_retries": "os.environ/AZURE_MAX_RETRIES",
                },
            },
        ]

        router = Router(model_list=model_list)
        for model in router.model_list:
            assert (
                model["litellm_params"]["api_key"] == os.environ["AZURE_API_KEY"]
            ), f"{model['litellm_params']['api_key']} vs {os.environ['AZURE_API_KEY']}"
            assert (
                model["litellm_params"]["api_base"] == os.environ["AZURE_API_BASE"]
            ), f"{model['litellm_params']['api_base']} vs {os.environ['AZURE_API_BASE']}"
            assert (
                model["litellm_params"]["api_version"]
                == os.environ["AZURE_API_VERSION"]
            ), f"{model['litellm_params']['api_version']} vs {os.environ['AZURE_API_VERSION']}"
            assert float(model["litellm_params"]["timeout"]) == float(
                os.environ["AZURE_TIMEOUT"]
            ), f"{model['litellm_params']['timeout']} vs {os.environ['AZURE_TIMEOUT']}"
            assert float(model["litellm_params"]["stream_timeout"]) == float(
                os.environ["AZURE_STREAM_TIMEOUT"]
            ), f"{model['litellm_params']['stream_timeout']} vs {os.environ['AZURE_STREAM_TIMEOUT']}"
            assert int(model["litellm_params"]["max_retries"]) == int(
                os.environ["AZURE_MAX_RETRIES"]
            ), f"{model['litellm_params']['max_retries']} vs {os.environ['AZURE_MAX_RETRIES']}"
            print("passed testing of reading keys from os.environ")
            model_id = model["model_info"]["id"]
            async_client: openai.AsyncAzureOpenAI = router.cache.get_cache(f"{model_id}_async_client")  # type: ignore
            assert async_client.api_key == os.environ["AZURE_API_KEY"]
            assert async_client.base_url == os.environ["AZURE_API_BASE"]
            assert async_client.max_retries == int(
                os.environ["AZURE_MAX_RETRIES"]
            ), f"{async_client.max_retries} vs {os.environ['AZURE_MAX_RETRIES']}"
            assert async_client.timeout == int(
                os.environ["AZURE_TIMEOUT"]
            ), f"{async_client.timeout} vs {os.environ['AZURE_TIMEOUT']}"
            print("async client set correctly!")

            print("\n Testing async streaming client")

            stream_async_client: openai.AsyncAzureOpenAI = router.cache.get_cache(f"{model_id}_stream_async_client")  # type: ignore
            assert stream_async_client.api_key == os.environ["AZURE_API_KEY"]
            assert stream_async_client.base_url == os.environ["AZURE_API_BASE"]
            assert stream_async_client.max_retries == int(
                os.environ["AZURE_MAX_RETRIES"]
            ), f"{stream_async_client.max_retries} vs {os.environ['AZURE_MAX_RETRIES']}"
            assert stream_async_client.timeout == int(
                os.environ["AZURE_STREAM_TIMEOUT"]
            ), f"{stream_async_client.timeout} vs {os.environ['AZURE_TIMEOUT']}"
            print("async stream client set correctly!")

            print("\n Testing sync client")
            client: openai.AzureOpenAI = router.cache.get_cache(f"{model_id}_client")  # type: ignore
            assert client.api_key == os.environ["AZURE_API_KEY"]
            assert client.base_url == os.environ["AZURE_API_BASE"]
            assert client.max_retries == int(
                os.environ["AZURE_MAX_RETRIES"]
            ), f"{client.max_retries} vs {os.environ['AZURE_MAX_RETRIES']}"
            assert client.timeout == int(
                os.environ["AZURE_TIMEOUT"]
            ), f"{client.timeout} vs {os.environ['AZURE_TIMEOUT']}"
            print("sync client set correctly!")

            print("\n Testing sync stream client")
            stream_client: openai.AzureOpenAI = router.cache.get_cache(f"{model_id}_stream_client")  # type: ignore
            assert stream_client.api_key == os.environ["AZURE_API_KEY"]
            assert stream_client.base_url == os.environ["AZURE_API_BASE"]
            assert stream_client.max_retries == int(
                os.environ["AZURE_MAX_RETRIES"]
            ), f"{stream_client.max_retries} vs {os.environ['AZURE_MAX_RETRIES']}"
            assert stream_client.timeout == int(
                os.environ["AZURE_STREAM_TIMEOUT"]
            ), f"{stream_client.timeout} vs {os.environ['AZURE_TIMEOUT']}"
            print("sync stream client set correctly!")

        router.reset()
    except Exception as e:
        traceback.print_exc()
        pytest.fail(f"Error occurred: {e}")


# test_reading_keys_os_environ()


@pytest.mark.skip(reason="local test")
def test_reading_openai_keys_os_environ():
    import openai

    try:
        model_list = [
            {
                "model_name": "gpt-3.5-turbo",
                "litellm_params": {
                    "model": "gpt-3.5-turbo",
                    "api_key": "os.environ/OPENAI_API_KEY",
                    "timeout": "os.environ/AZURE_TIMEOUT",
                    "stream_timeout": "os.environ/AZURE_STREAM_TIMEOUT",
                    "max_retries": "os.environ/AZURE_MAX_RETRIES",
                },
            },
            {
                "model_name": "text-embedding-ada-002",
                "litellm_params": {
                    "model": "text-embedding-ada-002",
                    "api_key": "os.environ/OPENAI_API_KEY",
                    "timeout": "os.environ/AZURE_TIMEOUT",
                    "stream_timeout": "os.environ/AZURE_STREAM_TIMEOUT",
                    "max_retries": "os.environ/AZURE_MAX_RETRIES",
                },
            },
        ]

        router = Router(model_list=model_list)
        for model in router.model_list:
            assert (
                model["litellm_params"]["api_key"] == os.environ["OPENAI_API_KEY"]
            ), f"{model['litellm_params']['api_key']} vs {os.environ['AZURE_API_KEY']}"
            assert float(model["litellm_params"]["timeout"]) == float(
                os.environ["AZURE_TIMEOUT"]
            ), f"{model['litellm_params']['timeout']} vs {os.environ['AZURE_TIMEOUT']}"
            assert float(model["litellm_params"]["stream_timeout"]) == float(
                os.environ["AZURE_STREAM_TIMEOUT"]
            ), f"{model['litellm_params']['stream_timeout']} vs {os.environ['AZURE_STREAM_TIMEOUT']}"
            assert int(model["litellm_params"]["max_retries"]) == int(
                os.environ["AZURE_MAX_RETRIES"]
            ), f"{model['litellm_params']['max_retries']} vs {os.environ['AZURE_MAX_RETRIES']}"
            print("passed testing of reading keys from os.environ")
            model_id = model["model_info"]["id"]
            async_client: openai.AsyncOpenAI = router.cache.get_cache(key=f"{model_id}_async_client")  # type: ignore
            assert async_client.api_key == os.environ["OPENAI_API_KEY"]
            assert async_client.max_retries == int(
                os.environ["AZURE_MAX_RETRIES"]
            ), f"{async_client.max_retries} vs {os.environ['AZURE_MAX_RETRIES']}"
            assert async_client.timeout == int(
                os.environ["AZURE_TIMEOUT"]
            ), f"{async_client.timeout} vs {os.environ['AZURE_TIMEOUT']}"
            print("async client set correctly!")

            print("\n Testing async streaming client")

            stream_async_client: openai.AsyncOpenAI = router.cache.get_cache(key=f"{model_id}_stream_async_client")  # type: ignore
            assert stream_async_client.api_key == os.environ["OPENAI_API_KEY"]
            assert stream_async_client.max_retries == int(
                os.environ["AZURE_MAX_RETRIES"]
            ), f"{stream_async_client.max_retries} vs {os.environ['AZURE_MAX_RETRIES']}"
            assert stream_async_client.timeout == int(
                os.environ["AZURE_STREAM_TIMEOUT"]
            ), f"{stream_async_client.timeout} vs {os.environ['AZURE_TIMEOUT']}"
            print("async stream client set correctly!")

            print("\n Testing sync client")
            client: openai.AzureOpenAI = router.cache.get_cache(key=f"{model_id}_client")  # type: ignore
            assert client.api_key == os.environ["OPENAI_API_KEY"]
            assert client.max_retries == int(
                os.environ["AZURE_MAX_RETRIES"]
            ), f"{client.max_retries} vs {os.environ['AZURE_MAX_RETRIES']}"
            assert client.timeout == int(
                os.environ["AZURE_TIMEOUT"]
            ), f"{client.timeout} vs {os.environ['AZURE_TIMEOUT']}"
            print("sync client set correctly!")

            print("\n Testing sync stream client")
            stream_client: openai.AzureOpenAI = router.cache.get_cache(key=f"{model_id}_stream_client")  # type: ignore
            assert stream_client.api_key == os.environ["OPENAI_API_KEY"]
            assert stream_client.max_retries == int(
                os.environ["AZURE_MAX_RETRIES"]
            ), f"{stream_client.max_retries} vs {os.environ['AZURE_MAX_RETRIES']}"
            assert stream_client.timeout == int(
                os.environ["AZURE_STREAM_TIMEOUT"]
            ), f"{stream_client.timeout} vs {os.environ['AZURE_TIMEOUT']}"
            print("sync stream client set correctly!")

        router.reset()
    except Exception as e:
        traceback.print_exc()
        pytest.fail(f"Error occurred: {e}")


# test_reading_openai_keys_os_environ()


def test_router_anthropic_key_dynamic():
    anthropic_api_key = os.environ.pop("ANTHROPIC_API_KEY")
    model_list = [
        {
            "model_name": "anthropic-claude",
            "litellm_params": {
                "model": "claude-3-5-haiku-20241022",
                "api_key": anthropic_api_key,
            },
        }
    ]

    router = Router(model_list=model_list)
    messages = [{"role": "user", "content": "Hey, how's it going?"}]
    router.completion(model="anthropic-claude", messages=messages)
    os.environ["ANTHROPIC_API_KEY"] = anthropic_api_key


def test_router_timeout():
    litellm.set_verbose = True
    import logging

    from litellm._logging import verbose_logger

    verbose_logger.setLevel(logging.DEBUG)
    model_list = [
        {
            "model_name": "gpt-3.5-turbo",
            "litellm_params": {
                "model": "gpt-3.5-turbo",
                "api_key": "os.environ/OPENAI_API_KEY",
            },
        }
    ]
    router = Router(model_list=model_list)
    messages = [{"role": "user", "content": "Hey, how's it going?"}]
    start_time = time.time()
    try:
        res = router.completion(
            model="gpt-3.5-turbo", messages=messages, timeout=0.0001
        )
        print(res)
        pytest.fail("this should have timed out")
    except litellm.exceptions.Timeout as e:
        print("got timeout exception")
        print(e)
        print(vars(e))
        pass


@pytest.mark.asyncio
async def test_router_amoderation():
    model_list = [
        {
            "model_name": "openai-moderations",
            "litellm_params": {
                "model": "text-moderation-stable",
                "api_key": os.getenv("OPENAI_API_KEY", None),
            },
        }
    ]

    router = Router(model_list=model_list)
    ## Test 1: user facing function
    result = await router.amoderation(
        model="text-moderation-stable", input="this is valid good text"
    )


def test_router_add_deployment():
    initial_model_list = [
        {
            "model_name": "fake-openai-endpoint",
            "litellm_params": {
                "model": "openai/my-fake-model",
                "api_key": "my-fake-key",
                "api_base": "https://openai-function-calling-workers.tasslexyz.workers.dev/",
            },
        },
    ]
    router = Router(model_list=initial_model_list)

    init_model_id_list = router.get_model_ids()

    print(f"init_model_id_list: {init_model_id_list}")

    router.add_deployment(
        deployment=Deployment(
            model_name="gpt-instruct",
            litellm_params=LiteLLM_Params(model="gpt-3.5-turbo-instruct"),
            model_info=ModelInfo(),
        )
    )

    new_model_id_list = router.get_model_ids()

    print(f"new_model_id_list: {new_model_id_list}")

    assert len(new_model_id_list) > len(init_model_id_list)

    assert new_model_id_list[1] != new_model_id_list[0]


@pytest.mark.asyncio
async def test_router_text_completion_client():
    # This tests if we re-use the Async OpenAI client
    # This test fails when we create a new Async OpenAI client per request
    try:
        model_list = [
            {
                "model_name": "fake-openai-endpoint",
                "litellm_params": {
                    "model": "text-completion-openai/gpt-3.5-turbo-instruct",
                    "api_key": os.getenv("OPENAI_API_KEY", None),
                    "api_base": "https://exampleopenaiendpoint-production.up.railway.app/",
                },
            }
        ]
        router = Router(model_list=model_list, debug_level="DEBUG", set_verbose=True)
        tasks = []
        for _ in range(300):
            tasks.append(
                router.atext_completion(
                    model="fake-openai-endpoint",
                    prompt="hello from litellm test",
                )
            )

        # Execute all coroutines concurrently
        responses = await asyncio.gather(*tasks)
        print(responses)
    except Exception as e:
        pytest.fail(f"Error occurred: {e}")


@pytest.fixture
def mock_response() -> litellm.ModelResponse:
    return litellm.ModelResponse(
        **{
            "id": "chatcmpl-abc123",
            "object": "chat.completion",
            "created": 1699896916,
            "model": "gpt-3.5-turbo-0125",
            "choices": [
                {
                    "index": 0,
                    "message": {
                        "role": "assistant",
                        "content": None,
                        "tool_calls": [
                            {
                                "id": "call_abc123",
                                "type": "function",
                                "function": {
                                    "name": "get_current_weather",
                                    "arguments": '{\n"location": "Boston, MA"\n}',
                                },
                            }
                        ],
                    },
                    "logprobs": None,
                    "finish_reason": "tool_calls",
                }
            ],
            "usage": {"prompt_tokens": 5, "completion_tokens": 5, "total_tokens": 10},
        }
    )


@pytest.mark.asyncio
async def test_router_model_usage(mock_response):
    """
    Test if tracking used model tpm works as expected
    """
    model = "my-fake-model"
    model_tpm = 100
    setattr(
        mock_response,
        "usage",
        litellm.Usage(prompt_tokens=5, completion_tokens=5, total_tokens=10),
    )

    print(f"mock_response: {mock_response}")
    model_tpm = 100
    llm_router = Router(
        model_list=[
            {
                "model_name": model,
                "litellm_params": {
                    "model": "gpt-3.5-turbo",
                    "api_key": "my-key",
                    "api_base": "my-base",
                    "tpm": model_tpm,
                    "mock_response": mock_response,
                },
            }
        ]
    )

    allowed_fails = 1  # allow for changing b/w minutes

    for _ in range(2):
        try:
            _ = await llm_router.acompletion(
                model=model, messages=[{"role": "user", "content": "Hey!"}]
            )
            await asyncio.sleep(3)

            initial_usage_tuple = await llm_router.get_model_group_usage(
                model_group=model
            )
            initial_usage = initial_usage_tuple[0]

            # completion call - 10 tokens
            _ = await llm_router.acompletion(
                model=model, messages=[{"role": "user", "content": "Hey!"}]
            )

            await asyncio.sleep(3)
            updated_usage_tuple = await llm_router.get_model_group_usage(
                model_group=model
            )
            updated_usage = updated_usage_tuple[0]

            assert updated_usage == initial_usage + 10  # type: ignore
            break
        except Exception as e:
            if allowed_fails > 0:
                print(
                    f"Decrementing allowed_fails: {allowed_fails}.\nReceived error - {str(e)}"
                )
                allowed_fails -= 1
            else:
                print(f"allowed_fails: {allowed_fails}")
                raise e


@pytest.mark.skip(reason="Check if this is causing ci/cd issues.")
@pytest.mark.asyncio
async def test_is_proxy_set():
    """
    Assert if proxy is set
    """
    from httpx import AsyncHTTPTransport

    os.environ["HTTPS_PROXY"] = "https://proxy.example.com:8080"
    from openai import AsyncAzureOpenAI

    # Function to check if a proxy is set on the client
    # Function to check if a proxy is set on the client
    def check_proxy(client: httpx.AsyncClient) -> bool:
        print(f"client._mounts: {client._mounts}")
        assert len(client._mounts) == 1
        for k, v in client._mounts.items():
            assert isinstance(v, AsyncHTTPTransport)
        return True

    llm_router = Router(
        model_list=[
            {
                "model_name": "gpt-4",
                "litellm_params": {
                    "model": "azure/gpt-3.5-turbo",
                    "api_key": "my-key",
                    "api_base": "my-base",
                    "mock_response": "hello world",
                },
                "model_info": {"id": "1"},
            }
        ]
    )

    _deployment = llm_router.get_deployment(model_id="1")
    model_client: AsyncAzureOpenAI = llm_router._get_client(
        deployment=_deployment, kwargs={}, client_type="async"
    )  # type: ignore

    assert check_proxy(client=model_client._client)


@pytest.mark.parametrize(
    "model, base_model, llm_provider",
    [
        ("azure/gpt-4", None, "azure"),
        ("azure/gpt-4", "azure/gpt-4-0125-preview", "azure"),
        ("gpt-4", None, "openai"),
    ],
)
def test_router_get_model_info(model, base_model, llm_provider):
    """
    Test if router get model info works based on provider

    For azure -> only if base model set
    For openai -> use model=
    """
    router = Router(
        model_list=[
            {
                "model_name": "gpt-4",
                "litellm_params": {
                    "model": model,
                    "api_key": "my-fake-key",
                    "api_base": "my-fake-base",
                },
                "model_info": {"base_model": base_model, "id": "1"},
            }
        ]
    )

    deployment = router.get_deployment(model_id="1")

    assert deployment is not None

    if llm_provider == "openai" or (base_model is not None and llm_provider == "azure"):
        router.get_router_model_info(
            deployment=deployment.to_json(), received_model_name=model
        )
    else:
        try:
            router.get_router_model_info(
                deployment=deployment.to_json(), received_model_name=model
            )
            pytest.fail("Expected this to raise model not mapped error")
        except Exception as e:
            if "This model isn't mapped yet" in str(e):
                pass


@pytest.mark.parametrize(
    "model, base_model, llm_provider",
    [
        ("azure/gpt-4", None, "azure"),
        ("azure/gpt-4", "azure/gpt-4-0125-preview", "azure"),
        ("gpt-4", None, "openai"),
    ],
)
def test_router_context_window_pre_call_check(model, base_model, llm_provider):
    """
    - For an azure model
    - if no base model set
    - don't enforce context window limits
    """
    try:
        model_list = [
            {
                "model_name": "gpt-4",
                "litellm_params": {
                    "model": model,
                    "api_key": "my-fake-key",
                    "api_base": "my-fake-base",
                },
                "model_info": {"base_model": base_model, "id": "1"},
            }
        ]
        router = Router(
            model_list=model_list,
            set_verbose=True,
            enable_pre_call_checks=True,
            num_retries=0,
        )

        litellm.token_counter = MagicMock()

        def token_counter_side_effect(*args, **kwargs):
            # Process args and kwargs if needed
            return 1000000

        litellm.token_counter.side_effect = token_counter_side_effect
        try:
            updated_list = router._pre_call_checks(
                model="gpt-4",
                healthy_deployments=model_list,
                messages=[{"role": "user", "content": "Hey, how's it going?"}],
            )
            if llm_provider == "azure" and base_model is None:
                assert len(updated_list) == 1
            else:
                pytest.fail("Expected to raise an error. Got={}".format(updated_list))
        except Exception as e:
            if (
                llm_provider == "azure" and base_model is not None
            ) or llm_provider == "openai":
                pass
    except Exception as e:
        pytest.fail(f"Got unexpected exception on router! - {str(e)}")


def test_router_cooldown_api_connection_error():
    from litellm.router_utils.cooldown_handlers import _is_cooldown_required

    try:
        _ = litellm.completion(
            model="vertex_ai/gemini-1.5-pro",
            messages=[{"role": "admin", "content": "Fail on this!"}],
        )
    except litellm.APIConnectionError as e:
        assert (
            _is_cooldown_required(
                litellm_router_instance=Router(),
                model_id="",
                exception_status=e.code,
                exception_str=str(e),
            )
            is False
        )

    router = Router(
        model_list=[
            {
                "model_name": "gemini-1.5-pro",
                "litellm_params": {"model": "vertex_ai/gemini-1.5-pro"},
            }
        ]
    )

    try:
        router.completion(
            model="gemini-1.5-pro",
            messages=[{"role": "admin", "content": "Fail on this!"}],
        )
    except litellm.APIConnectionError:
        pass


def test_router_correctly_reraise_error():
    """
    User feedback: There is a problem with my messages array, but the error exception thrown is a Rate Limit error.
    ```
    Rate Limit: Error code: 429 - {'error': {'message': 'No deployments available for selected model, Try again in 60 seconds. Passed model=gemini-1.5-flash..
    ```
    What they want? Propagation of the real error.
    """
    router = Router(
        model_list=[
            {
                "model_name": "gemini-1.5-pro",
                "litellm_params": {
                    "model": "vertex_ai/gemini-1.5-pro",
                    "mock_response": "litellm.RateLimitError",
                },
            }
        ]
    )

    try:
        router.completion(
            model="gemini-1.5-pro",
            messages=[{"role": "admin", "content": "Fail on this!"}],
        )
    except litellm.RateLimitError:
        pass


def test_router_dynamic_cooldown_correct_retry_after_time():
    """
    User feedback: litellm says "No deployments available for selected model, Try again in 60 seconds"
    but Azure says to retry in at most 9s

    ```
    {"message": "litellm.proxy.proxy_server.embeddings(): Exception occured - No deployments available for selected model, Try again in 60 seconds. Passed model=text-embedding-ada-002. pre-call-checks=False, allowed_model_region=n/a, cooldown_list=[('b49cbc9314273db7181fe69b1b19993f04efb88f2c1819947c538bac08097e4c', {'Exception Received': 'litellm.RateLimitError: AzureException RateLimitError - Requests to the Embeddings_Create Operation under Azure OpenAI API version 2023-09-01-preview have exceeded call rate limit of your current OpenAI S0 pricing tier. Please retry after 9 seconds. Please go here: https://aka.ms/oai/quotaincrease if you would like to further increase the default rate limit.', 'Status Code': '429'})]", "level": "ERROR", "timestamp": "2024-08-22T03:25:36.900476"}
    ```
    """
    router = Router(
        model_list=[
            {
                "model_name": "text-embedding-ada-002",
                "litellm_params": {
                    "model": "openai/text-embedding-ada-002",
                },
            }
        ]
    )

    openai_client = openai.OpenAI(api_key="")

    cooldown_time = 30

    def _return_exception(*args, **kwargs):
        from httpx import Headers, Request, Response

        kwargs = {
            "request": Request("POST", "https://www.google.com"),
            "message": "Error code: 429 - Rate Limit Error!",
            "body": {"detail": "Rate Limit Error!"},
            "code": None,
            "param": None,
            "type": None,
            "response": Response(
                status_code=429,
                headers=Headers(
                    {
                        "date": "Sat, 21 Sep 2024 22:56:53 GMT",
                        "server": "uvicorn",
                        "retry-after": f"{cooldown_time}",
                        "content-length": "30",
                        "content-type": "application/json",
                    }
                ),
                request=Request("POST", "http://0.0.0.0:9000/chat/completions"),
            ),
            "status_code": 429,
            "request_id": None,
        }

        exception = Exception()
        for k, v in kwargs.items():
            setattr(exception, k, v)
        raise exception

    with patch.object(
        openai_client.embeddings.with_raw_response,
        "create",
        side_effect=_return_exception,
    ):
        new_retry_after_mock_client = MagicMock(return_value=-1)

        litellm.utils._get_retry_after_from_exception_header = (
            new_retry_after_mock_client
        )

        try:
            router.embedding(
                model="text-embedding-ada-002",
                input="Hello world!",
                client=openai_client,
            )
        except litellm.RateLimitError:
            pass

        new_retry_after_mock_client.assert_called()

        response_headers: httpx.Headers = new_retry_after_mock_client.call_args[0][0]
        assert int(response_headers["retry-after"]) == cooldown_time


@pytest.mark.parametrize("sync_mode", [True, False])
@pytest.mark.asyncio
async def test_aaarouter_dynamic_cooldown_message_retry_time(sync_mode):
    """
    User feedback: litellm says "No deployments available for selected model, Try again in 60 seconds"
    but Azure says to retry in at most 9s

    ```
    {"message": "litellm.proxy.proxy_server.embeddings(): Exception occured - No deployments available for selected model, Try again in 60 seconds. Passed model=text-embedding-ada-002. pre-call-checks=False, allowed_model_region=n/a, cooldown_list=[('b49cbc9314273db7181fe69b1b19993f04efb88f2c1819947c538bac08097e4c', {'Exception Received': 'litellm.RateLimitError: AzureException RateLimitError - Requests to the Embeddings_Create Operation under Azure OpenAI API version 2023-09-01-preview have exceeded call rate limit of your current OpenAI S0 pricing tier. Please retry after 9 seconds. Please go here: https://aka.ms/oai/quotaincrease if you would like to further increase the default rate limit.', 'Status Code': '429'})]", "level": "ERROR", "timestamp": "2024-08-22T03:25:36.900476"}
    ```
    """
    litellm.set_verbose = True
    cooldown_time = 30.0
    router = Router(
        model_list=[
            {
                "model_name": "text-embedding-ada-002",
                "litellm_params": {
                    "model": "openai/text-embedding-ada-002",
                },
            },
            {
                "model_name": "text-embedding-ada-002",
                "litellm_params": {
                    "model": "openai/text-embedding-ada-002",
                },
            },
        ],
        set_verbose=True,
        debug_level="DEBUG",
        cooldown_time=cooldown_time,
    )

    openai_client = openai.OpenAI(api_key="")

    def _return_exception(*args, **kwargs):
        from httpx import Headers, Request, Response

        kwargs = {
            "request": Request("POST", "https://www.google.com"),
            "message": "Error code: 429 - Rate Limit Error!",
            "body": {"detail": "Rate Limit Error!"},
            "code": None,
            "param": None,
            "type": None,
            "response": Response(
                status_code=429,
                headers=Headers(
                    {
                        "date": "Sat, 21 Sep 2024 22:56:53 GMT",
                        "server": "uvicorn",
                        "retry-after": f"{cooldown_time}",
                        "content-length": "30",
                        "content-type": "application/json",
                    }
                ),
                request=Request("POST", "http://0.0.0.0:9000/chat/completions"),
            ),
            "status_code": 429,
            "request_id": None,
        }

        exception = Exception()
        for k, v in kwargs.items():
            setattr(exception, k, v)
        raise exception

    with patch.object(
        openai_client.embeddings.with_raw_response,
        "create",
        side_effect=_return_exception,
    ):
        for _ in range(1):
            try:
                if sync_mode:
                    router.embedding(
                        model="text-embedding-ada-002",
                        input="Hello world!",
                        client=openai_client,
                    )
                else:
                    await router.aembedding(
                        model="text-embedding-ada-002",
                        input="Hello world!",
                        client=openai_client,
                    )
            except litellm.RateLimitError:
                pass

        await asyncio.sleep(2)

        if sync_mode:
            cooldown_deployments = _get_cooldown_deployments(
                litellm_router_instance=router, parent_otel_span=None
            )
        else:
            cooldown_deployments = await _async_get_cooldown_deployments(
                litellm_router_instance=router, parent_otel_span=None
            )
        print(
            "Cooldown deployments - {}\n{}".format(
                cooldown_deployments, len(cooldown_deployments)
            )
        )

        assert len(cooldown_deployments) > 0
        exception_raised = False
        try:
            if sync_mode:
                router.embedding(
                    model="text-embedding-ada-002",
                    input="Hello world!",
                    client=openai_client,
                )
            else:
                await router.aembedding(
                    model="text-embedding-ada-002",
                    input="Hello world!",
                    client=openai_client,
                )
        except litellm.types.router.RouterRateLimitError as e:
            print(e)
            exception_raised = True
            assert e.cooldown_time == cooldown_time

        assert exception_raised


@pytest.mark.parametrize("sync_mode", [True, False])
@pytest.mark.asyncio()
@pytest.mark.flaky(retries=6, delay=1)
async def test_router_weighted_pick(sync_mode):
    router = Router(
        model_list=[
            {
                "model_name": "gpt-3.5-turbo",
                "litellm_params": {
                    "model": "gpt-3.5-turbo",
                    "weight": 2,
                    "mock_response": "Hello world 1!",
                },
                "model_info": {"id": "1"},
            },
            {
                "model_name": "gpt-3.5-turbo",
                "litellm_params": {
                    "model": "gpt-3.5-turbo",
                    "weight": 1,
                    "mock_response": "Hello world 2!",
                },
                "model_info": {"id": "2"},
            },
        ]
    )

    model_id_1_count = 0
    model_id_2_count = 0
    for _ in range(50):
        # make 50 calls. expect model id 1 to be picked more than model id 2
        if sync_mode:
            response = router.completion(
                model="gpt-3.5-turbo",
                messages=[{"role": "user", "content": "Hello world!"}],
            )
        else:
            response = await router.acompletion(
                model="gpt-3.5-turbo",
                messages=[{"role": "user", "content": "Hello world!"}],
            )

        model_id = int(response._hidden_params["model_id"])

        if model_id == 1:
            model_id_1_count += 1
        elif model_id == 2:
            model_id_2_count += 1
        else:
            raise Exception("invalid model id returned!")
    assert model_id_1_count > model_id_2_count


@pytest.mark.skip(reason="Hit azure batch quota limits")
@pytest.mark.parametrize("provider", ["azure"])
@pytest.mark.asyncio
async def test_router_batch_endpoints(provider):
    """
    1. Create File for Batch completion
    2. Create Batch Request
    3. Retrieve the specific batch
    """
    print("Testing async create batch")

    router = Router(
        model_list=[
            {
                "model_name": "my-custom-name",
                "litellm_params": {
                    "model": "azure/gpt-4o-mini",
                    "api_base": os.getenv("AZURE_API_BASE"),
                    "api_key": os.getenv("AZURE_API_KEY"),
                },
            },
        ]
    )

    file_name = "openai_batch_completions_router.jsonl"
    _current_dir = os.path.dirname(os.path.abspath(__file__))
    file_path = os.path.join(_current_dir, file_name)
    file_obj = await router.acreate_file(
        model="my-custom-name",
        file=open(file_path, "rb"),
        purpose="batch",
        custom_llm_provider=provider,
    )
    print("Response from creating file=", file_obj)

    ## TEST 2 - test underlying create_file function
    file_obj = await router._acreate_file(
        model="my-custom-name",
        file=open(file_path, "rb"),
        purpose="batch",
        custom_llm_provider=provider,
    )
    print("Response from creating file=", file_obj)

    await asyncio.sleep(10)
    batch_input_file_id = file_obj.id
    assert (
        batch_input_file_id is not None
    ), "Failed to create file, expected a non null file_id but got {batch_input_file_id}"

    create_batch_response = await router.acreate_batch(
        model="my-custom-name",
        completion_window="24h",
        endpoint="/v1/chat/completions",
        input_file_id=batch_input_file_id,
        custom_llm_provider=provider,
        metadata={"key1": "value1", "key2": "value2"},
    )
    ## TEST 2 - test underlying create_batch function
    create_batch_response = await router._acreate_batch(
        model="my-custom-name",
        completion_window="24h",
        endpoint="/v1/chat/completions",
        input_file_id=batch_input_file_id,
        custom_llm_provider=provider,
        metadata={"key1": "value1", "key2": "value2"},
    )

    print("response from router.create_batch=", create_batch_response)

    assert (
        create_batch_response.id is not None
    ), f"Failed to create batch, expected a non null batch_id but got {create_batch_response.id}"
    assert (
        create_batch_response.endpoint == "/v1/chat/completions"
        or create_batch_response.endpoint == "/chat/completions"
    ), f"Failed to create batch, expected endpoint to be /v1/chat/completions but got {create_batch_response.endpoint}"
    assert (
        create_batch_response.input_file_id == batch_input_file_id
    ), f"Failed to create batch, expected input_file_id to be {batch_input_file_id} but got {create_batch_response.input_file_id}"

    await asyncio.sleep(1)

    retrieved_batch = await router.aretrieve_batch(
        batch_id=create_batch_response.id,
        custom_llm_provider=provider,
    )
    print("retrieved batch=", retrieved_batch)
    # just assert that we retrieved a non None batch

    assert retrieved_batch.id == create_batch_response.id

    # list all batches
    list_batches = await router.alist_batches(
        model="my-custom-name", custom_llm_provider=provider, limit=2
    )
    print("list_batches=", list_batches)


@pytest.mark.parametrize("hidden", [True, False])
def test_model_group_alias(hidden):
    _model_list = [
        {
            "model_name": "gpt-3.5-turbo",
            "litellm_params": {"model": "gpt-3.5-turbo"},
        },
        {"model_name": "gpt-4", "litellm_params": {"model": "gpt-4"}},
    ]
    router = Router(
        model_list=_model_list,
        model_group_alias={
            "gpt-4.5-turbo": {"model": "gpt-3.5-turbo", "hidden": hidden}
        },
    )

    models = router.get_model_list()

    model_names = router.get_model_names()

    if hidden:
        assert len(models) == len(_model_list)
        assert len(model_names) == len(_model_list)
    else:
        assert len(models) == len(_model_list) + 1
        assert len(model_names) == len(_model_list) + 1


def test_get_team_specific_model():
    """
    Test that _get_team_specific_model returns:
    - team_public_model_name when team_id matches
    - None when team_id doesn't match
    - None when no team_id in model_info
    """
    router = Router(model_list=[])

    # Test 1: Matching team_id
    deployment = DeploymentTypedDict(
        model_name="model-x",
        litellm_params={},
        model_info=ModelInfo(team_id="team1", team_public_model_name="public-model-x"),
    )
    assert router._get_team_specific_model(deployment, "team1") == "public-model-x"

    # Test 2: Non-matching team_id
    assert router._get_team_specific_model(deployment, "team2") is None

    # Test 3: No team_id in model_info
    deployment = DeploymentTypedDict(
        model_name="model-y",
        litellm_params={},
        model_info=ModelInfo(team_public_model_name="public-model-y"),
    )
    assert router._get_team_specific_model(deployment, "team1") is None

    # Test 4: No model_info
    deployment = DeploymentTypedDict(
        model_name="model-z", litellm_params={}, model_info=ModelInfo()
    )
    assert router._get_team_specific_model(deployment, "team1") is None


def test_is_team_specific_model():
    """
    Test that _is_team_specific_model returns:
    - True when model_info contains team_id
    - False when model_info doesn't contain team_id
    - False when model_info is None
    """
    router = Router(model_list=[])

    # Test 1: With team_id
    model_info = ModelInfo(team_id="team1", team_public_model_name="public-model-x")
    assert router._is_team_specific_model(model_info) is True

    # Test 2: Without team_id
    model_info = ModelInfo(team_public_model_name="public-model-y")
    assert router._is_team_specific_model(model_info) is False

    # Test 3: Empty model_info
    model_info = ModelInfo()
    assert router._is_team_specific_model(model_info) is False

    # Test 4: None model_info
    assert router._is_team_specific_model(None) is False


# @pytest.mark.parametrize("on_error", [True, False])
# @pytest.mark.asyncio
# async def test_router_response_headers(on_error):
#     router = Router(
#         model_list=[
#             {
#                 "model_name": "gpt-3.5-turbo",
#                 "litellm_params": {
#                     "model": "azure/chatgpt-v-3",
#                     "api_key": os.getenv("AZURE_API_KEY"),
#                     "api_base": os.getenv("AZURE_API_BASE"),
#                     "tpm": 100000,
#                     "rpm": 100000,
#                 },
#             },
#             {
#                 "model_name": "gpt-3.5-turbo",
#                 "litellm_params": {
#                     "model": "azure/chatgpt-v-3",
#                     "api_key": os.getenv("AZURE_API_KEY"),
#                     "api_base": os.getenv("AZURE_API_BASE"),
#                     "tpm": 500,
#                     "rpm": 500,
#                 },
#             },
#         ]
#     )

#     response = await router.acompletion(
#         model="gpt-3.5-turbo",
#         messages=[{"role": "user", "content": "Hello world!"}],
#         mock_testing_rate_limit_error=on_error,
#     )

#     response_headers = response._hidden_params["additional_headers"]

#     print(response_headers)

#     assert response_headers["x-ratelimit-limit-requests"] == 100500
#     assert int(response_headers["x-ratelimit-remaining-requests"]) > 0
#     assert response_headers["x-ratelimit-limit-tokens"] == 100500
#     assert int(response_headers["x-ratelimit-remaining-tokens"]) > 0


def test_router_completion_with_model_id():
    router = Router(
        model_list=[
            {
                "model_name": "gpt-3.5-turbo",
                "litellm_params": {"model": "gpt-3.5-turbo"},
                "model_info": {"id": "123"},
            }
        ]
    )

    with patch.object(
        router, "routing_strategy_pre_call_checks"
    ) as mock_pre_call_checks:
        router.completion(model="123", messages=[{"role": "user", "content": "hi"}])
        mock_pre_call_checks.assert_not_called()


def test_router_prompt_management_factory():
    router = Router(
        model_list=[
            {
                "model_name": "gpt-3.5-turbo",
                "litellm_params": {"model": "gpt-3.5-turbo"},
            },
            {
                "model_name": "chatbot_actions",
                "litellm_params": {
                    "model": "langfuse/openai-gpt-3.5-turbo",
                    "tpm": 1000000,
                    "prompt_id": "jokes",
                },
            },
            {
                "model_name": "openai-gpt-3.5-turbo",
                "litellm_params": {
                    "model": "openai/gpt-3.5-turbo",
                    "api_key": os.getenv("OPENAI_API_KEY"),
                },
            },
        ]
    )

    assert router._is_prompt_management_model("chatbot_actions") is True
    assert router._is_prompt_management_model("openai-gpt-3.5-turbo") is False

    response = router._prompt_management_factory(
        model="chatbot_actions",
        messages=[{"role": "user", "content": "Hello world!"}],
        kwargs={},
    )

    print(response)


def test_router_get_model_list_from_model_alias():
    router = Router(
        model_list=[
            {
                "model_name": "gpt-3.5-turbo",
                "litellm_params": {"model": "gpt-3.5-turbo"},
            }
        ],
        model_group_alias={
            "my-special-fake-model-alias-name": "fake-openai-endpoint-3"
        },
    )

    model_alias_list = router.get_model_list_from_model_alias(
        model_name="gpt-3.5-turbo"
    )
    assert len(model_alias_list) == 0


def test_router_dynamic_credentials():
    """
    Assert model id for dynamic api key 1 != model id for dynamic api key 2
    """
    original_model_id = "123"
    original_api_key = "my-bad-key"
    router = Router(
        model_list=[
            {
                "model_name": "gpt-3.5-turbo",
                "litellm_params": {
                    "model": "openai/gpt-3.5-turbo",
                    "api_key": original_api_key,
                    "mock_response": "fake_response",
                },
                "model_info": {"id": original_model_id},
            }
        ]
    )

    deployment = router.get_deployment(model_id=original_model_id)
    assert deployment is not None
    assert deployment.litellm_params.api_key == original_api_key

    response = router.completion(
        model="gpt-3.5-turbo",
        messages=[{"role": "user", "content": "hi"}],
        api_key="my-bad-key-2",
    )

    response_2 = router.completion(
        model="gpt-3.5-turbo",
        messages=[{"role": "user", "content": "hi"}],
        api_key="my-bad-key-3",
    )

    assert response_2._hidden_params["model_id"] != response._hidden_params["model_id"]

    deployment = router.get_deployment(model_id=original_model_id)
    assert deployment is not None
    assert deployment.litellm_params.api_key == original_api_key


def test_router_get_model_group_info():
    router = Router(
        model_list=[
            {
                "model_name": "gpt-3.5-turbo",
                "litellm_params": {"model": "gpt-3.5-turbo"},
            },
            {
                "model_name": "gpt-4",
                "litellm_params": {"model": "gpt-4"},
            },
        ],
    )

    model_group_info = router.get_model_group_info(model_group="gpt-4")
    assert model_group_info is not None
    assert model_group_info.model_group == "gpt-4"
    assert model_group_info.input_cost_per_token > 0
    assert model_group_info.output_cost_per_token > 0<|MERGE_RESOLUTION|>--- conflicted
+++ resolved
@@ -124,15 +124,6 @@
     )
 
     print("response 3 = ", response3)
-
-<<<<<<< HEAD
-=======
-    response4 = await router.acompletion(
-        model="claude-3-5-sonnet-latest",
-        messages=[{"role": "user", "content": "hello"}],
-    )
-
->>>>>>> db498c18
 
 @pytest.mark.asyncio()
 async def test_router_provider_wildcard_routing_regex():
