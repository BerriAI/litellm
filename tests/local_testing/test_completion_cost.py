import os
import sys
import traceback

import litellm.cost_calculator

sys.path.insert(
    0, os.path.abspath("../..")
)  # Adds the parent directory to the system path
import asyncio
import os
import time
from typing import Optional
from unittest.mock import AsyncMock, MagicMock, patch
import base64
import pytest

import litellm
from litellm import (
    TranscriptionResponse,
    completion_cost,
    cost_per_token,
    get_max_tokens,
    model_cost,
    open_ai_chat_completion_models,
)
from litellm.types.utils import PromptTokensDetails
from litellm.litellm_core_utils.litellm_logging import CustomLogger


class CustomLoggingHandler(CustomLogger):
    response_cost: Optional[float] = None

    def __init__(self):
        super().__init__()

    def log_success_event(self, kwargs, response_obj, start_time, end_time):
        self.response_cost = kwargs["response_cost"]

    async def async_log_success_event(self, kwargs, response_obj, start_time, end_time):
        print(f"kwargs - {kwargs}")
        print(f"kwargs response cost - {kwargs.get('response_cost')}")
        self.response_cost = kwargs["response_cost"]

        print(f"response_cost: {self.response_cost} ")

    def log_failure_event(self, kwargs, response_obj, start_time, end_time):
        print("Reaches log failure event!")
        self.response_cost = kwargs["response_cost"]

    async def async_log_failure_event(self, kwargs, response_obj, start_time, end_time):
        print("Reaches async log failure event!")
        self.response_cost = kwargs["response_cost"]


@pytest.mark.parametrize("sync_mode", [True, False])
@pytest.mark.asyncio
async def test_custom_pricing(sync_mode):
    new_handler = CustomLoggingHandler()
    litellm.callbacks = [new_handler]
    if sync_mode:
        response = litellm.completion(
            model="gpt-3.5-turbo",
            messages=[{"role": "user", "content": "Hey!"}],
            mock_response="What do you want?",
            input_cost_per_token=0.0,
            output_cost_per_token=0.0,
        )
        time.sleep(5)
    else:
        response = await litellm.acompletion(
            model="gpt-3.5-turbo",
            messages=[{"role": "user", "content": "Hey!"}],
            mock_response="What do you want?",
            input_cost_per_token=0.0,
            output_cost_per_token=0.0,
        )

        await asyncio.sleep(5)

    print(f"new_handler.response_cost: {new_handler.response_cost}")
    assert new_handler.response_cost is not None

    assert new_handler.response_cost == 0


@pytest.mark.parametrize(
    "sync_mode",
    [True, False],
)
@pytest.mark.asyncio
async def test_failure_completion_cost(sync_mode):
    new_handler = CustomLoggingHandler()
    litellm.callbacks = [new_handler]
    if sync_mode:
        try:
            response = litellm.completion(
                model="gpt-3.5-turbo",
                messages=[{"role": "user", "content": "Hey!"}],
                mock_response=Exception("this should trigger an error"),
            )
        except Exception:
            pass
        time.sleep(5)
    else:
        try:
            response = await litellm.acompletion(
                model="gpt-3.5-turbo",
                messages=[{"role": "user", "content": "Hey!"}],
                mock_response=Exception("this should trigger an error"),
            )
        except Exception:
            pass
        await asyncio.sleep(5)

    print(f"new_handler.response_cost: {new_handler.response_cost}")
    assert new_handler.response_cost is not None

    assert new_handler.response_cost == 0


def test_custom_pricing_as_completion_cost_param():
    from litellm import Choices, Message, ModelResponse
    from litellm.utils import Usage

    resp = ModelResponse(
        id="chatcmpl-e41836bb-bb8b-4df2-8e70-8f3e160155ac",
        choices=[
            Choices(
                finish_reason=None,
                index=0,
                message=Message(
                    content=" Sure! Here is a short poem about the sky:\n\nA canvas of blue, a",
                    role="assistant",
                ),
            )
        ],
        created=1700775391,
        model="ft:gpt-3.5-turbo:my-org:custom_suffix:id",
        object="chat.completion",
        system_fingerprint=None,
        usage=Usage(prompt_tokens=21, completion_tokens=17, total_tokens=38),
    )

    cost = litellm.completion_cost(
        completion_response=resp,
        custom_cost_per_token={
            "input_cost_per_token": 1000,
            "output_cost_per_token": 20,
        },
    )

    expected_cost = 1000 * 21 + 17 * 20

    assert round(cost, 5) == round(expected_cost, 5)


def test_get_gpt3_tokens():
    max_tokens = get_max_tokens("gpt-3.5-turbo")
    print(max_tokens)
    assert max_tokens == 4096
    # print(results)


# test_get_gpt3_tokens()


def test_get_gemini_tokens():
    # # 🦄🦄🦄🦄🦄🦄🦄🦄
    max_tokens = get_max_tokens("gemini/gemini-1.5-flash")
    assert max_tokens == 8192
    print(max_tokens)


# test_get_palm_tokens()


def test_zephyr_hf_tokens():
    max_tokens = get_max_tokens("huggingface/HuggingFaceH4/zephyr-7b-beta")
    print(max_tokens)
    assert max_tokens == 32768


# test_zephyr_hf_tokens()


def test_cost_ft_gpt_35():
    try:
        # this tests if litellm.completion_cost can calculate cost for ft:gpt-3.5-turbo:my-org:custom_suffix:id
        # it needs to lookup  ft:gpt-3.5-turbo in the litellm model_cost map to get the correct cost
        from litellm import Choices, Message, ModelResponse
        from litellm.utils import Usage

        litellm.set_verbose = True

        resp = ModelResponse(
            id="chatcmpl-e41836bb-bb8b-4df2-8e70-8f3e160155ac",
            choices=[
                Choices(
                    finish_reason=None,
                    index=0,
                    message=Message(
                        content=" Sure! Here is a short poem about the sky:\n\nA canvas of blue, a",
                        role="assistant",
                    ),
                )
            ],
            created=1700775391,
            model="ft:gpt-3.5-turbo:my-org:custom_suffix:id",
            object="chat.completion",
            system_fingerprint=None,
            usage=Usage(prompt_tokens=21, completion_tokens=17, total_tokens=38),
        )

        cost = litellm.completion_cost(
            completion_response=resp, custom_llm_provider="openai"
        )
        print("\n Calculated Cost for ft:gpt-3.5", cost)
        input_cost = model_cost["ft:gpt-3.5-turbo"]["input_cost_per_token"]
        output_cost = model_cost["ft:gpt-3.5-turbo"]["output_cost_per_token"]
        print(input_cost, output_cost)
        expected_cost = (input_cost * resp.usage.prompt_tokens) + (
            output_cost * resp.usage.completion_tokens
        )
        print("\n Excpected cost", expected_cost)
        assert cost == expected_cost
    except Exception as e:
        print(f"Error: {e}")
        pytest.fail(
            f"Cost Calc failed for ft:gpt-3.5. Expected {expected_cost}, Calculated cost {cost}"
        )


# test_cost_ft_gpt_35()


def test_cost_azure_gpt_35():
    try:
        # this tests if litellm.completion_cost can calculate cost for azure/chatgpt-deployment-2 which maps to azure/gpt-3.5-turbo
        # for this test we check if passing `model` to completion_cost overrides the completion cost
        from litellm import Choices, Message, ModelResponse
        from litellm.utils import Usage

        resp = ModelResponse(
            id="chatcmpl-e41836bb-bb8b-4df2-8e70-8f3e160155ac",
            choices=[
                Choices(
                    finish_reason=None,
                    index=0,
                    message=Message(
                        content=" Sure! Here is a short poem about the sky:\n\nA canvas of blue, a",
                        role="assistant",
                    ),
                )
            ],
            model="azure/gpt-35-turbo",  # azure always has model written like this
            usage=Usage(prompt_tokens=21, completion_tokens=17, total_tokens=38),
        )

        cost = litellm.completion_cost(
            completion_response=resp, model="azure/chatgpt-deployment-2"
        )
        print("\n Calculated Cost for azure/gpt-3.5-turbo", cost)
        input_cost = model_cost["azure/gpt-35-turbo"]["input_cost_per_token"]
        output_cost = model_cost["azure/gpt-35-turbo"]["output_cost_per_token"]
        expected_cost = (input_cost * resp.usage.prompt_tokens) + (
            output_cost * resp.usage.completion_tokens
        )
        print("\n Excpected cost", expected_cost)
        assert cost == expected_cost
    except Exception as e:
        pytest.fail(f"Cost Calc failed for azure/gpt-3.5-turbo. {str(e)}")


# test_cost_azure_gpt_35()


def test_cost_azure_embedding():
    try:
        import asyncio

        litellm.set_verbose = True

        async def _test():
            response = await litellm.aembedding(
                model="azure/azure-embedding-model",
                input=["good morning from litellm", "gm"],
            )

            print(response)

            return response

        response = asyncio.run(_test())

        cost = litellm.completion_cost(completion_response=response)

        print("Cost", cost)
        expected_cost = float("7e-07")
        assert cost == expected_cost

    except Exception as e:
        pytest.fail(
            f"Cost Calc failed for azure/gpt-3.5-turbo. Expected {expected_cost}, Calculated cost {cost}"
        )


# test_cost_azure_embedding()


def test_cost_openai_image_gen():
    cost = litellm.completion_cost(
        model="dall-e-2",
        size="1024-x-1024",
        quality="standard",
        n=1,
        call_type="image_generation",
    )
    assert cost == 0.019922944


def test_cost_bedrock_pricing():
    """
    - get pricing specific to region for a model
    """
    from litellm import Choices, Message, ModelResponse
    from litellm.utils import Usage

    litellm.set_verbose = True
    input_tokens = litellm.token_counter(
        model="bedrock/anthropic.claude-instant-v1",
        messages=[{"role": "user", "content": "Hey, how's it going?"}],
    )
    print(f"input_tokens: {input_tokens}")
    output_tokens = litellm.token_counter(
        model="bedrock/anthropic.claude-instant-v1",
        text="It's all going well",
        count_response_tokens=True,
    )
    print(f"output_tokens: {output_tokens}")
    resp = ModelResponse(
        id="chatcmpl-e41836bb-bb8b-4df2-8e70-8f3e160155ac",
        choices=[
            Choices(
                finish_reason=None,
                index=0,
                message=Message(
                    content="It's all going well",
                    role="assistant",
                ),
            )
        ],
        created=1700775391,
        model="anthropic.claude-instant-v1",
        object="chat.completion",
        system_fingerprint=None,
        usage=Usage(
            prompt_tokens=input_tokens,
            completion_tokens=output_tokens,
            total_tokens=input_tokens + output_tokens,
        ),
    )
    resp._hidden_params = {
        "custom_llm_provider": "bedrock",
        "region_name": "ap-northeast-1",
    }

    cost = litellm.completion_cost(
        model="anthropic.claude-instant-v1",
        completion_response=resp,
        messages=[{"role": "user", "content": "Hey, how's it going?"}],
    )
    predicted_cost = input_tokens * 0.00000223 + 0.00000755 * output_tokens
    assert cost == predicted_cost


def test_cost_bedrock_pricing_actual_calls():
    litellm.set_verbose = True
    model = "anthropic.claude-instant-v1"
    messages = [{"role": "user", "content": "Hey, how's it going?"}]
    response = litellm.completion(
        model=model, messages=messages, mock_response="hello cool one"
    )

    print("response", response)
    cost = litellm.completion_cost(
        model="bedrock/anthropic.claude-instant-v1",
        completion_response=response,
        messages=[{"role": "user", "content": "Hey, how's it going?"}],
    )
    assert cost > 0


def test_whisper_openai():
    litellm.set_verbose = True
    transcription = TranscriptionResponse(
        text="Four score and seven years ago, our fathers brought forth on this continent a new nation, conceived in liberty and dedicated to the proposition that all men are created equal. Now we are engaged in a great civil war, testing whether that nation, or any nation so conceived and so dedicated, can long endure."
    )

    setattr(transcription, "duration", 3)
    transcription._hidden_params = {
        "model": "whisper-1",
        "custom_llm_provider": "openai",
        "optional_params": {},
        "model_id": None,
    }
    _total_time_in_seconds = 3

    cost = litellm.completion_cost(model="whisper-1", completion_response=transcription)

    print(f"cost: {cost}")
    print(f"whisper dict: {litellm.model_cost['whisper-1']}")
    expected_cost = round(
        litellm.model_cost["whisper-1"]["output_cost_per_second"]
        * _total_time_in_seconds,
        5,
    )
    assert round(cost, 5) == round(expected_cost, 5)


def test_whisper_azure():
    litellm.set_verbose = True
    transcription = TranscriptionResponse(
        text="Four score and seven years ago, our fathers brought forth on this continent a new nation, conceived in liberty and dedicated to the proposition that all men are created equal. Now we are engaged in a great civil war, testing whether that nation, or any nation so conceived and so dedicated, can long endure."
    )
    transcription._hidden_params = {
        "model": "whisper-1",
        "custom_llm_provider": "azure",
        "optional_params": {},
        "model_id": None,
    }
    _total_time_in_seconds = 3
    setattr(transcription, "duration", _total_time_in_seconds)

    cost = litellm.completion_cost(
        model="azure/azure-whisper", completion_response=transcription
    )

    print(f"cost: {cost}")
    print(f"whisper dict: {litellm.model_cost['whisper-1']}")
    expected_cost = round(
        litellm.model_cost["whisper-1"]["output_cost_per_second"]
        * _total_time_in_seconds,
        5,
    )
    assert round(cost, 5) == round(expected_cost, 5)


def test_dalle_3_azure_cost_tracking():
    litellm.set_verbose = True
    # model = "azure/dall-e-3-test"
    # response = litellm.image_generation(
    #     model=model,
    #     prompt="A cute baby sea otter",
    #     api_version="2023-12-01-preview",
    #     api_base=os.getenv("AZURE_SWEDEN_API_BASE"),
    #     api_key=os.getenv("AZURE_SWEDEN_API_KEY"),
    #     base_model="dall-e-3",
    # )
    # print(f"response: {response}")
    response = litellm.ImageResponse(
        created=1710265780,
        data=[
            {
                "b64_json": None,
                "revised_prompt": "A close-up image of an adorable baby sea otter. Its fur is thick and fluffy to provide buoyancy and insulation against the cold water. Its eyes are round, curious and full of life. It's lying on its back, floating effortlessly on the calm sea surface under the warm sun. Surrounding the otter are patches of colorful kelp drifting along the gentle waves, giving the scene a touch of vibrancy. The sea otter has its small paws folded on its chest, and it seems to be taking a break from its play.",
                "url": "https://dalleprodsec.blob.core.windows.net/private/images/3e5d00f3-700e-4b75-869d-2de73c3c975d/generated_00.png?se=2024-03-13T17%3A49%3A51Z&sig=R9RJD5oOSe0Vp9Eg7ze%2FZ8QR7ldRyGH6XhMxiau16Jc%3D&ske=2024-03-19T11%3A08%3A03Z&skoid=e52d5ed7-0657-4f62-bc12-7e5dbb260a96&sks=b&skt=2024-03-12T11%3A08%3A03Z&sktid=33e01921-4d64-4f8c-a055-5bdaffd5e33d&skv=2020-10-02&sp=r&spr=https&sr=b&sv=2020-10-02",
            }
        ],
    )
    response.usage = {"prompt_tokens": 0, "completion_tokens": 0, "total_tokens": 0}
    response._hidden_params = {"model": "dall-e-3", "model_id": None}
    print(f"response hidden params: {response._hidden_params}")
    cost = litellm.completion_cost(
        completion_response=response, call_type="image_generation"
    )
    assert cost > 0


def test_replicate_llama3_cost_tracking():
    litellm.set_verbose = True
    model = "replicate/meta/meta-llama-3-8b-instruct"
    litellm.register_model(
        {
            "replicate/meta/meta-llama-3-8b-instruct": {
                "input_cost_per_token": 0.00000005,
                "output_cost_per_token": 0.00000025,
                "litellm_provider": "replicate",
            }
        }
    )
    response = litellm.ModelResponse(
        id="chatcmpl-cad7282f-7f68-41e7-a5ab-9eb33ae301dc",
        choices=[
            litellm.utils.Choices(
                finish_reason="stop",
                index=0,
                message=litellm.utils.Message(
                    content="I'm doing well, thanks for asking! I'm here to help you with any questions or tasks you may have. How can I assist you today?",
                    role="assistant",
                ),
            )
        ],
        created=1714401369,
        model="replicate/meta/meta-llama-3-8b-instruct",
        object="chat.completion",
        system_fingerprint=None,
        usage=litellm.utils.Usage(
            prompt_tokens=48, completion_tokens=31, total_tokens=79
        ),
    )
    cost = litellm.completion_cost(
        completion_response=response,
        messages=[{"role": "user", "content": "Hey, how's it going?"}],
    )

    print(f"cost: {cost}")
    cost = round(cost, 5)
    expected_cost = round(
        litellm.model_cost["replicate/meta/meta-llama-3-8b-instruct"][
            "input_cost_per_token"
        ]
        * 48
        + litellm.model_cost["replicate/meta/meta-llama-3-8b-instruct"][
            "output_cost_per_token"
        ]
        * 31,
        5,
    )
    assert cost == expected_cost


@pytest.mark.parametrize("is_streaming", [True, False])  #
def test_groq_response_cost_tracking(is_streaming):
    from litellm.utils import (
        CallTypes,
        Choices,
        Delta,
        Message,
        ModelResponse,
        StreamingChoices,
        Usage,
    )

    response = ModelResponse(
        id="chatcmpl-876cce24-e520-4cf8-8649-562a9be11c02",
        choices=[
            Choices(
                finish_reason="stop",
                index=0,
                message=Message(
                    content="Hi! I'm an AI, so I don't have emotions or feelings like humans do, but I'm functioning properly and ready to help with any questions or topics you'd like to discuss! How can I assist you today?",
                    role="assistant",
                ),
            )
        ],
        created=1717519830,
        model="llama3-70b-8192",
        object="chat.completion",
        system_fingerprint="fp_c1a4bcec29",
        usage=Usage(completion_tokens=46, prompt_tokens=17, total_tokens=63),
    )
    response._hidden_params["custom_llm_provider"] = "groq"
    print(response)

    response_cost = litellm.response_cost_calculator(
        response_object=response,
        model="groq/llama3-70b-8192",
        custom_llm_provider="groq",
        call_type=CallTypes.acompletion.value,
        optional_params={},
    )

    assert isinstance(response_cost, float)
    assert response_cost > 0.0

    print(f"response_cost: {response_cost}")


from litellm.types.utils import CallTypes


def test_together_ai_qwen_completion_cost():
    input_kwargs = {
        "completion_response": litellm.ModelResponse(
            **{
                "id": "890db0c33c4ef94b-SJC",
                "choices": [
                    {
                        "finish_reason": "eos",
                        "index": 0,
                        "message": {
                            "content": "I am Qwen, a large language model created by Alibaba Cloud.",
                            "role": "assistant",
                        },
                    }
                ],
                "created": 1717900130,
                "model": "together_ai/qwen/Qwen2-72B-Instruct",
                "object": "chat.completion",
                "system_fingerprint": None,
                "usage": {
                    "completion_tokens": 15,
                    "prompt_tokens": 23,
                    "total_tokens": 38,
                },
            }
        ),
        "model": "qwen/Qwen2-72B-Instruct",
        "prompt": "",
        "messages": [],
        "completion": "",
        "total_time": 0.0,
        "call_type": "completion",
        "custom_llm_provider": "together_ai",
        "region_name": None,
        "size": None,
        "quality": None,
        "n": None,
        "custom_cost_per_token": None,
        "custom_cost_per_second": None,
    }

    response = litellm.cost_calculator.get_model_params_and_category(
        model_name="qwen/Qwen2-72B-Instruct", call_type=CallTypes.completion
    )

    assert response == "together-ai-41.1b-80b"


@pytest.mark.parametrize("above_128k", [False, True])
@pytest.mark.parametrize("provider", ["gemini"])
def test_gemini_completion_cost(above_128k, provider):
    """
    Check if cost correctly calculated for gemini models based on context window
    """
    os.environ["LITELLM_LOCAL_MODEL_COST_MAP"] = "True"
    litellm.model_cost = litellm.get_model_cost_map(url="")
    if provider == "gemini":
        model_name = "gemini-1.5-flash-latest"
    else:
        model_name = "gemini-1.5-flash-preview-0514"
    if above_128k:
        prompt_tokens = 128001.0
        output_tokens = 228001.0
    else:
        prompt_tokens = 128.0
        output_tokens = 228.0
    ## GET MODEL FROM LITELLM.MODEL_INFO
    model_info = litellm.get_model_info(model=model_name, custom_llm_provider=provider)

    ## EXPECTED COST
    if above_128k:
        assert (
            model_info["input_cost_per_token_above_128k_tokens"] is not None
        ), "model info for model={} does not have pricing for > 128k tokens\nmodel_info={}".format(
            model_name, model_info
        )
        assert (
            model_info["output_cost_per_token_above_128k_tokens"] is not None
        ), "model info for model={} does not have pricing for > 128k tokens\nmodel_info={}".format(
            model_name, model_info
        )
        input_cost = (
            prompt_tokens * model_info["input_cost_per_token_above_128k_tokens"]
        )
        output_cost = (
            output_tokens * model_info["output_cost_per_token_above_128k_tokens"]
        )
    else:
        input_cost = prompt_tokens * model_info["input_cost_per_token"]
        output_cost = output_tokens * model_info["output_cost_per_token"]

    ## CALCULATED COST
    calculated_input_cost, calculated_output_cost = cost_per_token(
        model=model_name,
        prompt_tokens=prompt_tokens,
        completion_tokens=output_tokens,
        custom_llm_provider=provider,
    )

    assert calculated_input_cost == input_cost
    assert calculated_output_cost == output_cost


def _count_characters(text):
    # Remove white spaces and count characters
    filtered_text = "".join(char for char in text if not char.isspace())
    return len(filtered_text)


def test_vertex_ai_completion_cost():
    os.environ["LITELLM_LOCAL_MODEL_COST_MAP"] = "True"
    litellm.model_cost = litellm.get_model_cost_map(url="")

    text = "The quick brown fox jumps over the lazy dog."
    characters = _count_characters(text=text)

    model_info = litellm.get_model_info(model="gemini-1.5-flash")

    print("\nExpected model info:\n{}\n\n".format(model_info))

    expected_input_cost = characters * model_info["input_cost_per_character"]

    ## CALCULATED COST
    calculated_input_cost, calculated_output_cost = cost_per_token(
        model="gemini-1.5-flash",
        custom_llm_provider="vertex_ai",
        prompt_characters=characters,
        completion_characters=0,
    )

    assert round(expected_input_cost, 6) == round(calculated_input_cost, 6)
    print("expected_input_cost: {}".format(expected_input_cost))
    print("calculated_input_cost: {}".format(calculated_input_cost))


@pytest.mark.skip(reason="new test - WIP, working on fixing this")
def test_vertex_ai_medlm_completion_cost():
    """Test for medlm completion cost ."""

    with pytest.raises(Exception) as e:
        model = "vertex_ai/medlm-medium"
        messages = [{"role": "user", "content": "Test MedLM completion cost."}]
        predictive_cost = completion_cost(
            model=model, messages=messages, custom_llm_provider="vertex_ai"
        )

    os.environ["LITELLM_LOCAL_MODEL_COST_MAP"] = "True"
    litellm.model_cost = litellm.get_model_cost_map(url="")

    model = "vertex_ai/medlm-medium"
    messages = [{"role": "user", "content": "Test MedLM completion cost."}]
    predictive_cost = completion_cost(
        model=model, messages=messages, custom_llm_provider="vertex_ai"
    )
    assert predictive_cost > 0

    model = "vertex_ai/medlm-large"
    messages = [{"role": "user", "content": "Test MedLM completion cost."}]
    predictive_cost = completion_cost(model=model, messages=messages)
    assert predictive_cost > 0


def test_vertex_ai_claude_completion_cost():
    from litellm import Choices, Message, ModelResponse
    from litellm.utils import Usage

    os.environ["LITELLM_LOCAL_MODEL_COST_MAP"] = "True"
    litellm.model_cost = litellm.get_model_cost_map(url="")

    litellm.set_verbose = True
    input_tokens = litellm.token_counter(
        model="vertex_ai/claude-3-sonnet@20240229",
        messages=[{"role": "user", "content": "Hey, how's it going?"}],
    )
    print(f"input_tokens: {input_tokens}")
    output_tokens = litellm.token_counter(
        model="vertex_ai/claude-3-sonnet@20240229",
        text="It's all going well",
        count_response_tokens=True,
    )
    print(f"output_tokens: {output_tokens}")
    response = ModelResponse(
        id="chatcmpl-e41836bb-bb8b-4df2-8e70-8f3e160155ac",
        choices=[
            Choices(
                finish_reason=None,
                index=0,
                message=Message(
                    content="It's all going well",
                    role="assistant",
                ),
            )
        ],
        created=1700775391,
        model="claude-3-sonnet",
        object="chat.completion",
        system_fingerprint=None,
        usage=Usage(
            prompt_tokens=input_tokens,
            completion_tokens=output_tokens,
            total_tokens=input_tokens + output_tokens,
        ),
    )
    cost = litellm.completion_cost(
        model="vertex_ai/claude-3-sonnet",
        completion_response=response,
        messages=[{"role": "user", "content": "Hey, how's it going?"}],
    )
    predicted_cost = input_tokens * 0.000003 + 0.000015 * output_tokens
    assert cost == predicted_cost


def test_vertex_ai_embedding_completion_cost(caplog):
    """
    Relevant issue - https://github.com/BerriAI/litellm/issues/4630
    """
    os.environ["LITELLM_LOCAL_MODEL_COST_MAP"] = "True"
    litellm.model_cost = litellm.get_model_cost_map(url="")

    text = "The quick brown fox jumps over the lazy dog."
    input_tokens = litellm.token_counter(
        model="vertex_ai/textembedding-gecko", text=text
    )

    model_info = litellm.get_model_info(model="vertex_ai/textembedding-gecko")

    print("\nExpected model info:\n{}\n\n".format(model_info))

    expected_input_cost = input_tokens * model_info["input_cost_per_token"]

    ## CALCULATED COST
    calculated_input_cost, calculated_output_cost = cost_per_token(
        model="textembedding-gecko",
        custom_llm_provider="vertex_ai",
        prompt_tokens=input_tokens,
        call_type="aembedding",
    )

    assert round(expected_input_cost, 6) == round(calculated_input_cost, 6)
    print("expected_input_cost: {}".format(expected_input_cost))
    print("calculated_input_cost: {}".format(calculated_input_cost))

    captured_logs = [rec.message for rec in caplog.records]
    for item in captured_logs:
        print("\nitem:{}\n".format(item))
        if (
            "litellm.litellm_core_utils.llm_cost_calc.google.cost_per_character(): Exception occured "
            in item
        ):
            raise Exception("Error log raised for calculating embedding cost")


# def test_vertex_ai_embedding_completion_cost_e2e():
#     """
#     Relevant issue - https://github.com/BerriAI/litellm/issues/4630
#     """
#     from test_amazing_vertex_completion import load_vertex_ai_credentials

#     load_vertex_ai_credentials()
#     os.environ["LITELLM_LOCAL_MODEL_COST_MAP"] = "True"
#     litellm.model_cost = litellm.get_model_cost_map(url="")

#     text = "The quick brown fox jumps over the lazy dog."
#     input_tokens = litellm.token_counter(
#         model="vertex_ai/textembedding-gecko", text=text
#     )

#     model_info = litellm.get_model_info(model="vertex_ai/textembedding-gecko")

#     print("\nExpected model info:\n{}\n\n".format(model_info))

#     expected_input_cost = input_tokens * model_info["input_cost_per_token"]

#     ## CALCULATED COST
#     resp = litellm.embedding(model="textembedding-gecko", input=[text])

#     calculated_input_cost = resp._hidden_params["response_cost"]

#     assert round(expected_input_cost, 6) == round(calculated_input_cost, 6)
#     print("expected_input_cost: {}".format(expected_input_cost))
#     print("calculated_input_cost: {}".format(calculated_input_cost))

#     assert False


def test_completion_azure_ai():
    try:
        os.environ["LITELLM_LOCAL_MODEL_COST_MAP"] = "True"
        litellm.model_cost = litellm.get_model_cost_map(url="")

        litellm.set_verbose = True
        response = litellm.completion(
            model="azure_ai/Mistral-large-nmefg",
            messages=[{"content": "what llm are you", "role": "user"}],
            max_tokens=15,
            num_retries=3,
            api_base=os.getenv("AZURE_AI_MISTRAL_API_BASE"),
            api_key=os.getenv("AZURE_AI_MISTRAL_API_KEY"),
        )
        print(response)

        assert "response_cost" in response._hidden_params
        assert isinstance(response._hidden_params["response_cost"], float)
    except Exception as e:
        pytest.fail(f"Error occurred: {e}")


@pytest.mark.parametrize("sync_mode", [True, False])
@pytest.mark.asyncio
async def test_completion_cost_hidden_params(sync_mode):
    litellm.return_response_headers = True
    if sync_mode:
        response = litellm.completion(
            model="gpt-3.5-turbo",
            messages=[{"role": "user", "content": "Hey, how's it going?"}],
            mock_response="Hello world",
        )
    else:
        response = await litellm.acompletion(
            model="gpt-3.5-turbo",
            messages=[{"role": "user", "content": "Hey, how's it going?"}],
            mock_response="Hello world",
        )

    assert "response_cost" in response._hidden_params
    assert isinstance(response._hidden_params["response_cost"], float)


def test_vertex_ai_gemini_predict_cost():
    model = "gemini-1.5-flash"
    messages = [{"role": "user", "content": "Hey, hows it going???"}]
    predictive_cost = completion_cost(model=model, messages=messages)

    assert predictive_cost > 0


def test_vertex_ai_llama_predict_cost():
    model = "meta/llama3-405b-instruct-maas"
    messages = [{"role": "user", "content": "Hey, hows it going???"}]
    custom_llm_provider = "vertex_ai"
    predictive_cost = completion_cost(
        model=model, messages=messages, custom_llm_provider=custom_llm_provider
    )

    assert predictive_cost == 0


@pytest.mark.parametrize("usage", ["litellm_usage", "openai_usage"])
def test_vertex_ai_mistral_predict_cost(usage):
    from litellm.types.utils import Choices, Message, ModelResponse, Usage

    if usage == "litellm_usage":
        response_usage = Usage(prompt_tokens=32, completion_tokens=55, total_tokens=87)
    else:
        from openai.types.completion_usage import CompletionUsage

        response_usage = CompletionUsage(
            prompt_tokens=32, completion_tokens=55, total_tokens=87
        )
    response_object = ModelResponse(
        id="26c0ef045020429d9c5c9b078c01e564",
        choices=[
            Choices(
                finish_reason="stop",
                index=0,
                message=Message(
                    content="Hello! I'm Litellm Bot, your helpful assistant. While I can't provide real-time weather updates, I can help you find a reliable weather service or guide you on how to check the weather on your device. Would you like assistance with that?",
                    role="assistant",
                    tool_calls=None,
                    function_call=None,
                ),
            )
        ],
        created=1722124652,
        model="vertex_ai/mistral-large",
        object="chat.completion",
        system_fingerprint=None,
        usage=response_usage,
    )
    model = "mistral-large@2407"
    messages = [{"role": "user", "content": "Hey, hows it going???"}]
    custom_llm_provider = "vertex_ai"
    predictive_cost = completion_cost(
        completion_response=response_object,
        model=model,
        messages=messages,
        custom_llm_provider=custom_llm_provider,
    )

    assert predictive_cost > 0


@pytest.mark.parametrize("model", ["openai/tts-1", "azure/tts-1"])
def test_completion_cost_tts(model):
    os.environ["LITELLM_LOCAL_MODEL_COST_MAP"] = "True"
    litellm.model_cost = litellm.get_model_cost_map(url="")

    cost = completion_cost(
        model=model,
        prompt="the quick brown fox jumped over the lazy dogs",
        call_type="speech",
    )

    assert cost > 0


def test_completion_cost_anthropic():
    """
    model_name: claude-3-haiku-20240307
    litellm_params:
      model: anthropic/claude-3-haiku-20240307
      max_tokens: 4096
    """
    router = litellm.Router(
        model_list=[
            {
                "model_name": "claude-3-haiku-20240307",
                "litellm_params": {
                    "model": "anthropic/claude-3-haiku-20240307",
                    "max_tokens": 4096,
                },
            }
        ]
    )
    data = {
        "model": "claude-3-haiku-20240307",
        "prompt_tokens": 21,
        "completion_tokens": 20,
        "response_time_ms": 871.7040000000001,
        "custom_llm_provider": "anthropic",
        "region_name": None,
        "prompt_characters": 0,
        "completion_characters": 0,
        "custom_cost_per_token": None,
        "custom_cost_per_second": None,
        "call_type": "acompletion",
    }

    input_cost, output_cost = cost_per_token(**data)

    assert input_cost > 0
    assert output_cost > 0

    print(input_cost)
    print(output_cost)


def test_completion_cost_deepseek():
    litellm.set_verbose = True
    model_name = "deepseek/deepseek-chat"
    messages_1 = [
        {
            "role": "system",
            "content": "You are a history expert. The user will provide a series of questions, and your answers should be concise and start with `Answer:`",
        },
        {
            "role": "user",
            "content": "In what year did Qin Shi Huang unify the six states?",
        },
        {"role": "assistant", "content": "Answer: 221 BC"},
        {"role": "user", "content": "Who was the founder of the Han Dynasty?"},
        {"role": "assistant", "content": "Answer: Liu Bang"},
        {"role": "user", "content": "Who was the last emperor of the Tang Dynasty?"},
        {"role": "assistant", "content": "Answer: Li Zhu"},
        {
            "role": "user",
            "content": "Who was the founding emperor of the Ming Dynasty?",
        },
        {"role": "assistant", "content": "Answer: Zhu Yuanzhang"},
        {
            "role": "user",
            "content": "Who was the founding emperor of the Qing Dynasty?",
        },
    ]

    message_2 = [
        {
            "role": "system",
            "content": "You are a history expert. The user will provide a series of questions, and your answers should be concise and start with `Answer:`",
        },
        {
            "role": "user",
            "content": "In what year did Qin Shi Huang unify the six states?",
        },
        {"role": "assistant", "content": "Answer: 221 BC"},
        {"role": "user", "content": "Who was the founder of the Han Dynasty?"},
        {"role": "assistant", "content": "Answer: Liu Bang"},
        {"role": "user", "content": "Who was the last emperor of the Tang Dynasty?"},
        {"role": "assistant", "content": "Answer: Li Zhu"},
        {
            "role": "user",
            "content": "Who was the founding emperor of the Ming Dynasty?",
        },
        {"role": "assistant", "content": "Answer: Zhu Yuanzhang"},
        {"role": "user", "content": "When did the Shang Dynasty fall?"},
    ]
    try:
        response_1 = litellm.completion(model=model_name, messages=messages_1)
        response_2 = litellm.completion(model=model_name, messages=message_2)
        # Add any assertions here to check the response
        print(response_2)
        assert response_2.usage.prompt_cache_hit_tokens is not None
        assert response_2.usage.prompt_cache_miss_tokens is not None
        assert (
            response_2.usage.prompt_tokens
            == response_2.usage.prompt_cache_miss_tokens
            + response_2.usage.prompt_cache_hit_tokens
        )
        assert (
            response_2.usage._cache_read_input_tokens
            == response_2.usage.prompt_cache_hit_tokens
        )
    except litellm.APIError as e:
        pass
    except Exception as e:
        pytest.fail(f"Error occurred: {e}")


def test_completion_cost_azure_common_deployment_name():
    from litellm.utils import (
        CallTypes,
        Choices,
        Delta,
        Message,
        ModelResponse,
        StreamingChoices,
        Usage,
    )

    router = litellm.Router(
        model_list=[
            {
                "model_name": "gpt-4",
                "litellm_params": {
                    "model": "azure/gpt-4-0314",
                    "max_tokens": 4096,
                    "api_key": os.getenv("AZURE_API_KEY"),
                    "api_base": os.getenv("AZURE_API_BASE"),
                },
                "model_info": {"base_model": "azure/gpt-4"},
            }
        ]
    )

    response = ModelResponse(
        id="chatcmpl-876cce24-e520-4cf8-8649-562a9be11c02",
        choices=[
            Choices(
                finish_reason="stop",
                index=0,
                message=Message(
                    content="Hi! I'm an AI, so I don't have emotions or feelings like humans do, but I'm functioning properly and ready to help with any questions or topics you'd like to discuss! How can I assist you today?",
                    role="assistant",
                ),
            )
        ],
        created=1717519830,
        model="gpt-4",
        object="chat.completion",
        system_fingerprint="fp_c1a4bcec29",
        usage=Usage(completion_tokens=46, prompt_tokens=17, total_tokens=63),
    )
    response._hidden_params["custom_llm_provider"] = "azure"
    print(response)

    with patch.object(
        litellm.cost_calculator, "completion_cost", new=MagicMock()
    ) as mock_client:
        _ = litellm.response_cost_calculator(
            response_object=response,
            model="gpt-4-0314",
            custom_llm_provider="azure",
            call_type=CallTypes.acompletion.value,
            optional_params={},
            base_model="azure/gpt-4",
        )

        mock_client.assert_called()

        print(f"mock_client.call_args: {mock_client.call_args.kwargs}")
        assert "azure/gpt-4" == mock_client.call_args.kwargs["base_model"]


@pytest.mark.parametrize(
    "model, custom_llm_provider",
    [
        ("claude-3-5-sonnet-20240620", "anthropic"),
        ("gemini/gemini-1.5-flash-001", "gemini"),
    ],
)
def test_completion_cost_prompt_caching(model, custom_llm_provider):
    os.environ["LITELLM_LOCAL_MODEL_COST_MAP"] = "True"
    litellm.model_cost = litellm.get_model_cost_map(url="")

    from litellm.utils import Choices, Message, ModelResponse, Usage

    ## WRITE TO CACHE ## (MORE EXPENSIVE)
    response_1 = ModelResponse(
        id="chatcmpl-3f427194-0840-4d08-b571-56bfe38a5424",
        choices=[
            Choices(
                finish_reason="length",
                index=0,
                message=Message(
                    content="Hello! I'm doing well, thank you for",
                    role="assistant",
                    tool_calls=None,
                    function_call=None,
                ),
            )
        ],
        created=1725036547,
        model=model,
        object="chat.completion",
        system_fingerprint=None,
        usage=Usage(
            completion_tokens=10,
            prompt_tokens=114,
            total_tokens=124,
            prompt_tokens_details=PromptTokensDetails(cached_tokens=0),
            cache_creation_input_tokens=100,
            cache_read_input_tokens=0,
        ),
    )

    cost_1 = completion_cost(model=model, completion_response=response_1)

    _model_info = litellm.get_model_info(
        model=model, custom_llm_provider=custom_llm_provider
    )
    expected_cost = (
        (
            response_1.usage.prompt_tokens
            - response_1.usage.prompt_tokens_details.cached_tokens
        )
        * _model_info["input_cost_per_token"]
        + (response_1.usage.prompt_tokens_details.cached_tokens or 0)
        * _model_info["cache_read_input_token_cost"]
        + (response_1.usage.cache_creation_input_tokens or 0)
        * _model_info["cache_creation_input_token_cost"]
        + (response_1.usage.completion_tokens or 0)
        * _model_info["output_cost_per_token"]
    )  # Cost of processing (non-cache hit + cache hit) + Cost of cache-writing (cache writing)

    assert round(expected_cost, 5) == round(cost_1, 5)

    print(f"expected_cost: {expected_cost}, cost_1: {cost_1}")

    ## READ FROM CACHE ## (LESS EXPENSIVE)
    response_2 = ModelResponse(
        id="chatcmpl-3f427194-0840-4d08-b571-56bfe38a5424",
        choices=[
            Choices(
                finish_reason="length",
                index=0,
                message=Message(
                    content="Hello! I'm doing well, thank you for",
                    role="assistant",
                    tool_calls=None,
                    function_call=None,
                ),
            )
        ],
        created=1725036547,
        model=model,
        object="chat.completion",
        system_fingerprint=None,
        usage=Usage(
            completion_tokens=10,
            prompt_tokens=114,
            total_tokens=134,
            prompt_tokens_details=PromptTokensDetails(cached_tokens=100),
            cache_creation_input_tokens=0,
            cache_read_input_tokens=100,
        ),
    )

    cost_2 = completion_cost(model=model, completion_response=response_2)

    assert cost_1 > cost_2


@pytest.mark.flaky(retries=6, delay=2)
@pytest.mark.parametrize(
    "model",
    [
        "databricks/databricks-meta-llama-3-1-70b-instruct",
        "databricks/databricks-meta-llama-3-70b-instruct",
        "databricks/databricks-dbrx-instruct",
        # "databricks/databricks-mixtral-8x7b-instruct",
    ],
)
def test_completion_cost_databricks(model):
    os.environ["LITELLM_LOCAL_MODEL_COST_MAP"] = "True"
    litellm.model_cost = litellm.get_model_cost_map(url="")
    model, messages = model, [{"role": "user", "content": "What is 2+2?"}]

    resp = litellm.completion(model=model, messages=messages)  # works fine

    print(resp)
    cost = completion_cost(completion_response=resp)


@pytest.mark.parametrize(
    "model",
    [
        "databricks/databricks-bge-large-en",
        "databricks/databricks-gte-large-en",
    ],
)
def test_completion_cost_databricks_embedding(model):
    os.environ["LITELLM_LOCAL_MODEL_COST_MAP"] = "True"
    litellm.model_cost = litellm.get_model_cost_map(url="")
    resp = litellm.embedding(model=model, input=["hey, how's it going?"])  # works fine

    print(resp)
    cost = completion_cost(completion_response=resp)


from litellm.llms.fireworks_ai.cost_calculator import get_base_model_for_pricing


@pytest.mark.parametrize(
    "model, base_model",
    [
        ("fireworks_ai/llama-v3p1-405b-instruct", "fireworks-ai-default"),
        ("fireworks_ai/mixtral-8x7b-instruct", "fireworks-ai-moe-up-to-56b"),
    ],
)
def test_get_model_params_fireworks_ai(model, base_model):
    pricing_model = get_base_model_for_pricing(model_name=model)
    assert base_model == pricing_model


@pytest.mark.parametrize(
    "model",
    ["fireworks_ai/llama-v3p1-405b-instruct", "fireworks_ai/mixtral-8x7b-instruct"],
)
def test_completion_cost_fireworks_ai(model):
    os.environ["LITELLM_LOCAL_MODEL_COST_MAP"] = "True"
    litellm.model_cost = litellm.get_model_cost_map(url="")

    messages = [{"role": "user", "content": "Hey, how's it going?"}]
    resp = litellm.completion(model=model, messages=messages)  # works fine

    print(resp)
    cost = completion_cost(completion_response=resp)


def test_cost_azure_openai_prompt_caching():
    from litellm.utils import Choices, Message, ModelResponse, Usage
    from litellm.types.utils import (
        PromptTokensDetailsWrapper,
        CompletionTokensDetailsWrapper,
    )
    from litellm import get_model_info

    os.environ["LITELLM_LOCAL_MODEL_COST_MAP"] = "True"
    litellm.model_cost = litellm.get_model_cost_map(url="")

    model = "azure/o1-mini"

    ## LLM API CALL ## (MORE EXPENSIVE)
    response_1 = ModelResponse(
        id="chatcmpl-3f427194-0840-4d08-b571-56bfe38a5424",
        choices=[
            Choices(
                finish_reason="length",
                index=0,
                message=Message(
                    content="Hello! I'm doing well, thank you for",
                    role="assistant",
                    tool_calls=None,
                    function_call=None,
                ),
            )
        ],
        created=1725036547,
        model=model,
        object="chat.completion",
        system_fingerprint=None,
        usage=Usage(
            completion_tokens=10,
            prompt_tokens=14,
            total_tokens=24,
            completion_tokens_details=CompletionTokensDetailsWrapper(
                reasoning_tokens=2
            ),
        ),
    )

    ## PROMPT CACHE HIT ## (LESS EXPENSIVE)
    response_2 = ModelResponse(
        id="chatcmpl-3f427194-0840-4d08-b571-56bfe38a5424",
        choices=[
            Choices(
                finish_reason="length",
                index=0,
                message=Message(
                    content="Hello! I'm doing well, thank you for",
                    role="assistant",
                    tool_calls=None,
                    function_call=None,
                ),
            )
        ],
        created=1725036547,
        model=model,
        object="chat.completion",
        system_fingerprint=None,
        usage=Usage(
            completion_tokens=10,
            prompt_tokens=0,
            total_tokens=10,
            prompt_tokens_details=PromptTokensDetailsWrapper(
                cached_tokens=14,
            ),
            completion_tokens_details=CompletionTokensDetailsWrapper(
                reasoning_tokens=2
            ),
        ),
    )

    cost_1 = completion_cost(model=model, completion_response=response_1)
    cost_2 = completion_cost(model=model, completion_response=response_2)
    assert cost_1 > cost_2

    model_info = get_model_info(model=model, custom_llm_provider="azure")
    usage = response_2.usage

    _expected_cost2 = (
        (usage.prompt_tokens - usage.prompt_tokens_details.cached_tokens)
        * model_info["input_cost_per_token"]
        + (usage.completion_tokens * model_info["output_cost_per_token"])
        + (
            usage.prompt_tokens_details.cached_tokens
            * model_info["cache_read_input_token_cost"]
        )
    )

    print("_expected_cost2", _expected_cost2)
    print("cost_2", cost_2)

    assert cost_2 == _expected_cost2


def test_completion_cost_vertex_llama3():
    os.environ["LITELLM_LOCAL_MODEL_COST_MAP"] = "True"
    litellm.model_cost = litellm.get_model_cost_map(url="")

    from litellm.utils import Choices, Message, ModelResponse, Usage

    response = ModelResponse(
        id="2024-09-19|14:52:01.823070-07|3.10.13.64|-333502972",
        choices=[
            Choices(
                finish_reason="stop",
                index=0,
                message=Message(
                    content="My name is Litellm Bot, and I'm here to help you with any questions or tasks you may have. As for the weather, I'd be happy to provide you with the current conditions and forecast for your location. However, I'm a large language model, I don't have real-time access to your location, so I'll need you to tell me where you are or provide me with a specific location you're interested in knowing the weather for.\\n\\nOnce you provide me with that information, I can give you the current weather conditions, including temperature, humidity, wind speed, and more, as well as a forecast for the next few days. Just let me know how I can assist you!",
                    role="assistant",
                    tool_calls=None,
                    function_call=None,
                ),
            )
        ],
        created=1726782721,
        model="vertex_ai/meta/llama3-405b-instruct-maas",
        object="chat.completion",
        system_fingerprint="",
        usage=Usage(
            completion_tokens=152,
            prompt_tokens=27,
            total_tokens=179,
            completion_tokens_details=None,
        ),
    )

    model = "vertex_ai/meta/llama3-8b-instruct-maas"
    cost = completion_cost(model=model, completion_response=response)

    assert cost == 0


def test_cost_openai_prompt_caching():
    from litellm.utils import Choices, Message, ModelResponse, Usage
    from litellm import get_model_info

    os.environ["LITELLM_LOCAL_MODEL_COST_MAP"] = "True"
    litellm.model_cost = litellm.get_model_cost_map(url="")

    model = "gpt-4o-mini-2024-07-18"

    ## LLM API CALL ## (MORE EXPENSIVE)
    response_1 = ModelResponse(
        id="chatcmpl-3f427194-0840-4d08-b571-56bfe38a5424",
        choices=[
            Choices(
                finish_reason="length",
                index=0,
                message=Message(
                    content="Hello! I'm doing well, thank you for",
                    role="assistant",
                    tool_calls=None,
                    function_call=None,
                ),
            )
        ],
        created=1725036547,
        model=model,
        object="chat.completion",
        system_fingerprint=None,
        usage=Usage(
            completion_tokens=10,
            prompt_tokens=14,
            total_tokens=24,
        ),
    )

    ## PROMPT CACHE HIT ## (LESS EXPENSIVE)
    response_2 = ModelResponse(
        id="chatcmpl-3f427194-0840-4d08-b571-56bfe38a5424",
        choices=[
            Choices(
                finish_reason="length",
                index=0,
                message=Message(
                    content="Hello! I'm doing well, thank you for",
                    role="assistant",
                    tool_calls=None,
                    function_call=None,
                ),
            )
        ],
        created=1725036547,
        model=model,
        object="chat.completion",
        system_fingerprint=None,
        usage=Usage(
            completion_tokens=10,
            prompt_tokens=14,
            total_tokens=10,
            prompt_tokens_details=PromptTokensDetails(
                cached_tokens=14,
            ),
        ),
    )

    cost_1 = completion_cost(model=model, completion_response=response_1)
    cost_2 = completion_cost(model=model, completion_response=response_2)
    assert cost_1 > cost_2

    model_info = get_model_info(model=model, custom_llm_provider="openai")
    usage = response_2.usage

    _expected_cost2 = (
        (usage.prompt_tokens - usage.prompt_tokens_details.cached_tokens)
        * model_info["input_cost_per_token"]
        + usage.completion_tokens * model_info["output_cost_per_token"]
        + usage.prompt_tokens_details.cached_tokens
        * model_info["cache_read_input_token_cost"]
    )

    print("_expected_cost2", _expected_cost2)
    print("cost_2", cost_2)

    assert cost_2 == _expected_cost2


@pytest.mark.parametrize(
    "model",
    [
        "cohere/rerank-english-v3.0",
        "azure_ai/cohere-rerank-v3-english",
    ],
)
def test_completion_cost_azure_ai_rerank(model):
    from litellm import RerankResponse, rerank

    os.environ["LITELLM_LOCAL_MODEL_COST_MAP"] = "True"
    litellm.model_cost = litellm.get_model_cost_map(url="")

    response = RerankResponse(
        id="b01dbf2e-63c8-4981-9e69-32241da559ed",
        results=[
            {
                "document": {
                    "id": "1",
                    "text": "Paris is the capital of France.",
                },
                "index": 0,
                "relevance_score": 0.990732,
            },
        ],
        meta={},
    )
    print("response", response)
    model = model
    cost = completion_cost(
        model=model, completion_response=response, call_type="arerank"
    )
    assert cost > 0


def test_together_ai_embedding_completion_cost():
    from litellm.utils import Choices, EmbeddingResponse, Message, ModelResponse, Usage

    os.environ["LITELLM_LOCAL_MODEL_COST_MAP"] = "True"
    litellm.model_cost = litellm.get_model_cost_map(url="")
    response = EmbeddingResponse(
        model="togethercomputer/m2-bert-80M-8k-retrieval",
        data=[
            {
                "embedding": [
                    -0.18039076,
                    0.11614138,
                    0.37174946,
                    0.27238843,
                    -0.21933095,
                    -0.15207036,
                    0.17764972,
                    -0.08700938,
                    -0.23863377,
                    -0.24203257,
                    0.20441775,
                    0.04630023,
                    -0.07832973,
                    -0.193581,
                    0.2009999,
                    -0.30106494,
                    0.21179546,
                    -0.23836501,
                    -0.14919636,
                    -0.045276586,
                    0.08645845,
                    -0.027714893,
                    -0.009854938,
                    0.25298217,
                    -0.1081501,
                    -0.2383125,
                    0.23080236,
                    0.011114239,
                    0.06954927,
                    -0.21081704,
                    0.06937218,
                    -0.16756944,
                    -0.2030545,
                    -0.19809915,
                    -0.031914014,
                    -0.15959585,
                    0.17361341,
                    0.30239972,
                    -0.09923253,
                    0.12680714,
                    -0.13018028,
                    0.1302273,
                    0.19179879,
                    0.17068875,
                    0.065124996,
                    -0.15515316,
                    0.08250379,
                    0.07309733,
                    -0.07283606,
                    0.21411736,
                    0.15457751,
                    -0.08725933,
                    0.07227311,
                    0.056812778,
                    -0.077683985,
                    0.06833304,
                    0.0328722,
                    0.2719641,
                    -0.06989647,
                    0.22805125,
                    0.14953858,
                    0.0792393,
                    0.07793462,
                    0.16176109,
                    -0.15616545,
                    -0.25149494,
                    -0.065352336,
                    -0.38410214,
                    -0.27288514,
                    0.13946335,
                    -0.21873806,
                    0.1365704,
                    0.11738016,
                    -0.1141173,
                    0.022973377,
                    -0.16935326,
                    0.026940947,
                    -0.09990286,
                    -0.05157219,
                    0.21006724,
                    0.15897459,
                    0.011987913,
                    0.02576497,
                    -0.11819022,
                    -0.09184997,
                    -0.31881434,
                    -0.17055357,
                    -0.09523704,
                    0.008458802,
                    -0.015483258,
                    0.038404867,
                    0.014673892,
                    -0.041162584,
                    0.002691519,
                    0.04601874,
                    0.059108324,
                    0.007177156,
                    0.066804245,
                    0.038554087,
                    -0.038720075,
                    -0.2145991,
                    -0.15713418,
                    -0.03712905,
                    -0.066650696,
                    0.04227769,
                    0.018708894,
                    -0.26332214,
                    0.0012769096,
                    -0.13878848,
                    -0.33141217,
                    0.118736655,
                    0.03026654,
                    0.1017467,
                    -0.08000539,
                    0.00092649367,
                    0.13062756,
                    -0.03785864,
                    -0.2038575,
                    0.07655428,
                    -0.24818295,
                    -0.0600955,
                    0.114760056,
                    0.027571939,
                    -0.047068622,
                    -0.19806816,
                    0.0774084,
                    -0.05213658,
                    -0.042000014,
                    0.051924672,
                    -0.14131106,
                    -0.2309609,
                    0.20305444,
                    0.0700591,
                    0.13863273,
                    -0.06145084,
                    -0.039423797,
                    -0.055951696,
                    0.04732105,
                    0.078736484,
                    0.2566198,
                    0.054494765,
                    0.017602794,
                    -0.107575715,
                    -0.017887019,
                    -0.26046592,
                    -0.077659994,
                    -0.08430523,
                    0.18806657,
                    -0.12292346,
                    0.06288608,
                    -0.106739804,
                    -0.06600645,
                    -0.14719339,
                    -0.05070389,
                    0.23234129,
                    -0.034023043,
                    0.056019265,
                    -0.03627352,
                    0.11740493,
                    0.060294818,
                    -0.21726903,
                    -0.09775424,
                    0.27007395,
                    0.28328258,
                    0.022495652,
                    0.13218465,
                    0.07199022,
                    -0.15933248,
                    0.02381037,
                    -0.08288268,
                    0.020621575,
                    0.17395815,
                    0.06978612,
                    0.18418784,
                    -0.12663148,
                    -0.21287888,
                    0.21239495,
                    0.10222956,
                    0.03952703,
                    -0.066957936,
                    -0.035802357,
                    0.03683884,
                    0.22524163,
                    -0.029355489,
                    -0.11534147,
                    -0.041979663,
                    -0.012147716,
                    -0.07279564,
                    0.17417553,
                    0.05546745,
                    -0.1773277,
                    -0.26984993,
                    0.31703642,
                    0.05958132,
                    -0.14933203,
                    -0.084655434,
                    0.074604444,
                    -0.077568695,
                    0.25167143,
                    -0.17753932,
                    -0.006415411,
                    0.068613894,
                    -0.0031754146,
                    -0.0039771493,
                    0.015294107,
                    0.11839045,
                    -0.04570732,
                    0.103238374,
                    -0.09678329,
                    -0.21713412,
                    0.047976546,
                    -0.14346297,
                    0.17429878,
                    -0.31257913,
                    0.15445377,
                    -0.10576352,
                    -0.16792995,
                    -0.17988597,
                    -0.14238739,
                    -0.088244036,
                    0.2760547,
                    0.088823885,
                    -0.08074319,
                    -0.028918687,
                    0.107819095,
                    0.12004892,
                    0.13343112,
                    -0.1332874,
                    -0.0946055,
                    -0.20433402,
                    0.17760132,
                    0.11774745,
                    0.16756779,
                    -0.0937686,
                    0.23887308,
                    0.27315456,
                    0.08657822,
                    0.027402503,
                    -0.06605757,
                    0.29859266,
                    -0.21552202,
                    0.026192812,
                    0.1328459,
                    0.13072926,
                    0.19236198,
                    0.01760772,
                    -0.042355467,
                    0.08815041,
                    -0.013158761,
                    -0.23350924,
                    -0.043668386,
                    -0.15479062,
                    -0.024266671,
                    0.08113482,
                    0.14451654,
                    -0.29152337,
                    -0.028919466,
                    0.15022752,
                    -0.26923147,
                    0.23846954,
                    0.03292609,
                    -0.23572414,
                    -0.14883325,
                    -0.12743121,
                    -0.052229587,
                    -0.14230779,
                    0.284658,
                    0.36885592,
                    -0.13176951,
                    -0.16442224,
                    -0.20283924,
                    0.048434418,
                    -0.16231743,
                    -0.0010730615,
                    0.1408047,
                    0.09481033,
                    0.018139571,
                    -0.030843062,
                    0.13304341,
                    -0.1516288,
                    -0.051779557,
                    0.46940327,
                    -0.07969027,
                    -0.051570967,
                    -0.038892798,
                    0.11187677,
                    0.1703113,
                    -0.39926252,
                    0.06859773,
                    0.08364686,
                    0.14696898,
                    0.026642298,
                    0.13225247,
                    0.05730332,
                    0.35534015,
                    0.11189959,
                    0.039673142,
                    -0.056019083,
                    0.15707816,
                    -0.11053284,
                    0.12823457,
                    0.20075114,
                    0.040237684,
                    -0.19367051,
                    0.13039409,
                    -0.26038498,
                    -0.05770229,
                    -0.009781617,
                    0.15812513,
                    -0.10420735,
                    -0.020158196,
                    0.13160926,
                    -0.20823349,
                    -0.045596864,
                    -0.2074525,
                    0.1546387,
                    0.30158705,
                    0.13175933,
                    0.11967154,
                    -0.09094463,
                    0.0019428955,
                    -0.06745872,
                    0.02998099,
                    -0.18385777,
                    0.014330351,
                    0.07141392,
                    -0.17461702,
                    0.099743806,
                    -0.016181415,
                    0.1661396,
                    0.070834026,
                    0.110713825,
                    0.14590909,
                    0.15404254,
                    -0.21658006,
                    0.00715122,
                    -0.10229453,
                    -0.09980027,
                    -0.09406554,
                    -0.014849227,
                    -0.26285952,
                    0.069972225,
                    0.05732395,
                    -0.10685719,
                    0.037572138,
                    -0.18863359,
                    -0.00083297276,
                    -0.16088934,
                    -0.117982,
                    -0.16381365,
                    -0.008932539,
                    -0.06549256,
                    -0.08928683,
                    0.29934987,
                    0.16532114,
                    -0.27117223,
                    -0.12302226,
                    -0.28685933,
                    -0.14041144,
                    -0.0062569617,
                    -0.20768198,
                    -0.15385273,
                    0.20506454,
                    -0.21685128,
                    0.1081962,
                    -0.13133131,
                    0.18937315,
                    0.14751591,
                    0.2786974,
                    -0.060183275,
                    0.10365405,
                    0.109799005,
                    -0.044105034,
                    -0.04260162,
                    0.025758557,
                    0.07590695,
                    0.0726137,
                    -0.09882405,
                    0.26437432,
                    0.15884234,
                    0.115702584,
                    0.0015900572,
                    0.11673009,
                    -0.18648374,
                    0.3080215,
                    -0.26407364,
                    -0.15610488,
                    0.12658228,
                    -0.05672454,
                    0.016239772,
                    -0.092462406,
                    -0.36205122,
                    -0.2925843,
                    -0.104364775,
                    -0.2598659,
                    -0.14073578,
                    0.10225995,
                    -0.2612335,
                    -0.17479639,
                    0.17488293,
                    -0.2437756,
                    0.114384405,
                    -0.13196659,
                    -0.067482576,
                    0.024756929,
                    0.11779123,
                    0.2751749,
                    -0.13306957,
                    -0.034118645,
                    -0.14177705,
                    0.27164033,
                    0.06266008,
                    0.11199439,
                    -0.09814594,
                    0.13231735,
                    0.019105865,
                    -0.2652429,
                    -0.12924416,
                    0.0840029,
                    0.098754935,
                    0.025883028,
                    -0.33059177,
                    -0.10544467,
                    -0.14131607,
                    -0.09680401,
                    -0.047318626,
                    -0.08157771,
                    -0.11271855,
                    0.12637804,
                    0.11703408,
                    0.014556337,
                    0.22788583,
                    -0.05599293,
                    0.25811172,
                    0.22956331,
                    0.13004553,
                    0.15419081,
                    -0.07971162,
                    0.11692607,
                    -0.2859737,
                    0.059627946,
                    -0.02716421,
                    0.117603,
                    -0.061154094,
                    -0.13555732,
                    0.17092334,
                    -0.16639015,
                    0.2919375,
                    -0.020189757,
                    0.18548165,
                    -0.32514027,
                    0.19324942,
                    -0.117969565,
                    0.23577307,
                    -0.18052326,
                    -0.10520473,
                    -0.2647645,
                    -0.29393113,
                    0.052641366,
                    -0.07733946,
                    -0.10684275,
                    -0.15046178,
                    0.065737076,
                    -0.0022297644,
                    -0.010802031,
                    -0.115943395,
                    -0.11602136,
                    0.24265991,
                    -0.12240144,
                    0.11817584,
                    0.026270682,
                    -0.25762397,
                    -0.14545679,
                    0.014168602,
                    0.106698096,
                    0.12905516,
                    -0.12560321,
                    0.15034604,
                    0.071529925,
                    0.123048246,
                    -0.058863316,
                    -0.12251829,
                    0.20463347,
                    0.06841168,
                    0.13706751,
                    0.05893755,
                    -0.12269708,
                    0.096701816,
                    -0.3237337,
                    -0.2213742,
                    -0.073655166,
                    -0.12979327,
                    0.14173084,
                    0.19167605,
                    -0.14523135,
                    0.06963011,
                    -0.019228822,
                    -0.14134938,
                    0.22017507,
                    0.007933044,
                    -0.0065696104,
                    0.074060634,
                    -0.13231485,
                    0.1387053,
                    -0.14480218,
                    -0.007837481,
                    0.29880494,
                    0.101618655,
                    0.14514285,
                    -0.066113696,
                    -0.041709363,
                    0.21512671,
                    -0.090142876,
                    -0.010337287,
                    0.13212202,
                    0.08307805,
                    0.10144794,
                    -0.024808172,
                    0.21877879,
                    -0.071282186,
                    -8.786433e-05,
                    -0.014574037,
                    -0.11954953,
                    -0.096931055,
                    -0.2557228,
                    0.1090451,
                    0.15424186,
                    -0.029206438,
                    -0.2898023,
                    0.22510754,
                    -0.019507697,
                    0.1566895,
                    -0.24820097,
                    -0.012163554,
                    0.12401036,
                    0.024711533,
                    0.24737844,
                    -0.06311193,
                    0.0652544,
                    -0.067403205,
                    0.15362221,
                    -0.12093675,
                    0.096014425,
                    0.17337392,
                    -0.017509578,
                    0.015355054,
                    0.055885684,
                    -0.08358914,
                    -0.018012024,
                    0.069017515,
                    0.32854614,
                    0.0063175815,
                    -0.09058244,
                    0.000681382,
                    -0.10825181,
                    0.13190223,
                    0.009358909,
                    -0.12205342,
                    0.08268384,
                    -0.260608,
                    -0.11042252,
                    -0.022601532,
                    -0.080661446,
                    -0.035559367,
                    0.14736788,
                    0.061933476,
                    -0.07815901,
                    0.110823035,
                    -0.00875032,
                    -0.064237975,
                    -0.04546554,
                    -0.05909862,
                    0.23463917,
                    -0.20451859,
                    -0.16576467,
                    0.10957323,
                    -0.08632836,
                    -0.27395645,
                    0.0002913844,
                    0.13701706,
                    -0.058854006,
                    0.30768716,
                    -0.037643027,
                    -0.1365738,
                    0.095908396,
                    -0.05029932,
                    0.14793666,
                    0.30881998,
                    -0.018806668,
                    -0.15902956,
                    0.07953607,
                    -0.07259314,
                    0.17318867,
                    0.123503335,
                    -0.11327983,
                    -0.24497227,
                    -0.092871994,
                    0.31053993,
                    0.09460377,
                    -0.21152224,
                    -0.03127119,
                    -0.018713845,
                    -0.014523326,
                    -0.18656968,
                    0.2255386,
                    -0.1902719,
                    0.18821372,
                    -0.16890709,
                    -0.04607359,
                    0.13054903,
                    -0.05379203,
                    -0.051014878,
                    0.054293603,
                    -0.07299424,
                    -0.06728367,
                    -0.052388195,
                    -0.29960096,
                    -0.22351485,
                    -0.06481434,
                    -0.1619141,
                    0.24709718,
                    -0.1203425,
                    0.029514981,
                    -0.01951599,
                    -0.072677284,
                    -0.25097945,
                    0.03758907,
                    0.14380245,
                    -0.037721623,
                    -0.19958745,
                    0.2408246,
                    -0.13995907,
                    -0.028115002,
                    -0.14780775,
                    0.17445801,
                    0.11311988,
                    0.05306163,
                    0.0018454103,
                    0.00088805315,
                    -0.27949628,
                    -0.23556526,
                    -0.18175222,
                    -0.28372183,
                    -0.43095905,
                    0.22644317,
                    0.06072053,
                    0.02278773,
                    0.021752749,
                    0.053462002,
                    -0.30636713,
                    0.15607472,
                    -0.16657323,
                    -0.07240017,
                    0.1410017,
                    -0.026987495,
                    0.15029654,
                    0.03340291,
                    -0.2056912,
                    0.055395555,
                    0.11999902,
                    0.06368412,
                    -0.025476053,
                    -0.1702383,
                    -0.23432998,
                    0.14855467,
                    -0.07505147,
                    -0.030296376,
                    -0.07001051,
                    0.10510949,
                    0.10420236,
                    0.09809715,
                    0.17195594,
                    0.19430229,
                    -0.16121922,
                    -0.081139356,
                    0.15032287,
                    0.10385191,
                    -0.18741366,
                    0.008690719,
                    -0.12941097,
                    -0.027797364,
                    -0.2148853,
                    0.037788823,
                    0.16691138,
                    0.099181786,
                    -0.0955518,
                    -0.0074798446,
                    -0.17511943,
                    0.14543307,
                    -0.029364567,
                    -0.21223477,
                    -0.05881982,
                    0.11064195,
                    -0.2877007,
                    -0.023934823,
                    -0.15569815,
                    0.015789302,
                    -0.035767324,
                    -0.15110208,
                    0.07125638,
                    0.05703369,
                    -0.08454703,
                    -0.07080854,
                    0.025179204,
                    -0.10522502,
                    -0.03670824,
                    -0.11075579,
                    0.0681693,
                    -0.28287485,
                    0.2769406,
                    0.026260372,
                    0.07289979,
                    0.04669447,
                    -0.16541554,
                    0.040775143,
                    0.035916835,
                    0.03648039,
                    0.11299418,
                    0.14765884,
                    0.031163761,
                    0.0011800596,
                    -0.10715472,
                    0.02665826,
                    -0.06237457,
                    0.15672882,
                    0.09038829,
                    0.0061029866,
                    -0.2592228,
                    -0.21008603,
                    0.019810716,
                    -0.08721265,
                    0.107840165,
                    0.28438854,
                    -0.16649202,
                    0.19627784,
                    0.040611178,
                    0.16516201,
                    0.24990341,
                    -0.16222852,
                    -0.009037945,
                    0.053751092,
                    0.1647804,
                    -0.16184275,
                    -0.29710436,
                    0.043035872,
                    0.04667557,
                    0.14761224,
                    -0.09030331,
                    -0.024515491,
                    0.10857025,
                    0.19865094,
                    -0.07794062,
                    0.17942934,
                    0.13322048,
                    -0.16857187,
                    0.055713065,
                    0.18661156,
                    -0.07864222,
                    0.23296827,
                    0.10348465,
                    -0.11750994,
                    -0.065938555,
                    -0.04377608,
                    0.14903909,
                    0.019000417,
                    0.21033548,
                    0.12162547,
                    0.1273347,
                ],
                "index": 0,
                "object": "embedding",
            }
        ],
        object="list",
        usage=Usage(
            completion_tokens=0,
            prompt_tokens=0,
            total_tokens=0,
            completion_tokens_details=None,
        ),
    )

    cost = completion_cost(
        completion_response=response,
        custom_llm_provider="together_ai",
        call_type="embedding",
    )


def test_completion_cost_params():
    """
    Relevant Issue: https://github.com/BerriAI/litellm/issues/6133
    """
    litellm.set_verbose = True
    resp1_prompt_cost, resp1_completion_cost = cost_per_token(
        model="gemini-1.5-pro-002",
        prompt_tokens=1000,
        completion_tokens=1000,
        custom_llm_provider="vertex_ai_beta",
    )

    resp2_prompt_cost, resp2_completion_cost = cost_per_token(
        model="gemini-1.5-pro-002", prompt_tokens=1000, completion_tokens=1000
    )

    assert resp2_prompt_cost > 0

    assert resp1_prompt_cost == resp2_prompt_cost
    assert resp1_completion_cost == resp2_completion_cost

    resp3_prompt_cost, resp3_completion_cost = cost_per_token(
        model="vertex_ai/gemini-1.5-pro-002", prompt_tokens=1000, completion_tokens=1000
    )

    assert resp3_prompt_cost > 0

    assert resp3_prompt_cost == resp1_prompt_cost
    assert resp3_completion_cost == resp1_completion_cost


def test_completion_cost_params_2():
    """
    Relevant Issue: https://github.com/BerriAI/litellm/issues/6133
    """
    litellm.set_verbose = True

    prompt_characters = 1000
    completion_characters = 1000
    resp1_prompt_cost, resp1_completion_cost = cost_per_token(
        model="gemini-1.5-pro-002",
        prompt_characters=prompt_characters,
        completion_characters=completion_characters,
        prompt_tokens=1000,
        completion_tokens=1000,
    )

    print(resp1_prompt_cost, resp1_completion_cost)

    model_info = litellm.get_model_info("gemini-1.5-pro-002")
    input_cost_per_character = model_info["input_cost_per_character"]
    output_cost_per_character = model_info["output_cost_per_character"]

    assert resp1_prompt_cost == input_cost_per_character * prompt_characters
    assert resp1_completion_cost == output_cost_per_character * completion_characters


def test_completion_cost_params_gemini_3():
    from litellm.utils import Choices, Message, ModelResponse, Usage

    from litellm.llms.vertex_ai.cost_calculator import cost_per_character

    os.environ["LITELLM_LOCAL_MODEL_COST_MAP"] = "True"
    litellm.model_cost = litellm.get_model_cost_map(url="")

    response = ModelResponse(
        id="chatcmpl-61043504-4439-48be-9996-e29bdee24dc3",
        choices=[
            Choices(
                finish_reason="stop",
                index=0,
                message=Message(
                    content="Sí. \n",
                    role="assistant",
                    tool_calls=None,
                    function_call=None,
                ),
            )
        ],
        created=1728529259,
        model="gemini-1.5-flash",
        object="chat.completion",
        system_fingerprint=None,
        usage=Usage(
            completion_tokens=2,
            prompt_tokens=3771,
            total_tokens=3773,
            completion_tokens_details=None,
            prompt_tokens_details=None,
        ),
        vertex_ai_grounding_metadata=[],
        vertex_ai_safety_results=[
            [
                {
                    "category": "HARM_CATEGORY_SEXUALLY_EXPLICIT",
                    "probability": "NEGLIGIBLE",
                },
                {"category": "HARM_CATEGORY_HATE_SPEECH", "probability": "NEGLIGIBLE"},
                {"category": "HARM_CATEGORY_HARASSMENT", "probability": "NEGLIGIBLE"},
                {
                    "category": "HARM_CATEGORY_DANGEROUS_CONTENT",
                    "probability": "NEGLIGIBLE",
                },
            ]
        ],
        vertex_ai_citation_metadata=[],
    )

    pc, cc = cost_per_character(
        **{
            "model": "gemini-1.5-flash",
            "custom_llm_provider": "vertex_ai",
            "prompt_tokens": 3771,
            "completion_tokens": 2,
            "prompt_characters": None,
            "completion_characters": 3,
        }
    )

    model_info = litellm.get_model_info("gemini-1.5-flash")

    assert round(pc, 10) == round(3771 * model_info["input_cost_per_token"], 10)
    assert round(cc, 10) == round(
        3 * model_info["output_cost_per_character"],
        10,
    )


@pytest.mark.asyncio
# @pytest.mark.flaky(retries=3, delay=1)
@pytest.mark.parametrize("stream", [False])  # True,
async def test_test_completion_cost_gpt4o_audio_output_from_model(stream):
    os.environ["LITELLM_LOCAL_MODEL_COST_MAP"] = "True"
    litellm.model_cost = litellm.get_model_cost_map(url="")
    from litellm.types.utils import (
        Choices,
        Message,
        ModelResponse,
        Usage,
        ChatCompletionAudioResponse,
        PromptTokensDetails,
        CompletionTokensDetailsWrapper,
        PromptTokensDetailsWrapper,
    )

    usage_object = Usage(
        completion_tokens=34,
        prompt_tokens=16,
        total_tokens=50,
        completion_tokens_details=CompletionTokensDetailsWrapper(
            audio_tokens=28, reasoning_tokens=0, text_tokens=6
        ),
        prompt_tokens_details=PromptTokensDetailsWrapper(
            audio_tokens=0, cached_tokens=0, text_tokens=16, image_tokens=0
        ),
    )
    completion = ModelResponse(
        id="chatcmpl-AJnhcglpTV5u84s1cTxWFeIkGKAo7",
        choices=[
            Choices(
                finish_reason="stop",
                index=0,
                message=Message(
                    content=None,
                    role="assistant",
                    tool_calls=None,
                    function_call=None,
                    audio=ChatCompletionAudioResponse(
                        id="audio_6712c25ce73c819080b41362648bc6cb",
                        data="GwAWABAAGwAKABwADQAWABIAFgAYAA0AFAAMABYADgAYAAoAEQAPAA0ADwAKABIACQAUAAUADQD//wwABAAGAAkABgAKAAAADgAAABAAAQAPAAIABAAKAAEACAD5/w4A/f8LAP3/BQAAAAQABwD+/woAAAALAPz/CwD5/wcA+v8EAP///P8HAPX/BQDx/wsA9P8HAPv/9//9//L/AgDt/wIA8P/2//H/7//4/+v/9v/p/+7/6P/o/+z/3//r/9//6P/f/9//5//b/+v/2v/n/9b/5v/h/9z/4P/T/+f/2f/l/9f/3v/c/9j/4f/Z/+T/2//l/+D/4f/k/+D/5v/k/+j/4//l/+X/5//q/+L/7v/m/+v/5v/q/+j/6P/w/+j/8P/k//H/4v/t/+r/5//y/+f/8P/l/+7/6//u/+7/6P/t/+j/7f/p/+//7v/q/+v/6f/r/+3/6P/w/+//9P/t/+z/7//q//b/8v/x//T/8P/0/+3/9P/u//b/9f/3//X/9P/+//H/+v/z//r/9P/9////+f8BAPn/BQD6/wQAAgADAAEABAADAAMABwAIAAYACgAMAAgAFAAKABUACAAVAA4ADwATAAoAGgAKABoACgAaABAAGQAbABcAHgARACQAEAAjABoAIAAaABsAIAATACQAGgAkABkAHwAgAB0AHwAcABwAGQAVABUAEQASAA4AEAAOAAoADgAGAAsABAAEAAEA//8AAPf/+P/v/+//7f/p/+f/4//k/93/2P/a/9f/2f/O/9T/yv/Q/8v/xf/J/8P/xv+6/8b/vf/C/77/vP+7/7z/w//A/8P/wf/E/8P/x//J/8z/zf/Q/9P/0v/Y/9n/4P/g/+f/6//r//D/8//9////BgAMAA4AEgAaAB8AKQAlADYALQA7ADwAPwBNAEAAYQBHAGYAVQBpAGgAYAB6AGAAjQBkAJEAcgCEAI4AfACfAHQAogB4AJ8AjACNAKIAgACuAIAApgCSAJIAnACFAKMAggCcAIwAhACNAH8AjQB2AIAAcQB0AHcAaQBwAF4AZgBTAGAAVABQAE8AQQBPAEEATAA5AD0AKAAyAC8AKwA6ACIALAAaACQAGgATAB8ADQAZAAcAEgAFAAcACQDw/wUA4v8AAOr/8P/y/9j/9P/D/+z/vf/T/83/uv/Y/6X/0v+Q/7j/iv+Q/5v/aP+p/1n/l/9C/2f/R/9H/2D/H/9p//T+Sf/u/iH/Dv/u/g7/tP4H/7n+Ff+//s/+rP6V/uH+pv4J/6j+uv6t/rT+9P7j/vD+1f7T/vT+JP8q/zP/D/8g/z//Zf+M/5D/dP+I/53/uf/8/8b/+P/N/w0APgAnAGkAHQBWADUAawCSAJAApABnAIQAeADBAMsAwwCdAI0ArwDbABkB4ADDAI0ApwDxAAUBDwGyAI8AfgCzAPUAzwCpAEcAVwBtALEAmwBDAA8AxP8rAAYAPgDP/4D/g/9V/53/S/8w/+T+4/7L/sb+if5U/h7+5/0H/vH94f2z/Sv9Nv0c/Sr9S/2k/Mz8Qvx//Lb8ZvyQ/MD77/vI+xD8Ifwb/Mr7qPu1+6r7bfzh+4z8z/s+/Mr8g/yI/aj8Pv15/aX9kP5G/pL+3P7o/tL/7f8vAKMApwBbAbwBJQKVAroC7QKZA60DtASsBBQFlAVYBY4GEQY+BwEHcAfcB7cHvghLCA8Jtwg7CXAJwgnqCQsKQQoGCowKLgr7CmkKlAp/CiwKxAofCkgKvAm6CXkJQAnoCHsIMQhwB1UHwgaoBvEFSQWXBBIEywMmA7UCswFcAXgALQC8/wL/sv6Y/Sr9pvw2/BP8ufvx+mP6fvki+Yv58/gu+Vr4n/fD9/72wveV94/3DPfl9Vr2i/aU97P3cfbR9Sf1JvUb95321vbS9T/0m/XS9ET2bPWe9FL02PMP9Vj1l/Up9N/zBfOR9Kn0EvXh9Cv0jfWp9Pz1IPVk9Qb2l/Yy+Dv4r/jE+HD5q/or/Jn8gf3N/dj+KgFqAosDfAN7A+cEuwbPCAEKGAowCt4KaAxMDtUPBRCWD0EQuxGhEzkVgxSMFGMU1hR9FnMW/hYKFjEVEhVRFV4VCBVYE+MRlhHQEFsRpg+lDvUMzwujC0sKFQpACJUHQgaWBRkFEARkA+IBVAGKAKwAvv9j/5r+Af7m/dr8Xf3Q/GL9vfxK/Hv8EvyB/H77BPys++T76PtK+877OvvU+iT6CvoX+i/6XvkG+cD4N/h5+P72DfeU9hT2RvZr9az1RfWL9Az0ifOs8+zzbPMq8+3y6PIB84nyS/LZ8bXx6fEL8kHy8PEq8Sfx5vB08YXx9vBb8enwgPG28UXxZfE28TXx/vFe8pPyK/NR8tDyQ/N88/D0tvRT9fT1GfZG95f3cvht+Rb6KvsN/A/9Sv4J/yAAzABAApIDVQQKBjgGvwepCLkJ0QpWCwMMdQyKDckPNxEoEt8ROA9LEQgSGxYbF3YVSxXXEpEVeBb0FrwW1hQoEy8UvhQDFzUW+BFcEE8NQRDLECcQhQ/zDNkLiQqPCfsIoQi8BlUG3QTxBQ0FJQOjAcj/kQDA/57/wv6q/qH+EP7w/Br8fvuC++b75vtS/ID7IfuT+mz6mfoD+nH5ffn++VX6KPpw+c74kPj8+Of4FfnQ+KH4vvhZ+A/5rPhn+AX4N/eu9/z3Z/gy+Or3qvc59/b2pvbb9tX23/Zu9jr2KfYc9q/1F/X+9EH0RfTO88rzY/S29Cn03vIY8rjxefLF8jPzuvIq8hPy6PFX8vHy7fIk8pLyCfLK88H0GPQE9s702vWe9RD2xvm5+Xz6n/k2+Qr9pQA4AGMBUf+TADsEVQZgCwEKiglGCRUKcg8QEgASEBIaEdoTRhUAFxMYnxbNFycWoxcrGaEZ6RlIGIUX0xaWFjAX4hZcFhAVBRMRE8ISvhJOEIwO9Q3vDPIMvQuWCqgJUwgqBzIG8gTyBIADCAPlAn0B4AHw/7//1P/N/k7/0/1Z/iX+wf6U/fD8Bf0A/VH+Of2y/Nn7uPyd/NH8B/wW/GP8+ftY/Cr7Kfu1+uv64/qZ+1n7K/rI+UL5Dvnt+O74N/gv+Iv3E/cC9jn2rfXQ9AX1KfMl82byPvL88kry6fGP8Bnwj+9G73rv/e/m72fv0u7R7VPuZe7F7pPuR+137jHuuO/38Knvdu+Y72XxgvKS8ibzQ/O/9FH3XPU49gD34vey+SL6rP2x/nv8RPw0/c/+6gNbA4kGgQlhCkwLzwYkCHYMexFmFVUWdxQaFcgUuBbqGsIcUh0yGfwYehs4IaYiGyBQG4EYXBqlG6Ue7hz9G6cYthYCFy4VVRXDEc8PHg5dDswP8w0/C5MHZgVtA4cD3AKbAo4BbgD9/nX9Z/1y+3z6wPkS+4/6Tfsb/AT6/vmR+Sf5mfn4+fz6F/yx/KP8dPoC+gL7X/xL/av8GPwG/Pj8dvxX/Pv7i/s8+0L7Hvsn+3v79/kS+vz4YPgg+Gz2WvcG+CP3VPe79IbzlfM+8ufyaPF/8c3xKPA88AHu6eww7YXrW+x07LDshu2v7Mnqfeqq6W3poOsL7Ifsx+vp6qjrI+vH6wTsSOpX7gLu1e5c8J7u0PGA8Jzy2fHc9CL2H/iP+U74Bv4i9+T8rPr+/IIAKwBtBhkG3QlaBXADGgTEC78QpRTtFh4TohREEYIWNxnVGzAgkxwaIdYi0iNPIzchVyFUIIghdiLAI9wkLyP6H54cuhvpGRkX+hUwFVUUKhQJEsUNfQu2BwUFAgNgA7QDnQI7Ahb/jv2B+gr5UPeA9yP6WfpT+yb65vnJ97P3ifcO+AT7fv1J/nn90f2p/Rn+W/60/6b/wgAFAuABEwLVA7UB0wGqAYEA1AI0/0sAIwBnAP0Bsf0//K37//n6+Qz4p/i6+IT34vXn8zHz+PEq8FjuG/CB75/wR+3B6zPrVekp6mHpOewd6+fpf+eD59voZeql6uXpLurZ6Snrwurz6wvswevA6oDs2OuA7qvvG+6U8BLtt/E08FnurfJr8k73MPky+Hf44vbY+oT+e/+rBekA5vmf+mT/rwqvEesROwmvA10HDQs3EjcYTxg/F7oWexliHZofDR/rG7AbnyGpJasnoSh8JU8lESVLI/AhuyD2IFohrSO5I4wgdRpSEw8QYBBJFMUT9xB9DMsIzwUzA5AB4P66/t/9i/wd/Hb6Tfk0+IH3mfcb+G722PX59c72bvkI+1H7Gfuj+7/6Ef2P/oMBoAJDAuUCIAHYArsCxQMoBfIGZQdsBqIFCgXQBKoEXgTwAQsBQwDu/rb+3v4c/oP7bfoF9+D0OPTK8+j0b/PV8u3u6+x97Ofsu+1G7Q3sXurJ6APp2Ofe55npE+kH7FHqTOq56rbooevp6BDrheqE7f3wZvDr8cTqkO0z7YTvdPSE7nHxrO1y8TDyxfBx9Lfudu1i7jnxFvUl+Qv2v/XF+ED6XvrO+mP8yv84Aj4FjgSwBEYElwGWBeMNWxNGE0ITIA9ZE4QXsxlLG30ajR3tHoAmViqFKoslBCBpHnUepyb/KFYtfy0tKYMiBhwJGREY+hkcG1wZARTaDw4KFQetBkwFXwN3APr7PfiN9c/2NfbW9mr3CfVO8tzw3O4x77X0xPev/DX8//lQ92/17vic/LsBpwT/BTsGWAYCCU0J3wp+CnEIhgeTBhQH5AhQCg4L7gpzBwwE4P+4/Fb8x/zi/Jn8Mvto9jHzfu6n7RPuley87MTq4ulD62bqL+km5+fkD+Xd5d3m7uft6K3qBu677rfsiOv06OfojewT76DzSPSn9fzzS/Kr8uXwp/C08ZTyjPXs+Rb7Ffl79MLv1epn61btzvBw9Q/1QfPe73LtKux964PsiO/R9Pv3K/q5+/j79/2S/v8BNQWICOwKlwpfDgMS5BQsGN0XhhbeFCUa6R9vKKwtRiiGJskkFCbeJgUjsyYmJDUvijKJLecslBvNFToSNBOpIGojHyXDG80MmQRM/fb6x/0wAFwCFQQ0+/T0I+zE6szq5uv68Wfvku897krr3++08rzzhvZz9Qf54PeW+XT9uwDNB7kLywxLC/4HXQXbBswKpRCqEWcRAhCBDVUNcApOB80DEwFQ/pr7IPso+xr65Ph19YrwBO0a6ZvmBeb45mvmGOWr5cPjGOQk4t7hgeIZ5KbmROdB6ePqLO317VTxRvIu8/TygfLO9cj4nfsV/SL+Iv4S/0L8tvlY+Ef3nfhV98D5B/iL+cD31/MD8Znsw+xK63Xs/O197nTuK+6z6Vjpe+jm6Rrt9+++8uXyy/Sv9YD4Mfs8/7QBcQb2CNoN8xA+Fj0aiBpZHh0cFx+SIFsiciYdJ+YpEywGKVoqIyfdJFsosCQ2KEcmMCNPJaEczB4RGXMYiha9D8wQwwt/EN0OxgltBp3/EQH0A6wIqQnQAn74uemJ5zrrYvWR+hP8f/q5+J31DvDY7eDq2vJE9x0CQgd2B3oDuvud/iQAzQjGCQAJgAisCIwLYgz2D8INUQvwBk8EuQJhAwUDUQKMBEMDzgDD92TvJumC5Xrp8esl71LwPuxX6DTjMuKK4P/gOOMe5XrqrO2T79rt0+1C7BvtAe/A8Mr0Hfgz/Ar+7/6n/w3+T/5r/pb+GgBw/zIBBAFTAQ4A3Pyv+Oj1ofH+8HTxKPOU9R30QvJx6srkC+BH30PkQuiG7Arueu5v7SvrP+oj6pLtcvCl9dn5BP5cADj/eQENAw8JrAycD28RrBK3FDIWHhlcG/AeHiD6Ic4ifyEBIUQf3B+UIB0gKSB+HcEefB0BHQQcshixFrMUTRIwEgETqhJNFM8Qlg/8Cp8IZQeHBdMIjQtpDsQO5AxeCEIH/wbwCGoNHQ3nBxH3iu7x56jvNf4wBdQQTgm0BGT0lepw6lbq/PTU/IsIhw7JDR4EKPqE9fP3zvxvBL4HDQc5BgQEyAT2BCYEMQDA/ez7tPvs+Zr5qfgl94v3GvS78NHqX+Qi4NjfXOUy6nfuDe+F61jpuObp5enmgert7yD3bvxr/hX9f/qi+Df3kvnA+2L+LgD8AAwCwwOABbIETgOq/9n8e/o2+Fb3GfYn91v3GfcT9nnz+u516WjkCeNJ5bzpKu3D7YHum+u86RDm6uTE5yXtyPQo+l394/z8+k/6xvsvAGAEuwd6CoEL3wsfDAgNgQ5IEZIQchGIEjMT3xQ3E+MRPRIyFG4WvhjeGX0a3xrgGQ4YhhfkF/sXORljGLMYoBqeGmEcFhw5HLcaDRg1Fe4ULRXVF6cXHRetGKMWjRSJD5EO4QzvDS8QEwsHDOgHNQGmAj36vvY07FjkcOEZ5ErwtfcZATH+Rvns7YPoQ+hQ7GXzS/tLA70K6BH0DBQKegKt/wgBQQRcCD0LcA0qDK4LDQpoB7sD+f4q+934t/XU8y3vBe556/Xq3emb5ijkSd6X3DXbjd5z4nLmQOom7jny0vQ39ub0s/Xp9m765v64AhsGFQa8BncFTQX8BNED+QJLAlMBTQAOAY8AHQG8/ZH5BPM77l/rHumB6rPqb+357QHtb+mE5Mbh2OAP4/Xnbeyo71zyBvPK88D0pvX29zv6wP34/t8BBQQfBI4G9waUChANdA6hC14HlgU+BH4GqQcwCkoMPg1vDKMLWQvQCycMTg13DmAPPhBKE2QXzhtxH2ggaSH8HpUcPxj8FnwYhxxXIlklCydXJeAisB5IG44YvRZvFEwVXxOaFdMUPxIUD+wKeAomB4UH1AMqAbT9Tvmt9yz4N/pC9vjwI+sC4+7dnNxp4dDx4ABmB5cIhgBE+jPwxO3S70D5uwZDDukY9BkMGoURCgpxBGECRgR0BW8GDQYRBCUDZQQLA2MAofhB8E7nueCX3CLcb96o4dHkWOe+58rlluL93vrdBuBC5oTuoPc1/e8B8QNSBRYF5wMUBAsELgb6BqwIfgmMCHoG9gMsAg0B9v12+f3zku/37ejti+9R73zu8euh6RHnh+WT5NDmqujL6q3st+2F8HrxEvQ59gf6RPyH/aT9cP40/zMAXAF8AvQE2gT3AyYAW/2h+yr8Bf66/rv+n/7K/SD9h/u4+Zb5n/m++jj8Wv9OA+AGBAngCvcN5hHREy8V6hUtGGEcDCB/JWEnwyjSJp0mtSWEJNwhth/9HhQeuhyFGnIZWxisFvISfxDDDdULLwnEB0YHHAh+CLYJWwqlC48MnAxyDUcKsQmtBdEF7QBJ+/L0IfBR78bw6/W1/skHiAjEApP4ePOz75jvmPCu9YX9LATgCZIMOgxaBon+jPnJ+lf+4ABE/wf+F/0t/p7/JgHoAKv9V/oh9vnz/+4N62fn4Ocv6ursXO+w72nu0OoC56Lk2eS65qrqYu9f9qv8mQGQAsYBpP+f/uf+C/+L/6n+2P+BAJICPwO0Ay4D5QDP/eb3ifNT7x/ud+4q8IvyGfQv9PHxXu9C7HzqWOk26XDrbu5U8mT0c/Vy9aL2EPg9+er5wvnO+rT7ff2E/jkAoAF2Av8AGP4r/Kv6qPqd+Tn5Kfor+2D89fsL/Cj7xfr0+Jf26vUm9ZH3+fj/+5T/ZgNRBowHfwf/BnUHOwnyDYoSKhfdGJsahxrEGuAYrRZ6FQYVNxb2FjUYhhieF1wVvxLnEboPOw+DDOkMuAtiDJkMYA1vEB8PKhAHDWgPnw5uELgSKBZnG7ob0BgLEL4JvACa/1/9JwDCAIcCjgSJBKkDz/7r/J34EPe/8ofyP/Rl9hn51fuOAXQFIwfpBO4BQP/r+kP4zPeX+lz/ZAMzBwsKjwm3Bo4B3PzB+F/1WfTL9FH2E/ZR9hD33veb91T0+fE17x3s2uhR5xLpXO1Y8Xj1d/mm+3n7cvgr9QXz9/Ka8631Ufjh+jP99/16/Q78d/lG93b1S/Qf9GT0Dfb/9sn3Zfgv+VH6D/qJ+Ev2EfTT8VXwJ/BQ8SD0Lvao95D4A/nD+Rf5xfem9dn06/Tx9Ub3+fim+//9p//G/93+pPwn+pr3HPgL+nr+aQJDBT4FqQJH/v76e/kS+TX6BfvE/DH9lf1q/W/+qP16/LX6MvuQ+2n82/vR/aMBoAXICQQMMg/gDl8NAQr3CKgJHQoNDIUNbBHSEV8QkgytCo0M9w0EEYMPJA8pBzsA+fiN+uYBfAh2EJsUJhzHG2UYSA7TB9wFiQjeDjsUgxlgGZgWrBBqDfMKogoRCkAK6AkFCX4HjwXgBPUEuwZvCHYJXgjSBY0Cvf8S/vj9r/+bA8YGIgnhCEgHwgQwAXL+1v0xAAwDZgVOBakEBAPAAB7/x/1v/X/83vv5+pP68fkh+W359/lN+xz8Dvw0+wL5oPbN9Cr1Z/Y9+JT5ffpx+7T6oPlH9132OPX19I70zPTd9U725vb19jH3FPcV9v3zRPKp8e3x4fLj8wv2fviw+Tn45/Uc9G3z+vNR9Dn2Cfkr/ND9qP5N/sj9bfvB93z1u/Qg9Yz0sPTT9FX2RPd++IP5Wfma90f13fP48V3xxvEB9dj6V/8GAnkBkv9E/Nb50vdY9/r4L/m8+sb7oP2P/mwASAB+AGr/3fy3/Gn79/uO/QcBDANrBGYDqQG+ANL+Av6h/xgBgQLOAbIAAAEbAxQFxgdPDHsO+BBhD84N8AkOBL39c/up/qcBdwVMBv8ISQj3BhQEiwQiBnEGeAYEBmIHbgeMCCUJTg1oEvcWARm6F/wSPA2lCBUGgwcdChMNaA8NECsP4w2VC7kIcgb0BGgEUgTTApUBhgGxAtQEIQgeC4UN/g2oCyIJiwfZBkMHyAh6Cj0NIw8UD6MNIAvsBwkGtgNVAp4CWwN5A/sDDwT5A7UDDwL2ABcAvv6o/Yj9qvw1/KL7k/uE/D39cf7b/2ABTQEmABn97voe+ir6nPud/FP/nQDh/0D9ffpK+K31FPPR74fwo/ED9L30CvT187TzXfOY8g/zQ/L78aPvR+/98PvyV/Rp9N70ePUw9rb0Rfbe+Ff7Ef3l+wv8mPvc+fn3OPg4+T/8oP4Y/+P/fgC+AIkAkv7s/Kr9b/y6+5H6gPmV+OL36fdv+V/6+flo+dv3zfUI9ff01/WB96X4b/oe+/n7pf26/kf/JALDBPwG/QZiBnIGcAQnAWH+MP4C/d37J/pE+X35XPl6+d360Pp9+vj6m/rv+gX7jfzZ/+gCMARXBawGHgYhBbAD9QPHBEIEPgPsAvADWQM/A4sCbwPaAhwCTwFPAtUDpAQkBjEJEQ3TDjoPqAzJDJkMzAwUDBgMjwsEDKUMLw3WDpcOlQ4JDSMLxQeQBgYEyAFAABYADgPBBRYKDg2PDlMNlQsPCdkG7QQ+BWQICwyaEOoRHxKlD4gOgAz0CysKDQdRBfQEMAh9CqYLtgudDGwJQgYrA+MB+wCO/ywC5wRHB4IFFwXKAnEBMgE1AjwEEwGR/q776vsb/Ov9YABwA84FzQXRBvAEvQNmAScANABLABj+t/pc90D1A/Xu9BD2/PdX+MP2qPXY8/HyK/Fn8Jfxj/RB+Nj64frc+A33qPUd9XL1dva+9p/1QfNS8dPvl+8I8H7xYvTO9lD3L/XZ8fnul+307ETuY/Aw8WXybvOe9SX30fgU+Rr5Gvgc98T2e/WY9dH2s/nE+3P+4v6s/c/6F/n1+dz6NvsX+7L8I/0Z/mL+tv4n/kn9Xv2x/H/77/gi+c74VPk5+YX6qPzJ/rcAWQC1AID+Bf2p+ir6XPtT/JH9mf4gAdkD/QZ+CBQKXQoCCUYHMgTKA9UD0gMxBeAICA1XDh4MxAhECJkF/gENAdYCTwXHBD8CMAScB1IJiQosC7kL4ApPBsoCIAFQ/7YA1wMgCmcRuhZDGKYWFhNbDwsMzAYYBGMDRQT4BCgGwwcOCY4I3QhHCpsL3AthCckGzgMKBLkE/Ae0C6ERExXJFNIRYQ2zCdQEmQF1/jb8r/lW+sX8mP/gAJoB6wJGAnD/8vtr+Vz3Bvb69nj7xADSA70FQwZqBvgEJQF//Br4dPWa8+ryIvPO9U74Pvz3/90Amv1o90Pz5O/B7Mzpq+vx7wH1wPmT/cgAHwFjAHUA5gBs/1b9q/qc+Yb6Av0SAOICPAPjAkMBMf5H+qz1VPLt8dDzD/XJ9wz6N/3O/qb/FwH0AigESwPwAHv9/fy7/tUBMQRXB0kKSQwICsUFEwJe/6L+rf2LAFIFMQmiBvkCYQJTAnwBO/44/9YA2wFgAo0D2gTGA0AEoQU6CQ0KsQmGCZcIcgZcArj/rv0d/W/9bwEbBqUHuAfyB6kI9ga9Asf/5f/DANUBJAXyCEIL2QupC9QM+AzjCuYHQQRAAHr9evs1+9n8VP4HAFwC2wUcCKoHdAWlA5MB7v9G/9f/iAA2AIsA6gEtAzgBXf7N+1/6Kvkj+Lz4VfkP+jf9sAGnAzEDDANmAxwD8QFTADj/GP5Q/db9BP+G/5v/tf4W/S3+/P6J/qP8tfr8+VH6pPuL+7X8cv1i/80Aof+L/cL67feM9q/3Ovk5+jb6V/qV+tf5x/i/+eH7df06/uT92f1t/PX5x/gJ+Jr4CvpC+1b6RviU9RP0hPQ99k75Dv17/lD+1PvF9471/PKZ8rjzJPkX/vUBlgTiAwQCYf44/6H/lv/B/pj7o/hc9iL2e/d6+5/+KQFvA7oCoAC7/HL5MviM+ML7NgDMA/UDZATRBWQH3wa2Bd8E7wB9/MD3ePUf9tz4Tf2yAn4G/QgfCjsGTQE3////OAHwAk4ECQfbCJkHfQf2CAgLOQsjCv8IMAe3A17/5f1O/nIAagMdBcUEOQN0Av8B8QJBAx4EKAQmA0gCLgLTA6IFMwcHCG4JPAkPBq0BbQAeASgCAQUgCKoJaQigBj4EwQKkAuoD8AWvBiIGfQRHAzgCmAKiBaYITwoZCzEL8wgOAwv9rfrG/Ln/2QJTBRkGJwX6Ae//6P+hADoBIwNiBDgE/wJi/9P7K/p1/Ff/+gADAXH/j/4e/fn7dPt//Iv9U/1q++T4Wfcr9V70EPcs/TkCQQQaBeIDWQKAAQAAZP4s/XD9P/z3+Ib1lPQA9cX1NPe2+F77w/t8+Zb2DPaR9k/4qvid+vn8d/4b/6f+mgCoAPcB7wDSAFYAkv4c/Un72fwr/an9I/7n/a/6xvcy9pHzMfHf8Fr0bPdp+Zj7E/81ArMBIAHjAKD/Af7J/Mf92P/jApEEwwajCF0IPwYdAn0A1/4p/in9NPzx+/T5ZPj69+T6SP1u//cAaQFJ/0P75vkU+Zv8DQEYBWUHKgcYBrUDbQPgArcCxgO3BuoHnwOq/p77n/uD/JD/eQRkB5AHAwVHAz0CfAC8/nr+fgFZBE8EugJkARoAvv93AisFqwW6A2QD9gI9AKr9Gf0K/xIBmwJRBekHKgd/BeEF+ggeCigIRATWAED+YfsB+Rr5qPxqAB4FJAqUC+kH1AOFAZ//s/6A/qj+Uf2Z/fH/IgKqBJEFQgZpCNcJXgjcAxEA2fyl+oX7lP75Ac4EpwUxBA8DhgE2/xT8Pvsj/Hn9av67/i4B6AE6AkgDvAMFAwUA0/2V/MT6kfrq+4L9nf5D/ysBowLQA7sD8QCK/j/96/v3+sb7nv0D/wcAWQKBBL4EtwIUATkBJ/9e/nf+aP3c+qv6uv1N/03+lfue+T34iPcN99D2iPhl+i38kwBsAlwDugOcAgkD+wLHAigCoQCc/sL8FP4UAWkAo//7/4QALv9E/DL7FfnH+HX6qPvD/eH/TgD+/cb9ov9o/wL+ef2t/mcAmgGnAFcA6QBNAGIAwAKSBVcE8gFBAWIBOQFIAHAA8wEOAwIDWgM7AhMAUP5E/AL8y/vo+6P9yv9uAW8BpQKSBQ4FQQKSAYgALP6/+x/7UfsG/Mz+ZADWAD8BlgP+BLcBdgBnASEBR/+3/OH9eP0J/kMAgwKPBBwD0QTqA0sD0QRHAoz/7/y2/Gj+zf6xAJ8D6AR0BdoECwV+ATb9IPym+iL9s/1q/Hb+ZgEWBEIEggXmB2EFqQIjAYX/v/4f/8L/ff+9Ax4HuQUBBD4E6AHJ/63/Df8y//z7Dvvo+9b8p/2y/wQCLATHBOUAFgDU/yoAqf5h/90C5gM4BH0CNgF5AVkAQ/4a/wv/wP5a/Aj7Mfs8+kn97fzR/Kf/awDnAYoB4v6G/iD7cPtlAToAbP2n/L39Jv9W/oEABwCp/oP+yP3e/mn+R/6w/AP9uf8+/3wAg/3++9L9Tf28/UsB2QHo/r//wgCo/6P+Uf7W+0D9t/59/0f/vfzB/Wj5PPgh/yL+vPji+pj+Yv/q/FX9NgBn/rP/GQEzAbwBwAKEAXr/RwFbBBkBPvzOAA4CCv0S++78Kfzv+Kv6t/0f/dn9Iv59/v39hP6dACT97//jB+7/bPysAv8BRgJA/QIAgQG3/ZH85P6yAhQAa/2zAVYCIf97A0b/d/+I/iP8SPyr/3cGZ/9z/QwFPgctA+b9mvtdAcP+mP3VAsH/1v/q/Yz9BP0+ArYDwfo2/ygAivtO/GH9iABg/W/+swdOBUv/NwTFBs3+HQDGBaYB6AAWBDz8Fv5tC4gCI//gBrUDzQHoA6EAyvkhArAA7/eDAo4IWQCp+vIAHQEP+MUCPgZL9c0COwnn/cH+4v7m/3f3qP8jCY79fQLVA1f7PfzSAawBUfuZ/XAFEgTZArQDmQQYAR8AxwJS/0j+6gHF/NX53wFgA0v8MP52Bhf9NAGVA9f9/f1x/TgGIv8O/S0FJP9U+w7/iAM/ApcCaQH3+jH7CQCt/Qb/mfzl+g0C4gag/5/+MAaMASb3mwAOAez50f/2/mv9Uv3REG7/JPWODzMC6vfpAOEHZQAD++/86vi9AmYCbvjpAYwDSfvy+9gAOPxw+qsDn/U0+kYEb//9+C/7fwed9x33bQPZAD39Cf0i9YT94AO5+S/92QKLAJn8gQM2/WT73gPU/ff2wfoaBU39Mvhz+IYCn/wH90cDk/tX+OP89QbB+AH3WA6g/LnuIQEN/FYDwAGD8DH6Dwt/9Srrn/7kBAP4svOqAzv2gv2GAlrvZf46CGX3a/Z4A1MDFvrE/uUInvcx+JMHLQA0/tH90viyBpX8gfcoAgn+Pv378jgELf1C9N8I+fxp9HT/uwht/a/2c/dO/1MAW/eO+4P+5vsk+CUHXvr98eMHhgVq8Yr7vgkkAb70BgBNAIz8PwSD+lIDFwei9S/4dQiOBjzvggACB2/6AvsEAlv+fftZA6v/zf1R+1wJlvZN/rICnPgFCE4CM/nE+aEKRvyt9o8IagRx9+cEuAYy+B4BKQcf+A79TwoR9gr+Jv9GBgr1XAag/3H0jxcp81n5+guZ+sH17gyMAvD3BvtUEgr5qO3VHILtbfbWFa3v7ACREFb8wgAXBDwB+gD//5H+PfchC5QE3O/JDJMGnvx++oELaQbI9sH46w+E+uvxcBdX+sb0QRGkAhH6mAT3/6wBsP7IA9EEKPybBwUBmP8h/QkIZvsDAokH2vzPAnsFEAY3914Gsw9n7pMZggWS4BckOv8F7xASRv8+/g3/mgX2AyT2DgK3ETT1swI0Dtv44//GCQn/4vWhD4gB6/ICGKD14PEvI8D00en7H4UALPUXDpj/pQF5Bzj1WwiWC9z15wwkBEP69AAyDF/4AP9fCxn7MAEGA4QBpwfo+4L4ABZm9wf/XQ2m+WgBnQkr/iT6NgmwBYD4dAxQADb4+BKG/sn4FQnkBCT5Dwj7CDD4wwWhDvf4Xvg8InzorvPBJl/wzfeUEMcDT/6ZAVH/xgF1A3wF/gEA/b4KhAKW+j4CFP/YC0r5CwOWBPj8QQYrAzYDM/FyHbD7EulWJqP1m/IdDkMJtPP1Av8Uh+nnDXgBO/vtCOb9IPkbAjwUJPIrALoOD/7I8x0NoxCA74ADKhOw9fXsiCkZ+QPcoiWi9TzyaRT/+Zj/sAIo/37+dgVsA0T9ufmgDjn8xwL0BBz2Ng4K+m76lQzT88IAZwzZ6osMzAWw80gIvQAxAnP4dRS084HulSJg7tz0whj59aH3UQ5x/a/4Cw/D9TP6ABfD8Y763A1m//vykguvBnXqAwgWFGzrufW3G3nw//+u/iH+AAiM9jEGMPzfB5z5QQXK+Vz5ARAh9Nn/gQMN/Ij//PlSCn761vX6DAr0DwZIABn7HwDXAcj9W/gWDB7zK/1dD5rwKvs1BHkHv+9f/0EQ7e+K/dYEU/oi+y8IFQJC58QQ4QkH47QWJvzy9l8MsfeC/wP6GA2t8WfsbB7y8l3t1hxA8I357Qkm+AMGg/ZaCID0RvY4EhTvpP40CQnyuP5eAvf7K/1U/jL7HAO7/O7+GvvjAx/4aQaS+6PvLRUr+83yVP0wD5z4f+XUGHP46vEqDoP36/y2BjP6sQLI/yb2Mgpp+lP9sPUEBCwKke8mA5IDA/yuAjH/hv5h+s8H5/PzAVb9/PsWBjD46/vpBLwDwPBnAr0GqPDPCs3zpvlEGvbo+vhlFE71pwPx8aYEGwoq6U0OjgAA8/4J3ANJ8cEHTgJh/c76KwArCZHrRQ4U+Jv+hwCM93wVnORL/1scYuk0864aXfhB7VcQTQe56e4LtwOY74sIUQcq9p73Dg0A/xbwyAW5BvL0zQAvBxnzOwSdBjLz6AdA/HD7XAiyACrrcAcSEATwFPzqA8MFevBAEMfyNfe7IBboCvqzCnsFQfUqAIYEO/T+DVP+IPmZBkD6iAaU+0n8VwW59s0Sf+Z/+9AtYspwEAkVxN+xE5P3tAO4/pr3oBvS4oT6CilM5rHwLh4F95P1xALPFW/p9v+9Gd7hrgYJCbH4RPz8/DIKafq3/tj9IgDACXf30Aal+XjzPhzj58f6bBpc7z71bAx3DdnybfsUENr65PVBHCHocQMNFZrmkQwZ/yL+4v+i+3AKPvZ5AHkFNwQ5+Fr6CRbI7rn99Bau7fQAbxgx3wwWmPvJ+l8Gs+tXGQX6xu3NFe71QQlK+n4DBAxK5r0hqu/q8y0VXAOB650JngaJ8RcEaQou96jsBSeh7JL5ngwu/SMD6vesDL7+pPXHB60F+vKi/7sUlviL6MUjdvYe8GkUSQFj7HkILxAk8BwACgsH/Eb7UwdsAH75dP6sDAD1LAMCA3T8IAvx7OwS2/yd8tYQtPq/A9b7oQImCjjqJBCbCuPrKg0ZBHD9hvQeDqsGvd3PH0n3JPfFEC32AAfp/rgFW/yN9jUNwfxxAJX/4fxsDZn8UfWEEgL+Xu4lFTf7qPBcDEMFPfFWA2MRSvkZ+f8JOQRU6pkVxfq07C8W/ftj9X0HvAIo/XX9PAN2ALQCqPhbCHEFm+1yEp72Kf5PDdTxig6f82sPG/4r5Vowl+QO8TkdAPW8+dkKYfjX/qoCvgnH7BAEVBjZ4acNnQSg8P4HKgov5rYSTAEo8qQMF/3c/Wn8hQc4/zPw8RHZ+w/5vAHcC2r2S/nEDWn9UPmbAuALrOxfA7cZ4uaa+H4bIexrA6AIJu+yFiHvygAIE4fhkAuvGwvN8hKVIC3PSRkKAdfskRF8AtfungMgENHye/zUB6IDffS7CLj90vo7A/v+wQNT/Tr4lg+S+Rf1aBBL/LDnQBamCmrjxxD1BNTyBgnHBeXwhwlxAjD3ZQx56M0bZvuQ7EYXa/UEBAUEr/VwB3UBqO9vEAX9M++/GAX1we+wFvP74fXrBkwCe/5l/SEG1vw+BK/6rQDLByL/pfeVCNz+xvYiEM3ygQC/BFT78Aeu+Of3xCuR1Nz8mCeF45zzYRld/VLkzxY4CWfj+QaaFyboMPw5FNT2uvVZBeEM1vAV+LURsP927tULMARVAGnyuQqdAiTn2xha+/HuOAsK/7z6Vg0h9kcAIQlT6TMUc/ow7/QU+vje77QCZQ/D+9juoQpXADz6xPt/AekMX+qQBBYPFO3x/2YQQfCg9qwdbeju/j8IoPXREC7k9v6kHzvl8fmqC2UDAvhI9HcUffPWAzv69gHlBuHutBOT5xYLpA9V104W3Aez6okOfv+d+dgEef7+/bsJTu1pAoYPEOiVEV73yPqJCiv91v539d8Q9/Y6+IEMuPr+9goI+P+q9lwLygPV794OCwZL7NoOFvp0+nYVN+sW/kkPu/pl8bEQpftx9lsLW/cd/ekF+P89+tL8kQ1L9o/+ggoz91T8UgFWBvgCxfhkAFgImfuCBWLsKRav+V30fg/v94P/bAIZ/J36tA4A850ENQKzAFgAJe5kI6vfFvvsG87n9QUiBnH4LAUDBWv0CwbaBBr01g1w9mf8hQJXAyb69P1TCJQB/vPW/KcNWfo778EUCflm988UbedrCnkWecvKI4MQ5tFsEFQYOuZt9W8gOuAdBYYVv+MnC5UFwfr8/DH+ivlqHLXfxgKyIcTW7A5dExPjag3+AkT3hAdf+68AaPw0Bgr2gAgFAvH3hgPF/tP8DgD9ACUCvQBL8wUVS/Iy+68KU/4zBafqbQ+lBfvnPg09CkXiJBMvCSHkYweAGrnh9/yGI77a3AxA/wQBzv/y9CIWlu7SCDABM/vTB5j+6/VDBmgLW/DvA34L7/Ux9Sod/O8o8CEl5Oj//eINYfp/B8T3uwb2/uP9l/0JBQf8KwBkALr3bw349ab2/BRi/trsiw2FAir/BP2M/ToD4AQFB5XrigtJA7r85/q5BeQCWfxk/h0BeQQ7934MX/y2+0IGHgkD8OcPpQHm6ywfOu1gADEIgPBvB8wQJ97mATwswNQCARskst84/8wfyOStA+YLbfXWBycAlfiiCW4JueQgD+4JT+8rBnkA7PvAAd8Gm/gq+1EPEvqL8dwVS/nx9jAPv/SOBt7/pPw7A/wGl/rhAxAC8Po9AGcFggCV7Y4K2gjX8MMAPBJb8sjz2xyHAa7ffRe0DRbiDhN/9WT9hw75+b7vkA30BZTvCBFS6ocJ+RFy6oUE1AtO9Fj3+Bh67JT+ihD58tQFHgHS/Db7yAyc7WcMNv/m75wW2+2H/6cSZfBg8sAhhPKV8/0RtfkH9CgMcwfB6vcMu/+G/PERr+j1AOseqODu+gkdV/X06JwZmAzs0wAVYh/609oLwxeH7oP6JQ/G99QAewTa+lUAe/yiBnv10AjK/l33+QqXAyz4zf2zCBIAb/a6CUQIjfBcBE8Ol/qr6HkaewIr6gUCEhMS9i737Q8W8EYP3v4l7LcR7wWQ8bX5bhgv9OHu2RWqCZTmegCbFpH64vFVBlIM8PFC/u8J7foCA3LzMw2dBwfjdQ6YF4Dmw/NJKbj3X+h6GjL7jfNaCzr88vv2CaDzGf0vHIHfMAh3FwToEQPrB/YGu++dB7/7ZgZb/LL9ZQFY++8N1fJmB0759gbMAAv01wlDAVAEJPAZDxMA7O4YEW0M0+LO/5EpL98++18bd+tE+aoUhgHF5bQTcwQm89wIbPqTBhUCbvGRCoADzfaGBJMB/wIBAAQAUfu4DfHzC/10CRX2uQnt+cX7IA5I+Qj27BD++Wb13hGg/4zzzAQ1//4Bd/Ul/EkcMNyYEDQK1+ypDpL7zAC18qUPJfqH/E8EPf9SA5f7Qgbp9WsLQvdP+1kFRQVd+kvzwxsr+8vqbhmn/xHq3hNA/vjwfQV0Ci71If0eEAnxev3GCzzy4gR0CznrFgm3DCbvfQPrBZH+9ACb988ErxOS6n74qB9n6ab9TRG06Y0Kyv8F/FACN/2kAxMA1P2zBh0G6PATCTcEV/qd9jcSZP+a5CUcXPeR+YwKQvguBZ751QTXBlbyBwTqBlD8+AAjAGkCUv12/o4AAf1UBV//0Pf0Bv39jgSDBUj0pAQgBEn7YQcz/X/3ABpW5fD35iTm44z8CxEY99H69ghdDK3pbQjZAGD9awcX+qr7Cgm6CALj/hYADMvndgNIDZr+5uxUEwoASO6sEqL7D/yb/1oHKQG28hcIuAeh8swI4AN37Y8OmQIL+MX9yADxA2AAFfnEBXkBVfNjCiUCcPeMAzcFovWmCO3/S/ZKDtD5FP0JBFQBxf+m+50KLfuF93YRGfVc+3H/8g6++cvj1ypk9cPhohq/+lT3iwcA+WT6mwiY/u36JwJFA+r5vgA7AJP5kQ4x9Tf6/BJV61wNXf94+00IQuZOIpj5PN8aKT75xuUdF+T8MfWpC4X4kfjQCcP5KPxGCJf73P7c/A8Js/XK/6AMtPNq9n4J2Al38WkEVwaV+dkCCgHI9D8LiAAJ8uUKzv4E9gQNd/xR9UEOmPqp/+sARfn+Byz+FvzDAHr/UAWt9sIDRhGr5FsGSg2U7W4HuPzQ/70CmvdMBDIBEfxj/o3+Cga6AAL0lwJLC8X0y/5lCfT76f51AWwG1PDBD4QDe+tvDz/7pv4N/lQEb/phA0kE6vTTBr0DCv/27TEMwgyd7Yv5SRRw/7HqzA3F/pn82P/a/fEGgu+0CcQNJ+E8BcgVXe0z/u0EKf54AdMBeQHA8Q8UjwXn6TUHGgyh77gF0wdT7ej/ew/n+KHxBwWPFk3gcQOTJy7WBfgKKYDxYuUuFykIAulJDoH/sfAaDgT/BvgcBw/6GQDTEHjr/fazHHH/TN9kENUSKul9+f0VNvV+9uAKwvURBRr7wgNJ/m72KgqM/nT+hfvlBk0Hqe7tAbsR4fLr+OUW6/DK+u4SJAKu6sAEchzS36v/Ixqk6zD9KQyb+578iQfg8twHixCl53wBPwzS/zjygQYrCQz2jgEdA7gKle+kAzIR/+oLCBwExf9x/VkBSQJr/lAGX/TwCKIJ/e1s/UccR+mD+88XgPLYAFoFx/wa/ZgH7AHl+kUGzQCM9t0N6QAh6/4Wjv5q8AYKXA1z+G3pyx8x9SX2CRNw+gX8JQneArrxdAVSBbz/Gv4cBHoFJf5rAu8IgvWr9pUZnfop9H0BVg309uH5BQ6v91sJV/uZ/n8Ky/XRAC4DiwM/+af+fweB9mgCygpJ9Tb7SRM69JL9kwXF/z//Yf9ABon49QeD/t35QwaMAwfz7gOFD9zttf9/DkIBp/Mx+NQZPfqL8L4RRfmq+ZkGe/sx+y779Az2/G/s4Rqj9UH3+RFx9rb+nP3tDYfuYP83E/Tw1/gFEtz+LfbtARYJuQDl7nAPk/qaAAMCwPbKCkb6BwNS+DIDGAsD9RED7/4HBcAD2/TACTMCc/bnCcoEouwMCk4FQvlz/u0FWAOZ86oNEgTh6gAO3Q2U8T/zfhGLAa7yBguF/b/5Jg7o+nXzAgu4BPn4+vwRDAX90/H4EG7/m+1RE3oAbPGjCUYOhPBe+ccRLv7t9dr88BMF8RL7MBDM9xX8bAVVA5fz5goWAhP7V/zBA24IV/LKBGIOzPLF+p4MdgGP7x0EaRCN7pj+cBLj9Bj5uRP5/pDpgQ53DxjlvQifBKr6Lf7zBMsCh/UXDen+7fqzAU4CEf0oALAAKwDtAeH76ABhAZQCZ/ma/3IIVv4G9hYF1g4D8k/5oxei7n7+gQ/38xr/WAifAJL6WQOwARz4TQpb/q3yIBSY+G32wQ1h+Xf9HwS1BvX2BQWA/kcEZQM992IESQEGBOrzWwelAbj3fgs/+64AF/f3COz+9vmxD1f1rvcmCfwL7usCBnoM6/e9+mkKIPd6AvkIAfCBBycD3wdT9YcGPAAG/XsB7gOs/VD1Ngs4BFzzgQFnC8zzSf7zD7D1tvuuC2b8UvhgD7j9y/G1BAUPfPIj+G4WK/Nf+UoXMvSP9OISfADV7xoDGgt59Tr+Ugoh9PUDtAU++z4AuAAFAEb+lf18BAkEQO5OCVsScuL0Cu8SF+8X/SwJsf+Z9s8DHAVd+H8CxAOb+OMBHgQ7AMT3hgOGCgHv1P21GDHsoe9WF30Bx+sEEAsGueqrClsJJfpW9nMM1/4q8oEOw/8785sKPwWd+DIBkAZk/AH/8wZk9Z0HHA4e6W8DgxEM/zX2j/pfDgP4OfzjBHL57AUrBn/rhwYFE473IPD2CS8LO/GhBH4Hj/zD+gQIwf5d8l4dC/Zz5BYdOgo16JL40B4U9RvtnRMwAPD1Dw4JAePu3g58B4jvowTMCS//UPdMBJUFkPgNCcD96PjaDUr5cvYWD4n95vPZC6wElvD5CUkFP+8ZAY8VUuzv+JsT5/oW/NAC+f20BAX/AfztBEUADwFB+34BVwbs+XUC/P37/aIEmf0d/LwEbwGEAmj6Uf4lEPv42PQCD3YDWfTtAh8EQwDo+HQBpf+UBCr8Tv3GAhgA2wGh/NECAf9z/HgEhAC/+4X+xAFyAJP6RAK/ALn7oQqI8M8C2w1G74MD6gq/9db+Jwnv/U79CwW0/ZUAgQD4AL4AqvtL/c4LI/v1+mYD9v+BCG/y7AHLDMv3mvqRCQ39HftjBQ3/vftC/1EE+veN/9UEIwVj/ff0oAfeDP3vNf25BYYBQP7D96YKFfrG+AUVLu/P9PwfffgA5jQV/wuo6DIHPAkF+S0CPQOr+lUH4wE0+eH/kwL9Cazup/4eDuH0Rv3FDJz2BfouDj34AwETAzT/vgBy+1cEgQFmAgb1hABVDzHzP/nrCF4CgvyF/ykAUAEYAc799gT2/c8Cn/5y+hsM0vuv+e4HU/15/UgDhfy1Brb5kvrFC2/5bP8UBrL6tP9XAsoACwIh/fT9RweG/YX3zAfSAqr0Fgie/MH4LQzV/7j18ganBVf4zQC++ToNFvwe84UEFglu/qr1PPwKCxwEm/FZAYQObvUn/7UOme1RApIL7PjB+2cH1QkB9aX+bwwT/JH7BAOm/gj5ywChBn3z+wHbCJr0sQCHC7D2g/1NCAH6wP1eAoj9IwCJ/CYAUwJt/b4Dlgb98GwCUgrL9u8C0vyH/pwJNvrf95MMdQPi9ScD5wV++y4BkQGO+agBAwD0/dACtfdqApYE6PtR/rUFtf0m+zIHgvz89icHbAP69mMEoP6PAar46P2lCeb6UfnXAMwJc/sb/iMBzf9E/usBHgEJ/KL9xgjD9l//sAac+8r+pwIb/uUB+vvIATwGZPUm/+UJM/vB+NcEcgJ2/cv/OgLA/b39GQJO+kIBIgYl+6T8TQStBrX2yv96Bpj4ff0LB435jf/dBCb6mgQ1/xT+9AIr/CP/NgMuAqb5swC6BSX6oPxxC43/cfbXBtEBu/qd/RYJePz+8+cNtAOu7akEGAs8+AP+Qwif/tX8MwHs/oYAdP5v+6gEbAQw+AAA9ATL/YECt/4k/LgGs/v7/MsAYADiA/v7jwTG/pz8FAaa/Q8ADgBN/lQA9QQw/EYAnwNq/UH9SP+9AMcAiv4g/moJqfyS+uQHOv68+eYBtP/RAQ38yvzsAicAmfz0/6YAJv5yBnb41QCqB+76ifqzB8MBW/bxADUIqfm++skGPQTG9CH5DxbU84n2yQ8tANPxogAiEhX0i/ZjEq763PRYB+IEF/Q2AEoMPfnY9NsL6Qm96rwByg3I9gL6+gthAcvuswqzA6LzEwn6BZL6TfxPAwUCK/2r/179zv4B/pQHyP3h9xcNG/5S9MUDDwf0/UP8gAIsAHj8OP43Bpv/8/lKAX8ETv8Z+6AGVQEA+bcAMQVd/hcAwAL4+F8AFwlG+3P6Fgv+BOT2P/zJC4P/OvKXCOoGrfi79+8GYARE+t/+Dgip/Kz3Tg5Y/Nz5RAVeAQD8Af4SBpL8uABnAe/8XgPm/yYEUwDV/L0A+gHs/6D/mAGq/XIChABP+8YEHgZp/4H0OQUiDKH1NfvdB6//gfqhA7IDWfvF/Y4FI/8M+hMFrAKU+0MAsQJvAWv5MATTBXj7ZvsbA/UN+/V7/MUHIf7Q++wCLwOm/P//vv7qBNP/d/i9A48Jofz18moHrAgJ9/n7YQUIAB/8PQM2Apj8Sf9GBPb/vv6gAi0BTvwxBIwAYPq4BiwBBPvg/kMHFv/j9owAuAcFAR7zxfxLDrL+9vO0B90Dbvpb/5wC6P7H+vQCvACK+0QA3v+iAD3+QP+OAnH9v/7PAwH/yP6t/4YAAP+KAssAi/kw/7EC4AC//rb8Hv8MAyf8xvtuA+v+ofjb/zIAlP5p/zD9hgOL/HX7XwL5/439Ff/q//H/sP3tAHQALv9V/XT8KQar/j37JP8DBG/9//fnAyIBKftw/wgCffxZ/KQEEwFS9pgC3gVl+TX9PAPs/bb9fgKE/wP6EQGoA2n7XP03AMsA//th/+gBGwDT/8f9xgE7Arn8qgA2AIP/bwIq/p/+5AAoAi/8hgBpBAn8BgASAqz7kP0BAXsD3fwp+m8Hlf9J+3UEPf9P+oQC9ASV+vv9hwa2ANr5JAF/BCwAy/6R/fUDiwFk/Q0C1QT6/CEAwANI/YYCAQDV/ykAvf2dAuMEFPty/GgHJAFs/en7tAKBBUz+M/2dAsL/kvx8BUL8SPkXCFMCIvm6AbIDy/5i/gUB+AAxAFUAIQAuAXgCogDA/xoBrgDXARMBigEj/lj/jwaA+j38Vwnc/0L80AHfAP8Ahf+6AG/+g/8cBN38df/eBdX9H/0JBRgCd/1z/34BKgDZ/c7/GwKA/zgBYASX/hr9CgeIAMX4HwYoA2b7CwJ+BIX+wv5yAhYAqf6+/gsDegGk/TUBgwIW/4D/VgFUA6H/hfzkAp8DnPzV/ccHnABW+gYEwQLs/e0AMQA7/O0AKALy/nr//P2rARgE3fvh/eIDZP4F/T8BIQIY/pv/swM9/Ej92gW7ASf8EQGoBXz8mPwUBH0Ay/wm/1QB3QFUARX9AAH+AFT9yABlAOr9pP4NAJX/5/65/74A3f75/ncA6AACAeH9EP/tAGsARgCV/uQA9wH5/kT80gH6BIn80f+5A0H/2f8rAgz/p/7eAk0ACP+GAUIBev9FAUMAPwAhA3b/eP0ZAwICxf0d/gUD6ACt/KABAQHV//j+KQFCAIH+AAHO/3r/dQHSABD+zwFeAZb/M/9JAIwARP9oAFb/HAMcAEj8QwGUAsP/yP3vAJABJf4h/08CYv6a/IoBawEd/c39CQOv/836BAD0AsP///uf/ngACQCj/rn9EQA+/6r+d/4dAJv+a/3cAEkApvx+ARIEzvw0/vABPQDC/Z3/7AHy/In8mgEG/1P8jADU/yP9DP8KAVv/H/1BAacAZPzAABoBzP16/fb9lwFiAWT8eP6CA1EA6fsx/6kDev4d+z8BWAIv/p7+HgHuABb+Qv95AUf/X//CAPj+7f3J/78CL/8p+xQBKQMP/Wf6qADNAkz9a/2/ABkBBgDN/Y39xAGhAHv9n/9zABADZf8k/TAA3QBVAET8fP4UAZr+8/2P/xkCQ/87/i0A7/4Y/lIBcAHK/G79ngFfAQz8iv4vAocAOP7j/h8CWf8M/+f/Jf+y/qQAHAAQ/Cb+twJlAKH7/v9nA2r/Cv5TAZUBpf6r/ycBwv+4/8AATQF2AI7/JQDrAagAcv8nAS4B9//+/xICswCZ/iIB1QHq/xQADAG1AI//5/8UAR0BAgCV/xMASv/1//MAuv+K/4AAswBPAMX/lf/8ABEBVP8QAG4B2v/K/9IBaAEeAHYBIAOkAAP/rgEsAcb+Pv9uALEA4P9MAS8Bwv96AH0AswDKADcAK/67/2UBTv7R/XcAHwG6/av+5QIiAW7+Bv+uACsAcf/z/0H/uP/nABIA8f7tAP4A+P4QAJsA2v8GAKgAOf/C/kUA3AAa/9b9rf97AGb+tv0dACoANf4H/vD+jv+D/uj8a/1U/4P/dP1//qr/+v2l/V7+g/7u/eH9pv1E/pL+sv6r/5/+x/2y/sX/9f3u/L3+lf7h/e3+V/++/hX/6v7y/UT+Rf89/uj8If6d/8T+4v3Z/jT/w/5X/gX/pf+p/yT/r/79/7EAq/8R/93/QQAvAHIAwgCWAFsAvwDHAPoAbAEvAVIA8ADdAfgAKAGQAaIAwABxAd4A9f9ZAPkAyAB3AAEBuQFGAYAAaACTAY4BCgD9/+QAMAGFAIAAIAFfAaIAagDXAdABgQCwAJEB+ABfAP8AfgFoAMn/egHiAf3/eACIAgoBmf61AIoDkgDq/YYAzALeAL3+qwDmAbQAk/9aAGABwwD1/5IA8QGgABAAbQEsASP/s/8eAjQBLP9MADAC8ADV/wEBwgGOAKL/6QBQARAASAATAcIANwCWAFYBGAFNAAgAcwHaAaUAzAAEAsgB0wCSAdIB7QClAL4B5QGDAJMAigGmAWkALQAKARsBmgA9AP4AJwGJAI4AoQCeAFkApADJAIMAdQBYAMMA5gB2AHEA5AAkAXUAjQBSAUQBVACDAIEBIQFmAFcAIQFSAfMAjgAXATICjQH6/7IA/gK+AYj/ygCHAmcBAACUABABzgBfAFQAjACNAGsA0QDNALH/CwCxAQcB8P4CAO4BHgEAAL8AhwH/AKMAwgDWAK4AigABAesASgCRAIsB+QDE/14AQAGDADX/QQBsASMAR/9rADgBYwDC/4UAcgGwAM3/uACGATYAZP+CAIIAUv9G/zcA2P9C/+b/XgAyAP//AQAVACUA0P9X/+X/EgBX/2f/HwATAFj/e//I/57/c/9c/1b/If9A/1b/MP8N/17/V//M/tD+Qf9w/9f+mf4f/3z/Gf+s/hH/SP/K/mj+wf4G/5r+ev7N/pr+f/7u/hT/gv6X/m3/iP/l/pH+cP+z/9n+nf5Y/8H///6y/mP/tv/x/qn+Uv9o/9r+vv41/0f//P72/iT/IP8B/+f+AP8g/xX/F/82/1D/Qv9O/1z/Sf8q/1b/Z/81/2j/xf+Z//n+Iv8LAO7/u/6T/hEAhABR/9P+w/+SAMX/9v5Q/wUA9/8Y/+j+Xv/N/23/+/4s/5L/4/9//2j/yf/r/6H/fv+s/3j/Uf+S/8r/mv9q/9H/DADV/4j/rP/l/67/bP+L//n/6/+t/+j/LwAaANH/+/8aANv/wv/h/w4A1f+1/9T/9P/n/83/7v/r/+T/4v8LAPr/xf/I/+v/9//N/9T/BQApAAkADABGADsAEgD5/yIADgDo//b/8f/m/9X/6//0/+j/7P/q//r/9/8PADAAIAASACgAPQArABkAHQAYABQAFAAEAPj/9v8DAPn/9v8TACAAIgAjAFIAXgA9AD0AMgAuAB0AGAD//+z/EwAuABsAEABDAFEAKgAwAEoAPQAlACoAKQASAB8AMwAlABgALQBGAEIAQgBZAGAAUgBCAEoAQAAmAB4AFwAWABMAIgAgABcAHAArACUACwAbACcAIQAcAC0AOAAqACsAMgAyACwALgA2ADYANwA1ADkAPAA4ADUANQA1ADAAMgA3ADQALwA4ADcAKgAkACwAMAAiACUALgApABUAFAAQAAIA/v8CAAgAAwAHABYAIAAbACEAMQApACMAIgAwACMAIAArACYAGgAUACAADgAIABEAHwAXAAkAHQAWAA8ABQATABAABwAKAAYACAD8/wUAAAADAAYACwAMAAoAEwAXAB0AEQASABMAFgAKAAsAGAAUABUACwAPAA4AEAASABMAFQAUABoAGAASAA8AFAANAAYABgAGAAQABAADAAYAAgAKAAsACwARABQAGAARABEAEAANAAgABAADAAQAAwAFAA4AEQATABUAEQAQAA4ADwAMAAkACwAIAAMA///8//z/AAAEAAMAAwACAAkABgAIAAsABgAFAAkABgAHAAQABgACAAUAAgABAAUAAgAHAAYACQAGAAkABQACAAAABAABAP//BAAAAAAA//8DAAAAAgAGAAgABwABAAQABQAEAAEA/v8BAP3//f/9//z//f/8//z/+f/5//r//v/9//z/AQD///////8CAAEA/v/9/wAA/v/8//7//f/7//z/+f/6//r/+//4//n/+f/8//v/+P/5//r/+//8//v//f/7//z//P/6//z//P/7//r/+v/7//7/AQAAAP//AAD//////v8BAP3///////3//P/6//3////+//n//P/4//n/9f/3//j/9v/1//P/9f/1//T/+P/2//f/9f/3//v/+//8//r/+//7//3//P/6//v//P/6//r//v8AAP///v/8//3//v/9//z//P/6//r//v////z/+//+/wAA//8AAP3/AQD///7///8DAP7/BgABAAEACQAHAAMABgAFAAUABwAHAAcAAQABAAUABAAEAAYABQAHAAQABAAEAAMABQAGAAYA//8AAAEAAwAAAAEABQAFAAEAAQACAAMABgAIAAYABAABAAMABQAGAAQAAwACAAMABgAHAAMACAAHAAQAAwABAAIABAAEAAQAAwAHAAEA//8AAAIABQAGAAAAAwD9////AgAEAAAAAgAFAAAAAgABAAEAAgAEAAUAAQADAAQABQADAAUAAwAHAAQABwAIAAQABAADAAMABwAFAAYAAwAFAAcABgAJAAYACAAHAAsABQAHAAkACQAKAAYACAAHAAkACgAOAAwADAAMAAsAEAAMAA0ADAAOAA0ADwAOAA4ADQAQABIADQATABEAFgARABMAEQAUAA4AFQATABIAFgAVABQADwAQABEAEwASABIADgAPABEAEgASABEAEgARABAAEAARAA0AEgAUABMAEQATABEAFQASABQAFQAVAA4AEQARABEAFAAVABAAEQARAA8AEAAPABIAFAAWABIAFAAQABUAEwAXABgAEQAUABQAFAASABQAFAAUABEAEAARABAAFAATABMAEwARABAADwAQABEAEQASABIAEAAPABAAEQAUABQADwASAA8AEAANABAAEAASAAwAEgARAA8AEAAPAA8ADgANAAwADAANABAADgANAAwADQAOAAsACwAPAA8ADQAMABAADAAQAA8ABgAKABAADQAOAAwADQAHAAwACwAMAA0ACQAKAA0ACQAGAAcABwAJAAcACQAKAAsACAAKAAcACwAKAAgAAgAFAAoACQALAAsADQAJAAwABgAGAAcACQAKAAoABQAEAAMABAAGAAUACAAFAAgADAAKAAIAAwABAAIAAQAEAAMAAwABAPz/AwAFAAEAAwACAAMABgAGAAUAAQABAAQAAgAFAAcABAADAAMABgADAAMAAQAGAAQAAAACAAIABgAGAAUAAQACAAEABAAAAAAABgAGAP7/AAAAAP7/AwADAAEAAAADAAYAAQAFAAIABAABAAIAAwADAAEAAgAFAAQABAAEAAQABQABAAIABQAFAAMAAwAFAAQAAQAAAAMAAAAIAAUA/////wYAAAAEAAQAAgD//wEAAgAAAP7/BQAEAP//AQD+/wEAAAAAAP//AQADAAEA/v/+/wAA/v8AAAIA/v/7//7/AAAAAP/////9//z/AAABAP///v/6//7/+//8//r/+P/4//n//P/9//3//v/9//z//f/7//7//P8BAPn////4//n//f/9//X//P/7//j/+//8//f/+P/6//n//P/6//v/+f/5//v/+f/3//f/+v/7//r//P/4//f/9v/2//j/+/////f/+f/2//r/+v/6//n/+v/6//b/+f/3//j/+f/3//j/9//z//T/9P/6//b/9//0//n/9P/0//r/9v/9//f/+P/x//b//f/6//X//f/7//b/+//2//b/+P/6//r/+//8//f/+P/1//n/+P/6//f/+v/4//r/+f/7//X//f/4//X/+v/1//X/9//7//n/+f/4//z/+f/9//z/9v/4//z/+P/8//3/+f/1//j/9//6//n/+v/7//z//v/7//n/+P/0//f//P/9//n/9v/1//n/+f8AAP//9//4//3/+v/8/wAA/f/7//r/+//9//n//f/1//n/+P/5//j/+v/8//r/+P/2//r/+//6//j/+P/5//r/+v/+//j/+f/4//n//v/6//j/+//8//b/+P/3//r//P/+/wAA+P/8//n/+//5//r////7//f/+v////3//v/6//3//v/8//z/+v/9//3//f/7//z//f/9//n/+//1//j//f/9//j//P/7//n/+P/6//f/+f/6//v/+v/7//n/+v/7//7//v////v/AAD8//z//P/5//b//P/6//f/+//6//n/+v/7//7/+//+//f////4//n/+v/2//r//f8GAPv/+P/y/wEA+f/9/wAA+f/7////+f/8//3//v/7//z/+//6//z/9//8//r//v/5//v/+f/1//X/+P/+//n/+P/0//b/+v/6//v/+P/4//n//P/7//v/+f/4//7//f////7/+f/5//v/+//7//r/+P/5//r/+f/5//v////7//v/+v/3//j/+f/3//v/9//7//n/+P/5//3//f/5//T/+v/6//X/+f/6/wEA+/8CAP3/AQD8//7//v/8//v/AQADAPr/+f/1//v/+/8GAAQA/P/7//7/AAD8/wAA/P8BAAAA/v/+//3/AAD6//7/+v8BAP3/+//9/wAA/P/8//7/9v/4//3//v8DAP3//P/3//7/+v/+//7//v///wAA/v/+//7//P8AAP//+v/4//v/AAD///n/AAD///v/AAD8//7/+v8AAP7/+/8AAP///v/6//r/BAD9//r/+P/6//z//f8EAAAA/P/1////AAAGAP3/AAD///3//v8AAPn////9///////5//z//v8AAP7/AgABAAMA+v/+//z//P/5//7//P///wEA+//+//v/AAD7//v///////n/+//6//j/AQAAAPn/+P/3//n///8CAPj//P/5//z/+f/9//b/+v/3//v//f8CAPn//f/4//X/AAD5//f/9v////z/9f/6//7////3//r////8//j/9v////z/+v/8/wEAAAD7//3/9//7//b/AAD9//r/+f/2//r//P//////+//9//7/+//8//r/+f/5//z/+//8//7/+f/6//3/+//8////AQAAAPz//P/5//v/+/8EAPn/+//8/////v/9////AgACAP7/AAD/////AAAFAP///v/6/wEAAAACAP7/+f/+/wYA//8BAAYABgAFAAQA//8CAAAABQAFAP//AwACAAMAAwADAAIAAwABAAEAAQAAAAAA/v8CAP7/+//8/wEA//8AAAAAAAAAAAIA//8CAAMAAAD9/wIA/P/+////AgAGAAEA/f/6//3///8DAP7/AwD9//3/AwAEAPv//f/5//n/AQACAP7//f8BAP//AwAEAAAAAgD8/wIA/f8EAP//AQAAAAAABgD5//7/+/8IAAAA+//8/wgAAQADAAQA/v8CAAMAAQABAAQABwAEAAIABAADAAEA//8CAAIAAAABAAIAAgADAP//AwAAAAMABQAIAAIAAwAFAAAAAwACAAQABAAGAAQA/f8BAAQA//8DAAMA/v/7/wIA/P8BAP//AwD//wEA/f8AAAYAAwAHAAQABAD+//7/AAD//wIAAwAKAAYABgAEAAcAAwACAAQAAgAGAAgAAwD+//7/CgAFAAQAAQAFAAcAAgAGAAQABQAAAAQAAAAGAP3/BQAEAAQACgAHAAIAAgADAAEAAwADAAIAAQACAAMAAwAKAAYABgACAAcABwAMAAAABwAAAAIAAwAGAAAAAgAAAP3/AgABAP7//v8CAAEABQADAAUAAwABAAAA//8BAAUAAwACAAUACQAIAAQA/v8AAAQABQAHAAMABwACAAQABQADAAEABAAHAAMABAADAAIAAQABAAIA//8CAAIABAAAAAYABAALAPz/AwD//wIABgADAP//BQAIAAUA/P8AAAEABAAFAAEAAQD5/wAA//8DAAEA/v/9//////8AAAIAAgABAAUAAgADAAUAAgAEAAIAAQD+//z/AwABAP///P8CAAIA/v/9/wEAAAD9/wAAAgADAP7/AgD//wAAAAD///3//f8EAAEA///7//3//////wIA/v8DAP//AwD9////AwAEAPr//f/8//r/AwADAAAA/v/7//7///8DAP3/AQD7//r/AQD///j/AAABAAEA/P////3/AAD+//z////8////+/8FAAMA/P/7/wAAAQD+/wAA/f/9//3/+v/6//z//v/8//7//P/+//7//v///wAA+//6//v/9//5//r//v/9//v//f/8//v//v8BAAIA/v8DAAAA///6//z////9//r//P8CAP///v/8//3//P////7/+f/4//3//v8AAPz/+P/9//r//f/8//z//f/z//j/9//9//r/+v/7/wEA+P/7//z/+P/6//7//f/7//z/+v/8//v//P/+//3///8AAAAA/v/7//v/+v/5//z/+v8AAPv/+//2//7//P8AAP3/9f/6///////9//3/AAD+//3/+v/8//n/+v/8//3/+//6//3/+P/+//f//f/6//v/AQD9//v/9////wAA//8AAP7////5//r//P/+//n//f////z//f/5//3/+/8AAAIAAQAEAAEA+v/3//3//v/+//z/AAABAPr//f/7//7///8CAAIA/v///wAA/v///////P/7//3/+/8BAAIAAQD9/wAA+//+//z//f/+/wAA/f/7//3///8EAP3/AAD8//7/BwAIAPv/AQD7//3//v8CAPz//////wEAAwACAP7///8AAPz/AQD+/wEA/P8CAAQA//8CAAIABAACAAAAAwABAAAAAgD/////AAACAP7/AgABAAQABQAFAAEAAAAAAP7//f8CAAAAAgADAAMAAQD8/wAAAAAFAAEA/////wIA/v8AAAMAAwABAAcABQACAAIAAQAGAAAA/v8AAAUACAAEAAMABgAEAAUACAAGAAMAAwAEAAUAAgAFAAMABwADAAEA//8BAPz/AQABAAEABQD+/wEA/v8GAAIA/f8AAAYAAAD//wAA///9/wEAAQADAAEA///+/wUAAwAGAAMA///9/wQAAQAJAAcAAAD//wcABAAIAAcAAgAAAAYABAAFAAQABgAGAAMAAQD//wQAAwAJAAMABAD9//7/AgAFAP7/AgAKAAYACAADAAQABAAFAAYAAAAGAAgABQAEAAcACgAHAAMABgAGAAUACQAKAAUABQADAAIA/f8AAAMACQALAAgAAwD//wMABAAHAAUAAwADAAYAAAAGAAcAAwD//wcAAwAFAAUAAQAFAAUABAD+/wEABQAAAAAAAAAEAAEAAAD+/wMA/v8CAAQA/v8AAAMAAwACAAIABwAEAAAA//////7/AgADAAAAAgD///////8CAP7//P/9/wIAAQACAAAAAwACAAEAAAD///7///8EAP7/AAD4//z//f8AAAAA/v8CAP///P/7////AgACAP////8AAPz//P/+//z//P/8//3//P/8//3//v/4//j//P/7//3/+////////////wAA/P/9/wEA/v////v//f/5//n/AQAAAPn/+//4//r//v////n/+//6//3//v8AAPv////7//j//f/7//n/+//9//v/+v/4//z//P/6//z/+P/5//n/+f/7//r////3//v/+//8//r/9f/3//v/+P/7///////+/wEAAQD9//7//P/8//f/9v/3//f/+f/5//X/9//2//j/+f/6//n//P/8//f/+v/3//r//f/9//z/+v/7//n/+f/6//v/+f/7//j//P/9/wAA/P////r//v/9//z/BQD8//n/+/////7/+/8CAAAA///5//7/+//9//n//P/8//z/AQD///n/+v/5//z/+/8AAPz//f/7//b/+//4//b//P8AAAEA/v8CAP3/+//5//3/+//8//7//v8DAPv/AwD3//3//P8BAP7/9v/4/wUA/v8BAAIA/v/+///////9/wEA/f/+//3//f/8//7/AgADAP7/AAABAP//AQABAP3/AwD//wAA/P/8/////f8DAAAA/v/+/wEA/v/7//7//P/+//7/AAACAAMAAgABAAMAAQADAAMA//8BAP//AQADAAAABQD+/wEAAAAEAAMA//8BAAIA/v///wEA/v/+//7/AAACAAAA///+/wAA/P/9//7//f/9//////8AAP7/AAD9//////8EAAIA/P/6/wEAAgACAAEA+//6/wQAAgAFAAIA///6/wIA/f8CAAEA/v/+/////v/7/wEA/v8BAAAA///9//3/BQD+//r//P/+//3///8BAP/////6//7//f8BAP3/AQD9/wAA/v8EAAAAAQAAAAEABQACAP///v8BAP3/AQABAAMA//8BAAAA+//6//7/AQAEAAQAAwACAAAAAAD+///////8//7//v8EAAUAAgD//wEA+f8AAPz//P/5/wIA/v//////+v/+//7////+/wEAAQAAAP7/AAD+/////f/8////+//+//3//f/9//7//f8AAAEA/v/8///////+//r//P/7//r/+//+////AQD+////+//6//3/+f8BAPr//v/6//z/AgD+//v//P/8//j/+P/8//z/+v/8/wAA/v/8//v//P/8//v/+//8//3/+v/8//7//v/7//z//P8AAP3//v/+//v//v/2//f//v////f//v/5//n/AAAEAPr/+//6//v/+v/5//v/+//8//v/+//6//r//P8AAAAA/P/4//3//f/5//v/+/8AAPr/+//6//////////3//v/8//7/+v/9//z/AAD9//v////9//v//f8AAPz//f/4//3/+v/+//3/9v/9//3//v/8//7/AAD8//v//v/9//v//f////3//P/6//v///////v//P/9////AwAFAP7////6//7//f8BAP7/AwAAAP7/AgD+//z//P8FAAMAAAD+/////v/7//v//f8CAAIA/v////////////7//f/+////AQABAP//AgACAP/////9//r//f/8//z//v8AAP7///8BAAQAAgAEAAEAAwAEAAIA/f8AAP//AgD///3/AQACAP////8BAP7////9/////P/+//7/+v/6/wIA/v8DAAEA+v/9/wAA/f/+/wEA/f/9//3/AQADAAMABgADAAIA/v8EAAQABAACAAUAAwAEAP////////z/AQACAAIA//8BAAAAAAD+/wAA/P8BAAEA/f8AAAEAAwAAAAAA/v8CAAAABAD//wQAAQAEAAIA+P/7/wQAAQADAAUABAAEAAQAAAABAAMABgAHAAAA/P///wAAAQABAP//AwAAAP3/AQD///////8DAAIAAwADAAQAAwD9////AQAEAP7//P8BAAEAAwD+/wIAAwAGAAAA9//+/wUABAAFAAQABgAAAAIAAQAEAAEA/f/9/wEA+//6//7///8CAAAA/v/+/wIAAgADAPz////9//v//f8BAP3/AwACAAQAAwADAP//AQAAAP//AwACAAEA//8CAAAA//8AAAEA/f/9/wIACAAEAP///f///////P8DAP7////6//3/AQABAP3/AQD///7/BwABAAAA+v/+//////8AAAUA//8AAAEA+//9/wEAAwABAAEAAAD///v//P8CAP///v8AAP//AAD8/wAA/v8EAP3/AgAAAPv//f/7//3//f8EAAIA/f/8/wQA//8AAAAA/v8BAAEAAQADAAEAAwD+//7//v/+//3/AQADAAIA/v/9/wAAAgACAAIAAAD///z//P/+//z//f/9/wMAAgD9//z//v8BAPz/AAD//////v/+//7/+/8BAAIAAQABAAMAAQABAAAABAAAAAAAAQABAAEA/f/8////BAAGAPz////9//3/AQD9//7//P/+//3/9//8//7/AgD9//3//v////3//f8BAAIA/f/8//z//f8AAP7////9//3//f////3//f///wEA/v/+////AAACAP7//f/9////AQD+//3/AwADAAIA/f8DAP7//v/9////BAD//wAAAAAEAAAAAwABAAMA/v/+/wAA/v///wEAAQD9//3/+//4//n/+/8DAP7//P/6/wEA/v/7/wEAAgAGAP/////7////AQAFAPv/AgD8//v/AAAAAPj/AQAAAP3/AAADAAEAAAACAAMAAwABAAEAAgD+/////v8BAP3/AQD+////AQD///7//v8AAP7/AAD9/wEAAAACAAAA/v///wMA/P/+/wIA/v/+//3///8AAP7/AwAAAAMAAgAFAAEA+v/8/wEABAADAAAA/f/9/////v8FAAMA/v/7/wIAAAABAAMA/v8DAP3//v/+//3/AwD9//////8BAP7//v8BAAAA/P/8//3////9/////P8AAAAA///+/wAA/v/8//7/AgABAAAA/f////3/AgABAP7////7////AQAGAP7/AQD9//z/AgAAAP3//f8BAAIAAwAEAAEAAgAAAP//AQD+/wAA/v8CAAMA/f8CAAMAAwD8/wEABAACAP7/AgACAP3/AAD9//7//v///////////////f8AAAIA/v8FAAAABAD///7/AgAAAPr/AwD///z/AQAEAP///v///wIAAAAFAPz/AwD8//3////8//z/AgAIAAEA/v/6/wQA/v8DAAIA+v/5/wIA//8DAAIA/////wAA///+/wAA/f///wAAAQD/////AAD+//3//f8BAP7////9//7//v/9/wEAAwAHAAIAAwD+//////8AAP7/AgAEAAEAAAAAAP//AAAAAAIAAAACAP/////////////9/wAA//8AAP3//v/7/wEA+v8BAAEA+f/7/wAA/f/5//n//f8AAPz////9/wAAAgAGAP7/AgAAAAAA////////AAAFAP///f/7/wIA//8HAAUA/P/8/wQABwAGAAQAAAABAAQA//8DAAIABAD9/wIA/f8CAAAA/v8BAAEA/f/9////+//9////AwADAAAAAAD7/wEA+/8BAP/////+/wAA/P/8//3//f8BAAAA/f/6////BAAJAPz/AgD9//v/AwABAP3///8CAP3//v////7//f/8//v/AwD///7/+//6//7//v8HAAEA///6////AAABAPz/AQAEAP///P/8//z//v/+/wQAAAD//wAAAgD+//3/BQADAAEA/f8AAPz/+//5//7/+////wIA/P////7/AAD7//z/AQABAPz//v/+//v/BAABAPz//v////7///8DAP3//f/4//3//P/9//r/+v/6//7/AgAGAP7/AAD6//j/AAD9//r/+//8//7//f8DAAAAAgD7//3/BgADAP7/+f8AAP7/+////wMAAwD9//////8BAPb/AgD9//7//v/9//r//P8AAP///P/7//v/+/////z/+P/2//7//P/8//3/+P/7/wAA/f8CAAAA/v/9/////P/5//v/+P8AAPv/+v/9/////v/8//////8AAP//AAD//wEA/P8BAPz//P/2//v/+/8AAP3/+f/9/wEA/P/7/wIAAwAKAAEAAAD9//7/BgABAPz///8FAP7/AQABAAEA/v/8/wAA/P8CAP3///8BAP/////+//3//P/+//z/AgABAAMAAAABAAEA/P8AAAEA/P/7//v/AQADAP3/+//8/////f8CAP3/BQD//wEAAwAFAP7/AgD9//z/AQACAP///P8DAAIABAABAAEAAQABAAIA+/8DAAIABQAAAP//BQD8//////8IAAQA/P/8/wkAAAAEAAUA/f/9/wMA/v8DAAUACAACAAEAAQAAAAAAAAAEAAEA///6//3/AwADAP7//v/+/wAAAQAIAPz//f/8//r/AQD+////AgACAP///P8CAAIA//8DAAIAAAD8/wEA/v////3////+////+v/8/wIAAAAEAAMAAgD+//7//P/8////AQAGAP/////+/wIA/P8BAAIA/v8BAAYAAAD8////BgAAAAIA+/8BAAEAAgACAAEAAAD5////AAAIAPz/AwD+/wAABQAFAP7/AAABAP7/BgAEAP//AAD+/wIA//8IAAIAAQD+/wIAAQAFAP7/BAACAAUABQAFAAAAAwD+//v/AAAAAP7//P/+//3/BQACAAMAAQADAAAA/P/9/wQAAwACAAQABwAEAAIA/f/+/wEABAAEAAIAAwD+/wIABAAGAP3/BAADAAEABAAFAAIABAAFAAQAAAD+//7/AAADAAYABQALAAEAAgD5/wAAAwACAP7/AwAEAAIAAQACAAEAAwAFAAEA/P/5//7/AAACAAEA/f/6//v//P8DAAEA///4/wQA///+/////P8BAP/////8//3/AQD9//r/+///////+f/5//r//f/6////BQADAP7/AAD+/wAAAwAAAP///f8AAP7//P/+/wAAAQAAAAEA/P/+//v//v/4//v/AAADAPr////7//v/AAAAAPz//v/9//3//v////z//f/9//3///////v/AwD//wEA/v/+//z/AQABAP3//v/6////+v8DAAQAAAD+///////7/wAAAAAGAP//AQD8//7/BAABAP3/+//+//7/AAABAP7////9//z/+f/4//z///8DAAAA/f/9////AAAAAAIAAQAFAAAA///7//7/AwD+//v/AAAJAAMA/v/7/wEAAAADAAAA+v/4/wIAAQAEAP7/+P/9//3//////wAAAAD8//3//f/9//3///8CAAIA/v/7//7//f8AAAEAAQADAAAA/f/9//7/AAADAAAAAQABAAIAAAAAAP7/+f/3//7//P8DAAAA/v/7/wIA/v8AAP7/+v8BAAAAAwD/////AQAAAPr//f8AAP///////wAA/f8DAAIA+//7//7/AQD///3//f/6/wAA+v8AAAEAAAAAAAIAAgD7//z/AQAAAAAA/f8DAAIA/f/7/wAA/P/+/wAAAAAEAP//+//5////AgACAP3/AQAAAPn////+/wAA//8DAAQA//8BAAQAAwABAP///v/8//7//v8EAAUAAwD//wIA/P/+////AAADAAEAAAD8////AwAHAP//AQD8//z/BQAFAPz/AQD///3///8BAP7///8BAAIABgADAAAA///8//v//v8AAAAA/f/8/wAA//8CAP//AgACAP7/AQAAAAEAAQD7//z//P8CAP3/AQD+/wEABAADAAAA//8CAP3//f///wEAAgAFAAIAAAD9/wEA/v///wEAAAADAAEA//8AAP//AQD6//3/AQAAAAEA/f8EAAAA/f/7/wAAAwABAP3/AAABAAEABAACAP7/AgADAAEA/f8DAP//BQD///3///////z///8BAP//AQD9/////v8DAAMA/P/+/wQAAAAAAP//AAD9////+//8//r/+P/4/wAAAAACAP///P/+/wMA/v8DAAQA///9//////8DAP7//v/8/wAAAQACAAEAAgAEAAEA///5//3/AAAFAAAAAQD7//z/AgADAP3//v8CAAEAAQABAP3//f/9/wEAAQADAAEAAAACAAMAAwAFAAEABQADAP7/BgACAAAAAAADAAEA+P/6/wIAAgAEAAUA/f/7//7///8CAAEAAAACAAMA/v8BAAAAAQD7/wEA//8DAAAA/f8BAAIA///5//3/AAACAP7//v8AAAAAAQD8//7/+/8CAAAA+//7/wMAAAAAAAIABQAGAAIAAgD9//z/AgD///7/AQD///3///8EAAEA+//7/////v8CAPz/AQD9////AgABAPz///8DAP7/AwD8//z/AQAAAP//AQAHAAAA/f/7////AQABAAEA///+//3/AQAFAP7////5//v///////z////9//3///8AAP7//P/9////AQACAAEAAAADAAEA/f/9/wAAAQD//wAAAgACAP///f/6//z/BQABAP3/+//+/wIAAwACAP7/AQD9//j/+//9//z///8BAAAA/P/9//7//v/9//7/+v/8//v//f//////BAD8/wAA/P8CAAAA+f/8/wIA/f/9/wAA//8BAAEAAwD///////8AAPz//f/9//3//f/6//v/+//+//7//v8AAAIAAgADAP3//v/7////AQACAAEAAAD//////f///wMAAQACAP7//f8AAAEA/v8AAPz////7//z/BAACAPz////9//7/BAAGAAEAAAD9//z/+/8CAPz////7////BAAAAPr///8BAAEAAgADAAAA/f/9//v/+/////r/AwACAAMAAwACAP7////9/wAAAAAEAAIAAwADAP7/AwD9/wEAAQAHAAMA+P/3/wIA/P8DAAQA/P/7/wEA/f/9/wEA+/8DAAAAAwD+//7/BgAEAP3/AwADAAAA/v8BAP//AwACAAUAAgAAAAAA/P8BAAAAAAD//wMAAgADAAAA+//7/wEAAwABAAEAAAD9/wEA/v8DAAAA//8BAAQAAAACAAIAAQD//wIA/f8AAAMAAQADAAEA///8/wAAAQACAP3/AAACAPv/AQD9/wAAAAADAAIA//8DAAYAAQD9//////8BAPz//P8CAAMAAQD8/wIAAgAGAAIAAAD8/wQABAAHAAUAAAD9/wQA/v8CAAEAAgAAAAMA+////wQAAQAGAAIABQD8/wMABQAEAP3/AQABAPv/AwD+//3//f8AAAIA/f8AAAEAAQD9//z/+//+//7///8EAAQABQAAAP7/+//9//7//f8CAAAA/v8CAAEAAgD5//7/AQAEAP3///////7//P/4/wAAAAADAP3/AQABAAYABQAIAP//+P/8//v/AAD8/wAAAQADAAEA+/8CAP3/BQD9/wIAAwADAPv/AgABAP7/+f/+//z/+v8AAAIA/P/6/wIA/v8FAAAA/v///wIA/f/9////AAD7//z/+/8AAAEAAgABAAIA/v/9//z//P8CAP7/AQABAAAAAwD8/wAA//8EAAAA+/8BAAMAAAD9/wQAAwACAP////////7/AgD///3/+v///wEABAAFAAIA///8//3///8BAPn/AAD+////BAACAP7/BAD8//3///8GAP////8BAAEABQD9/wAA/f8CAAAA+//+/////f/9/wAA/v8AAAEAAwD//////f8AAPv/+v/+/wIAAQD///7/+//7//7//v8CAPz//P/3//v/AwAGAP7/AgABAP3/AAD9//z/AAD+//3/+//8//z//f/9//7///////3/AQABAAEA////////AAD///z/AAD+//7//v8BAAQA/////////P/5//v//f////3/AgAGAAUAAgABAAAA//8CAAEA/f/8////AAADAAMA/v8CAAQAAQACAAAAAAD6//7//f8BAP3//v/6/wEA/f/8//z///8BAP3//P/8/wAAAgAHAP7////8/wEABAAGAPv/AAD9//z/AgADAPz/AwD+//v///8CAP7//f/8/wEAAwAEAP7//v/7//3///8CAAAAAAAAAAIA/v/7//3/AQAFAAMAAAD//wEA//8DAAEA///+//////8BAAQAAAAAAAMAAQACAP7//v/7//7//f8BAAEABAD+/wIAAgACAAEA/P8CAAEA////////AgD//wAA//8AAAAAAQAEAAEAAgABAAAAAAACAAAAAgD//////f/7//z/AAAHAAYAAgD//wQA/v8BAP/////+/wAAAgAAAAEAAAAAAAAAAgABAAAAAAD//////f/+//7/AAD+//7//f8DAAIA/v/9/wMA//8BAAMA/v8CAAQAAAABAP//BAD6//7//f8CAAEA/f8BAAEAAAD8//3///8BAP3/AwAFAAQAAAACAAEA/v//////+P/7//////8DAAMABQD8/wMA/v8DAAIABAADAAQA/v///////P/8//7/AgD//wEAAwAEAP7/+//8//3/BAACAAAA/v/7//v//v8BAP///v8AAAAAAAABAP//AAD9/wEA/v8EAP/////+//7/BgD//wEA/v8HAAIA/v/+/wQAAwADAAMA/P/9//////////3/AQADAP7//v/8//7/AgACAP3//f/9/wAAAAAFAP3////7//3///8BAPv//P/9/wAABQAGAAIAAgD9////AAAAAP////8DAAEA/f/6//7//f8FAAIA+//8/wIA/f///wEAAgAAAP7/AQD9//7/BAAFAP/////9////AgABAP///////wEA/P8BAP7/AAD//wAA///7//3///8DAP//AAD9/wEAAAAFAAMA///+/wMAAgD+//3/+P/8//n//v//////AQD8/wEA/f8EAAMA/P8CAAEAAQD+//7/AAAAAPv////+////AgACAPv//f/9//7/BAACAAEAAAD9/////P/+//7/AAACAAAAAwD//////P/6////AwAJAAAAAQD6/wIAAwAFAP3/AAD///3/AwADAP7///8AAP/////+//////8AAP//AQD9/wEA/P/+/wEA/v8FAAEAAgD8/wAABAABAP7/BgAGAP7/AgD6//////8DAAQAAQAFAAQA///7/wAAAAADAP3/AAD+/wAAAgAEAPr/AQD6//v/AwABAP7/AQACAAMAAgADAAEAAgAAAP3/+v/6//3//f8DAAEA/f/6/wAA/v///wAAAAAAAAIAAQAAAP7//v/9////BAAFAP///P/6//7/AAAHAAYA/f///wEA/v///////v/4//3//f8GAAEAAgD9/wMA+//5//z/+//+//3//f/5//z/AgACAP3//v/9//3/AAACAP3////+////AAD///7/AAADAP///v/8////AQAEAAUA/P/+/wAAAAAAAP//BAADAPz//P8AAP7/AAD9////AgD+//7/+v8AAAAA///+/wAABAAFAP///v/5//z/AgABAP7//f/+//7//P//////AAD//wEAAAADAP//AwAEAAUABgADAP7/AQACAAAAAAD+//7/AQD+//3//P/8////AgADAAMA/v8AAP7/AQAAAP//AAD8/wAA//8GAP7/+//5/wQA//8BAAMA/v///wUAAAABAAAAAgD+/wEAAAAAAAEA+/8BAAIABAAAAAMAAAD8//3//v8DAP///f/8//3///8BAAIA///+////AQAAAAIA//8AAAMABAACAAMAAQAAAP7/AAD///3///8AAAAA//8CAAQABAACAAIAAQD+//7/AAD9/wAA/v///////f8AAAEAAgD+//r/AAD///r//////wQAAAAHAAMABAAAAAAAAgAAAAAAAgAIAAEA/f/3/wEA//8HAAUA+//+/wMAAgD+/wAA/f8BAP//AAAAAP3/AQD9/////f8DAP//+//7/wAA+/8AAAAA+//9/wIAAgAFAP///P/6/wIA/f///////v/+/wAA//8AAAEAAAADAAEA/f/8//z/AQACAPz///8BAAAABgABAAAA/f8AAP///v8DAAEAAgD7//z/BAD///n/+v/8//7/AAAEAAEA/P/6/wEA/v8DAP//AAABAAAAAAAAAPz/AQABAAIAAgD+/wAAAgADAAMABAACAAYAAAADAP///P/6/wEA/P8AAAMA/v8BAP//AwAAAAEABAADAP3//v/8//z/BAAEAPv//v/9////AwAGAP3/AAD6//7//v8AAPr//////wMABQAGAAAAAQD///v/AgD5//z/+v8BAAAA9//7/wMAAwD9/wEAAgABAAAA/f8BAAEAAAABAAMAAwAAAP///P/8//n/AwADAP/////7//7///8CAAMA/f///wAA/P/7//3////+////AgACAAIA/P/+//3//f/+/wAAAwADAAAAAAD9//////8DAPv//P/9/wAAAAD//wEABQADAP7////+//3/AAADAP/////6/wEAAQADAAAA+f/+/wQA/P///wQABgACAAMA/f8CAP////8BAPz/AgD8////AgABAAAAAgABAP3/AAD+//3/+/8AAP7/+f/5/wEA//8AAP7//P/+/wMAAAACAAAA///6/wIA+v8BAAEA//8CAAAA+v/5//3//v8AAP//AgD+//7/BwAGAPz/+//2//n/AwAFAP7///8AAP7/AgACAP7////6/////P8EAP//AAD+/wAABAD4//n/+f8DAPr/+//4/wQA/f///wEA/P8BAAAA///+/wQABgADAAAAAgACAP7//P///wEAAAAAAAAA/f////3/AgAAAAEABAADAP7/AAABAPv///8AAAAAAAACAAAA+//9/////P8BAP//+P/3////+//+//7/AQD8/wAA+v/9/wEA//8FAAMA///5//v/AAD+//7/AAAEAAAAAQABAAQAAQAAAAIA//8CAAUA///8//n/BAD9//v/+v///wMAAQAGAAIAAgD9/wAA//8GAPz/BgADAAIABwACAP3//v/+//7/AgADAAEA/v/9//3//f8EAAIAAQD9/wEAAwAKAP7/BAD7/wAABAAGAPz/AAD9//r///////v//P////7/AwABAAIAAAD8//v//P/8/wIA///9/wEABQAHAAMA+//9/wEABAADAP//AwD//wAAAAAAAPz/AgADAAAABAACAAEA//8AAAEA/P8AAAEAAQD8/wIAAgALAPv/AAD8////BAACAPz/BAAFAAEA+f/7//3/AAAFAP7//v/0/////f8FAAEA+//7/wEA/P/7//7///8AAAUAAAACAAMAAgACAAAA///8//r/AwABAAEA/f8BAAAA/P/+/wAA/f/7/wEAAwAHAP7/AQD9//7/AgAAAP7//v8HAAUAAgD+/wAA///9/////f8CAP//BAD+/wAABQAEAPv//f////z/AgADAAUAAAD+/wEA//8GAP3/AwD+//7/BQAAAPn/AgAEAAIAAAABAP7/AAD+//z/AAD//wIA+/8BAAIA/P/9/wAAAgAAAAMAAgABAP7//P/8//3////+/wAA/v8BAAEAAgACAAEA/f/6//3/+v/9////AgABAP//AAD///7///8CAAQAAgAHAAIAAAD6//3/AgABAPz///8DAAAAAQACAP//AQABAP7//P/7//3///8CAP3/+f////7/AQABAAEAAAD0//v/+v8CAP////8BAAYA+//+/////P/9/wIAAQD+/wAA//////7///8CAAIABAADAAEA/f/8//z/+v/7//7//f8CAP///v/7/wEAAQADAP//+P/8/wEAAAD+//7//v/9//7//P////z/+//8/wAA/f/+/wAA+/////r//v/6//3/AgAAAP7/+v///wAAAgADAAAA///6//v///8AAPv//v8AAP3//f/6//7/+/8BAAQAAgAHAAQA/v/6//7////+//z/AAABAPr//P/5//3//v8AAAEA/f8AAAEA/v/+/wAA///+//3//P8BAAMABAD//wMA/f8BAP7///8BAAEA///8//3/AAAFAAAAAwD9//7/BgAHAPz/AQD9////AAAEAP3/AAABAAEAAgABAP3//v////v//f/9/wEA/P8AAAMA/v8AAAEAAQD///v/AQD+//7////7//v//f8BAP3/AQAAAAMABAAFAAEAAQD//////P8BAP//AgACAAEA///6////AAADAAAA/v/+/wEA/v8BAAMAAwD//wMAAQAAAP///P8CAP///f///wMABQABAP//AgABAAEABQADAAAAAAACAAIAAAADAAEABAD///3/+//+//r/////////AQD7//////8EAAEA/f///wMA/f/9//7//f/8/wIAAAABAP///P/9/wEAAAADAAAA/f/8/wMA//8IAAUA/P/6/wIAAAAEAAIA/P/9/wEAAAABAAAAAgACAP/////7/////v8EAP7/AAD6//v///8BAPn//f8FAAAAAgD9/wAAAAAAAAIA/P8CAAMA/////wEABwAFAP//AgABAAAABAAIAAIAAwAAAP//+P/6//3/AgAHAAMA/f/4/////v8CAAEA/v8AAAQAAAADAAIA/v/5/wAA/v8AAAEA/v8DAAMAAQD8//7/AgAAAP///f8CAP///f/7/wEA/P8BAAMA/v///wIAAQAAAAEABwAFAP/////9//v/AwADAAAAAgAAAP//AAAEAAEA/v/+/wQAAQADAP//AwAAAAAAAQAAAP7/AQAEAP7/AQD6////AgACAAIAAAAFAAAA/P/6////AgADAAAAAAACAP//AgABAP7//v/8//z/+//+/wAAAAD8//3/AAD///7//P//////AgADAAIA//8CAAQA//8CAAAAAAD8//z/AgAAAPv//P/6//3/AgACAPv//P/7////AwAFAP//BQD///z/AwABAP3//v////3//f/+/wIAAAD+////+v/+//z//v///wEABwD//wEAAAACAP3/+P/7/wAA/P///wIAAgABAAMABAAAAAAA/f/+//v/+//8//3////9//n/+//4//7///8AAP7/AQAAAPr//v/7//7/AgACAAAA//////3//P/+/wEA/v8AAPz///8BAAMA//8CAP3/AAD+//7/CAABAP3/AAACAAEAAAAGAAIAAgD8//3/+v/+//r//v8AAAIABwAFAP//AAD//wAA/v8CAP3//v/8//f//v/7//n/AQAEAAQAAQAFAP///v/6//3//v//////AAAFAP3/BAD6/wAA//8CAP//9P/2/wQA/P8DAAQAAAD//wAAAAD//wQA//8AAP//AAD+//3/AwAEAP7/AAACAAAAAQACAP//AwAAAAIA/v/9//7//f8DAAAAAAAAAAMAAgD+/wAA/v/+////AgACAAEAAQD//wIAAAACAAMA//8CAAAAAAACAAAAAwD9/wAA/v8DAAMA//8DAAQAAAD+/wEA/////wAAAgAEAAAAAAD9/////v8BAAAA/f/+/wEA//////3////9//3//f8DAAEA/P/7/wEAAgADAAEA/P/8/wQAAwAFAAEA///4/wEA+/8DAAIA/v8BAAIA/f/8/wIA//8DAAAAAQD9//3/BQD///v//P/+//3/AgACAAEA///5//3///8DAP7/AQD8/////f8EAAAAAgACAAIABQABAP3//f////3/AQADAAEA//8AAAAA/f/6////AgAEAAMAAwADAP///v/9//7//v/7//3//f8FAAcABAACAAMA+v/+//r//v/8/wMAAQABAAEA+/8AAP3/AAD+/wEAAwABAP3/AQACAAIA/v8AAAEA/P8BAAAAAAD8/////v8EAAMA///9/wIAAQAAAP7/AQD///7//f8AAAEABQABAAEA/P/8////+/8EAP3/AAD8/wAABAABAP7/AQAAAP3//v8CAAAAAAAAAAMAAQAAAP3///////7///8AAP///P/+/wIAAwD//wAA/v8CAAAAAgADAP7/AgD7//z/AwAEAPn/AwD8//z/AgAIAP3////7//z//v/7//v//P//////AQABAP///v8AAAEA///8////AAD+/wAA//8DAP3//v/8/wEAAQADAP7/AAD+////+v/9//3/AQABAP7/AgAAAP////8FAAAAAAD5/wAA/f8AAAAA+f8AAP7/AQD9//7/AwD+//n////+//z//v8AAP7//v/8//3///8CAP////8AAAIABQAGAP//AgD9/wAA/v8DAP7/BAAAAP//AwD+//3//v8HAAMAAQD+/wAA/v/8//3///8EAAMA///+/wAAAAD+//z//v8AAP7/AQAAAP//AQAAAAAAAAD+//3////9//v//f////3/AAACAAUAAQACAP//AQABAAAA+/8BAP//AgD///7/AgAAAAAA//8CAP7////+/wEA/f8AAAIA+//6/wIA/f8CAAEA+v/9//7//v8AAAMAAAD/////AwADAAEAAwD//////P8CAAMAAgAAAAUABAAFAAAAAQD///z/AQABAAAA/f8AAAAAAQD+/wAA+////////f8AAAAAAQD+/wEA/v8DAAEAAwD+/wQAAgAEAAEA+f/6/wIAAQADAAMAAgADAAMA/v8AAAMABAAHAP7/+//9/wAAAgADAP//AwABAP7/AQD9//z//v8CAAEAAgAFAAYABAD9/wEAAgADAP3/+v///wAAAwD+/wEAAQACAP7/9////wMABQAFAAQABgAAAAEAAgADAP///f/6/wAA+v/7//3//P8BAP///f/9/wMAAgAEAPz/AQD9//v//v////r/AAACAAUAAgAEAP//AgD/////BAADAAAA//8DAAAA/v/+/wEA/P/8/wEABgADAAAA/f/+/////v8EAP7//v/5//7/AgACAPz/AAD+//3/BgAAAP//+f/+///////+/wMA/f/+////+v/9/wAAAgD//wEAAAAAAPv//P8BAP7///8AAP7/AQD6//7//P8DAPz/AgD///v//f/8//v//P8DAAEA/v/+/wIAAgABAAAA////////AAACAAAAAQD8//3//P/+//7/AAACAAIA/v8AAAIAAQD//wIAAAD///z//f////v/+//9/wIABAD///7//v8AAPr/AAD//////f/7//z/+f8AAAEAAAACAAQAAQAAAP3/AgD+////AQADAAEA/v/9////BwAHAAAAAQD+//3/AAD9//3//f/+//3/+f/9//7/AQD///7//f///wAA/v8AAAIA/P/9//r///8BAP/////8//z//P8AAP////8AAAIAAAD9//7/AAABAP7//v/+/wAAAgAAAP7/AgABAAMAAAAFAP//AAD9////AwABAP//AQAFAAAABgABAAMA//8AAAIAAQACAAMAAQD8//7//f/7//v//f8DAP///v/8/wIA///9/wAAAAAFAP7/AAD7/wEAAwAGAPr/AwD6//n/AwABAPf/AAAAAP3///8CAAEA//8AAAMAAAAAAAEAAgD//wAAAAAEAP3/AgD+////BAABAP////8AAP7/AAD8/wMAAQAFAAEA+//9/wMA+//+/wMA/v/+//z//f/9//3/AwAAAAMAAwAEAP///P/7/wAABAAEAP///v/8//////8HAAUA/v/8/wIAAAD//wIA/v8EAP3//v/+//3/BAD8//7/AAD///3///8EAAEAAAD+//7/AAD7/////f8DAAEA/v/+/wAA/f/7////AwABAP///f/8//z/AQAAAPz//v/7////AwAGAP7////7//z/AAD///7//v8BAAEAAgADAAAAAgD///7/AgD9/wAA/v8EAAMA/P8DAAMAAgD6/wAABAACAP3/AwACAP7/AgD+//7///8AAP///f////7//f8BAAIA//8FAAAABAD+//7/AQD///n/AwD9//z/AgAEAAAA//8AAAIAAQAEAPz/AgD9//3/AAD9//3/AgAIAAEA///6/wcAAgADAAIA+//7/wIA//8DAAIAAQAAAP//AAD+/////f///wAAAQAAAAAAAAD9//3//P8DAAAA///+/wAA///9/wEAAwAGAAEABAAAAAAAAQABAP//AwAEAAIA//8AAP//AQABAAIAAgADAAEAAQD+/////v/7//7//f8AAP//AQD+/wMA/f8BAAIA+v/8/////f/5//n//f8AAP3/AQD+/wEAAgAGAP//AwABAAEAAAD//wAAAwAHAAAA/P/6/wMA//8IAAcA/v/7/wIABgAFAAMA/v8AAAMA//8CAAEAAwD8/wIA/f8DAP///P///wIA/f/+/wEA/P/+/wAAAwAEAAAA///8/wIA/f8DAP//AAD9/wAA/f/+/////v8CAAAA/v/6//7/BAAKAP3/AwD9//7/BwAFAP3//v8BAPz///8AAAAA///+//z/AwD///7//f/7/wAAAAAKAAMAAAD6/wAAAgABAPv///8FAAEA/v/+/wAAAgABAAUAAAAAAP//AgAAAAAACAAFAAMA//8CAP3//P/7/wAA/f8AAAMA/v8CAAAAAgD9//3/BAAFAP//AQD///3/BQACAPz///8AAAAAAgAFAP7//v/5//7//f/9//v//P/9/wEABAAHAAAAAgD9//n/AAD+//3//f8AAAEA//8DAAIABAD8//3/BQADAAAA/P8EAAIA/P///wUABQACAAMAAQABAPr/BAABAAEAAAD8//v//f8AAAAA/f////7//v8BAP7//P/5/////v////3/+P/6/////P8BAAMAAAAAAAIA///7//3//P8BAPz/+v/+////AAD//wEAAQABAAAAAQD+/////P8BAP3//f/3//7//v8CAP//+v/9/wEA/P/7/wIAAgAJAAEAAAD+//7/BQD9//v//v8FAP7/AQD/////+//5//7/+/8AAPz//v////7//v/9//3//f/9//v/AgD//wEA//8AAAEA/P///wAA/f/8//z///8CAPz/+f/7//7//P8AAPz/BQAAAAAAAwAFAP7/AQD8//z/AQABAP7//P8CAAEAAwABAAEAAAD//wEA/P8CAAAABAABAP//BQD6//7//v8FAAIA+v/6/wYA//8DAAMA/P/7/wAA/P8CAAMABwACAAEAAAD+//7///8CAAEA/v/8//7/AwADAPz//P/7//7/AQAHAPz//f/8//v/BAD/////AwAEAAEA/f8DAAMA//8CAAEAAAD8/wAA/f////7////9/wAA+//9/wIAAQAFAAMAAQD9//v//P/8//3///8FAP/////+/wMA/f8AAAEA/P/+/wUA///+////BgAAAAEA+v///wAAAAABAAEA///4//7/AAAHAPv/AwD+/wAABgAHAP7/AAD///3/BQADAP3////7/////v8GAAIAAQD//wMAAwAGAP7/AQABAAIAAgABAP3/AAD7//r/AAAAAPz//f/9//v/AwD//wAAAAACAP7/+v/7/wEA///+/wIABgAEAAIA/P/8////AgADAP//AgD9/wAAAgAEAPv/AgABAP3/AgABAP7/AQACAAIA/v/9//3///8BAAQAAwAKAP//AAD4//3/AQAAAPz/AQABAAAA/v////7/AAAFAAIA/P/3//z//v8AAAAA/P/6//z//P8CAP///v/5/wQA/v/9/////P////3//v/7//z/AgD+//z//v8BAAAA+v/7//z//f/7////BAAEAAAAAQD+/wEAAwABAP///v8BAAEA/v/+/wEAAgACAAEA/f////v//v/4//v/AQAFAP3/AwAAAAAABAACAP//AAD///7///8AAP3//v//////AQAAAPz/BAAAAAIAAAAAAP7/AgACAP7/AAD8/wEA/P8FAAUAAgAAAAMAAwD//wMAAQAGAAEAAgD9////AwACAP///v///wAAAgADAAAAAQD+//3//P/5//z///8CAAAA/f///wIABAADAAUAAQAHAAEAAQD9////BQD///z/AAAJAAIA/v/9/wMAAgAEAAEA+//4/wIAAgAGAAAA+v8AAP//AQAAAAIAAgD9//7///8AAP7/AAACAAIA/f/8/wAA//8BAAQAAwAEAAEA///9//7//v8CAAEAAgABAAIAAAD9//z/+v/4/////f8FAAEA///9/wMAAAABAP7/+/8BAP//AwAAAP//AAD///r//P8AAP///v8AAAAA/v8CAAIA+v/7//z/AQD+//3//v/5////+f8AAAAAAAABAAIAAgD7//z/AAD//////f8EAAMA/f/6/wAA/f/+/wEAAgAIAAAA/P/4//7/AgABAP7/AQACAPr////+/////v8AAAMA/v8CAAQABAAEAAMAAAD8//7//f8DAAQAAgD+/wMA+//9//3/AAAEAAEAAAD6/wAABAAIAAAAAgD8//v/BAAEAPz/AQABAP////8DAP////8AAAIABQADAAEA///+//7//////wEA/P/9/wAA/v8AAAAAAwACAP3/AQD+///////7//7//v8FAP//AgD//wEABAACAAAA//8CAP///v8AAAAAAgAFAAIAAAD9/wEA//8BAAAAAAACAAEA//8AAP//AAD7/////////wEA/v8FAAEA/f/8/wEAAwAAAP3/AgABAAEABAADAP7/AgACAAIA/v8EAP//BQAAAP3//v/+//v//v8BAP//AQD9/wAA//8DAAEA+//+/wQA/v/////////8/////P/9//v/+v/6/wIAAgAEAAAA/P/+/wMA//8DAAMA///8/wAAAAAEAAAA/f/8/wAAAQABAAAABAAEAAEA/v/4//z/AAAFAP//AAD6//r///8DAPv//v8DAAEAAgAAAP7//f/+/wAAAAABAAAAAAABAAEAAgAEAAIABQAEAP//BgADAAEA//8CAAAA9v/5/wEAAQADAAQA/P/7/wAAAAAEAAMAAgABAAMA/P//////AAD6/wEA/v8CAAAA/P8CAAQAAQD7////AgAEAAAA//8AAP//AAD8////+/8DAAEA/P/7/wMA//8AAAMABQAGAAIAAgD9//3/AwACAAAAAwAAAP3///8EAAIA/P/8/wEAAAAFAP3/AQD+/wAAAgABAPv/AAADAPz/AgD7//3/AQABAAAAAAAGAAIA/f/6/wAAAwADAAEAAQD///7/BAAGAAAA///7//z//v8AAP7/AAD9//7///////z//P/+/wAAAgADAAEAAAABAAEA/P/9////AgAAAAAAAwACAP///P/6//3/BAAAAP3//P/9/wIAAwADAP3/AwD+//n//v/+//3///8BAP//+//9/wAAAAD9/////f/+//z//f////7/BAD7/wAA/P8DAAEA+P/8/wQA/v///wIA//8AAAEAAwD/////AQACAP3////+//z////7//z/+//+/wAA/v8AAAEAAwACAPz/AQD9////AQACAAAA/v/+//7//v8BAAQAAQADAP7//v8BAAIA/f/+//r//v/6//z/BgADAP3/AAD+//7/AwAEAAEA///9//z/+f8BAPz////8////BAAAAPn/AAAAAAEAAQADAAAA/P/7//r//P/+//z/BAAEAAQAAwADAAAAAAD//wAAAQADAAMAAwACAPz/AQD8/wAAAAAHAAMA9//2/wIA/P8EAAUA/P/8/wIAAAD//wMA+/8CAAAAAwD+//3/BQAEAP3/BAAEAAEA//8CAAEAAwABAAMAAgAAAAAA/f8EAP///P/8/wMAAQACAAAA/P/9/wMABAACAP///v/7/wAA+/8CAAEA/v///wIA/P/9///////+/wAA/P8AAAIAAQADAAEA///8/wAAAwADAPz///////r/AwD//wEAAAACAP///v8CAAYAAgD+/wAAAQADAP3//P8AAAAA/v/6/wAAAgAFAAIA///7/wIAAgAGAAMA/v/6/wMA/v8DAAIAAAAAAAUA+v/+/wQA/v8EAP7/AQD5/wEABgAEAP3/AQADAP7/BQABAAAA/v8AAAIA/P8DAAAAAwD7//v/+//+//z/AAADAAEABQAAAP3//P/+/////v8DAP///f8CAAAA///y//7/AwAIAP7//f///////P/3//////8EAP//AwABAAYABwAJAP3/9f/6//f////7/wEAAwADAAMA+f8CAP3/AwD9/wIABAACAPv/AwABAP7/+v/+//3/+f///wMA/v/8/wQA/f8EAP///////wIA/v/9/wAAAQD7//z//f///wEABAACAAEA/P/9//3/+/8DAP3/AAABAAEABQD8//7/AQAGAAAA/f8EAAIAAAD6/wIAAQACAP7///8BAAAABgADAAAA+//+/wEAAgADAAIA///+////AQADAPr/AAD9////BgAFAP//BwD9//3/AAAJAP3////+//7/AwD7//7//f8DAAAA/f8CAAIAAAD+/wAA/P/+/wAAAQAAAAAA/f8BAP3/+v/+/wQAAgAAAP7/+v/8//7//v/+//z//f/6//3/AgAFAP7/AQABAP7/AAD9//7////+//3/+v/6//r//v/+////AAAAAP7/AgAAAAAA//8AAP/////9//r//v8AAP////8BAAQAAQABAAAA///7//7/AAD///v/AwAGAAUAAQAAAAEAAQAGAAQA/v/8//////8CAAMAAAAEAAUAAgABAP7//v/5//z//P8AAP//AQD+/wEA///+//3///8CAPz/+//8////AAADAP7////+/wQABAAIAP3/AgD9//n/AgD///z/AwAAAPz///8EAAEA///7/wIAAwAEAP///f/+//z//v///wEA/v8AAAIA/P/8//7/AQACAAMAAgABAAAAAAABAAAAAQD//wAAAQABAAMA/////wIAAwAFAP/////8//z//v//////AgD8/wEAAgAAAP///f8DAAIA///9/wAAAgAAAP////8AAAAAAgACAP//AgAAAP7//v8BAAEAAwADAAMA/f/8////AQAIAAUAAQAAAAQA/f///wEA/v8AAAEABAABAAEAAgD8//3/AAAEAAAA//8AAAQA///+/wEAAQACAP7//f8CAAAAAgD//wMA//8BAAQA/f8CAAMAAgAAAP7/BQD7//7//v8DAAIA/P8BAAIAAQD7//z//v8CAP//AwAFAAUAAgADAAAAAAAAAP7/+v/9////AAACAAQABAD+/wMA/f8CAAAAAgADAAIA+////////////wAAAAD9////BQAIAAAA/P/8//3/AgACAP7////5//v/AgAEAAAA////////AAADAAAAAAD9/wAA//8EAAIAAgABAP3/BAD9////+/8EAAIA/P/+/wIAAwABAAEA/f/+//3/AwABAPz/AAACAPz//f/7//v///8BAP3/+//9/wAAAQAEAP7/AQD8//z//v8AAPr/+//7//3/AgAFAAEAAAD9/wAAAAD//////v8CAP///P/7/////P8EAAEA+//7/wAA+v/+/wEAAgAAAAAAAQD7//v/BAADAP3//f/8//3/AQACAAAAAQABAAEA/v8DAP7/AAD+/wEA///7////AQADAP//BAABAAIAAAABAAEAAAAAAAIAAAD///7/+v/9//r//v8BAAEAAgAAAAMA/v8AAAMA/v8DAP7/AQD8//z/AgADAPz/AQD+/wAABAADAP3///////v/AgABAAAAAQD9/wEAAAABAP//AQACAAIAAwACAAAA/f/5//3/AgAHAAAAAQD9/wEABAAHAP//AgAAAPz/AQAAAP3/AAAAAAAA/v/8//////8FAAAA/f/7/wMA/P/+/wIA/f8FAAEAAQD7////BAADAPz/BgADAPv/AwD+//v///8AAP3/AAAFAAIA/v/6/wEA/P8AAPz//v/8//7/AQAEAPr/AAD8//z/BwACAP3/AAADAAIAAQACAAIAAQABAP///P/+//////8FAAEA/f/5//7//v8BAP7//v///wQAAgACAP///P/7/wAAAwADAP3/+f/4//3/AAAIAAYA/P/9/wAA/v8BAAEA///+//////8DAP7/BAD7/wAA/P/7//3//v8DAAEA///7//3/AAAAAP///v/9//3/AAADAAAAAAD9////AAAAAPz///////z////+//z/AAADAAQA//8BAP///v/8//v/AwACAP3///8CAAEAAQD/////AQD7//r/+v/+/wEAAAAAAAEAAgAEAAEA///4//7/AwABAP7/AAAAAPz/+v/9//7/AAAAAAEA//8CAAAAAQADAAUABgAEAAEAAgACAAEAAAD8//v/AQD8//r//P/9//3/AAACAAQA//8CAP3/BAAAAAAAAQD//wEA//8HAP7/+//5/wUAAAABAAMA/v///wUAAAACAAEABAABAAEA///+////+v8AAP7/AQD+/wEA///7//v///8FAAAA///9////AgACAAAA/P/+////AAD+/wIA//8CAAEAAgADAAEAAQD///7///////3//v8AAAIAAAAAAAEAAQD+/wIAAAD////////+/wEA/P/+/wAA/P/+/wAAAQD9//r///////r//v/+/wMA/v8GAAEAAwAAAP//AgAAAP//AwAFAP7/+//2//7//P8GAAYA/f/+/wMABAD/////+/8AAP3//f/9//3/AQD8/wEA/v8EAAAA/P/+/wIA/P8AAAMA+v/9/wMABQAGAP///f/6/wMAAAACAP//AAD+/wMA/f/+/wAA/v8DAAQA/P/6//3/AwAEAP3/AQAAAP7/BQD///3/+/////3//f8DAAEAAQD7//r/BQD+//r/+v/7//3/AAAJAAUA/v/4/wAAAgAIAAAAAAABAAEAAQAAAPv/AQD+/wEA///8//7/AAABAAAABQAEAAUAAQAFAAAA/P/7/wMA/P8CAAUA/v8BAP7/AgD//wEABAADAP//AQD+//z/BAAEAP3//v/9//3/AgAFAP3/AAD6/////v8BAPv/AAD//wMABAAJAAEABAD///r/AgD4//z/+/8DAAIA/f8DAAYABAD9/wEAAwD///3/+/8DAP///v8CAAUABQAAAP//+//7//j/BAACAP///v/8//7//////wEA/P////7/+//7//v//v/7//7//v8AAP//+v/9/////P/8////AgACAP/////8/////v8EAP3//f/9/wAAAQAAAAAAAwABAP3/AQD///3///8DAP/////8/wEAAQADAP//+P/8/wQA/v8AAAYABgAGAAMA/v8BAP7/AgABAPz/AQD8//3///8AAAAAAQD///7///8AAP///f8BAP7/+//5/wEA/f////7//f///wMA//8AAAAA/v/9/wMA/P8DAAEAAQACAAAA+P/6//z//P//////AwD+//7/BwAJAP3//v/4//j/AwADAP3//P8AAP7/AwAEAP/////6/////P8EAP7/AwABAAEABwD6//z/+/8HAP3/+v/4/wYA//8BAAEA+//+/wAA//8AAAQABgADAP//AgAAAP3/+v/9/wEA//8BAAAA//8BAP//AwD//wIABAAEAP7//f////r/AAD//wIABAAFAAUA/v8BAAEA/f8BAAAA/v/5////+v/9//3////8/wIA+//+/wEA//8FAAIAAgD8//z////7//z//v8FAAAAAAAAAAMAAAD9/////P///wIA/P/9//r/BgD//wEA+//+/wMAAQAFAAEAAAD6/////v8GAPn/AwAAAAEABQADAP3//v/+//v/AgABAP///f/8//7//v8HAAQAAAD6////AwAIAPz/AgD9/wIABAAHAP3////5//j///////f/+v/9//r/AQD//wAA//8AAP7/+v/9/wIA/v/7//7/AwAEAAEA+f/5/wAAAwADAP3/AgD6//3//v8AAPr/AAADAP//BAACAAEA////////+///////AQD8/wAAAQAMAPr/AQD6////AQD+//n/AgADAAEA9//7//z/AAAFAP//AAD2/wAA/P8CAP//+v/8/wAA/f/9//7//P/8/wIA//8AAAMAAwAFAP///f/4//f/AwD9//7//f8CAAIA/P8AAAEAAAD8/wAAAQAGAP//AwD+/wAABAAAAP7/+/8FAAIA/v/8/wAAAQD//wAA/f8DAP7/AwD9/wAABwAFAPr//v/+//3/AAAFAAUAAwD/////AAADAP3/AgAAAP7/AQD///r/BAABAAIA/v8DAP//BAAAAPz/BAD//wIA+P8EAAMA/v8BAAMABQD+/wMAAwAFAP7////7//3/AgADAAIAAQABAAAAAwAEAAEA/P/6//z/+f/5//z/AAADAAAA/f8AAAAAAwADAAQAAgAGAAAAAgD8/wEAAwD///z///8EAP3///8CAAAAAAACAAAA/v/8/wAABAADAP7/+f8BAPz/AgACAAIAAADz//z/+/8GAAEA/f8AAAcA+//9/wEA+//+/wUAAwABAAAAAAD9//7///8CAAEAAwAFAAIAAQD8//3/+v/6//3//v8EAP7//f/6/wIAAAADAAAA9//7/wEAAAD////////+/////v8BAP7/+//9/wAA/v/9/wAA/P8BAPv/AQD9/wAAAwD///7/+f/9//7/AwAGAAEAAQD6//v/AQD+//j//v8CAAAA/P/5//7//P8CAAUAAwAJAAUA/f/5/wAAAQAAAP7/AQABAPr//P/3//z///8AAAIAAQAFAAMAAAAAAAIAAAD9//v/+f8AAAEAAQD//wQA/P8BAP7//v8AAAIAAQD6//3/AwAIAP7/AQD7//z/CAAHAPv/AgD9/////v8FAP3//v8AAAEABAABAP7/AAABAPz//f/9/wAA/P8BAAQA/P8AAAIABAADAPz/AQD9/wAA///4//z//P8CAP7/AgD//wMABgAGAAAA//////3//f8EAAIABgAGAAQA///6//3///8DAP3//f/9/wAA/P8BAAMAAQD+/wIA///8//3//v8GAP///f8BAAUABQD///3/AQAAAAAABAAFAAAAAQACAAIAAAADAP//BgD///v//P////r/AAAAAAAAAgD9/wAA//8GAAAA/P/7/wQA+//8/////v8AAAQAAAABAP///P/7/wAAAAAEAP///P/9/wIA/v8HAAUA/P/5/wEA//8DAAIA/P/8/wEAAgACAP//AgAAAP7//f/6/wAA/v8FAP3/AAD5//r//v8AAPf/+/8DAAAABAD//wAA//8AAAIA/f8BAAEA///9/wAABgAGAAAABQADAAAABgAIAP//AAAAAPz/9//6//3/AwAIAAQA/v/7/wEAAAADAAEA/v///wUA/f8CAAIA/P/4/wEA/v8BAP///P8EAAYABQD9//7/AwABAP///f8BAPz/+v/8/wIA+f8AAAIA/f///wMAAAD+/wAABwAGAP///v/7//r/BAAEAAAABAABAAAA//8GAAEA/f/9/wIAAgADAAAABAAFAAAAAAD+//7///8DAP7/AQD6////AwAEAAMAAQAIAAIA/P/4//3/AwADAAAAAgADAP7/AQACAAAA+//7//z//P8AAAIAAAD7//3/AQD///z/+//+//7/AQACAAEA/v8BAAIA/v8DAP//AQD7//z/BQAGAPz//P/4//r/AgACAPv//P/6/wAABAAHAP3/BAD+//v/BAAAAPr/AAAAAPz/+//9/wIA///9/wEA/f8CAP7/AAACAAEABgD5/wAA/v8FAAEA+f/7/wMA/P/9/wAA/////wMABQAAAAEA//8AAPr//P/9//z/AAD+//v/+v/5//////8AAP//AwABAPr////7////AgACAAEAAAABAP///v/+/wEA/f8BAPz///8BAAMA//8EAP3/AgD+//z/CAABAPr///8AAP////8EAAIA///7//z/+/8AAPv/AAAAAAIABwAEAP3//v/8//7///8DAP7//v/9//n////8//r/AgADAAMAAAAEAP///v/8//7/AAABAAIAAgAGAP7/AgD4////AAAGAAEA9P/1/wYA/v8DAAYA/////wIA/////wQA/v////3/AAD+//z/AgADAP7/AwAEAAIAAgADAAEAAwAAAAAA+//6/////P8FAAAA/f/8/wEA///9/////P/+/wAAAgACAAAAAAD//wEA/v8BAAIA/v8AAP////8AAP3/AgD9/////f8AAAEA//8DAAMA///+/wEA/v/9//3//v8BAP7/AgD//wAA/v////7//f///wEA///+//3//v/9//z//P8BAAAA/f/6/wEAAgADAAEA/P/7/wIAAgAEAP///f/2////+/8CAAEA/f///wQA/P/8/wEA/v8CAAAAAAD8//7/CQACAPz//f/+//7/AQADAAEAAAD7//3//f8DAP7/AwD9//3//f8CAAAAAAACAAAABAAAAP7/+//+//7/AQACAAIA//8BAP//+//2//7/AQAFAAIA//8AAP7//f/6//3///8AAP3//f8BAAYABgAFAAAA+f////v//v/6/wEA////////+P8BAP//AgAAAAQABQACAP3/AgABAAAA/v8BAAIA+////////P/7/////P8EAAIAAAD+/wMAAQD///3/AAD9//3//P8BAAIABQACAAMA+//8//7/+f8CAP7/AQD+/wEABwABAP7/AQADAP////8EAAEAAAD+/wQAAAABAP7/AAAAAAAAAgACAP7//P8AAAIAAgD///////8BAAAAAQADAP3/BAD8////BQAGAP7/BgD///7/AwAJAP3//f/8//z/AAD7//7//v8CAAAA/f8AAAAA/////wAA/f/9/wEAAQAAAAEA/v8CAP///P/8/wEAAgABAP3/+//8/////v////v/AAD+//7/AgADAP//AQADAP/////7//////8AAP7/+v8AAAAAAgD+////AAD8//r/AAD///z/+//+//7//f/7//v///8BAAAAAAAAAAMABQAFAP/////7//3//f8AAP7/BwAIAAUAAAD9//7///8HAAQA///+/wEA///+/wAAAAAFAAQAAAAAAP3/AAD9//3//f//////AgABAAEAAAD+//3///8BAPr/+//6//z/AAADAP7////+/wIAAgAFAPv/AQD8//r/AAABAP7/BAAAAPz/AQADAAAA/f/6//7/AgADAP///f////3//f/7/////P////7/+f///wIABAACAAUAAgAAAAAAAgAEAAAAAgD9/wEAAAACAAQA/v/+/////v8AAPz////9//z/AAABAAEAAQD9/wEAAwACAAAA/P8DAAMA///+////AwD+/wAA/f8AAAEAAQABAAMAAwAEAAEA/P/+/wIAAQACAAEA+//+/wQAAwAGAAcABgAHAAUA///9//3/AAACAP7/BQACAAAAAQD7//7//v8EAP7//f/+/wEA/f/8/wAA/v8FAP////8CAP//AgD5/////P8FAAMA9//+/wkABAADAAEAAwD8//3//f8AAAAA/f///wEAAAD9//v//f8BAP7///8CAAUAAQAFAAAAAAD+//z//P////7////9/wEAAwD//wEA/P////3/AwAFAAEA+v/8//7/AAABAAIAAgD//wMACAAHAAAA/P//////AQADAAQAAQD9//3/AQABAAAA/v/+//z/AAAFAAQAAAAAAAIAAgADAAIAAAAAAPz/AgD+//7//P8CAAMA//8CAAEAAwAAAAEA//8AAP3/AgD///v/AgADAPz//P/5//b/+/////v/+f/7////AAADAP7/AAD9//7/AAABAPz//f/8//3/BAACAP3//v/7//z//f8AAAAA//8AAAAA////////+/8DAP7/+f/8/wMA+////wIAAwAAAP//AgD6//n/BAAEAPz//v/5//z/AgAFAP//AQD//wAAAAAHAP7/AgD9/wAA///9//7/AQAEAAEABgAAAAMAAQADAAEA/P/+/wMA//8AAP//+P/7//r//v/+/wAAAwAAAAIA//8AAAAA/P8BAP7/AQD8//3/BAAGAP7/AQD//wAAAgAAAP3//P/+//z/AAD//wQAAgD+/wEAAAACAAEABAAEAAEAAwAAAP7/+//5//3/AQAGAAEAAQD9/wEAAQAFAAEABAABAPv/AQD///z//v/8//7//f/9/////P8BAP7//f/8/wIA+v/8/wEA/P8FAAEAAQD6//7/BgACAP7/BAAFAP3/BAD+//////////7//v8IAAUA///5/wEAAAAGAP3/AAD7//7/AwAGAPj/AAD8//3/BQAAAP//AQAEAAIAAwAFAAMA///+/////P///////v8DAP///f/4//v/+//9//3///8CAAYAAwABAP7//P/6//7/AQAGAPz/+f/6/wAAAAAHAAcA+v/+/wEA/v///wAAAAD9/////v8CAP7/AgD6/wAA+v/6//j/+/8BAAAA/v/6//7///8BAP///v/6//3/AQAEAP3//v/7//z/AQAAAPv////8//j/+//8//z/AAACAAQA//8BAP7////6//r/BgAGAPz//v8BAP//AgD+//3/AgD8//z//P8BAAIAAAD+//7/AQADAP7//v/1//v/AgD///r/AQAAAPv/+P/8//v//////wAA/P8DAAIAAwAEAAYABwAEAP//AQACAAAAAgAAAP7/AgD9//3//P/+////AAADAAQA/v/9//3/BAAAAAEAAAABAAMAAgAGAPz//P/4/wUA/v8AAAUAAAADAAkAAQD+/wAABgADAP///P/8//3//P8EAP7/BwD+/wEA//8BAPj///8DAP7//f/8//7/AAAFAAIA+//5/wMA/f8BAAQA//8AAAcABQAHAAIA/v/7////AAAAAPz/+/8AAAYAAQABAAIACAADAAIA/v/7//////8AAAEA/P/9//z/+//7//7/AQD+//n/AQABAPv//P/6/wIA/v8JAP//AwD6//r/AAACAPz/BAAFAP7////7//z//f8CAAQA/P/+/wMABAABAAEA/f8DAAQAAQD///7/AQD9/wQAAAACAP3/+/8BAAIA/////wIA+//5/wIABAAIAP7////+/wgABAD+//z//v///wEA/v8BAP///f8FAAUA/f/5//7/AwAFAP3/AAD9/wAACQD///3//f8AAPn/+/8BAAAAAgD9//v/AgD9//3/+//+/wIAAAAKAAYAAAD1//3/AQAJAP3//v/+/wEABAD///v/AQD//wEA+//5//3//f8DAAEABgADAAQAAAACAAEA/v/8/wIA+/8BAAQAAgAEAP//AgD9/wAAAQAFAPv////6//3/CQAGAP3///////3/AgAEAPv/AAD7/wIA//8DAPr/AgD//wAAAwAKAP//BQD9//n/AQD3//z/+/8HAAIA+P/9/wUA///6/wQAAgADAP7//v8CAP3///8CAAUABwACAP7/+//2//r/AwADAP7/+//5/wEA/f8BAAMA+////wUA/v/+//3////9//7//f/7/wIA/v8EAAAA///6//r/BQADAP3////9//3///8CAP///P/+/wQA/P8AAAMAAgD///7/BAAAAP3/AAACAP///v/+/wEAAAAAAP7/+f/+/wIA//8DAAcABQAEAAIA/f8DAAEAAwABAP3/AAD8//3//f///wAAAQD+//v/AAAAAAEA+P8BAP7/+v/7/wYA//////z/+////wUAAAD8//3/AAD9/wIA+v8CAAAAAgACAAAA9//3//3//f8EAAEABQD///v/BAALAP3/AAD4//n/BAACAP3/+P////z/AwAEAAAA///4/////v8IAAIAAwD+/wAAAgD9//r//v8DAPv//v/7/wQA//8DAAIA/v8BAAIA///+/wcABAADAP//BAACAP3/+v/9/////P8AAAEA/f/6//z/AAACAAEABAAFAAEA//////v//v/9//7/AgABAAEA/P8AAAAA+/////z/+v/3/wAA/f///wAAAgD+/wIA+v8AAAQAAQAFAAEAAAD3//v/AQABAPz/AQAEAAEAAgAEAAQAAAAAAAAA9v/4/wIA/v8DAAAACAD+/wIA+f/9/wEA//8CAAIA///7/wAAAQAHAPr/AAD6//3/CQAEAP7/AAD7//n/AQAGAP7//P/5//r//P8EAAAAAgD8////BAAJAP//AgD9/wQABQAGAPz/AQD8//r/AwABAPr//P8AAP3/AgD///3/AgD///v//P8BAAUAAQD+/wEABQAHAAIA+//8/wAAAgADAP7/BAD9//7//f/9//r//f8DAPz/AQAAAAEA//8BAAUA//8BAAAAAAD+/wAA//8KAP3/AQD9////AgD9//r/AgADAAAA+//9/wAAAAAGAAIA/f/x//7//P8FAAEA+f8BAAAA+//8/wEA//8AAAEAAgD//wIABQAEAP///f/9//r/AwD7////+/8DAAAA/P///wAAAQD7//3//P8EAP7/BAD//wIAAgD//wEA//8FAAIA/v/9/wEA/v8AAAAA///8/wAAAAD//wAA/v8AAP3/////////AwAFAAIAAQD//wAAAQAHAPn/AAD+/wAABQABAPr/AwACAAAAAAD+/wAAAQADAAAAAwADAAUA//8AAAIAAQACAAEAAQAAAAEAAgAEAAAAAQD9//r//P/+/wIAAQABAAEAAwADAAEAAAD+//3//P/4//3/+f/+//3/+/8CAAEAAQD+/wIABgALAP//BgD7//7/AwABAPf//v8AAAEA//8HAAEABAAAAP7/AQD8//z/AQAFAP7/+/8AAAAAAQABAAQAAwD8/wAA/v8DAAAA/f8CAAIA+v/5//7/AAABAAMAAwACAP//BAD+/wAA/f8EAAIAAQD//wEA///9//3/9v/8/wIABAAFAAMAAgD///z//v8AAPv//f8BAAAABAD//////f/+//n//f8BAPr//P/9/wAA/v8CAAMA+/////7/AgD8////AgD+/////f////7/AgABAP///f/6//n/AQD+//7//P8BAAEA/v/8/wEAAAAAAAIABAALAAIA/P/5////BAD7//r///8AAPn/AQD///7//P/6////+v8EAAQABAADAAMAAgD8//r//f8BAAEAAQABAAYA/v/9//7/AgAEAP3/AAD4//v/AgACAPz//v/9//v////+//v/BQADAP//+/8BAP7/AAD//wEA//////7//v8CAAAA///9/wEA/P///wIA/v8BAAMAAwAAAPr////+/wAAAQD7//7///8GAP//BAABAAUABAAHAAIAAQABAAAA/v////7/AgAFAAAAAgD8/wIA/f8BAP3/AQADAAMAAAD+////AAD+//3//f/9/////v8GAP///v/9/wIABQADAPz/AwD+////BAAGAP3/AwABAAEABAAFAPr/BAD///3/+//+//3/AAAEAAQAAAD6/wIAAQAEAAAA+v/+/wEA+//8/wEAAwAAAAIA//////j//P/5/wEAAgAFAP7/+/8AAAUA//8AAAUA/f/9//7//v8CAAAA/v/9/wEAAQAAAP//AwABAAEAAQD///z//v8AAP3/AAD+//////8EAP////8AAAEAAQAAAP3//P/9//3/AgD+//3//v/8//v///8HAAAABAACAP7/BQD///3//P8DAP7/9P/4////AQD9/wIA/P/8////AAAEAAEAAgD//wAA+//8//z/AAD9/wAA/P8AAP7/+////wAAAQD7//7/BAAFAPz///8CAP7////+/wIA+v8CAAIA+v/9/wMAAQAAAAQACAAEAAAAAAD9//r/AwABAP//AQAAAP////8EAAAA/P/7/////v8HAP7/BwD+////AwAAAPf/AAD///v/AgD///7/////////AAAFAP7//v/4////AgABAAAABAADAAAABAAEAAEAAAD8//v//P/9//3/AAABAP///f/9//3//f/9//7/AAACAAMAAgACAP///v/9//7///////7//v8BAAEA/f/5////BAAFAPz////6////BAAEAPr/BAAAAPr/AQAAAP3/AQAAAP//+///////AwD//wAA//8AAP////8BAP//AgD5////+P8AAAEA+P/8/wMA/f/7//3//f8BAAEABwAAAP7/AwAEAPz/AQD///z/AAAAAAAA/f///////v8AAAAAAwACAP///v/7////AwAEAAAA///9/////v8CAAMA//8CAAIAAAACAAMA/f8BAP3//v/7//v/AQAAAPv/AAD9////AwAAAAIA/v8CAPz//v////3/+//8/wEAAAACAP3/AAD+/wAAAQAHAP7//f/4//r/AgABAPv/BAAHAAIABAD/////AAD+/wAA/f8BAAMABAD///3/AAACAAAAAwAEAAEA/f/4/wAA/f8HAAQA+P/6/////f/9/wQA/f///wAABQACAP7/BgAGAAAABAACAP7/+//8//7/AQABAAMAAgACAAMAAQADAP//AQABAAEAAAD+//////8AAAAAAwADAAEABQADAP///P/9//z////+//7/+v/9/wEAAQAHAAIAAwD+//7/AwACAPz////9/wAABAAEAP7/AAD9//r/AQD7/wAA/P8FAAMA+v///wgACAD//wIAAgAFAPr/AQABAP//AgD8//3/AgACAAIAAAD//wEAAgAGAP//+//5/wIA//8DAAIA/////wQA/f8BAAQA/v8BAAEA///7/wAAAQAEAP///////wEABAACAAEAAAAAAAAAAAD//wAA//8AAPz//v/8//z//v8DAAEA//8AAAAA/f/8/wAA/v8FAP7///8AAAAABAD2//3/AQAKAP7/AAAAAP///P/5/wEA//8GAP//BAACAAQABAAGAP7/+f/9//f////6//7//v8BAAMA+v8EAP//AQD8/wIABAAEAPr//P/+/////f/+//v/AAD//////P/+/wAAAQAAAP7/AAAAAAAA+///////AQD8//r/+f/+////AAABAAAAAAD8//v///8AAPz/AAD///////8AAAMAAQADAP7//P/+/wAA/f/9/wMAAQACAP//AAD///7/AwADAAMA/f/+/wAAAwACAAAA/f/9//7/AgAFAP3/AQD//wAACAADAP7/BgD///z//v8FAAAA//////7/AQD8//7//P8AAP3//f///////f/8/wEA//8EAAMABAD+//3//v////3//v8DAAAA/v/+/wAA+f/+/wAA+v/8/wIA//8AAP//AgAAAAEA/f8BAP7//v/8/wIA/v/8//////8BAPv/AQD6//7/BgAJAP3/BAD+//r/BQAGAPz/AgD6//r///8IAAIAAQD+/wMABQAEAP///v8AAAAAAQD///z/AQD+//7/AgABAP3///////3/AgD///7///8BAP///f8AAAIAAAD//wEAAwAEAAAA///9//7/AgADAP7/AAD8//3/AgACAPn//f////3/AQADAP7/AQABAAQAAAABAPz///8BAP//AAAHAP7/AwD7//7/AAD///3//////wEAAAABAP///f8CAAAA/f/5//3//f/+/wAA/f/+//3//v8BAP//AQD9/wMAAQAAAAAA/v8BAAAA///8/wAAAgAAAP7/AwAHAAIAAAD9//z///8AAP7/AwABAAEAAwD//wEAAQADAAMAAAAAAAIAAQAAAAEAAAAEAAIAAQD////////8//z//f8CAP//BQADAAMAAgACAAAAAwAGAAMAAgACAAAA/f8CAAEAAQAAAP//AwD+/wAAAwD//wAABAAFAAAAAAAAAAMAAAACAAIAAwABAAAA/v8CAP////8BAAIAAgD+/wAA/f8DAAEAAQD///7/BQAAAP//AQACAAAA/v/7//7//P/+//3/+v/+/wAAAgACAAQAAgAHAAAABAD///3//v/+//r/AAAFAAUAAQAAAAMAAgACAAEA/v/7/wEA/f8DAP3//P/+/wAA/v/7/wEAAwAEAAEA///+//7/AQAEAP3//f/5//z/AQAEAAEAAwADAP//AgD//wAA/v////////8AAAEAAAAAAP3/+//7/wEAAAACAAEAAAAAAP//AQD///3//f8AAP7/AwD//////f8BAPj//v////z//v/8//z//P8EAAMA/P/+/wAAAgD9//7/AAD+//z//P/+//z/AQABAAAA///9//7/AgD//wEA/f8DAAQA/P/9/wIAAAD///7///8FAAAA/v/8/wAABAD+//3////+//j/AAD//////f/8/wAA/f8DAAQABAAEAAMA/v/9//z/AQAAAP////8BAAMA///9//3/BAAFAP7/AAD8//7/AwACAAEAAAD+//3//P////z/AQD///7///8AAP////8AAAIAAwAFAAAAAAD+//////////3//f/+/wAAAAABAP//AgABAP3/AgD//wAA///7/////v8BAP7/BAACAAQAAwAFAAAAAAD8//3/AgADAP//AQAEAP//BQABAAIA/v/+/////v8DAAEAAQD+/////v/7//v//v8DAP7//v/+/wEA/f/8/wAA//8EAAAAAgD8/wEABAAHAPv/BAD+//v/AgABAPj/AwAAAPv//v8BAAAA//8AAAIAAAD//wIAAQAAAAAA/f8BAP3//v/7////BQADAP//AAAAAPz////8/wEAAQADAP//+////wMA/v8AAAMA/v/7//3//v8BAP3/AQD9/wIAAQACAAAA/P/9/wAAAwAAAPz//P/9//3/AAACAAIA/v/+/wAAAAAAAAAA/f8CAPz//f////7/BQD+////AAD///3//v8FAAEAAQABAP7/AgD7/wEA/f8EAAMA/f///wIA///8/wEAAAAAAP7///////7/AwABAP7//f/8////AgACAP/////8//r//P////3//v/+/wEAAwAFAP//AgABAP3//v/5////+/8DAAIA+/8AAAMAAgD8/wEAAwACAP3/AQABAP7/AQD9//3/AAD///7//f8EAAEA//8AAAAAAAACAP3/AgD+//3/AQACAPv/BQD9//7/AQACAP3/AQAAAP//AQACAP7///8AAAIAAAD//wMAAwACAAAAAQADAAUAAAD9////AAD///////8BAP//AgABAP3////7//z/+/8AAP//AwAAAP7///////z///8EAAAA///8/wAA/v/9//////8BAAEAAgACAAMAAAD/////AgACAP////8AAAEAAQD+//7//f8BAP//AgD9//3/AQD9//3//f////7////9/wEA+////wIA+f/8////AAD///z//P/8//7/AQD+//////8DAP//AgAAAP////8AAP7//v8AAP3//////wAAAgADAAIA/f/7/wAABAAFAAAA/v/9/wEA/v8CAAAA/v/+/wAA//8BAAAA/P8CAP///v/9/wAAAAD///3/AQD///3/AQD//wEA/v8BAP3/AAD//////f8AAAEA/f8BAP7////8////AwAIAP///f/6//7/BAAEAPv/AAAAAPv/AQD+////AAAAAP///////wEAAAD9/wEA//8IAAIABAABAP//AAD8//7//P8HAAEA/P/8/wEAAQD9/wYAAQAEAAIABAACAAAABgABAP3///8BAPz/+v/7/wAA/P///wQAAQAEAAEAAgD+//3/AQAEAP7/AQD9//7/BAACAP7/AwACAP//AgABAP3//f/9/wAA/f/9/////P/+/wAAAwAHAAEAAwD9//z/AQD///3//v///wEAAgACAP///P/7//3/AwAEAAEA/P////7///8BAAIACQAEAAIAAAD+//v/BAAEAAIAAQD8//7//v8BAAEA/f///wAA/f8DAAIA///+/wEAAgD9//7/+v8AAP7/AAABAAAABAD//////v///wAA/f8CAAEA/P/7/wIAAAAAAAAAAgACAP7/AQD//wAA/v8FAP///f/7/wEAAgAEAAQA/f///wEA/P8AAAQAAAACAP//AAAAAAEABAD8//v///8FAP7/BAABAP///f/5/////f8CAP//AwADAAMA/v8AAP7//P/+//r/AgD9////AQAAAAIA/f8CAAAA/v///wIABAAEAP7/+f/9//3//f////3/AQD//wAAAAD///3/AgD///z/AQAAAP//+v8AAAIAAgD9//7/+////wAA/////wEAAAD+//7/AAD///3///8AAAAA///+/wQA/v8BAP///P/+/wEA/////wMAAQAAAPz///8BAAAAAwADAAEA/f/+/wEA/f8AAP3//v/9//7/AQABAPr/AQABAP7/AwACAAAABgAAAP///v8AAP7//f8AAAAAAAD8/////P8CAP7/+//8//7//f/8/wEA/f8EAAMAAwD8//3//v8CAP3//f8AAAEAAwD//////P8BAP///f/+/wEA/v/9/wEAAwADAP//AQADAP//AAD//////v/5//z/AQABAPr//f/7////CAAIAP3/AgD4//n/AQADAPz/AQD9//v//f8BAAIAAgABAAUAAgADAAEAAAD///7/BQADAPz/AQABAP7////9//v/AwACAAEA//8AAAEAAgAHAAEA/v/5/wIA//8AAP///////wAA+//9/wEAAQACAAAAAQD+//v/AgD///z/+/8BAAEAAQAEAAAAAQD9/wQA/v8CAPr/AgAAAP3/BAAGAP3/AgD9//v/AQADAP3////7/wAAAgABAP////8DAAEAAQABAAAAAAD8////AAD9//z/AQADAAEAAgD9/wMA/v8AAP///v//////AwAAAAMAAQAAAPz///8EAP///P/4//r//v8AAP3/AgD//wEAAgAAAAEA/f8CAAIA/v///wEAAQD+//7/+//9//3/AQACAP//AAD8//v/AgAFAP7/BQD//wEA/v8AAP7/AwAMAAQA///+/wQA/v8CAAEA/v///wEABAD//wEABQD///3/AgAEAP//AAD//wIA/P8AAAAA///+/wAA/v8FAAIA/v/+/wIA//8AAAQA//8DAAMAAQD+//v/AQD7//z/+v/+/wAA/P///wAAAAD///7///8BAP//AAADAAIAAAACAAAA////////+v/9////AQAEAAUABAD//wMA/v8EAAEAAwAAAAMA/f8AAP3/+//+////AQD8/wIABQAIAAAA/v/9//z/BgAFAAIA///9//v///8BAP///v8AAAIAAAAEAAIABAD+/wIAAwAGAAAAAQD///r/AQD7////+v8FAP///f/8/wEAAAD//wAA+//+//3/AwAAAPz/AgACAPz//f/6//n///8DAP7//P/8////AQAHAPv/AQD6//z/AgACAPz//P/6//z/BAAHAAAA/v/8/wEAAwD///7/AAAFAAEA+//5//7/+v8EAAMA/P8CAAYA/P/8/wAAAwD8//7/AAD6//v/BQACAP7////7//3/AAADAP7//P/+/wEA//8BAP7/AAD//wEA/v/+/wAA/v////v/BQAAAAEA/v8BAAMAAAAFAAMABAD8//3//P/9//j//f8CAAEABAABAAUAAgAAAAIA/P8FAP3/AAD7//z/AgADAPv//f/+/wEAAgACAP3/AQAAAPz/BQAAAAEAAgD5//z//f8CAPz/AQABAAAABgACAAIA/f/7//z//f8GAAEA/////wMAAAAAAAAAAAD9//r////+//z//v///wAAAQD9//7///////z//P8CAAIA+//+/wIAAAADAAAAAQD6//3/CAAEAP3/BAADAP7/AwADAAAAAwD///7//f8EAAIAAwD9/wAA/f8AAP3//f8BAAEAAQD///v//P/7//3/BQD//wEA//8FAP//AAACAAMAAQAAAAIA/v8CAAAAAAACAAEAAAD8//z/+v/9//3//f8AAAMAAQD///7//f/6//3/AQACAP///f/+//////8BAAMA/v8CAAAA//8AAP7/AgABAP////8DAP//BAD9/////P/5//v//f8FAAEAAQD8//3/AwACAP7//v/9//3//v8CAP7/AgD9//7//v8AAPz/AQABAPz//f/6//v//v8DAAMA/v/+/wEA/f/9//3/AgADAP//AQD///7/AgD+//3/AAAAAP7/+////wYAAgACAAEAAQACAAMA/f/4//z/BAABAP7/AQD///z/+//+//7////+//////8DAAIAAQACAAYABgAIAAAABQABAP//AAD8//r////9//v//f/+/////f///wIAAAACAP3/AQD8//7/AQABAAEAAQAGAP3////7/wIA/////wEA/f8BAAUAAAD+////AwABAP///P/9//z//v8EAAEABgABAAMA//8AAPv/AQACAP3/+//6//z//v8DAAEA/f///wAA/f/7/wEAAAACAAMABQAFAAAAAQD+//7/AQAAAP7//P8BAAQAAgAAAAAABAABAAMA/v/9//7////+/wEA/v8AAAAA/P/8////AAD9//n/AQAAAPz//v/8/wAA/P8GAAAAAgD8//z/AgABAPz/AgACAP3//v/8//7//f8CAAMA/v/9/wEAAgD+/////v8GAAIAAAD9//3/AgD8/wAA//8DAP///v8CAAIA/f///wEA/P/7/wAAAgAEAP///f/9/wQAAAD///r////9/wIA/f///wAA/v8GAAMA/P/5//7/AgAHAPv/AgD7//v/BgD///z//P8BAPz//f8CAP//AAD8//z/AQD8//z/+//9//7/AQAKAAQA///2////AgAHAP///f///wAAAQD+//n////8/wEA///7////AAADAP//BgAGAAQAAgAEAAEA/v/7//7//P8BAAUAAAAAAAAAAQAAAAEAAwAEAP//AQD+//7/CAAFAP/////9//3/BAAFAPz////4//7//v8FAPz/AgD//wEABAAJAP//BAD+//v/BAD6//z/+/8GAAIA+/8CAAMAAwD6/wEAAgD///3//P8JAAIA/P/+/wcABgACAP//+P/3//v/AgAFAAEA/P/5/wAA/v///wIA+//+/wEA/f/9//v//v/7//3//v///wEA/f8CAAEA/v/7//7/AgADAP//AAD///7/AAACAP7//P/+/wMAAAABAAMAAwABAAAABQABAP7//v8BAP7///8AAAEAAAAAAP7/+v/9/wEA//8CAAUABQAFAAMA/v8AAP//AgD///3/AAAAAP///v//////AQD9//z/AAACAAIA+/8CAP3//f/6/wQA/v/+//3/+/8AAAQA///8//7/AAD8/wEA/P8DAAEAAgAEAAAA+P/4//7//v8DAP//BQD9//r/BwAMAP3/AAD3//f/AwABAP7/+v8BAP//BQAGAAAA///2//7//f8IAAAAAgD//wEABgD8//v//v8EAPv/+//7/wMAAAACAAEA/P///////v///wUABAAEAP//AwABAP7//P/+/wEAAAADAAEA/v/9//3////+/wAAAgADAP///v8AAPz/AQD//wEAAwACAAEA+f///wAA/v8CAAAA///4////+f/9//7////+/wIA+v/9/wEA/v8GAAQAAwD9//v/AAD+//z//v8FAAAAAAD//wIA/v///wAA+/8AAAQA/v////z/BQD9////+f/9/////v8CAAIAAAD7/wEAAQAHAPn/AQD7//3/BgAEAPv//P/7//r/AgAHAAEAAQD8//z//v8GAAMAAQD8/wEABwAKAP//AwD9/wMABAAGAPz//v/8//v/AAD+//n/+/////3/AwAAAAAA///9//v/+////wMA///7//3/BAAFAP//+v/6/wAAAwAGAP7/AgD5//z////9//f//P8CAP3/AwAEAAMA////////+/////7/AAD6////AAAMAPn/AQD8/wAAAwD+//f/AQADAAAA9//8//3/AgAIAAEA///y/wAA+/8DAP//+//+/wEA/f/8/wAA/v///wMAAAAAAAQAAwACAP7//f/5//j/AwD//////v8DAAEA/f/+/////f/5//3///8EAP//AwAAAAEABAAAAAAA/v8GAAIA/f/5////AAAAAAEA/f8DAP//AgD7////BQAEAPr///////7/AQAFAAUAAwD/////AAAEAP3/BAABAP//BAAAAPv/AwABAAEA/f8BAP//AgD///z/AwABAAMA/P8DAAMA/v8BAAIABAD//wEAAgADAP///v/9//7/AQABAAEA//////////8DAAIA/v/7//3//P/7//z/AAABAP3///8BAP7/AAABAAQAAwAJAAIABAD+/wEAAgD///z///8FAP////8CAAAAAAACAP/////8/wAAAwAEAAAA+v8CAP3/AgABAAMAAgD2//v/+/8DAP7//f8AAAUA+f/8/wEA/f/+/wIAAQAAAAAA///8//3//f8DAAIAAwAEAAIAAQD8//z/+v/7//7///8GAP///v/6/wIAAQADAAEA+v///wMAAwAAAP//AQD+/////P////v//P/+/wEA/f/7////+/8CAPr/AAD5//3/BQACAP3/9//8//z/AwAEAAAAAQD7//3/AQD+//n//v8DAAAA/v/5/wEA/f8CAAQABAALAAQA/f/4////AQAAAP3/AAAAAPv//v/7//7/AAAAAAEAAAADAAEA/v/9/wQAAQD///7//P8AAP///v/7/wIA+v8AAP7/AQAAAAIA///5//v///8FAP3/AQD7//3/CAAHAPv/AgD+//7//P8DAP3//v//////AAAAAP//AQABAP7//f/8//7/+f8AAAUA/f/9////AwADAPv/AQD//wEAAgD7//3//v8DAP7/AQAAAAMABQAGAAAA/f/9//z/+v8CAAAABQAFAAUAAAD6//7///8DAP3//v/9/wAA/P8AAAEAAQD+/wIA///9//3//f8JAAAAAAADAAcACAD///7/AQABAAAABQAFAP//AAABAAQAAgAEAAAABgAAAP7//P////v/AgABAP//AAD7/wEA/f8FAAEA/v/8/wQA+v/7/wEAAQAAAAMAAQABAP7/+//7/wAAAgAGAAAA/P/8/wMA//8HAAYA+f/4/wEA/f8DAAQA/f/8/wMAAAAAAP//AwAAAP7//v/7/wAA/v8HAPz/AQD5//v/AAABAPj/+/8CAP7/AwD+/wAA/v///wIA/f8CAAAA/v/+////BgAEAP//BQADAAEABQAGAAAAAAAAAP7/9v/6//3/BAAFAAQA/f/6////AAADAAAA/////wYA/v8EAAMA/v/6/wQA/f8AAP//+/8DAAQAAgD7//7/BAACAP////8CAPz/+f/7/wIA+P/+/wEA/P/+/wIA//8AAAEACAAFAAAA/v/9//r/AgACAAAAAwAAAP//AAAHAAIA///+/wMAAAAFAP7/AwABAAAAAAAAAPz///8EAP3/AwD6//7/AAABAAEAAAAIAAEA/f/5/wAAAgAFAAIAAwADAP3/AgAAAP///P/9//3//v8CAAIA///6//z////+//3/+v8AAP//AwADAAEA//8AAAIA/v8DAP7/AQD6//v/BAAHAP3//f/6//v/AwAEAPz//f/7/wEAAwAHAP3/AwD9//n/BAD9//n//v8AAPn/+v/+/wMAAQD9/wEA/v8EAAAAAQAAAAAABgD7/////P8AAAAA+v///wQA//8BAAIAAQD//wEAAwD9/////f8BAPz//v/+//7/AgABAPz//P/6/wAA//////7/AgAAAPn////7////AQACAAAA/v/+//z//f/+/wIA/v8EAP7/AAABAAIA/v8DAPv/AAD9//r/CAD+//r//v8BAP////8GAAUAAwD+////+f/8//r///8AAAIABwAFAP3//v/8/wAA//8EAP7//f/8//X//f/4//n/AgAFAAUAAQAGAAIA/v/7//7//f8AAAAAAgAGAP3/BAD2//7//v8FAAAA9P/2/wgA/v8EAAcA/v///wAAAAD8/wIA/v8BAP7/AQD///z/AgABAPr/AQABAP//AAAEAAAABAD//wEA/P/7/wAA/f8HAP///P/7/wMA///+/wEA/P/+/wAAAQACAP//AAD+/wIAAQACAAQA//8CAAAAAAAAAPz/AQD8/wAA//8EAAQA//8DAAMAAAD//wEA///+//3//v8AAP//AQABAAEA/v////7//f/+///////+//z//f/9//v//v8BAP///f/5////AQABAAEA+//8/wQAAgAHAAAA/v/2/wAA/P8DAAEA/P8AAAMA/f/5/////f8BAAAA////////CQABAP7//P////7/AQACAAMAAAD7//3//v8EAP7/AgD8//7//v8FAAAABAADAAIABgACAP7//f////3/AAACAAEA/f////7/+//4//7///8DAAEAAQABAP7////6//3////+//3//f8CAAQABAAEAAIA+f////r//v/6/wIAAAAAAAEA+f8BAP7/AQAAAAMABQABAP3/AAABAAAA+////wEA/P////7//P/8/////v8GAAMAAAD9/wIA///+//z////8//3/+/8AAAIACAADAAQA/P/9//7/+P8EAPz/AgD9/wEABwACAP3/AQAAAPz//P8BAAEA/////wUAAgABAP7//v8AAP////8BAP///f/+/wIAAQD+/wAA//8DAAAABAAFAAAABAD8//3/AwAEAPr/AwD9//z/AgAIAP7////8//3//v/8//3//P8AAP////8AAP////8BAAEA/P/6//7/AAD+/////v8DAP7//v/9/wEAAQADAP7//v/8////+v/9//z/AAABAP7/AwADAAEAAQADAP7////4/wAA/f8CAAIA+/8CAP7/AQD6//7/AgAAAPn/AAD///r/AAABAAAAAAD8//v///8DAP//AAABAAIABQAFAAAAAgD+/wIA/v8EAP//BgACAAEAAgD+//3//f8HAAMA///+//7//v/5//v/AAAGAAQAAQAAAP//AQABAP7/////////AQADAAEAAgACAAEAAgD+//r/+//+//r//P8AAAAAAAABAAUAAAACAP//AQACAP7//P/9//3////+//z//////////v8AAP7////+/////v///wAA+v/4/////f8CAAAA+v8AAAEAAAABAAUAAAABAAIABAACAAAAAQD9/////P8DAAQABAABAAQAAQADAP7/AAD9//3/AgAFAAMA/v8BAAAAAgD8////+////wEA/P///wIAAwAAAAIA/f8BAAEAAwD9/wMAAQAGAAIA+P/7/wQAAwADAAUAAQAEAAQA//8AAAQACAAHAP///v8BAAEAAgACAP7/AgD9//z/AAD8//3//v8EAAEAAgAFAAQAAwD6////AQAHAP3//f8CAP7/BAD+/wEA//8EAP//9f/+/wQAAwAEAAMABQD//wIAAgAEAP///P/6////+f/6//3//f8DAAIAAAD+/wIAAgAFAPz/AQD9//v//v8AAPz/AAAAAAMA//8DAP7/AQD+//3/AwABAP///f8EAAEA/v/+/wMA/f/9/wAABwAEAAEA/v8BAAEA/v8FAP/////6////AwAFAAAAAwAAAP3/BwAAAP//+f/7//z//f/9/wMA//8CAAEA+//8/wAAAQD+/wEAAAABAPv//f8AAP3///8AAP7/AgD7//3/+/8DAPr/AQD9//j/+//8//z/+/8EAAMA/v/+/wMAAAD+/////f8AAP7/AAAAAP3/AwD9//7//f8AAAAAAAADAAQA/f///wIAAQABAAMAAgAAAPr//f/9//z//P/+/wQABwABAP7///////f////+//z/+v/4//z//P8FAAQAAwABAAMAAAABAP3/BAD+//7/AgAFAAQA/v/7////BgAGAP//AQD9//z/AQD//wAA//////3/9v/8//7/AQD///z//f/+//7//P/+/wEA/P/+//v//f//////AAD//wAA//8BAAAA/v8AAAMAAAD///7/AAAAAP///v/+/wEAAAD+//3/AwACAAUAAgAIAAAA/f/6//7/BQAEAP//AQACAPz/BgACAAEA/P///wEAAAACAAIAAgD8/////P/7//n/+v8CAPz//f/6/wEA/v/8/wAAAAAFAP//AAD6/wEAAwAHAPj/AgD5//j/BAABAPb/AgD///n//f8EAAQA//8AAAQAAgACAAMAAwAAAP7//P////r//v/8/wEABgAFAAIAAgABAP7/AAD8/wAA/v8DAAAA/P8BAAUA/v/+/wIA///9//z//P/+//3/AgD//wMAAgAEAAAA+f/3////AgACAPv/+f/4//7//f8FAAUA/f/8/wMAAAD+/wEA/v8GAAAAAQD+//3/BwD///7/AAD9//r///8DAAEA/v/9//z/AAD9/wAA/f8BAAEAAAD//wAA/f/8////BAAEAAEA/f/7//r/AQAAAPv//f/4//3/AgAGAP3/AAD6//r/AgABAP7///8DAAQAAwAEAP//AgD+//z////6////+/8DAAUA/P8CAAMAAQD3////BQAEAP7/BQAEAP3/AgD9//3//v////7//P///wAA/v8AAAIAAgAHAAAABAD///7/AgAAAPj/AwD7//v/AAAEAP///v///wEAAQADAPz/BAD+/wEAAQD9////BAAKAAIA/v/6/wYAAAADAAIA+//6/wUAAgAGAAMAAgACAP7////7//z/+v/8////AAAAAAAAAAD9//3/+/8CAP7//f/9/wEA/v/9/wEABAAGAAEABAD//wAAAAADAAAABQAFAAEAAAABAP//AAD+//3//P8AAAAAAQAAAAAA///8/wEA//8DAAAAAAD7/wIA+f///wIA+v/8/wEA///7//r//P/+//z/AAD9////AQAGAP7/AwAAAP//AQD//wAAAQAFAP///f/7/wMAAAAHAAYA/f/7/wAABAAEAAEA/f///wEA/P//////AQD8/wIA/f8CAAAA/f8BAAAA+v/6//7/+//+////BAAFAAEAAAD8/wAA/P8DAP//AQD+/wEA/f//////+/8BAAAA/v/6//7/BQAIAPz/AAD9//7/BQABAP3//f////z//f///wAAAAD9//z/AwD+//7//P/5//3//f8JAAMAAgD8/wEAAQAAAPz///8HAAIA+//5//3//////wQA///+/wAAAgACAP//BwADAAMA/f8AAP7//P/8/wIA/P/+/wIA//8BAP//AgD+////AwAFAAAAAgD///7/BQADAP//AAABAAAAAgAGAAAA/f/5//7//f/+//z//v///wEAAgAHAAEABAD+//n/AQD9//7//v8AAAIAAAAFAAIAAQD4//3/BQAFAP///P8FAAIA/P8AAAYABwACAAEAAAAAAPr/BQADAAMAAgD///3///8AAAEA/f////v//f8BAP7//v/6/wAAAAAAAP7/+f/8/wIA//8DAAQAAQAAAAYAAQD8//z/+v////3/+f/9/wEAAwADAAQABAACAAAAAQD///7/+v8CAP7//f/3//3//v8DAAEA/P///wQA/v/9/wQABAAKAAEAAAD+//7/BgD+//r//P8BAPz///8AAAAA/P/6////+/8BAPz/AAABAP///v/9//7//v8AAP7/AgD//wIA//8AAAEA/P8AAAAA+v/8//z///8AAP3/+v/8//7//P8AAP3/BgD/////AwAHAAIAAgD5//r///8BAP3/+/8DAAIABwACAAIA/v///wAA+P8BAAAAAwAAAP//BgD8//7//f8EAP//9//5/wcA//8EAAQA/f/7//7//P///wIABQABAAAA/v/9////AAADAAQAAQD///7/AQACAP3//f/6//3/AQAHAP7//f/9//v/BAD/////AQAAAP7//P8DAAMAAAAEAAEAAQD8/////P/+//z//P/8/////P/9/wMAAgAHAAMAAQD8//v//P/6//z//v8GAAIA/v/+/wMA/v8BAAEA/P/9/wQA/f/+//7/BQD+/wIA+v/9//7//v///wAA/v/4//7//v8GAPv/AwD+/wAAAwADAP3/AAADAPz/BQADAP///P/5//3/+f8FAAMAAwAAAAUABQAHAP3/AAAAAAIAAwABAPv//f/7//r/AAD///r/+//7//r/BAABAAAAAAABAP7/+//9/wMAAAD+/wAAAwAEAAIA/P/7//7/AwAFAP7/AQD6//7/AwAFAPr/AAD+//z/AgADAP3//////wEA/v////z//f///wEABAAKAP7/AAD3//3/AgADAPr/AAAAAAAA//////3/AAAGAAIA/f/4//z//f/+//7/+//6//v/+/8CAP///f/3/wIA/v/9//7//f8CAAAA/f/7//v/AQD7//r//v8DAAIA+//8//z////6//7/AwACAAEAAgACAAMABgACAAAA+////wEA/f///wEAAgD//wAA/P////v////7//z/BAAGAP7/AwD+////AgADAP7/AAD+//3///8AAP7/AAADAAIAAQAAAP7/BAABAAIAAAAAAAAAAwADAP//AQD9/wMA+v8CAAIA/////wIABAAAAAQAAwAKAAMAAwD9////BQADAP7//f/9//3/AAACAP//AAD//////P/3//z//f8BAAAA+////wEAAwABAAIAAQAIAAAAAgD+/wAABgD///z/AQALAAMA/P/9/wIAAQADAAMA/f/5/wMAAQAGAP3/+P////3/AAD+/wIAAgD8//3/AAABAP//AgAFAAIA+//7/wAA/P8AAAUABQAIAAMA///9//////8CAAAA/////wIA///+//3/+//4/////P8EAAEA/v/7/wQAAQD///z/+f/+//3/AQD///7///////v//f8AAAEA//8BAAEA/f8DAAIA+f/6//3/AgD//wAA///7/wAA+/8CAAEAAgABAAIAAgD6//v/AAD//wAA/P8FAAUA/P/4//7//P/9////AwAJAAIA/f/4////AQD///v/AAABAPr/AAD+/wEA/v8CAAMA/f8BAAIAAQAAAAEAAAD9//7//P8DAAMAAwAAAAQA/P/+//7/AAADAAEA///3//3/AQAFAP3/AAD9//z/BgAGAP3/AwAAAP7//f8AAP3//v///wAABgAEAAEA///+//7///8BAAAA+v/6/wAA//8AAP//AwAEAP//AQD+/wEA///6//3//f8FAP//BAAAAAAABAACAAAA//8DAP///f///wEAAgAFAAQAAAD+/wIA//8AAAAA//8AAP3/+///////AQD6//3/AAD//////P8EAAEA/f/8/wEABAABAP//AgACAAMAAwABAP3///8BAAAA/f8EAAIACAABAP7////+//n///8CAP//AgD9/wAAAAAFAAUA/f/+/wUA/P/+/////v/8/wAA/P/+//3/+//8/wMAAgADAAAA/P/+/wMA/v8DAAMA///8////AAAFAAAA///+/wEAAQABAAEAAwAFAAIA///3//v///8DAP//AAD7//v/AQADAPv//f8BAAAAAQABAP3//f/9/wIAAQABAP//AAABAAIAAwAFAAEABAADAP//BgACAAIAAAAEAAEA9v/4/wAAAQAEAAUA/v/7/wAAAAAEAAEA//8AAAQA/f////7////3/////f8CAAAA+/8BAAMAAQD7////AgAGAAEA//8AAAAAAAD8//7/+v8BAP//+//6/wEA/v8AAAIAAwAEAAEAAQD9//3/BAABAAAAAQD+//z//v8HAAQA/P/8/wEAAQAEAP3/AgD//wAABAACAPz/AAADAP7/BAD8//7/AgABAAAAAwAIAAIA/P/6////AQACAAAAAAAAAAAABAAIAAEAAgD6//z/AQABAP//AgAAAP3//f/+//v/+v/8////AAACAAAA//8CAAEA/P/+////AgD//wEAAgAEAAAA/P/5//z/BAD+//v/+//+/wIAAgAEAAAAAwD+//v//v/9//3///8DAP//+//9/wEAAQD+/wAA/f8AAP3///8CAAEABgD7////+/8EAAMA+P/7/wMA/f/+/wEA/v8AAAIABgABAP7///////v//f////3/+//5//7//P8AAAAA/v/9/wIAAAABAPz//f/8//7/AAD+/wAA//////////8DAAYABAAEAAEA//8CAAIA/f8AAPv//v/5//3/BgAEAPz/AAD/////BAAFAAEA/f/7//n/+P8AAPz//v/6/wAABAAAAPj//v8AAP//AgABAAAA+v/6//v/+/8AAPz/BAADAAIABAABAP//AAD//wEAAQAEAAQAAwACAPz/AgD7////AAAHAAQA9v/2/wEA/f8EAAQA/P/5/wEA/f/8/wEA+v8DAAAAAwD9//3/CAAFAP3/BAAEAP//+/8AAP//AQACAAMAAgD/////+/8CAP7//P/9/wMAAQAAAAAA/P/9/wQABQAEAP///v/7////+v///////f///wMA//8AAAAAAAD//wAA+//+/wEA//8DAAIAAQD8/wEAAQABAPr//P/9//f////7//////8CAAQA/v8FAAkAAgD8//7/AAADAPz/+f8AAAAAAAD7/wIABAAHAAMAAAD7/wMAAwAIAAUA/v/7/wIA/f8DAAIAAgAAAAUA/f8BAAUAAAAEAAAAAQD7/wEABAADAPz/AAABAPz/AAD9//z/+/8AAAMA/v8CAAAAAgD9//z/+//8//r//f8CAAAAAwD/////+//8//////8EAAEA//8DAAIAAgD2//7/AgAFAPv//f/9//7//P/2/wEAAQAHAP//AgAAAAYABwAJAPv/9P/6//j/AQD9/wEAAgAEAAMA+v8CAP//BgD9/wEAAwABAPr/AgABAP7/+P/8//z/+v8AAAMA/P/6/wMA/f8DAAAA//8AAAMA/v/+/wAAAQD4//v//P8BAAIAAgADAAQA///9//3//f8DAP7/AQADAAMABQD9/wIAAQAFAAAA+/8CAAQAAQD7/wMAAwAEAAEAAAABAP//AwAAAP7/+f/9/wEAAgAFAAMA///8//3/AgACAPj/////////BAADAAEABQD8//z/AAAFAP7//v8AAP//AwD8/////f8AAAAA/P8BAAAA/v/9//////8BAAIAAwABAP///P8AAPz/+//9/wIAAQD///3/+//8//7/AAADAP3//P/3//z/AwAHAP7/AQABAP7/AgD+//3/AAAAAP7//f/8//7/AQAAAAIAAAAAAP//AQD//wAAAAADAAMABAAAAPz/AAAAAAAAAAABAAQAAAABAAAA///7//7/AgABAPz/AgAFAAQAAQAAAAAA//8EAAAA/v/8/wIAAwAHAAgAAQAFAAYAAgABAP3/AQD7//3//P8AAP//AAD+/wQA/v/8//z///8BAPz/+f/4////BQALAAQAAgD7/wMABgAKAPn////7//n/BgAFAPv/BAD+//z/AAAFAAAAAAD9/wMABAAGAAAAAAD+//3///8BAAIA/////wIA/P/8//7/AgADAAEAAQD9////AAAFAAEAAQD//wIA//8BAAQA/P/9/wIAAAADAP7//f/7//3//f8AAAAABAD9/wAAAgD///7/+v///wAA/f///wAABAAAAAEA///+//7/AQAFAAAAAQD+//7/AgAFAAIABQABAAEA/v/+//3/AwAJAAUAAQD+/wMA+/8CAAAA///+/wIAAQD9/wAAAAD9////BAAGAAIAAQAAAAAA+//9/wAAAAD///7//f8DAAAA///9/wMA//8CAAUA//8EAAMA///+//3/BAD5//z//P8BAP//+////wEAAAD7//z//v8BAPz/AwAEAAMAAQACAAMAAAAEAAEA+f/7/wAA//8CAAIAAQD6/wQA/f8GAAMABAADAAMA+//+/////P/+////AgD//wAAAwAEAP7/+v/7//z/BgADAAEA/f/5//v//f8CAAAA//8AAAAAAAAAAP//AQD9/wMAAQAIAAIAAAD///v/AwD8//z/+/8FAAEA/f/8/wMAAgABAAEA/v/9//7/AQABAPz/AgAEAAEA/v/6//3/AAADAP3/+//7/wAABQAKAPz/AAD5//z/AQAEAPn//f/9/wAACAAIAAEAAgD9/wEAAgACAAAAAAAEAAEA/f/4//3/+v8FAAIA+f/5/wMA+v/9/wAAAwAAAAIAAwD7//z/BgAGAAAAAAD7//z/AAD///3//f/9/////P8FAP7/AAABAAIA/f/6//3/AAADAP7/BAD9/wIA/v8EAAQA//8AAAUAAwD+//3/+P/8//j//f/+/wAAAgD8/wMA//8FAAYA/f8DAAAAAAD9//3/AQACAP3/AQD//wQABAACAPz///////3/BAACAAIAAAD7/wAAAAACAP//AAACAP7/AQD///7/+//1//z/AgALAAAAAAD4/wIABQAHAP7/AAD+//r/AgABAPz//v///wAA///+/wAAAAACAP//AAD+/wMA/f/+/wEA/f8GAAIAAgD7/wEABwACAP3/BgAIAP3/BAD6/wAA//8BAAEAAAAIAAYAAAD4/////f8AAPv////+/wEAAgAFAPn/AAD4//v/BgABAPz/AAAFAAMAAgAFAAEAAQD//wAA/P/8//3//v8FAAAA/P/4//3//f/+//3//f/+/wQAAQABAP///f/7////BQAHAAAA+//6/wAAAQAIAAgA/P///wAA/v8AAAEAAAD5//3//P8EAP7/AgD8/wIA/P/6//z//v8BAAAA/v/5//3/AAACAP//AAD9//3/AQADAP7/AAD+//7//v//////AAADAP///f/7//7//v8DAAYA/P/9/wIAAAD///3/BAADAP3//v8AAP//AgD9//3/AQD9//v/+f8BAAMAAAD+//7/BAAEAP///v/5//3/AQD///z//v////3//P8AAP//AgACAAIAAAADAAAAAQACAAUABwACAP7/AAADAAIAAAD8//7/AQD+//7/+//6////AQAEAAMA/v/+////AwACAAIAAQD//wIAAAAEAP3/+//6/wUA//8BAAUAAQACAAYA////////BQD//wAA/v/+//7/+P8AAAAABQD//wQAAQAAAPz///8EAP///f/8//3/AAADAAEA/P/5/wEAAAABAAQA/v8AAAMABAAEAAIA///+//7/AAABAPz//f///wIAAAABAAMABQAAAAMAAgABAAEA/v/9/wIA/v/9//7//P/+/wAAAgD+//r/AAD///r//f/8/wIA//8IAAMABAD+//3/AwACAP3/AQAFAP7//v/5//7/+/8DAAIA+v/+/wEAAwD+////+/8BAAAAAQAAAP7/AAD8/////f8DAP///P///wMA+//+/wAA+v/8/wEABAAGAP///v/9/wQAAAD+//3////9/wAA/f8AAAAA/v8DAAQA/f/7//7/AwAFAP3//v/+////BgD///z/+//+//3//f8EAAIABAD9//v/AwD9//n/+v/+////AAAFAAQA/P/4/wEA//8GAP////8CAAMAAgD+//v///8BAAEA///7//7//v8BAP//AgD//wQAAAAFAAEA/P/8/wIA/f8BAAMA//8AAP3/AQD//wEABAAEAP//AQD9//7/BAAEAPz////+//7/BQAGAP//AgD6/////v8CAPv/AgABAAUABAAHAP//AQD+//n/AQD5//3//P8FAAMA+v/9/wQAAAD5/////f/+//z//P8BAAAAAQADAAUABQAAAP7/+//8//n/AwAFAP///v/6/wAAAAACAAQA+//9////+v/5//v//v/8//7/AgABAAEA/P8BAP///f/8//7/AwD///z//v/+/////f8CAP7//v///wIA///+/wAABAADAP//AgABAP//AAACAP7//f/7/wEA//8AAAAA/P///wQA/v8BAAUABgAEAAIA/v8BAP//AAACAP7/AgD9///////+//7///8BAP//AgD//wAA+v8BAP//+//5/wEA/v////7/+//9/wMAAAABAAEAAQD6/wMA+v8BAAAAAAACAAAA+v/5//3//v8AAP7/AQD+//3/BQAHAP3//f/4//n/AwACAP3//f////3///8CAP3//v/5//////8FAP7/AQAAAAIABQD8//z/+/8FAPz//v/6/wMA/f8BAAIA//8CAAEAAQD//wQABQADAP3/AQAAAP3/+//+/wAAAAADAAIA/v/9//3/AAABAAEAAwADAAAAAAAAAP3////9/wAAAQADAAIA/P/9/////f8BAP//+//4////+v/9//3////9/wEA/P///wQAAAAFAAMAAAD7//v////+//7/AAACAP//AQAAAAIAAAABAAEA/P/+/wEA/P/+//z/BQD//wAA/P///wQAAgAEAAEAAAD6//////8HAPz/BQABAAIACQAAAPv//f/8//v///8CAAAA/v///////f8CAAEAAwD//wEAAwAJAP3/AwD9/wEAAwAFAPz/AAD8//z/AAD+//r/+/////3/AgACAAMAAgD///3//f/9/wEA/v/9////BAAFAAEA+//6////AQACAPz/AQD9//7//v/+//v/AAACAP3/AQD//////f///wEA/f8AAAEAAgD9/wEAAAAKAPr/AAD7////AwD+//r/AgAFAAEA+v/8//7/AAADAP///f/0//7//f8EAAAA/P/+/wEA/v/+/wEA/v/+/wAA/v///wMAAQACAP///v/7//n/AwD//wEAAAADAAAA/f///wAA/v/8/wEAAQAGAP//BAABAAIAAgD+//7//v8EAAEA///7//7//f/9/wAA/v8BAP7/AwD9////AgACAPv///8CAAAAAgAEAAYAAgD+/wEAAQAEAP7/AgD///7/BAAAAPv/AwAEAAIAAQABAP7/AAD+//3/AwABAAMA/v8DAAMAAAADAAIABAABAAEAAQD///3//f/9//3//v/+/wEA/v/+/wEABAAEAAEA/v/7//v/+f/7//3///////////8AAP//AQABAAIAAQAGAAEAAwD9////AwAAAPz/AAAEAAIAAAABAP//AAAAAP7////9////AwAGAAAA+v8AAP3/AQADAAIAAQD1//v/+v8DAAEA//8AAAUA/P/+/wEA/////wMAAwD////////9/////v8FAAQAAwADAAMA///8//z/+f/7////AQAGAAIAAgD8/wMAAgADAAAA+/8AAAMAAwAAAAEAAQD+//7//P8AAP3/+//+/wAA/v/+/wEA/P8AAPn//v/6//7/BQACAP3/+///////AgACAAAAAQD7//v///////v///8BAP///v/8/wAA/v8DAAQAAwAGAAMA+v/4//z/AAD8//3///8AAPv//f/7//7/AAD//wAA/v8EAAIA/////wMAAQD+//v//P8AAAEAAgD//wIA+/8AAP7/AQAAAAEA///6//z///8EAP//AgD9//7/BAADAPr/AwD///7//f8BAP3///8AAAEAAAAAAAAA//8DAP///v/8/wAA/P8BAAQA//8AAAIABAAEAP7/AQD8//7////9//7//v8CAP7/AQD+/wEAAwAEAP//AAD///////8FAAEABQAFAAMAAQD6//z///8DAP7//f/6/wAA+////wIAAwABAAQAAQD//wAA/v8EAP///f/+/wMABQAAAP//BAACAAIABgAFAP//AQACAAMAAwAFAAEABgABAP7/+//+//z/AQABAAIAAwD9/wAA/v8EAAAA///+/wIA+//9/wEAAQD//wMA//8AAP3//f/+/wMAAgAGAAAA/f/8/wIA//8FAAQA+//6/wEA/v8DAAIA/v/+/wMAAQAAAP//AwACAP/////7//////8EAP3////6//3///8CAPr//f8DAP//AwD9/////f///wAA/f8BAAEA/////wIABwAEAP//AwAAAP7/AgAEAP7////+//7/+f/9//3/AgAEAAIA/f/6//////8EAAIAAAAAAAUA/v8CAAIA/f/5/wEA/f8AAAAA/v8EAAMAAQD8////BgADAP////8DAP7//P/9/wIA+/8CAAMA/v/+/wMA/v///wEABwADAP///f/9//z/AwACAAEABAABAAAAAAAEAAEA/f/9/wMAAQAFAP7/AwABAAAAAgABAP3/AAAEAP7/AgD5//3/AQABAAAA/v8DAAAA/f/6/wEAAwAEAP//AAAAAP3/AgACAP///f/7//3//f8AAAEAAAD7//7/AQAAAP3//P8AAP//AQAAAAAA/P///wEA/v8DAAAABAD+//7/AwADAPv/+//6//v/AwADAPz//P/7/wEABAAHAP//AwD8//r/AwAAAPz/AQACAP7//P/+/wEAAAD9/////v///wAAAAACAAIABQD8/wEA/v8AAAAA+//8/wEA/v///////v/+/wAAAgD//wIA/v8BAPv//v/9//3/AQD///3//f/9/wIAAQABAAAAAgD///r//f/6//7/AQABAAAAAAD///z//P///wMAAAADAP7//////wEA/v8DAPv////9//z/CQAAAPz///8BAAAA//8EAAMAAQD9////+v/9//v/AAAAAAIABgAFAP/////9/wAA/v8CAAAA/f/7//j//v/7//r/AAAEAAQAAgADAAAAAQD8//7//P8BAAMAAwAGAP//AwD5//3///8FAAEA9//2/wUA/f8FAAYA/f/8/wEAAAD//wIA/f/9////////////AgACAP7/AQABAP7/AQACAP//AgD//wMAAAD+/wEA/f8EAP7//f/+/wIAAAD8/wAA/v/+////AwACAAEAAwAAAAMAAQACAAMA//8BAP///v////7/AwABAP//AAAAAAAAAQADAAAA/v/8////AQABAP7//v////7/AAD9////+/8AAP3/+//9/wEAAQD+//7//v////z///8CAAAAAAD7/wAAAgABAAEA/f/9/wIAAQAEAAEAAQD7/wAA/v8BAP//+//9/wAA+//7/wEAAAAAAP///v////7/AwD///3//f/+/wAAAgACAAEAAAD8//7/AAACAPz/AAD9/////v8EAP//AwABAAEABQD///7//v8BAP//AAADAAIAAAAAAAAA/P/4////AgAIAAMAAgABAP7//P/8/wAA///9//////8FAAYAAgAAAAEA+v////v//f/5/wQAAQABAAIA/f8AAP///v///wEAAgD///7//////wIA/f8CAAEA/v8AAAAAAQD+//////8DAAEA///+/wIA///9//3/AgD9//3//P8AAAEABAABAAEA+//7//3/+P8BAPr/AQD+//7/AgD9//7/AAABAPz/+v///////P/7/wIA///+//3//v//////AAABAAAA/v///wAA/v/8//////8EAAAAAAABAP//AAD8//7/AgADAP7/BAD+//z/AgADAPz//v/8//7////9//7//v8BAAAA/v8BAAAA/v/+/wAA////////AwD//wEAAAADAAAA///8/wIAAAACAP7///////7//P/6//v//v8BAAEAAgADAAIAAQABAAAAAQD+/wAA/v8BAAEA/f8AAP//AgD9////BQACAPv/AAD+/wAAAQABAP3//v/7//r///8CAP7//v8AAAIAAgAAAP3/AQD+/////v8CAP7/AwABAAAA///9//z//v8HAAUA/f/9/wAA///+//////8CAAIA/v/9//7/AgD9/////v////////8EAAMABAAAAP//AgD9//v//f8AAP3/AAACAP///v///wQAAQACAP//AAD//////v8CAP7/AgABAP7/AgD9/wMAAAABAAEA//8AAP///////wEAAAD9//////8DAAIA/P8BAAEAAQABAAIAAAD9/wEAAwAFAAQABAAAAAEA/f8BAAEAAgD+/wEA//8AAP7///////z/AQD///7///8BAP//BAACAAAA+////////v////7/AAD7/wEA/v8BAAEA//8BAAMA///9////+v/8//3///8CAP//AQABAAAA//8AAAMAAwAHAAIAAAD8//7///8AAPv/AAD///3/AQD9//v//v8EAAEAAQD//wMAAwACAAEA//8EAAEA/v8AAAIAAAD6/wEAAAADAP//+P///wUAAwD//wMABgD//wAAAAAEAP/////7////+v/8//7//f8FAAUAAgAAAAUAAgAGAAAAAgABAP3/AAD8//z//////wIAAwAGAAIAAgAAAAEABAAAAP///f8DAP///v/+/wAA/P/+/wAABQD+/wEA/f8EAAIA/v8CAAIA///4//z//f////v/AAAAAPz/BQD//////P8AAAUAAAAEAAUAAAD8//7//P///wEAAwABAAAABAACAPz//f8AAP7//v/+////AwD+/wAA/f8CAPn/AAD8//r//P/8//3/+v8AAP7/+v/9//7////+/wIAAQD+////AAADAP7/AAD//wEA/v///wAA/f/7////AAAFAAIAAQAAAAMA//8AAAMAAAACAAEA/v8AAAIABgACAP///v////z/AAD6//z//v8AAP///v8BAAIAAQADAAQA/f8AAP3/AQABAP///v/9//3//f////3/AAAAAP///v/7//3/AAD//wAA+//9//7/+f/8//3/AQD+/////v/+//3///8CAP///P/8/wAA/f8AAAIA///7/wAA//8CAP7/+//9/wAAAQAAAAEAAgAAAAAA/v8CAAIAAQAAAAEAAgABAAQA/v8BAAAAAQAAAAAAAQABAAEAAAAEAAIAAgD+/wAA/v////7//f/8//7//f/9/wQAAgAFAP///P/5//7/AgADAP///v/+////AQAFAP3////9////BQADAAIABAACAAAA/v8BAAEAAgACAAAAAAD+/wAA//8CAAIA/v8AAP7///8AAP///f/+//////////3//P/7//z//f////z//f/5/wAA//8CAAIA+////wQAAgABAAAA///6//z/+f/9/wIAAQADAAIAAwAAAP7////7//3//f8EAAEA/v8AAAAAAAD//wUA//8DAP3/AAD+/wEAAQABAPz//P8BAPv/AQD6//3/AAAAAP7//v/////////+////AQD+/wEA/v8AAAAA+v8AAAEA/v8AAAAAAQD9////AQACAAAAAAADAAEAAgD//wEAAgABAAEAAAACAAAA/f/9/wIA/f8AAAEA//8AAAIA//8AAAEA///9//////8BAP7////7/////v////7//P/8/wAAAAD//wIA/P////7/AwACAAAA//8AAP///v8DAP///f/6//7///8CAAEA/P/8/wEA/v/////////+/wAAAgACAAEAAgD//////v8CAAMAAAABAAEAAwADAAEA/v/8/wAAAAAEAAMAAQD//wEAAAD+////AAD//wIAAwAEAAEA/v/+/wEA//8AAAIA///+//7/+/8BAP//AQD+//z//v///////v8CAP//AgAAAAAAAQABAAMAAQADAAIAAAD//wAAAAABAAIAAgADAAEA/v/8//z//f/7//z//f////v/+v/8//7//P/8//3//v/9//7//f/7//v//f8AAAAA//8AAAEAAQACAAEAAQABAP////////3//P8AAAAAAwADAAIABAACAAIAAwACAAEA//8BAP7/AAD9////AQABAAMA/v8AAP7//P/8//3/AAD+//7//f////////8AAP7/AAD9//7/AgAAAP7///8CAAAA//8AAP//AAAAAAAA/v8AAAIAAQAAAP///v/6//3//f//////AQD//wIAAQD///////8AAP7////+/wAA///9//7//P/+/////v///wIA/v/+/wEAAQD8//3//////wAA///////////9////AAABAAEA///+/wAA////////AAABAAIAAAABAP7//P/8//z//f/5//j/+//5//r//P/7//z//P/8//7//v///wEAAgACAAAA///9/wAA/f///wEA/f/9//3//f/9//v//f/6//z////8//7//P/9////AgD//wAAAAAAAAEAAgAAAAIAAAADAPz////8//3//v8BAAAA///+//z/AQD///r/AQAAAAEAAgAKAAUACgAFAAwADgANAAoACQANAAoAAgAFAAcACQALAA0ABwAWABcADAAVABgAGwAFAPn/8v/z/yAA//8AAAwAAwANAOb/2v/J/87/yP/d/7v/BgD6/6n/",
                        expires_at=1729286252,
                        transcript="Yes.",
                    ),
                ),
            )
        ],
        created=1729282652,
        model="gpt-4o-audio-preview-2024-10-01",
        object="chat.completion",
        system_fingerprint="fp_4eafc16e9d",
        usage=usage_object,
        service_tier=None,
    )

    cost = completion_cost(completion, model="gpt-4o-audio-preview-2024-10-01")

    model_info = litellm.get_model_info("gpt-4o-audio-preview-2024-10-01")
    print(f"model_info: {model_info}")
    ## input cost

    input_audio_cost = (
        model_info["input_cost_per_audio_token"]
        * usage_object.prompt_tokens_details.audio_tokens
    )
    input_text_cost = (
        model_info["input_cost_per_token"]
        * usage_object.prompt_tokens_details.text_tokens
    )

    total_input_cost = input_audio_cost + input_text_cost

    ## output cost

    output_audio_cost = (
        model_info["output_cost_per_audio_token"]
        * usage_object.completion_tokens_details.audio_tokens
    )
    output_text_cost = (
        model_info["output_cost_per_token"]
        * usage_object.completion_tokens_details.text_tokens
    )

    total_output_cost = output_audio_cost + output_text_cost

    assert round(cost, 2) == round(total_input_cost + total_output_cost, 2)


@pytest.mark.parametrize(
    "response_model, custom_llm_provider",
    [
        ("azure_ai/Meta-Llama-3.1-70B-Instruct", "azure_ai"),
        ("anthropic.claude-3-5-sonnet-20240620-v1:0", "bedrock"),
    ],
)
def test_completion_cost_model_response_cost(response_model, custom_llm_provider):
    """
    Relevant issue: https://github.com/BerriAI/litellm/issues/6310
    """
    from litellm import ModelResponse

    os.environ["LITELLM_LOCAL_MODEL_COST_MAP"] = "True"
    litellm.model_cost = litellm.get_model_cost_map(url="")

    litellm.set_verbose = True
    response = {
        "id": "cmpl-55db75e0b05344058b0bd8ee4e00bf84",
        "choices": [
            {
                "finish_reason": "stop",
                "index": 0,
                "logprobs": None,
                "message": {
                    "content": 'Here\'s one:\n\nWhy did the Linux kernel go to therapy?\n\nBecause it had a lot of "core" issues!\n\nHope that one made you laugh!',
                    "refusal": None,
                    "role": "assistant",
                    "audio": None,
                    "function_call": None,
                    "tool_calls": [],
                },
            }
        ],
        "created": 1729243714,
        "model": response_model,
        "object": "chat.completion",
        "service_tier": None,
        "system_fingerprint": None,
        "usage": {
            "completion_tokens": 32,
            "prompt_tokens": 16,
            "total_tokens": 48,
            "completion_tokens_details": None,
            "prompt_tokens_details": None,
        },
    }

    model_response = ModelResponse(**response)
    cost = completion_cost(model_response, custom_llm_provider=custom_llm_provider)

    assert cost > 0


def test_completion_cost_azure_tts():
    from unittest.mock import MagicMock

    args = {
        "response_object": MagicMock,
        "model": "tts-1",
        "cache_hit": None,
        "custom_llm_provider": "azure",
        "base_model": None,
        "call_type": "aspeech",
        "optional_params": {},
        "custom_pricing": False,
    }
    litellm.response_cost_calculator(**args)


def test_select_model_name_for_cost_calc():
    from litellm.cost_calculator import _select_model_name_for_cost_calc
    from litellm.types.utils import ModelResponse, Choices, Usage, Message

    args = {
        "model": "Mistral-large-nmefg",
        "completion_response": ModelResponse(
            id="127f24aed4984b4c9a4c5e32ad3752f3",
            created=1734406048,
            model="azure_ai/mistral-large",
            object="chat.completion",
            system_fingerprint=None,
            choices=[
                Choices(
                    finish_reason="length",
                    index=0,
                    message=Message(
                        content="I'm an artificial intelligence and do not have an LLM (Master",
                        role="assistant",
                        tool_calls=None,
                        function_call=None,
                    ),
                )
            ],
            usage=Usage(
                completion_tokens=15,
                prompt_tokens=8,
                total_tokens=23,
                completion_tokens_details=None,
                prompt_tokens_details=None,
            ),
            service_tier=None,
        ),
        "base_model": None,
        "custom_pricing": None,
    }

    return_model = _select_model_name_for_cost_calc(**args)
    assert return_model == "azure_ai/mistral-large"


def test_moderations():
    from litellm import moderation

    os.environ["LITELLM_LOCAL_MODEL_COST_MAP"] = "True"
    litellm.model_cost = litellm.get_model_cost_map(url="")
    litellm.add_known_models()

    assert "omni-moderation-latest" in litellm.model_cost
    print(
        f"litellm.model_cost['omni-moderation-latest']: {litellm.model_cost['omni-moderation-latest']}"
    )
    assert "omni-moderation-latest" in litellm.open_ai_chat_completion_models

    response = moderation("I am a bad person", model="omni-moderation-latest")
    cost = completion_cost(response, model="omni-moderation-latest")
    assert cost == 0


def test_cost_calculator_azure_embedding():
    from litellm.cost_calculator import response_cost_calculator
    from litellm.types.utils import EmbeddingResponse, Usage

    kwargs = {
        "response_object": EmbeddingResponse(
            model="text-embedding-3-small",
            data=[{"embedding": [1, 2, 3]}],
            usage=Usage(prompt_tokens=10, completion_tokens=10),
        ),
        "model": "text-embedding-3-small",
        "cache_hit": None,
        "custom_llm_provider": None,
        "base_model": "azure/text-embedding-3-small",
        "call_type": "aembedding",
        "optional_params": {},
        "custom_pricing": False,
        "prompt": "Hello, world!",
    }

    try:
        response_cost_calculator(**kwargs)
    except Exception as e:
        traceback.print_exc()
        pytest.fail(f"Error: {e}")


def test_add_known_models():
    litellm.add_known_models()
    assert (
        "bedrock/us-west-1/meta.llama3-70b-instruct-v1:0" not in litellm.bedrock_models
    )


def test_bedrock_cost_calc_with_region():
    from litellm import completion

<<<<<<< HEAD
    from litellm import ModelResponse

    os.environ["LITELLM_LOCAL_MODEL_COST_MAP"] = "True"
    litellm.model_cost = litellm.get_model_cost_map(url="")

    hidden_params = {
        "custom_llm_provider": "bedrock",
        "region_name": "us-east-1",
        "optional_params": {},
        "litellm_call_id": "cf371a5d-679b-410f-b862-8084676d6d59",
        "model_id": None,
        "api_base": None,
        "response_cost": 0.0005639999999999999,
        "additional_headers": {},
    }

    litellm.set_verbose = True

    bedrock_models = litellm.bedrock_models + litellm.bedrock_converse_models

    for model in bedrock_models:
        if litellm.model_cost[model]["mode"] == "chat":
            response = {
                "id": "cmpl-55db75e0b05344058b0bd8ee4e00bf84",
                "choices": [
                    {
                        "finish_reason": "stop",
                        "index": 0,
                        "logprobs": None,
                        "message": {
                            "content": 'Here\'s one:\n\nWhy did the Linux kernel go to therapy?\n\nBecause it had a lot of "core" issues!\n\nHope that one made you laugh!',
                            "refusal": None,
                            "role": "assistant",
                            "audio": None,
                            "function_call": None,
                            "tool_calls": [],
                        },
                    }
                ],
                "created": 1729243714,
                "model": model,
                "object": "chat.completion",
                "service_tier": None,
                "system_fingerprint": None,
                "usage": {
                    "completion_tokens": 32,
                    "prompt_tokens": 16,
                    "total_tokens": 48,
                    "completion_tokens_details": None,
                    "prompt_tokens_details": None,
                },
            }

            model_response = ModelResponse(**response)
            model_response._hidden_params = hidden_params
            cost = completion_cost(model_response, custom_llm_provider="bedrock")

            assert cost > 0
=======
    response = completion(
        model="bedrock/anthropic.claude-3-5-sonnet-20240620-v1:0",
        messages=[{"role": "user", "content": "Hello, how are you?"}],
        aws_region_name="us-east-1",
    )
    assert response._hidden_params["response_cost"] > 0


# @pytest.mark.parametrize(
#     "base_model_arg", [
#         {"base_model": "bedrock/anthropic.claude-3-sonnet-20240229-v1:0"},
#         {"model_info": "anthropic.claude-3-sonnet-20240229-v1:0"},
#     ]
# )
def test_cost_calculator_with_base_model():
    resp = litellm.completion(
        model="bedrock/random-model",
        messages=[{"role": "user", "content": "Hello, how are you?"}],
        base_model="bedrock/anthropic.claude-3-sonnet-20240229-v1:0",
        mock_response="Hello, how are you?",
    )
    assert resp.model == "random-model"
    assert resp._hidden_params["response_cost"] > 0


@pytest.fixture
def model_item():
    return {
        "model_name": "random-model",
        "litellm_params": {
            "model": "openai/my-fake-model",
            "api_key": "my-fake-key",
            "api_base": "https://exampleopenaiendpoint-production.up.railway.app/",
        },
        "model_info": {},
    }


@pytest.mark.parametrize("base_model_arg", ["litellm_param", "model_info"])
def test_cost_calculator_with_base_model_with_router(base_model_arg, model_item):
    from litellm import Router


@pytest.mark.parametrize("base_model_arg", ["litellm_param", "model_info"])
def test_cost_calculator_with_base_model_with_router(base_model_arg):
    from litellm import Router

    model_item = {
        "model_name": "random-model",
        "litellm_params": {
            "model": "bedrock/random-model",
        },
    }

    if base_model_arg == "litellm_param":
        model_item["litellm_params"][
            "base_model"
        ] = "bedrock/anthropic.claude-3-sonnet-20240229-v1:0"
    elif base_model_arg == "model_info":
        model_item["model_info"] = {
            "base_model": "bedrock/anthropic.claude-3-sonnet-20240229-v1:0",
        }

    router = Router(model_list=[model_item])
    resp = router.completion(
        model="random-model",
        messages=[{"role": "user", "content": "Hello, how are you?"}],
        mock_response="Hello, how are you?",
    )
    assert resp.model == "random-model"
    assert resp._hidden_params["response_cost"] > 0


@pytest.mark.parametrize("base_model_arg", ["litellm_param", "model_info"])
def test_cost_calculator_with_base_model_with_router_embedding(base_model_arg):
    from litellm import Router

    litellm._turn_on_debug()

    model_item = {
        "model_name": "random-model",
        "litellm_params": {
            "model": "bedrock/random-model",
        },
    }

    if base_model_arg == "litellm_param":
        model_item["litellm_params"]["base_model"] = "cohere.embed-english-v3"
    elif base_model_arg == "model_info":
        model_item["model_info"] = {
            "base_model": "cohere.embed-english-v3",
        }

    router = Router(model_list=[model_item])
    resp = router.embedding(
        model="random-model",
        input="Hello, how are you?",
        mock_response=[1, 2, 3],
    )
    assert resp.model == "random-model"
    assert resp._hidden_params["response_cost"] > 0


def test_cost_calculator_with_custom_pricing():
    resp = litellm.completion(
        model="bedrock/random-model",
        messages=[{"role": "user", "content": "Hello, how are you?"}],
        mock_response="Hello, how are you?",
        input_cost_per_token=0.0000008,
        output_cost_per_token=0.0000032,
    )
    assert resp.model == "random-model"
    assert resp._hidden_params["response_cost"] > 0


@pytest.mark.parametrize(
    "custom_pricing",
    [
        "litellm_params",
        "model_info",
    ],
)
@pytest.mark.asyncio
async def test_cost_calculator_with_custom_pricing_router(model_item, custom_pricing):
    from litellm import Router

    litellm._turn_on_debug()

    if custom_pricing == "litellm_params":
        model_item["litellm_params"]["input_cost_per_token"] = 0.0000008
        model_item["litellm_params"]["output_cost_per_token"] = 0.0000032
    elif custom_pricing == "model_info":
        model_item["model_info"]["input_cost_per_token"] = 0.0000008
        model_item["model_info"]["output_cost_per_token"] = 0.0000032

    router = Router(model_list=[model_item])
    resp = await router.acompletion(
        model="random-model",
        messages=[{"role": "user", "content": "Hello, how are you?"}],
        mock_response="Hello, how are you?",
    )
    # assert resp.model == "random-model"
    assert resp._hidden_params["response_cost"] > 0
>>>>>>> 9644e197
<|MERGE_RESOLUTION|>--- conflicted
+++ resolved
@@ -2766,7 +2766,6 @@
 def test_bedrock_cost_calc_with_region():
     from litellm import completion
 
-<<<<<<< HEAD
     from litellm import ModelResponse
 
     os.environ["LITELLM_LOCAL_MODEL_COST_MAP"] = "True"
@@ -2825,13 +2824,6 @@
             cost = completion_cost(model_response, custom_llm_provider="bedrock")
 
             assert cost > 0
-=======
-    response = completion(
-        model="bedrock/anthropic.claude-3-5-sonnet-20240620-v1:0",
-        messages=[{"role": "user", "content": "Hello, how are you?"}],
-        aws_region_name="us-east-1",
-    )
-    assert response._hidden_params["response_cost"] > 0
 
 
 # @pytest.mark.parametrize(
@@ -2968,5 +2960,4 @@
         mock_response="Hello, how are you?",
     )
     # assert resp.model == "random-model"
-    assert resp._hidden_params["response_cost"] > 0
->>>>>>> 9644e197
+    assert resp._hidden_params["response_cost"] > 0