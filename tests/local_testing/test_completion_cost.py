import os
import sys
import traceback

import litellm.cost_calculator

sys.path.insert(
    0, os.path.abspath("../..")
)  # Adds the parent directory to the system path
import asyncio
import os
import time
from typing import Optional
from unittest.mock import AsyncMock, MagicMock, patch
import base64
import pytest

import litellm
from litellm import (
    TranscriptionResponse,
    completion_cost,
    cost_per_token,
    get_max_tokens,
    model_cost,
    open_ai_chat_completion_models,
)
from litellm.types.utils import PromptTokensDetails
from litellm.litellm_core_utils.litellm_logging import CustomLogger


class CustomLoggingHandler(CustomLogger):
    response_cost: Optional[float] = None

    def __init__(self):
        super().__init__()

    def log_success_event(self, kwargs, response_obj, start_time, end_time):
        self.response_cost = kwargs["response_cost"]

    async def async_log_success_event(self, kwargs, response_obj, start_time, end_time):
        print(f"kwargs - {kwargs}")
        print(f"kwargs response cost - {kwargs.get('response_cost')}")
        self.response_cost = kwargs["response_cost"]

        print(f"response_cost: {self.response_cost} ")

    def log_failure_event(self, kwargs, response_obj, start_time, end_time):
        print("Reaches log failure event!")
        self.response_cost = kwargs["response_cost"]

    async def async_log_failure_event(self, kwargs, response_obj, start_time, end_time):
        print("Reaches async log failure event!")
        self.response_cost = kwargs["response_cost"]


@pytest.mark.parametrize("sync_mode", [True, False])
@pytest.mark.asyncio
async def test_custom_pricing(sync_mode):
    new_handler = CustomLoggingHandler()
    litellm.callbacks = [new_handler]
    if sync_mode:
        response = litellm.completion(
            model="gpt-3.5-turbo",
            messages=[{"role": "user", "content": "Hey!"}],
            mock_response="What do you want?",
            input_cost_per_token=0.0,
            output_cost_per_token=0.0,
        )
        time.sleep(5)
    else:
        response = await litellm.acompletion(
            model="gpt-3.5-turbo",
            messages=[{"role": "user", "content": "Hey!"}],
            mock_response="What do you want?",
            input_cost_per_token=0.0,
            output_cost_per_token=0.0,
        )

        await asyncio.sleep(5)

    print(f"new_handler.response_cost: {new_handler.response_cost}")
    assert new_handler.response_cost is not None

    assert new_handler.response_cost == 0


@pytest.mark.parametrize(
    "sync_mode",
    [True, False],
)
@pytest.mark.asyncio
async def test_failure_completion_cost(sync_mode):
    new_handler = CustomLoggingHandler()
    litellm.callbacks = [new_handler]
    if sync_mode:
        try:
            response = litellm.completion(
                model="gpt-3.5-turbo",
                messages=[{"role": "user", "content": "Hey!"}],
                mock_response=Exception("this should trigger an error"),
            )
        except Exception:
            pass
        time.sleep(5)
    else:
        try:
            response = await litellm.acompletion(
                model="gpt-3.5-turbo",
                messages=[{"role": "user", "content": "Hey!"}],
                mock_response=Exception("this should trigger an error"),
            )
        except Exception:
            pass
        await asyncio.sleep(5)

    print(f"new_handler.response_cost: {new_handler.response_cost}")
    assert new_handler.response_cost is not None

    assert new_handler.response_cost == 0


def test_custom_pricing_as_completion_cost_param():
    from litellm import Choices, Message, ModelResponse
    from litellm.utils import Usage

    resp = ModelResponse(
        id="chatcmpl-e41836bb-bb8b-4df2-8e70-8f3e160155ac",
        choices=[
            Choices(
                finish_reason=None,
                index=0,
                message=Message(
                    content=" Sure! Here is a short poem about the sky:\n\nA canvas of blue, a",
                    role="assistant",
                ),
            )
        ],
        created=1700775391,
        model="ft:gpt-3.5-turbo:my-org:custom_suffix:id",
        object="chat.completion",
        system_fingerprint=None,
        usage=Usage(prompt_tokens=21, completion_tokens=17, total_tokens=38),
    )

    cost = litellm.completion_cost(
        completion_response=resp,
        custom_cost_per_token={
            "input_cost_per_token": 1000,
            "output_cost_per_token": 20,
        },
    )

    expected_cost = 1000 * 21 + 17 * 20

    assert round(cost, 5) == round(expected_cost, 5)


def test_get_gpt3_tokens():
    max_tokens = get_max_tokens("gpt-3.5-turbo")
    print(max_tokens)
    assert max_tokens == 4096
    # print(results)


# test_get_gpt3_tokens()


def test_get_gemini_tokens():
    # # 🦄🦄🦄🦄🦄🦄🦄🦄
    max_tokens = get_max_tokens("gemini/gemini-1.5-flash")
    assert max_tokens == 8192
    print(max_tokens)


# test_get_palm_tokens()


def test_zephyr_hf_tokens():
    max_tokens = get_max_tokens("huggingface/HuggingFaceH4/zephyr-7b-beta")
    print(max_tokens)
    assert max_tokens == 32768


# test_zephyr_hf_tokens()


def test_cost_ft_gpt_35():
    try:
        # this tests if litellm.completion_cost can calculate cost for ft:gpt-3.5-turbo:my-org:custom_suffix:id
        # it needs to lookup  ft:gpt-3.5-turbo in the litellm model_cost map to get the correct cost
        from litellm import Choices, Message, ModelResponse
        from litellm.utils import Usage

        litellm.set_verbose = True

        resp = ModelResponse(
            id="chatcmpl-e41836bb-bb8b-4df2-8e70-8f3e160155ac",
            choices=[
                Choices(
                    finish_reason=None,
                    index=0,
                    message=Message(
                        content=" Sure! Here is a short poem about the sky:\n\nA canvas of blue, a",
                        role="assistant",
                    ),
                )
            ],
            created=1700775391,
            model="ft:gpt-3.5-turbo:my-org:custom_suffix:id",
            object="chat.completion",
            system_fingerprint=None,
            usage=Usage(prompt_tokens=21, completion_tokens=17, total_tokens=38),
        )

        cost = litellm.completion_cost(
            completion_response=resp, custom_llm_provider="openai"
        )
        print("\n Calculated Cost for ft:gpt-3.5", cost)
        input_cost = model_cost["ft:gpt-3.5-turbo"]["input_cost_per_token"]
        output_cost = model_cost["ft:gpt-3.5-turbo"]["output_cost_per_token"]
        print(input_cost, output_cost)
        expected_cost = (input_cost * resp.usage.prompt_tokens) + (
            output_cost * resp.usage.completion_tokens
        )
        print("\n Excpected cost", expected_cost)
        assert cost == expected_cost
    except Exception as e:
        print(f"Error: {e}")
        pytest.fail(
            f"Cost Calc failed for ft:gpt-3.5. Expected {expected_cost}, Calculated cost {cost}"
        )


# test_cost_ft_gpt_35()


def test_cost_azure_gpt_35():
    try:
        # this tests if litellm.completion_cost can calculate cost for azure/chatgpt-deployment-2 which maps to azure/gpt-3.5-turbo
        # for this test we check if passing `model` to completion_cost overrides the completion cost
        from litellm import Choices, Message, ModelResponse
        from litellm.utils import Usage

        resp = ModelResponse(
            id="chatcmpl-e41836bb-bb8b-4df2-8e70-8f3e160155ac",
            choices=[
                Choices(
                    finish_reason=None,
                    index=0,
                    message=Message(
                        content=" Sure! Here is a short poem about the sky:\n\nA canvas of blue, a",
                        role="assistant",
                    ),
                )
            ],
            model="azure/gpt-35-turbo",  # azure always has model written like this
            usage=Usage(prompt_tokens=21, completion_tokens=17, total_tokens=38),
        )

        cost = litellm.completion_cost(
            completion_response=resp, model="azure/chatgpt-deployment-2"
        )
        print("\n Calculated Cost for azure/gpt-3.5-turbo", cost)
        input_cost = model_cost["azure/gpt-35-turbo"]["input_cost_per_token"]
        output_cost = model_cost["azure/gpt-35-turbo"]["output_cost_per_token"]
        expected_cost = (input_cost * resp.usage.prompt_tokens) + (
            output_cost * resp.usage.completion_tokens
        )
        print("\n Excpected cost", expected_cost)
        assert cost == expected_cost
    except Exception as e:
        pytest.fail(f"Cost Calc failed for azure/gpt-3.5-turbo. {str(e)}")


# test_cost_azure_gpt_35()


def test_cost_azure_embedding():
    try:
        import asyncio

        litellm.set_verbose = True

        async def _test():
            response = await litellm.aembedding(
                model="azure/azure-embedding-model",
                input=["good morning from litellm", "gm"],
            )

            print(response)

            return response

        response = asyncio.run(_test())

        cost = litellm.completion_cost(completion_response=response)

        print("Cost", cost)
        expected_cost = float("7e-07")
        assert cost == expected_cost

    except Exception as e:
        pytest.fail(
            f"Cost Calc failed for azure/gpt-3.5-turbo. Expected {expected_cost}, Calculated cost {cost}"
        )


# test_cost_azure_embedding()


def test_cost_openai_image_gen():
    cost = litellm.completion_cost(
        model="dall-e-2",
        size="1024-x-1024",
        quality="standard",
        n=1,
        call_type="image_generation",
    )
    assert cost == 0.019922944


def test_cost_bedrock_pricing():
    """
    - get pricing specific to region for a model
    """
    from litellm import Choices, Message, ModelResponse
    from litellm.utils import Usage

    litellm.set_verbose = True
    input_tokens = litellm.token_counter(
        model="bedrock/anthropic.claude-instant-v1",
        messages=[{"role": "user", "content": "Hey, how's it going?"}],
    )
    print(f"input_tokens: {input_tokens}")
    output_tokens = litellm.token_counter(
        model="bedrock/anthropic.claude-instant-v1",
        text="It's all going well",
        count_response_tokens=True,
    )
    print(f"output_tokens: {output_tokens}")
    resp = ModelResponse(
        id="chatcmpl-e41836bb-bb8b-4df2-8e70-8f3e160155ac",
        choices=[
            Choices(
                finish_reason=None,
                index=0,
                message=Message(
                    content="It's all going well",
                    role="assistant",
                ),
            )
        ],
        created=1700775391,
        model="anthropic.claude-instant-v1",
        object="chat.completion",
        system_fingerprint=None,
        usage=Usage(
            prompt_tokens=input_tokens,
            completion_tokens=output_tokens,
            total_tokens=input_tokens + output_tokens,
        ),
    )
    resp._hidden_params = {
        "custom_llm_provider": "bedrock",
        "region_name": "ap-northeast-1",
    }

    cost = litellm.completion_cost(
        model="anthropic.claude-instant-v1",
        completion_response=resp,
        messages=[{"role": "user", "content": "Hey, how's it going?"}],
    )
    predicted_cost = input_tokens * 0.00000223 + 0.00000755 * output_tokens
    assert cost == predicted_cost


def test_cost_bedrock_pricing_actual_calls():
    litellm.set_verbose = True
    model = "anthropic.claude-instant-v1"
    messages = [{"role": "user", "content": "Hey, how's it going?"}]
    response = litellm.completion(
        model=model, messages=messages, mock_response="hello cool one"
    )

    print("response", response)
    cost = litellm.completion_cost(
        model="bedrock/anthropic.claude-instant-v1",
        completion_response=response,
        messages=[{"role": "user", "content": "Hey, how's it going?"}],
    )
    assert cost > 0


def test_whisper_openai():
    litellm.set_verbose = True
    transcription = TranscriptionResponse(
        text="Four score and seven years ago, our fathers brought forth on this continent a new nation, conceived in liberty and dedicated to the proposition that all men are created equal. Now we are engaged in a great civil war, testing whether that nation, or any nation so conceived and so dedicated, can long endure."
    )

    setattr(transcription, "duration", 3)
    transcription._hidden_params = {
        "model": "whisper-1",
        "custom_llm_provider": "openai",
        "optional_params": {},
        "model_id": None,
    }
    _total_time_in_seconds = 3

    cost = litellm.completion_cost(model="whisper-1", completion_response=transcription)

    print(f"cost: {cost}")
    print(f"whisper dict: {litellm.model_cost['whisper-1']}")
    expected_cost = round(
        litellm.model_cost["whisper-1"]["output_cost_per_second"]
        * _total_time_in_seconds,
        5,
    )
    assert round(cost, 5) == round(expected_cost, 5)


def test_whisper_azure():
    litellm.set_verbose = True
    transcription = TranscriptionResponse(
        text="Four score and seven years ago, our fathers brought forth on this continent a new nation, conceived in liberty and dedicated to the proposition that all men are created equal. Now we are engaged in a great civil war, testing whether that nation, or any nation so conceived and so dedicated, can long endure."
    )
    transcription._hidden_params = {
        "model": "whisper-1",
        "custom_llm_provider": "azure",
        "optional_params": {},
        "model_id": None,
    }
    _total_time_in_seconds = 3
    setattr(transcription, "duration", _total_time_in_seconds)

    cost = litellm.completion_cost(
        model="azure/azure-whisper", completion_response=transcription
    )

    print(f"cost: {cost}")
    print(f"whisper dict: {litellm.model_cost['whisper-1']}")
    expected_cost = round(
        litellm.model_cost["whisper-1"]["output_cost_per_second"]
        * _total_time_in_seconds,
        5,
    )
    assert round(cost, 5) == round(expected_cost, 5)


def test_dalle_3_azure_cost_tracking():
    litellm.set_verbose = True
    # model = "azure/dall-e-3-test"
    # response = litellm.image_generation(
    #     model=model,
    #     prompt="A cute baby sea otter",
    #     api_version="2023-12-01-preview",
    #     api_base=os.getenv("AZURE_SWEDEN_API_BASE"),
    #     api_key=os.getenv("AZURE_SWEDEN_API_KEY"),
    #     base_model="dall-e-3",
    # )
    # print(f"response: {response}")
    response = litellm.ImageResponse(
        created=1710265780,
        data=[
            {
                "b64_json": None,
                "revised_prompt": "A close-up image of an adorable baby sea otter. Its fur is thick and fluffy to provide buoyancy and insulation against the cold water. Its eyes are round, curious and full of life. It's lying on its back, floating effortlessly on the calm sea surface under the warm sun. Surrounding the otter are patches of colorful kelp drifting along the gentle waves, giving the scene a touch of vibrancy. The sea otter has its small paws folded on its chest, and it seems to be taking a break from its play.",
                "url": "https://dalleprodsec.blob.core.windows.net/private/images/3e5d00f3-700e-4b75-869d-2de73c3c975d/generated_00.png?se=2024-03-13T17%3A49%3A51Z&sig=R9RJD5oOSe0Vp9Eg7ze%2FZ8QR7ldRyGH6XhMxiau16Jc%3D&ske=2024-03-19T11%3A08%3A03Z&skoid=e52d5ed7-0657-4f62-bc12-7e5dbb260a96&sks=b&skt=2024-03-12T11%3A08%3A03Z&sktid=33e01921-4d64-4f8c-a055-5bdaffd5e33d&skv=2020-10-02&sp=r&spr=https&sr=b&sv=2020-10-02",
            }
        ],
    )
    response.usage = {"prompt_tokens": 0, "completion_tokens": 0, "total_tokens": 0}
    response._hidden_params = {"model": "dall-e-3", "model_id": None}
    print(f"response hidden params: {response._hidden_params}")
    cost = litellm.completion_cost(
        completion_response=response, call_type="image_generation"
    )
    assert cost > 0


def test_replicate_llama3_cost_tracking():
    litellm.set_verbose = True
    model = "replicate/meta/meta-llama-3-8b-instruct"
    litellm.register_model(
        {
            "replicate/meta/meta-llama-3-8b-instruct": {
                "input_cost_per_token": 0.00000005,
                "output_cost_per_token": 0.00000025,
                "litellm_provider": "replicate",
            }
        }
    )
    response = litellm.ModelResponse(
        id="chatcmpl-cad7282f-7f68-41e7-a5ab-9eb33ae301dc",
        choices=[
            litellm.utils.Choices(
                finish_reason="stop",
                index=0,
                message=litellm.utils.Message(
                    content="I'm doing well, thanks for asking! I'm here to help you with any questions or tasks you may have. How can I assist you today?",
                    role="assistant",
                ),
            )
        ],
        created=1714401369,
        model="replicate/meta/meta-llama-3-8b-instruct",
        object="chat.completion",
        system_fingerprint=None,
        usage=litellm.utils.Usage(
            prompt_tokens=48, completion_tokens=31, total_tokens=79
        ),
    )
    cost = litellm.completion_cost(
        completion_response=response,
        messages=[{"role": "user", "content": "Hey, how's it going?"}],
    )

    print(f"cost: {cost}")
    cost = round(cost, 5)
    expected_cost = round(
        litellm.model_cost["replicate/meta/meta-llama-3-8b-instruct"][
            "input_cost_per_token"
        ]
        * 48
        + litellm.model_cost["replicate/meta/meta-llama-3-8b-instruct"][
            "output_cost_per_token"
        ]
        * 31,
        5,
    )
    assert cost == expected_cost


@pytest.mark.parametrize("is_streaming", [True, False])  #
def test_groq_response_cost_tracking(is_streaming):
    from litellm.utils import (
        CallTypes,
        Choices,
        Delta,
        Message,
        ModelResponse,
        StreamingChoices,
        Usage,
    )

    response = ModelResponse(
        id="chatcmpl-876cce24-e520-4cf8-8649-562a9be11c02",
        choices=[
            Choices(
                finish_reason="stop",
                index=0,
                message=Message(
                    content="Hi! I'm an AI, so I don't have emotions or feelings like humans do, but I'm functioning properly and ready to help with any questions or topics you'd like to discuss! How can I assist you today?",
                    role="assistant",
                ),
            )
        ],
        created=1717519830,
        model="llama3-70b-8192",
        object="chat.completion",
        system_fingerprint="fp_c1a4bcec29",
        usage=Usage(completion_tokens=46, prompt_tokens=17, total_tokens=63),
    )
    response._hidden_params["custom_llm_provider"] = "groq"
    print(response)

    response_cost = litellm.response_cost_calculator(
        response_object=response,
        model="groq/llama3-70b-8192",
        custom_llm_provider="groq",
        call_type=CallTypes.acompletion.value,
        optional_params={},
    )

    assert isinstance(response_cost, float)
    assert response_cost > 0.0

    print(f"response_cost: {response_cost}")


from litellm.types.utils import CallTypes


def test_together_ai_qwen_completion_cost():
    input_kwargs = {
        "completion_response": litellm.ModelResponse(
            **{
                "id": "890db0c33c4ef94b-SJC",
                "choices": [
                    {
                        "finish_reason": "eos",
                        "index": 0,
                        "message": {
                            "content": "I am Qwen, a large language model created by Alibaba Cloud.",
                            "role": "assistant",
                        },
                    }
                ],
                "created": 1717900130,
                "model": "together_ai/qwen/Qwen2-72B-Instruct",
                "object": "chat.completion",
                "system_fingerprint": None,
                "usage": {
                    "completion_tokens": 15,
                    "prompt_tokens": 23,
                    "total_tokens": 38,
                },
            }
        ),
        "model": "qwen/Qwen2-72B-Instruct",
        "prompt": "",
        "messages": [],
        "completion": "",
        "total_time": 0.0,
        "call_type": "completion",
        "custom_llm_provider": "together_ai",
        "region_name": None,
        "size": None,
        "quality": None,
        "n": None,
        "custom_cost_per_token": None,
        "custom_cost_per_second": None,
    }

    response = litellm.cost_calculator.get_model_params_and_category(
        model_name="qwen/Qwen2-72B-Instruct", call_type=CallTypes.completion
    )

    assert response == "together-ai-41.1b-80b"


@pytest.mark.parametrize("above_128k", [False, True])
@pytest.mark.parametrize("provider", ["gemini"])
def test_gemini_completion_cost(above_128k, provider):
    """
    Check if cost correctly calculated for gemini models based on context window
    """
    os.environ["LITELLM_LOCAL_MODEL_COST_MAP"] = "True"
    litellm.model_cost = litellm.get_model_cost_map(url="")
    if provider == "gemini":
        model_name = "gemini-1.5-flash-latest"
    else:
        model_name = "gemini-1.5-flash-preview-0514"
    if above_128k:
        prompt_tokens = 128001.0
        output_tokens = 228001.0
    else:
        prompt_tokens = 128.0
        output_tokens = 228.0
    ## GET MODEL FROM LITELLM.MODEL_INFO
    model_info = litellm.get_model_info(model=model_name, custom_llm_provider=provider)

    ## EXPECTED COST
    if above_128k:
        assert (
            model_info["input_cost_per_token_above_128k_tokens"] is not None
        ), "model info for model={} does not have pricing for > 128k tokens\nmodel_info={}".format(
            model_name, model_info
        )
        assert (
            model_info["output_cost_per_token_above_128k_tokens"] is not None
        ), "model info for model={} does not have pricing for > 128k tokens\nmodel_info={}".format(
            model_name, model_info
        )
        input_cost = (
            prompt_tokens * model_info["input_cost_per_token_above_128k_tokens"]
        )
        output_cost = (
            output_tokens * model_info["output_cost_per_token_above_128k_tokens"]
        )
    else:
        input_cost = prompt_tokens * model_info["input_cost_per_token"]
        output_cost = output_tokens * model_info["output_cost_per_token"]

    ## CALCULATED COST
    calculated_input_cost, calculated_output_cost = cost_per_token(
        model=model_name,
        prompt_tokens=prompt_tokens,
        completion_tokens=output_tokens,
        custom_llm_provider=provider,
    )

    assert calculated_input_cost == input_cost
    assert calculated_output_cost == output_cost


def _count_characters(text):
    # Remove white spaces and count characters
    filtered_text = "".join(char for char in text if not char.isspace())
    return len(filtered_text)


def test_vertex_ai_completion_cost():
    os.environ["LITELLM_LOCAL_MODEL_COST_MAP"] = "True"
    litellm.model_cost = litellm.get_model_cost_map(url="")

    text = "The quick brown fox jumps over the lazy dog."
    characters = _count_characters(text=text)

    model_info = litellm.get_model_info(model="gemini-1.5-flash")

    print("\nExpected model info:\n{}\n\n".format(model_info))

    expected_input_cost = characters * model_info["input_cost_per_character"]

    ## CALCULATED COST
    calculated_input_cost, calculated_output_cost = cost_per_token(
        model="gemini-1.5-flash",
        custom_llm_provider="vertex_ai",
        prompt_characters=characters,
        completion_characters=0,
    )

    assert round(expected_input_cost, 6) == round(calculated_input_cost, 6)
    print("expected_input_cost: {}".format(expected_input_cost))
    print("calculated_input_cost: {}".format(calculated_input_cost))


@pytest.mark.skip(reason="new test - WIP, working on fixing this")
def test_vertex_ai_medlm_completion_cost():
    """Test for medlm completion cost ."""

    with pytest.raises(Exception) as e:
        model = "vertex_ai/medlm-medium"
        messages = [{"role": "user", "content": "Test MedLM completion cost."}]
        predictive_cost = completion_cost(
            model=model, messages=messages, custom_llm_provider="vertex_ai"
        )

    os.environ["LITELLM_LOCAL_MODEL_COST_MAP"] = "True"
    litellm.model_cost = litellm.get_model_cost_map(url="")

    model = "vertex_ai/medlm-medium"
    messages = [{"role": "user", "content": "Test MedLM completion cost."}]
    predictive_cost = completion_cost(
        model=model, messages=messages, custom_llm_provider="vertex_ai"
    )
    assert predictive_cost > 0

    model = "vertex_ai/medlm-large"
    messages = [{"role": "user", "content": "Test MedLM completion cost."}]
    predictive_cost = completion_cost(model=model, messages=messages)
    assert predictive_cost > 0


def test_vertex_ai_claude_completion_cost():
    from litellm import Choices, Message, ModelResponse
    from litellm.utils import Usage

    os.environ["LITELLM_LOCAL_MODEL_COST_MAP"] = "True"
    litellm.model_cost = litellm.get_model_cost_map(url="")

    litellm.set_verbose = True
    input_tokens = litellm.token_counter(
        model="vertex_ai/claude-3-sonnet@20240229",
        messages=[{"role": "user", "content": "Hey, how's it going?"}],
    )
    print(f"input_tokens: {input_tokens}")
    output_tokens = litellm.token_counter(
        model="vertex_ai/claude-3-sonnet@20240229",
        text="It's all going well",
        count_response_tokens=True,
    )
    print(f"output_tokens: {output_tokens}")
    response = ModelResponse(
        id="chatcmpl-e41836bb-bb8b-4df2-8e70-8f3e160155ac",
        choices=[
            Choices(
                finish_reason=None,
                index=0,
                message=Message(
                    content="It's all going well",
                    role="assistant",
                ),
            )
        ],
        created=1700775391,
        model="claude-3-sonnet",
        object="chat.completion",
        system_fingerprint=None,
        usage=Usage(
            prompt_tokens=input_tokens,
            completion_tokens=output_tokens,
            total_tokens=input_tokens + output_tokens,
        ),
    )
    cost = litellm.completion_cost(
        model="vertex_ai/claude-3-sonnet",
        completion_response=response,
        messages=[{"role": "user", "content": "Hey, how's it going?"}],
    )
    predicted_cost = input_tokens * 0.000003 + 0.000015 * output_tokens
    assert cost == predicted_cost


def test_vertex_ai_embedding_completion_cost(caplog):
    """
    Relevant issue - https://github.com/BerriAI/litellm/issues/4630
    """
    os.environ["LITELLM_LOCAL_MODEL_COST_MAP"] = "True"
    litellm.model_cost = litellm.get_model_cost_map(url="")

    text = "The quick brown fox jumps over the lazy dog."
    input_tokens = litellm.token_counter(
        model="vertex_ai/textembedding-gecko", text=text
    )

    model_info = litellm.get_model_info(model="vertex_ai/textembedding-gecko")

    print("\nExpected model info:\n{}\n\n".format(model_info))

    expected_input_cost = input_tokens * model_info["input_cost_per_token"]

    ## CALCULATED COST
    calculated_input_cost, calculated_output_cost = cost_per_token(
        model="textembedding-gecko",
        custom_llm_provider="vertex_ai",
        prompt_tokens=input_tokens,
        call_type="aembedding",
    )

    assert round(expected_input_cost, 6) == round(calculated_input_cost, 6)
    print("expected_input_cost: {}".format(expected_input_cost))
    print("calculated_input_cost: {}".format(calculated_input_cost))

    captured_logs = [rec.message for rec in caplog.records]
    for item in captured_logs:
        print("\nitem:{}\n".format(item))
        if (
            "litellm.litellm_core_utils.llm_cost_calc.google.cost_per_character(): Exception occured "
            in item
        ):
            raise Exception("Error log raised for calculating embedding cost")


# def test_vertex_ai_embedding_completion_cost_e2e():
#     """
#     Relevant issue - https://github.com/BerriAI/litellm/issues/4630
#     """
#     from test_amazing_vertex_completion import load_vertex_ai_credentials

#     load_vertex_ai_credentials()
#     os.environ["LITELLM_LOCAL_MODEL_COST_MAP"] = "True"
#     litellm.model_cost = litellm.get_model_cost_map(url="")

#     text = "The quick brown fox jumps over the lazy dog."
#     input_tokens = litellm.token_counter(
#         model="vertex_ai/textembedding-gecko", text=text
#     )

#     model_info = litellm.get_model_info(model="vertex_ai/textembedding-gecko")

#     print("\nExpected model info:\n{}\n\n".format(model_info))

#     expected_input_cost = input_tokens * model_info["input_cost_per_token"]

#     ## CALCULATED COST
#     resp = litellm.embedding(model="textembedding-gecko", input=[text])

#     calculated_input_cost = resp._hidden_params["response_cost"]

#     assert round(expected_input_cost, 6) == round(calculated_input_cost, 6)
#     print("expected_input_cost: {}".format(expected_input_cost))
#     print("calculated_input_cost: {}".format(calculated_input_cost))

#     assert False


def test_completion_azure_ai():
    try:
        os.environ["LITELLM_LOCAL_MODEL_COST_MAP"] = "True"
        litellm.model_cost = litellm.get_model_cost_map(url="")

        litellm.set_verbose = True
        response = litellm.completion(
            model="azure_ai/Mistral-large-nmefg",
            messages=[{"content": "what llm are you", "role": "user"}],
            max_tokens=15,
            num_retries=3,
            api_base=os.getenv("AZURE_AI_MISTRAL_API_BASE"),
            api_key=os.getenv("AZURE_AI_MISTRAL_API_KEY"),
        )
        print(response)

        assert "response_cost" in response._hidden_params
        assert isinstance(response._hidden_params["response_cost"], float)
    except Exception as e:
        pytest.fail(f"Error occurred: {e}")


@pytest.mark.parametrize("sync_mode", [True, False])
@pytest.mark.asyncio
async def test_completion_cost_hidden_params(sync_mode):
    litellm.return_response_headers = True
    if sync_mode:
        response = litellm.completion(
            model="gpt-3.5-turbo",
            messages=[{"role": "user", "content": "Hey, how's it going?"}],
            mock_response="Hello world",
        )
    else:
        response = await litellm.acompletion(
            model="gpt-3.5-turbo",
            messages=[{"role": "user", "content": "Hey, how's it going?"}],
            mock_response="Hello world",
        )

    assert "response_cost" in response._hidden_params
    assert isinstance(response._hidden_params["response_cost"], float)


def test_vertex_ai_gemini_predict_cost():
    model = "gemini-1.5-flash"
    messages = [{"role": "user", "content": "Hey, hows it going???"}]
    predictive_cost = completion_cost(model=model, messages=messages)

    assert predictive_cost > 0


def test_vertex_ai_llama_predict_cost():
    model = "meta/llama3-405b-instruct-maas"
    messages = [{"role": "user", "content": "Hey, hows it going???"}]
    custom_llm_provider = "vertex_ai"
    predictive_cost = completion_cost(
        model=model, messages=messages, custom_llm_provider=custom_llm_provider
    )

    assert predictive_cost == 0


@pytest.mark.parametrize("usage", ["litellm_usage", "openai_usage"])
def test_vertex_ai_mistral_predict_cost(usage):
    from litellm.types.utils import Choices, Message, ModelResponse, Usage

    if usage == "litellm_usage":
        response_usage = Usage(prompt_tokens=32, completion_tokens=55, total_tokens=87)
    else:
        from openai.types.completion_usage import CompletionUsage

        response_usage = CompletionUsage(
            prompt_tokens=32, completion_tokens=55, total_tokens=87
        )
    response_object = ModelResponse(
        id="26c0ef045020429d9c5c9b078c01e564",
        choices=[
            Choices(
                finish_reason="stop",
                index=0,
                message=Message(
                    content="Hello! I'm Litellm Bot, your helpful assistant. While I can't provide real-time weather updates, I can help you find a reliable weather service or guide you on how to check the weather on your device. Would you like assistance with that?",
                    role="assistant",
                    tool_calls=None,
                    function_call=None,
                ),
            )
        ],
        created=1722124652,
        model="vertex_ai/mistral-large",
        object="chat.completion",
        system_fingerprint=None,
        usage=response_usage,
    )
    model = "mistral-large@2407"
    messages = [{"role": "user", "content": "Hey, hows it going???"}]
    custom_llm_provider = "vertex_ai"
    predictive_cost = completion_cost(
        completion_response=response_object,
        model=model,
        messages=messages,
        custom_llm_provider=custom_llm_provider,
    )

    assert predictive_cost > 0


@pytest.mark.parametrize("model", ["openai/tts-1", "azure/tts-1"])
def test_completion_cost_tts(model):
    os.environ["LITELLM_LOCAL_MODEL_COST_MAP"] = "True"
    litellm.model_cost = litellm.get_model_cost_map(url="")

    cost = completion_cost(
        model=model,
        prompt="the quick brown fox jumped over the lazy dogs",
        call_type="speech",
    )

    assert cost > 0


def test_completion_cost_anthropic():
    """
    model_name: claude-3-haiku-20240307
    litellm_params:
      model: anthropic/claude-3-haiku-20240307
      max_tokens: 4096
    """
    router = litellm.Router(
        model_list=[
            {
                "model_name": "claude-3-haiku-20240307",
                "litellm_params": {
                    "model": "anthropic/claude-3-haiku-20240307",
                    "max_tokens": 4096,
                },
            }
        ]
    )
    data = {
        "model": "claude-3-haiku-20240307",
        "prompt_tokens": 21,
        "completion_tokens": 20,
        "response_time_ms": 871.7040000000001,
        "custom_llm_provider": "anthropic",
        "region_name": None,
        "prompt_characters": 0,
        "completion_characters": 0,
        "custom_cost_per_token": None,
        "custom_cost_per_second": None,
        "call_type": "acompletion",
    }

    input_cost, output_cost = cost_per_token(**data)

    assert input_cost > 0
    assert output_cost > 0

    print(input_cost)
    print(output_cost)


def test_completion_cost_deepseek():
    litellm.set_verbose = True
    model_name = "deepseek/deepseek-chat"
    messages_1 = [
        {
            "role": "system",
            "content": "You are a history expert. The user will provide a series of questions, and your answers should be concise and start with `Answer:`",
        },
        {
            "role": "user",
            "content": "In what year did Qin Shi Huang unify the six states?",
        },
        {"role": "assistant", "content": "Answer: 221 BC"},
        {"role": "user", "content": "Who was the founder of the Han Dynasty?"},
        {"role": "assistant", "content": "Answer: Liu Bang"},
        {"role": "user", "content": "Who was the last emperor of the Tang Dynasty?"},
        {"role": "assistant", "content": "Answer: Li Zhu"},
        {
            "role": "user",
            "content": "Who was the founding emperor of the Ming Dynasty?",
        },
        {"role": "assistant", "content": "Answer: Zhu Yuanzhang"},
        {
            "role": "user",
            "content": "Who was the founding emperor of the Qing Dynasty?",
        },
    ]

    message_2 = [
        {
            "role": "system",
            "content": "You are a history expert. The user will provide a series of questions, and your answers should be concise and start with `Answer:`",
        },
        {
            "role": "user",
            "content": "In what year did Qin Shi Huang unify the six states?",
        },
        {"role": "assistant", "content": "Answer: 221 BC"},
        {"role": "user", "content": "Who was the founder of the Han Dynasty?"},
        {"role": "assistant", "content": "Answer: Liu Bang"},
        {"role": "user", "content": "Who was the last emperor of the Tang Dynasty?"},
        {"role": "assistant", "content": "Answer: Li Zhu"},
        {
            "role": "user",
            "content": "Who was the founding emperor of the Ming Dynasty?",
        },
        {"role": "assistant", "content": "Answer: Zhu Yuanzhang"},
        {"role": "user", "content": "When did the Shang Dynasty fall?"},
    ]
    try:
        response_1 = litellm.completion(model=model_name, messages=messages_1)
        response_2 = litellm.completion(model=model_name, messages=message_2)
        # Add any assertions here to check the response
        print(response_2)
        assert response_2.usage.prompt_cache_hit_tokens is not None
        assert response_2.usage.prompt_cache_miss_tokens is not None
        assert (
            response_2.usage.prompt_tokens
            == response_2.usage.prompt_cache_miss_tokens
            + response_2.usage.prompt_cache_hit_tokens
        )
        assert (
            response_2.usage._cache_read_input_tokens
            == response_2.usage.prompt_cache_hit_tokens
        )
    except litellm.APIError as e:
        pass
    except Exception as e:
        pytest.fail(f"Error occurred: {e}")


def test_completion_cost_azure_common_deployment_name():
    from litellm.utils import (
        CallTypes,
        Choices,
        Delta,
        Message,
        ModelResponse,
        StreamingChoices,
        Usage,
    )

    router = litellm.Router(
        model_list=[
            {
                "model_name": "gpt-4",
                "litellm_params": {
                    "model": "azure/gpt-4-0314",
                    "max_tokens": 4096,
                    "api_key": os.getenv("AZURE_API_KEY"),
                    "api_base": os.getenv("AZURE_API_BASE"),
                },
                "model_info": {"base_model": "azure/gpt-4"},
            }
        ]
    )

    response = ModelResponse(
        id="chatcmpl-876cce24-e520-4cf8-8649-562a9be11c02",
        choices=[
            Choices(
                finish_reason="stop",
                index=0,
                message=Message(
                    content="Hi! I'm an AI, so I don't have emotions or feelings like humans do, but I'm functioning properly and ready to help with any questions or topics you'd like to discuss! How can I assist you today?",
                    role="assistant",
                ),
            )
        ],
        created=1717519830,
        model="gpt-4",
        object="chat.completion",
        system_fingerprint="fp_c1a4bcec29",
        usage=Usage(completion_tokens=46, prompt_tokens=17, total_tokens=63),
    )
    response._hidden_params["custom_llm_provider"] = "azure"
    print(response)

    with patch.object(
        litellm.cost_calculator, "completion_cost", new=MagicMock()
    ) as mock_client:
        _ = litellm.response_cost_calculator(
            response_object=response,
            model="gpt-4-0314",
            custom_llm_provider="azure",
            call_type=CallTypes.acompletion.value,
            optional_params={},
            base_model="azure/gpt-4",
        )

        mock_client.assert_called()

        print(f"mock_client.call_args: {mock_client.call_args.kwargs}")
        assert "azure/gpt-4" == mock_client.call_args.kwargs["base_model"]


@pytest.mark.parametrize(
    "model, custom_llm_provider",
    [
        ("claude-3-5-sonnet-20240620", "anthropic"),
        ("gemini/gemini-1.5-flash-001", "gemini"),
    ],
)
def test_completion_cost_prompt_caching(model, custom_llm_provider):
    os.environ["LITELLM_LOCAL_MODEL_COST_MAP"] = "True"
    litellm.model_cost = litellm.get_model_cost_map(url="")

    from litellm.utils import Choices, Message, ModelResponse, Usage

    ## WRITE TO CACHE ## (MORE EXPENSIVE)
    response_1 = ModelResponse(
        id="chatcmpl-3f427194-0840-4d08-b571-56bfe38a5424",
        choices=[
            Choices(
                finish_reason="length",
                index=0,
                message=Message(
                    content="Hello! I'm doing well, thank you for",
                    role="assistant",
                    tool_calls=None,
                    function_call=None,
                ),
            )
        ],
        created=1725036547,
        model=model,
        object="chat.completion",
        system_fingerprint=None,
        usage=Usage(
            completion_tokens=10,
            prompt_tokens=114,
            total_tokens=124,
            prompt_tokens_details=PromptTokensDetails(cached_tokens=0),
            cache_creation_input_tokens=100,
            cache_read_input_tokens=0,
        ),
    )

    cost_1 = completion_cost(model=model, completion_response=response_1)

    _model_info = litellm.get_model_info(
        model=model, custom_llm_provider=custom_llm_provider
    )
    expected_cost = (
        (
            response_1.usage.prompt_tokens
            - response_1.usage.prompt_tokens_details.cached_tokens
        )
        * _model_info["input_cost_per_token"]
        + (response_1.usage.prompt_tokens_details.cached_tokens or 0)
        * _model_info["cache_read_input_token_cost"]
        + (response_1.usage.cache_creation_input_tokens or 0)
        * _model_info["cache_creation_input_token_cost"]
        + (response_1.usage.completion_tokens or 0)
        * _model_info["output_cost_per_token"]
    )  # Cost of processing (non-cache hit + cache hit) + Cost of cache-writing (cache writing)

    assert round(expected_cost, 5) == round(cost_1, 5)

    print(f"expected_cost: {expected_cost}, cost_1: {cost_1}")

    ## READ FROM CACHE ## (LESS EXPENSIVE)
    response_2 = ModelResponse(
        id="chatcmpl-3f427194-0840-4d08-b571-56bfe38a5424",
        choices=[
            Choices(
                finish_reason="length",
                index=0,
                message=Message(
                    content="Hello! I'm doing well, thank you for",
                    role="assistant",
                    tool_calls=None,
                    function_call=None,
                ),
            )
        ],
        created=1725036547,
        model=model,
        object="chat.completion",
        system_fingerprint=None,
        usage=Usage(
            completion_tokens=10,
            prompt_tokens=114,
            total_tokens=134,
            prompt_tokens_details=PromptTokensDetails(cached_tokens=100),
            cache_creation_input_tokens=0,
            cache_read_input_tokens=100,
        ),
    )

    cost_2 = completion_cost(model=model, completion_response=response_2)

    assert cost_1 > cost_2


@pytest.mark.flaky(retries=6, delay=2)
@pytest.mark.parametrize(
    "model",
    [
        "databricks/databricks-meta-llama-3-1-70b-instruct",
        "databricks/databricks-meta-llama-3-70b-instruct",
        "databricks/databricks-dbrx-instruct",
        # "databricks/databricks-mixtral-8x7b-instruct",
    ],
)
def test_completion_cost_databricks(model):
    os.environ["LITELLM_LOCAL_MODEL_COST_MAP"] = "True"
    litellm.model_cost = litellm.get_model_cost_map(url="")
    model, messages = model, [{"role": "user", "content": "What is 2+2?"}]

    resp = litellm.completion(model=model, messages=messages)  # works fine

    print(resp)
    cost = completion_cost(completion_response=resp)


@pytest.mark.parametrize(
    "model",
    [
        "databricks/databricks-bge-large-en",
        "databricks/databricks-gte-large-en",
    ],
)
def test_completion_cost_databricks_embedding(model):
    os.environ["LITELLM_LOCAL_MODEL_COST_MAP"] = "True"
    litellm.model_cost = litellm.get_model_cost_map(url="")
    resp = litellm.embedding(model=model, input=["hey, how's it going?"])  # works fine

    print(resp)
    cost = completion_cost(completion_response=resp)


from litellm.llms.fireworks_ai.cost_calculator import get_base_model_for_pricing


@pytest.mark.parametrize(
    "model, base_model",
    [
        ("fireworks_ai/llama-v3p1-405b-instruct", "fireworks-ai-default"),
        ("fireworks_ai/mixtral-8x7b-instruct", "fireworks-ai-moe-up-to-56b"),
    ],
)
def test_get_model_params_fireworks_ai(model, base_model):
    pricing_model = get_base_model_for_pricing(model_name=model)
    assert base_model == pricing_model


@pytest.mark.parametrize(
    "model",
    ["fireworks_ai/llama-v3p1-405b-instruct", "fireworks_ai/mixtral-8x7b-instruct"],
)
def test_completion_cost_fireworks_ai(model):
    os.environ["LITELLM_LOCAL_MODEL_COST_MAP"] = "True"
    litellm.model_cost = litellm.get_model_cost_map(url="")

    messages = [{"role": "user", "content": "Hey, how's it going?"}]
    resp = litellm.completion(model=model, messages=messages)  # works fine

    print(resp)
    cost = completion_cost(completion_response=resp)


def test_cost_azure_openai_prompt_caching():
    from litellm.utils import Choices, Message, ModelResponse, Usage
    from litellm.types.utils import (
        PromptTokensDetailsWrapper,
        CompletionTokensDetailsWrapper,
    )
    from litellm import get_model_info

    os.environ["LITELLM_LOCAL_MODEL_COST_MAP"] = "True"
    litellm.model_cost = litellm.get_model_cost_map(url="")

    model = "azure/o1-mini"

    ## LLM API CALL ## (MORE EXPENSIVE)
    response_1 = ModelResponse(
        id="chatcmpl-3f427194-0840-4d08-b571-56bfe38a5424",
        choices=[
            Choices(
                finish_reason="length",
                index=0,
                message=Message(
                    content="Hello! I'm doing well, thank you for",
                    role="assistant",
                    tool_calls=None,
                    function_call=None,
                ),
            )
        ],
        created=1725036547,
        model=model,
        object="chat.completion",
        system_fingerprint=None,
        usage=Usage(
            completion_tokens=10,
            prompt_tokens=14,
            total_tokens=24,
            completion_tokens_details=CompletionTokensDetailsWrapper(
                reasoning_tokens=2
            ),
        ),
    )

    ## PROMPT CACHE HIT ## (LESS EXPENSIVE)
    response_2 = ModelResponse(
        id="chatcmpl-3f427194-0840-4d08-b571-56bfe38a5424",
        choices=[
            Choices(
                finish_reason="length",
                index=0,
                message=Message(
                    content="Hello! I'm doing well, thank you for",
                    role="assistant",
                    tool_calls=None,
                    function_call=None,
                ),
            )
        ],
        created=1725036547,
        model=model,
        object="chat.completion",
        system_fingerprint=None,
        usage=Usage(
            completion_tokens=10,
            prompt_tokens=0,
            total_tokens=10,
            prompt_tokens_details=PromptTokensDetailsWrapper(
                cached_tokens=14,
            ),
            completion_tokens_details=CompletionTokensDetailsWrapper(
                reasoning_tokens=2
            ),
        ),
    )

    cost_1 = completion_cost(model=model, completion_response=response_1)
    cost_2 = completion_cost(model=model, completion_response=response_2)
    assert cost_1 > cost_2

    model_info = get_model_info(model=model, custom_llm_provider="azure")
    usage = response_2.usage

    _expected_cost2 = (
        (usage.prompt_tokens - usage.prompt_tokens_details.cached_tokens)
        * model_info["input_cost_per_token"]
        + (usage.completion_tokens * model_info["output_cost_per_token"])
        + (
            usage.prompt_tokens_details.cached_tokens
            * model_info["cache_read_input_token_cost"]
        )
    )

    print("_expected_cost2", _expected_cost2)
    print("cost_2", cost_2)

    assert cost_2 == _expected_cost2


def test_completion_cost_vertex_llama3():
    os.environ["LITELLM_LOCAL_MODEL_COST_MAP"] = "True"
    litellm.model_cost = litellm.get_model_cost_map(url="")

    from litellm.utils import Choices, Message, ModelResponse, Usage

    response = ModelResponse(
        id="2024-09-19|14:52:01.823070-07|3.10.13.64|-333502972",
        choices=[
            Choices(
                finish_reason="stop",
                index=0,
                message=Message(
                    content="My name is Litellm Bot, and I'm here to help you with any questions or tasks you may have. As for the weather, I'd be happy to provide you with the current conditions and forecast for your location. However, I'm a large language model, I don't have real-time access to your location, so I'll need you to tell me where you are or provide me with a specific location you're interested in knowing the weather for.\\n\\nOnce you provide me with that information, I can give you the current weather conditions, including temperature, humidity, wind speed, and more, as well as a forecast for the next few days. Just let me know how I can assist you!",
                    role="assistant",
                    tool_calls=None,
                    function_call=None,
                ),
            )
        ],
        created=1726782721,
        model="vertex_ai/meta/llama3-405b-instruct-maas",
        object="chat.completion",
        system_fingerprint="",
        usage=Usage(
            completion_tokens=152,
            prompt_tokens=27,
            total_tokens=179,
            completion_tokens_details=None,
        ),
    )

    model = "vertex_ai/meta/llama3-8b-instruct-maas"
    cost = completion_cost(model=model, completion_response=response)

    assert cost == 0


def test_cost_openai_prompt_caching():
    from litellm.utils import Choices, Message, ModelResponse, Usage
    from litellm import get_model_info

    os.environ["LITELLM_LOCAL_MODEL_COST_MAP"] = "True"
    litellm.model_cost = litellm.get_model_cost_map(url="")

    model = "gpt-4o-mini-2024-07-18"

    ## LLM API CALL ## (MORE EXPENSIVE)
    response_1 = ModelResponse(
        id="chatcmpl-3f427194-0840-4d08-b571-56bfe38a5424",
        choices=[
            Choices(
                finish_reason="length",
                index=0,
                message=Message(
                    content="Hello! I'm doing well, thank you for",
                    role="assistant",
                    tool_calls=None,
                    function_call=None,
                ),
            )
        ],
        created=1725036547,
        model=model,
        object="chat.completion",
        system_fingerprint=None,
        usage=Usage(
            completion_tokens=10,
            prompt_tokens=14,
            total_tokens=24,
        ),
    )

    ## PROMPT CACHE HIT ## (LESS EXPENSIVE)
    response_2 = ModelResponse(
        id="chatcmpl-3f427194-0840-4d08-b571-56bfe38a5424",
        choices=[
            Choices(
                finish_reason="length",
                index=0,
                message=Message(
                    content="Hello! I'm doing well, thank you for",
                    role="assistant",
                    tool_calls=None,
                    function_call=None,
                ),
            )
        ],
        created=1725036547,
        model=model,
        object="chat.completion",
        system_fingerprint=None,
        usage=Usage(
            completion_tokens=10,
            prompt_tokens=14,
            total_tokens=10,
            prompt_tokens_details=PromptTokensDetails(
                cached_tokens=14,
            ),
        ),
    )

    cost_1 = completion_cost(model=model, completion_response=response_1)
    cost_2 = completion_cost(model=model, completion_response=response_2)
    assert cost_1 > cost_2

    model_info = get_model_info(model=model, custom_llm_provider="openai")
    usage = response_2.usage

    _expected_cost2 = (
        (usage.prompt_tokens - usage.prompt_tokens_details.cached_tokens)
        * model_info["input_cost_per_token"]
        + usage.completion_tokens * model_info["output_cost_per_token"]
        + usage.prompt_tokens_details.cached_tokens
        * model_info["cache_read_input_token_cost"]
    )

    print("_expected_cost2", _expected_cost2)
    print("cost_2", cost_2)

    assert cost_2 == _expected_cost2


@pytest.mark.parametrize(
    "model",
    [
        "cohere/rerank-english-v3.0",
        "azure_ai/cohere-rerank-v3-english",
    ],
)
def test_completion_cost_azure_ai_rerank(model):
    from litellm import RerankResponse, rerank

    os.environ["LITELLM_LOCAL_MODEL_COST_MAP"] = "True"
    litellm.model_cost = litellm.get_model_cost_map(url="")

    response = RerankResponse(
        id="b01dbf2e-63c8-4981-9e69-32241da559ed",
        results=[
            {
                "document": {
                    "id": "1",
                    "text": "Paris is the capital of France.",
                },
                "index": 0,
                "relevance_score": 0.990732,
            },
        ],
        meta={},
    )
    print("response", response)
    model = model
    cost = completion_cost(
        model=model, completion_response=response, call_type="arerank"
    )
    assert cost > 0


def test_together_ai_embedding_completion_cost():
    from litellm.utils import Choices, EmbeddingResponse, Message, ModelResponse, Usage

    os.environ["LITELLM_LOCAL_MODEL_COST_MAP"] = "True"
    litellm.model_cost = litellm.get_model_cost_map(url="")
    response = EmbeddingResponse(
        model="togethercomputer/m2-bert-80M-8k-retrieval",
        data=[
            {
                "embedding": [
                    -0.18039076,
                    0.11614138,
                    0.37174946,
                    0.27238843,
                    -0.21933095,
                    -0.15207036,
                    0.17764972,
                    -0.08700938,
                    -0.23863377,
                    -0.24203257,
                    0.20441775,
                    0.04630023,
                    -0.07832973,
                    -0.193581,
                    0.2009999,
                    -0.30106494,
                    0.21179546,
                    -0.23836501,
                    -0.14919636,
                    -0.045276586,
                    0.08645845,
                    -0.027714893,
                    -0.009854938,
                    0.25298217,
                    -0.1081501,
                    -0.2383125,
                    0.23080236,
                    0.011114239,
                    0.06954927,
                    -0.21081704,
                    0.06937218,
                    -0.16756944,
                    -0.2030545,
                    -0.19809915,
                    -0.031914014,
                    -0.15959585,
                    0.17361341,
                    0.30239972,
                    -0.09923253,
                    0.12680714,
                    -0.13018028,
                    0.1302273,
                    0.19179879,
                    0.17068875,
                    0.065124996,
                    -0.15515316,
                    0.08250379,
                    0.07309733,
                    -0.07283606,
                    0.21411736,
                    0.15457751,
                    -0.08725933,
                    0.07227311,
                    0.056812778,
                    -0.077683985,
                    0.06833304,
                    0.0328722,
                    0.2719641,
                    -0.06989647,
                    0.22805125,
                    0.14953858,
                    0.0792393,
                    0.07793462,
                    0.16176109,
                    -0.15616545,
                    -0.25149494,
                    -0.065352336,
                    -0.38410214,
                    -0.27288514,
                    0.13946335,
                    -0.21873806,
                    0.1365704,
                    0.11738016,
                    -0.1141173,
                    0.022973377,
                    -0.16935326,
                    0.026940947,
                    -0.09990286,
                    -0.05157219,
                    0.21006724,
                    0.15897459,
                    0.011987913,
                    0.02576497,
                    -0.11819022,
                    -0.09184997,
                    -0.31881434,
                    -0.17055357,
                    -0.09523704,
                    0.008458802,
                    -0.015483258,
                    0.038404867,
                    0.014673892,
                    -0.041162584,
                    0.002691519,
                    0.04601874,
                    0.059108324,
                    0.007177156,
                    0.066804245,
                    0.038554087,
                    -0.038720075,
                    -0.2145991,
                    -0.15713418,
                    -0.03712905,
                    -0.066650696,
                    0.04227769,
                    0.018708894,
                    -0.26332214,
                    0.0012769096,
                    -0.13878848,
                    -0.33141217,
                    0.118736655,
                    0.03026654,
                    0.1017467,
                    -0.08000539,
                    0.00092649367,
                    0.13062756,
                    -0.03785864,
                    -0.2038575,
                    0.07655428,
                    -0.24818295,
                    -0.0600955,
                    0.114760056,
                    0.027571939,
                    -0.047068622,
                    -0.19806816,
                    0.0774084,
                    -0.05213658,
                    -0.042000014,
                    0.051924672,
                    -0.14131106,
                    -0.2309609,
                    0.20305444,
                    0.0700591,
                    0.13863273,
                    -0.06145084,
                    -0.039423797,
                    -0.055951696,
                    0.04732105,
                    0.078736484,
                    0.2566198,
                    0.054494765,
                    0.017602794,
                    -0.107575715,
                    -0.017887019,
                    -0.26046592,
                    -0.077659994,
                    -0.08430523,
                    0.18806657,
                    -0.12292346,
                    0.06288608,
                    -0.106739804,
                    -0.06600645,
                    -0.14719339,
                    -0.05070389,
                    0.23234129,
                    -0.034023043,
                    0.056019265,
                    -0.03627352,
                    0.11740493,
                    0.060294818,
                    -0.21726903,
                    -0.09775424,
                    0.27007395,
                    0.28328258,
                    0.022495652,
                    0.13218465,
                    0.07199022,
                    -0.15933248,
                    0.02381037,
                    -0.08288268,
                    0.020621575,
                    0.17395815,
                    0.06978612,
                    0.18418784,
                    -0.12663148,
                    -0.21287888,
                    0.21239495,
                    0.10222956,
                    0.03952703,
                    -0.066957936,
                    -0.035802357,
                    0.03683884,
                    0.22524163,
                    -0.029355489,
                    -0.11534147,
                    -0.041979663,
                    -0.012147716,
                    -0.07279564,
                    0.17417553,
                    0.05546745,
                    -0.1773277,
                    -0.26984993,
                    0.31703642,
                    0.05958132,
                    -0.14933203,
                    -0.084655434,
                    0.074604444,
                    -0.077568695,
                    0.25167143,
                    -0.17753932,
                    -0.006415411,
                    0.068613894,
                    -0.0031754146,
                    -0.0039771493,
                    0.015294107,
                    0.11839045,
                    -0.04570732,
                    0.103238374,
                    -0.09678329,
                    -0.21713412,
                    0.047976546,
                    -0.14346297,
                    0.17429878,
                    -0.31257913,
                    0.15445377,
                    -0.10576352,
                    -0.16792995,
                    -0.17988597,
                    -0.14238739,
                    -0.088244036,
                    0.2760547,
                    0.088823885,
                    -0.08074319,
                    -0.028918687,
                    0.107819095,
                    0.12004892,
                    0.13343112,
                    -0.1332874,
                    -0.0946055,
                    -0.20433402,
                    0.17760132,
                    0.11774745,
                    0.16756779,
                    -0.0937686,
                    0.23887308,
                    0.27315456,
                    0.08657822,
                    0.027402503,
                    -0.06605757,
                    0.29859266,
                    -0.21552202,
                    0.026192812,
                    0.1328459,
                    0.13072926,
                    0.19236198,
                    0.01760772,
                    -0.042355467,
                    0.08815041,
                    -0.013158761,
                    -0.23350924,
                    -0.043668386,
                    -0.15479062,
                    -0.024266671,
                    0.08113482,
                    0.14451654,
                    -0.29152337,
                    -0.028919466,
                    0.15022752,
                    -0.26923147,
                    0.23846954,
                    0.03292609,
                    -0.23572414,
                    -0.14883325,
                    -0.12743121,
                    -0.052229587,
                    -0.14230779,
                    0.284658,
                    0.36885592,
                    -0.13176951,
                    -0.16442224,
                    -0.20283924,
                    0.048434418,
                    -0.16231743,
                    -0.0010730615,
                    0.1408047,
                    0.09481033,
                    0.018139571,
                    -0.030843062,
                    0.13304341,
                    -0.1516288,
                    -0.051779557,
                    0.46940327,
                    -0.07969027,
                    -0.051570967,
                    -0.038892798,
                    0.11187677,
                    0.1703113,
                    -0.39926252,
                    0.06859773,
                    0.08364686,
                    0.14696898,
                    0.026642298,
                    0.13225247,
                    0.05730332,
                    0.35534015,
                    0.11189959,
                    0.039673142,
                    -0.056019083,
                    0.15707816,
                    -0.11053284,
                    0.12823457,
                    0.20075114,
                    0.040237684,
                    -0.19367051,
                    0.13039409,
                    -0.26038498,
                    -0.05770229,
                    -0.009781617,
                    0.15812513,
                    -0.10420735,
                    -0.020158196,
                    0.13160926,
                    -0.20823349,
                    -0.045596864,
                    -0.2074525,
                    0.1546387,
                    0.30158705,
                    0.13175933,
                    0.11967154,
                    -0.09094463,
                    0.0019428955,
                    -0.06745872,
                    0.02998099,
                    -0.18385777,
                    0.014330351,
                    0.07141392,
                    -0.17461702,
                    0.099743806,
                    -0.016181415,
                    0.1661396,
                    0.070834026,
                    0.110713825,
                    0.14590909,
                    0.15404254,
                    -0.21658006,
                    0.00715122,
                    -0.10229453,
                    -0.09980027,
                    -0.09406554,
                    -0.014849227,
                    -0.26285952,
                    0.069972225,
                    0.05732395,
                    -0.10685719,
                    0.037572138,
                    -0.18863359,
                    -0.00083297276,
                    -0.16088934,
                    -0.117982,
                    -0.16381365,
                    -0.008932539,
                    -0.06549256,
                    -0.08928683,
                    0.29934987,
                    0.16532114,
                    -0.27117223,
                    -0.12302226,
                    -0.28685933,
                    -0.14041144,
                    -0.0062569617,
                    -0.20768198,
                    -0.15385273,
                    0.20506454,
                    -0.21685128,
                    0.1081962,
                    -0.13133131,
                    0.18937315,
                    0.14751591,
                    0.2786974,
                    -0.060183275,
                    0.10365405,
                    0.109799005,
                    -0.044105034,
                    -0.04260162,
                    0.025758557,
                    0.07590695,
                    0.0726137,
                    -0.09882405,
                    0.26437432,
                    0.15884234,
                    0.115702584,
                    0.0015900572,
                    0.11673009,
                    -0.18648374,
                    0.3080215,
                    -0.26407364,
                    -0.15610488,
                    0.12658228,
                    -0.05672454,
                    0.016239772,
                    -0.092462406,
                    -0.36205122,
                    -0.2925843,
                    -0.104364775,
                    -0.2598659,
                    -0.14073578,
                    0.10225995,
                    -0.2612335,
                    -0.17479639,
                    0.17488293,
                    -0.2437756,
                    0.114384405,
                    -0.13196659,
                    -0.067482576,
                    0.024756929,
                    0.11779123,
                    0.2751749,
                    -0.13306957,
                    -0.034118645,
                    -0.14177705,
                    0.27164033,
                    0.06266008,
                    0.11199439,
                    -0.09814594,
                    0.13231735,
                    0.019105865,
                    -0.2652429,
                    -0.12924416,
                    0.0840029,
                    0.098754935,
                    0.025883028,
                    -0.33059177,
                    -0.10544467,
                    -0.14131607,
                    -0.09680401,
                    -0.047318626,
                    -0.08157771,
                    -0.11271855,
                    0.12637804,
                    0.11703408,
                    0.014556337,
                    0.22788583,
                    -0.05599293,
                    0.25811172,
                    0.22956331,
                    0.13004553,
                    0.15419081,
                    -0.07971162,
                    0.11692607,
                    -0.2859737,
                    0.059627946,
                    -0.02716421,
                    0.117603,
                    -0.061154094,
                    -0.13555732,
                    0.17092334,
                    -0.16639015,
                    0.2919375,
                    -0.020189757,
                    0.18548165,
                    -0.32514027,
                    0.19324942,
                    -0.117969565,
                    0.23577307,
                    -0.18052326,
                    -0.10520473,
                    -0.2647645,
                    -0.29393113,
                    0.052641366,
                    -0.07733946,
                    -0.10684275,
                    -0.15046178,
                    0.065737076,
                    -0.0022297644,
                    -0.010802031,
                    -0.115943395,
                    -0.11602136,
                    0.24265991,
                    -0.12240144,
                    0.11817584,
                    0.026270682,
                    -0.25762397,
                    -0.14545679,
                    0.014168602,
                    0.106698096,
                    0.12905516,
                    -0.12560321,
                    0.15034604,
                    0.071529925,
                    0.123048246,
                    -0.058863316,
                    -0.12251829,
                    0.20463347,
                    0.06841168,
                    0.13706751,
                    0.05893755,
                    -0.12269708,
                    0.096701816,
                    -0.3237337,
                    -0.2213742,
                    -0.073655166,
                    -0.12979327,
                    0.14173084,
                    0.19167605,
                    -0.14523135,
                    0.06963011,
                    -0.019228822,
                    -0.14134938,
                    0.22017507,
                    0.007933044,
                    -0.0065696104,
                    0.074060634,
                    -0.13231485,
                    0.1387053,
                    -0.14480218,
                    -0.007837481,
                    0.29880494,
                    0.101618655,
                    0.14514285,
                    -0.066113696,
                    -0.041709363,
                    0.21512671,
                    -0.090142876,
                    -0.010337287,
                    0.13212202,
                    0.08307805,
                    0.10144794,
                    -0.024808172,
                    0.21877879,
                    -0.071282186,
                    -8.786433e-05,
                    -0.014574037,
                    -0.11954953,
                    -0.096931055,
                    -0.2557228,
                    0.1090451,
                    0.15424186,
                    -0.029206438,
                    -0.2898023,
                    0.22510754,
                    -0.019507697,
                    0.1566895,
                    -0.24820097,
                    -0.012163554,
                    0.12401036,
                    0.024711533,
                    0.24737844,
                    -0.06311193,
                    0.0652544,
                    -0.067403205,
                    0.15362221,
                    -0.12093675,
                    0.096014425,
                    0.17337392,
                    -0.017509578,
                    0.015355054,
                    0.055885684,
                    -0.08358914,
                    -0.018012024,
                    0.069017515,
                    0.32854614,
                    0.0063175815,
                    -0.09058244,
                    0.000681382,
                    -0.10825181,
                    0.13190223,
                    0.009358909,
                    -0.12205342,
                    0.08268384,
                    -0.260608,
                    -0.11042252,
                    -0.022601532,
                    -0.080661446,
                    -0.035559367,
                    0.14736788,
                    0.061933476,
                    -0.07815901,
                    0.110823035,
                    -0.00875032,
                    -0.064237975,
                    -0.04546554,
                    -0.05909862,
                    0.23463917,
                    -0.20451859,
                    -0.16576467,
                    0.10957323,
                    -0.08632836,
                    -0.27395645,
                    0.0002913844,
                    0.13701706,
                    -0.058854006,
                    0.30768716,
                    -0.037643027,
                    -0.1365738,
                    0.095908396,
                    -0.05029932,
                    0.14793666,
                    0.30881998,
                    -0.018806668,
                    -0.15902956,
                    0.07953607,
                    -0.07259314,
                    0.17318867,
                    0.123503335,
                    -0.11327983,
                    -0.24497227,
                    -0.092871994,
                    0.31053993,
                    0.09460377,
                    -0.21152224,
                    -0.03127119,
                    -0.018713845,
                    -0.014523326,
                    -0.18656968,
                    0.2255386,
                    -0.1902719,
                    0.18821372,
                    -0.16890709,
                    -0.04607359,
                    0.13054903,
                    -0.05379203,
                    -0.051014878,
                    0.054293603,
                    -0.07299424,
                    -0.06728367,
                    -0.052388195,
                    -0.29960096,
                    -0.22351485,
                    -0.06481434,
                    -0.1619141,
                    0.24709718,
                    -0.1203425,
                    0.029514981,
                    -0.01951599,
                    -0.072677284,
                    -0.25097945,
                    0.03758907,
                    0.14380245,
                    -0.037721623,
                    -0.19958745,
                    0.2408246,
                    -0.13995907,
                    -0.028115002,
                    -0.14780775,
                    0.17445801,
                    0.11311988,
                    0.05306163,
                    0.0018454103,
                    0.00088805315,
                    -0.27949628,
                    -0.23556526,
                    -0.18175222,
                    -0.28372183,
                    -0.43095905,
                    0.22644317,
                    0.06072053,
                    0.02278773,
                    0.021752749,
                    0.053462002,
                    -0.30636713,
                    0.15607472,
                    -0.16657323,
                    -0.07240017,
                    0.1410017,
                    -0.026987495,
                    0.15029654,
                    0.03340291,
                    -0.2056912,
                    0.055395555,
                    0.11999902,
                    0.06368412,
                    -0.025476053,
                    -0.1702383,
                    -0.23432998,
                    0.14855467,
                    -0.07505147,
                    -0.030296376,
                    -0.07001051,
                    0.10510949,
                    0.10420236,
                    0.09809715,
                    0.17195594,
                    0.19430229,
                    -0.16121922,
                    -0.081139356,
                    0.15032287,
                    0.10385191,
                    -0.18741366,
                    0.008690719,
                    -0.12941097,
                    -0.027797364,
                    -0.2148853,
                    0.037788823,
                    0.16691138,
                    0.099181786,
                    -0.0955518,
                    -0.0074798446,
                    -0.17511943,
                    0.14543307,
                    -0.029364567,
                    -0.21223477,
                    -0.05881982,
                    0.11064195,
                    -0.2877007,
                    -0.023934823,
                    -0.15569815,
                    0.015789302,
                    -0.035767324,
                    -0.15110208,
                    0.07125638,
                    0.05703369,
                    -0.08454703,
                    -0.07080854,
                    0.025179204,
                    -0.10522502,
                    -0.03670824,
                    -0.11075579,
                    0.0681693,
                    -0.28287485,
                    0.2769406,
                    0.026260372,
                    0.07289979,
                    0.04669447,
                    -0.16541554,
                    0.040775143,
                    0.035916835,
                    0.03648039,
                    0.11299418,
                    0.14765884,
                    0.031163761,
                    0.0011800596,
                    -0.10715472,
                    0.02665826,
                    -0.06237457,
                    0.15672882,
                    0.09038829,
                    0.0061029866,
                    -0.2592228,
                    -0.21008603,
                    0.019810716,
                    -0.08721265,
                    0.107840165,
                    0.28438854,
                    -0.16649202,
                    0.19627784,
                    0.040611178,
                    0.16516201,
                    0.24990341,
                    -0.16222852,
                    -0.009037945,
                    0.053751092,
                    0.1647804,
                    -0.16184275,
                    -0.29710436,
                    0.043035872,
                    0.04667557,
                    0.14761224,
                    -0.09030331,
                    -0.024515491,
                    0.10857025,
                    0.19865094,
                    -0.07794062,
                    0.17942934,
                    0.13322048,
                    -0.16857187,
                    0.055713065,
                    0.18661156,
                    -0.07864222,
                    0.23296827,
                    0.10348465,
                    -0.11750994,
                    -0.065938555,
                    -0.04377608,
                    0.14903909,
                    0.019000417,
                    0.21033548,
                    0.12162547,
                    0.1273347,
                ],
                "index": 0,
                "object": "embedding",
            }
        ],
        object="list",
        usage=Usage(
            completion_tokens=0,
            prompt_tokens=0,
            total_tokens=0,
            completion_tokens_details=None,
        ),
    )

    cost = completion_cost(
        completion_response=response,
        custom_llm_provider="together_ai",
        call_type="embedding",
    )


def test_completion_cost_params():
    """
    Relevant Issue: https://github.com/BerriAI/litellm/issues/6133
    """
    litellm.set_verbose = True
    resp1_prompt_cost, resp1_completion_cost = cost_per_token(
        model="gemini-1.5-pro-002",
        prompt_tokens=1000,
        completion_tokens=1000,
        custom_llm_provider="vertex_ai_beta",
    )

    resp2_prompt_cost, resp2_completion_cost = cost_per_token(
        model="gemini-1.5-pro-002", prompt_tokens=1000, completion_tokens=1000
    )

    assert resp2_prompt_cost > 0

    assert resp1_prompt_cost == resp2_prompt_cost
    assert resp1_completion_cost == resp2_completion_cost

    resp3_prompt_cost, resp3_completion_cost = cost_per_token(
        model="vertex_ai/gemini-1.5-pro-002", prompt_tokens=1000, completion_tokens=1000
    )

    assert resp3_prompt_cost > 0

    assert resp3_prompt_cost == resp1_prompt_cost
    assert resp3_completion_cost == resp1_completion_cost


def test_completion_cost_params_2():
    """
    Relevant Issue: https://github.com/BerriAI/litellm/issues/6133
    """
    litellm.set_verbose = True

    prompt_characters = 1000
    completion_characters = 1000
    resp1_prompt_cost, resp1_completion_cost = cost_per_token(
        model="gemini-1.5-pro-002",
        prompt_characters=prompt_characters,
        completion_characters=completion_characters,
        prompt_tokens=1000,
        completion_tokens=1000,
    )

    print(resp1_prompt_cost, resp1_completion_cost)

    model_info = litellm.get_model_info("gemini-1.5-pro-002")
    input_cost_per_character = model_info["input_cost_per_character"]
    output_cost_per_character = model_info["output_cost_per_character"]

    assert resp1_prompt_cost == input_cost_per_character * prompt_characters
    assert resp1_completion_cost == output_cost_per_character * completion_characters


def test_completion_cost_params_gemini_3():
    from litellm.utils import Choices, Message, ModelResponse, Usage

    from litellm.llms.vertex_ai.cost_calculator import cost_per_character

    os.environ["LITELLM_LOCAL_MODEL_COST_MAP"] = "True"
    litellm.model_cost = litellm.get_model_cost_map(url="")

    response = ModelResponse(
        id="chatcmpl-61043504-4439-48be-9996-e29bdee24dc3",
        choices=[
            Choices(
                finish_reason="stop",
                index=0,
                message=Message(
                    content="Sí. \n",
                    role="assistant",
                    tool_calls=None,
                    function_call=None,
                ),
            )
        ],
        created=1728529259,
        model="gemini-1.5-flash",
        object="chat.completion",
        system_fingerprint=None,
        usage=Usage(
            completion_tokens=2,
            prompt_tokens=3771,
            total_tokens=3773,
            completion_tokens_details=None,
            prompt_tokens_details=None,
        ),
        vertex_ai_grounding_metadata=[],
        vertex_ai_safety_results=[
            [
                {
                    "category": "HARM_CATEGORY_SEXUALLY_EXPLICIT",
                    "probability": "NEGLIGIBLE",
                },
                {"category": "HARM_CATEGORY_HATE_SPEECH", "probability": "NEGLIGIBLE"},
                {"category": "HARM_CATEGORY_HARASSMENT", "probability": "NEGLIGIBLE"},
                {
                    "category": "HARM_CATEGORY_DANGEROUS_CONTENT",
                    "probability": "NEGLIGIBLE",
                },
            ]
        ],
        vertex_ai_citation_metadata=[],
    )

    pc, cc = cost_per_character(
        **{
            "model": "gemini-1.5-flash",
            "custom_llm_provider": "vertex_ai",
            "prompt_tokens": 3771,
            "completion_tokens": 2,
            "prompt_characters": None,
            "completion_characters": 3,
        }
    )

    model_info = litellm.get_model_info("gemini-1.5-flash")

    assert round(pc, 10) == round(3771 * model_info["input_cost_per_token"], 10)
    assert round(cc, 10) == round(
        3 * model_info["output_cost_per_character"],
        10,
    )


@pytest.mark.asyncio
# @pytest.mark.flaky(retries=3, delay=1)
@pytest.mark.parametrize("stream", [False])  # True,
async def test_test_completion_cost_gpt4o_audio_output_from_model(stream):
    os.environ["LITELLM_LOCAL_MODEL_COST_MAP"] = "True"
    litellm.model_cost = litellm.get_model_cost_map(url="")
    from litellm.types.utils import (
        Choices,
        Message,
        ModelResponse,
        Usage,
        ChatCompletionAudioResponse,
        PromptTokensDetails,
        CompletionTokensDetailsWrapper,
        PromptTokensDetailsWrapper,
    )

    usage_object = Usage(
        completion_tokens=34,
        prompt_tokens=16,
        total_tokens=50,
        completion_tokens_details=CompletionTokensDetailsWrapper(
            audio_tokens=28, reasoning_tokens=0, text_tokens=6
        ),
        prompt_tokens_details=PromptTokensDetailsWrapper(
            audio_tokens=0, cached_tokens=0, text_tokens=16, image_tokens=0
        ),
    )
    completion = ModelResponse(
        id="chatcmpl-AJnhcglpTV5u84s1cTxWFeIkGKAo7",
        choices=[
            Choices(
                finish_reason="stop",
                index=0,
                message=Message(
                    content=None,
                    role="assistant",
                    tool_calls=None,
                    function_call=None,
                    audio=ChatCompletionAudioResponse(
                        id="audio_6712c25ce73c819080b41362648bc6cb",
                        data="GwAWABAAGwAKABwADQAWABIAFgAYAA0AFAAMABYADgAYAAoAEQAPAA0ADwAKABIACQAUAAUADQD//wwABAAGAAkABgAKAAAADgAAABAAAQAPAAIABAAKAAEACAD5/w4A/f8LAP3/BQAAAAQABwD+/woAAAALAPz/CwD5/wcA+v8EAP///P8HAPX/BQDx/wsA9P8HAPv/9//9//L/AgDt/wIA8P/2//H/7//4/+v/9v/p/+7/6P/o/+z/3//r/9//6P/f/9//5//b/+v/2v/n/9b/5v/h/9z/4P/T/+f/2f/l/9f/3v/c/9j/4f/Z/+T/2//l/+D/4f/k/+D/5v/k/+j/4//l/+X/5//q/+L/7v/m/+v/5v/q/+j/6P/w/+j/8P/k//H/4v/t/+r/5//y/+f/8P/l/+7/6//u/+7/6P/t/+j/7f/p/+//7v/q/+v/6f/r/+3/6P/w/+//9P/t/+z/7//q//b/8v/x//T/8P/0/+3/9P/u//b/9f/3//X/9P/+//H/+v/z//r/9P/9////+f8BAPn/BQD6/wQAAgADAAEABAADAAMABwAIAAYACgAMAAgAFAAKABUACAAVAA4ADwATAAoAGgAKABoACgAaABAAGQAbABcAHgARACQAEAAjABoAIAAaABsAIAATACQAGgAkABkAHwAgAB0AHwAcABwAGQAVABUAEQASAA4AEAAOAAoADgAGAAsABAAEAAEA//8AAPf/+P/v/+//7f/p/+f/4//k/93/2P/a/9f/2f/O/9T/yv/Q/8v/xf/J/8P/xv+6/8b/vf/C/77/vP+7/7z/w//A/8P/wf/E/8P/x//J/8z/zf/Q/9P/0v/Y/9n/4P/g/+f/6//r//D/8//9////BgAMAA4AEgAaAB8AKQAlADYALQA7ADwAPwBNAEAAYQBHAGYAVQBpAGgAYAB6AGAAjQBkAJEAcgCEAI4AfACfAHQAogB4AJ8AjACNAKIAgACuAIAApgCSAJIAnACFAKMAggCcAIwAhACNAH8AjQB2AIAAcQB0AHcAaQBwAF4AZgBTAGAAVABQAE8AQQBPAEEATAA5AD0AKAAyAC8AKwA6ACIALAAaACQAGgATAB8ADQAZAAcAEgAFAAcACQDw/wUA4v8AAOr/8P/y/9j/9P/D/+z/vf/T/83/uv/Y/6X/0v+Q/7j/iv+Q/5v/aP+p/1n/l/9C/2f/R/9H/2D/H/9p//T+Sf/u/iH/Dv/u/g7/tP4H/7n+Ff+//s/+rP6V/uH+pv4J/6j+uv6t/rT+9P7j/vD+1f7T/vT+JP8q/zP/D/8g/z//Zf+M/5D/dP+I/53/uf/8/8b/+P/N/w0APgAnAGkAHQBWADUAawCSAJAApABnAIQAeADBAMsAwwCdAI0ArwDbABkB4ADDAI0ApwDxAAUBDwGyAI8AfgCzAPUAzwCpAEcAVwBtALEAmwBDAA8AxP8rAAYAPgDP/4D/g/9V/53/S/8w/+T+4/7L/sb+if5U/h7+5/0H/vH94f2z/Sv9Nv0c/Sr9S/2k/Mz8Qvx//Lb8ZvyQ/MD77/vI+xD8Ifwb/Mr7qPu1+6r7bfzh+4z8z/s+/Mr8g/yI/aj8Pv15/aX9kP5G/pL+3P7o/tL/7f8vAKMApwBbAbwBJQKVAroC7QKZA60DtASsBBQFlAVYBY4GEQY+BwEHcAfcB7cHvghLCA8Jtwg7CXAJwgnqCQsKQQoGCowKLgr7CmkKlAp/CiwKxAofCkgKvAm6CXkJQAnoCHsIMQhwB1UHwgaoBvEFSQWXBBIEywMmA7UCswFcAXgALQC8/wL/sv6Y/Sr9pvw2/BP8ufvx+mP6fvki+Yv58/gu+Vr4n/fD9/72wveV94/3DPfl9Vr2i/aU97P3cfbR9Sf1JvUb95321vbS9T/0m/XS9ET2bPWe9FL02PMP9Vj1l/Up9N/zBfOR9Kn0EvXh9Cv0jfWp9Pz1IPVk9Qb2l/Yy+Dv4r/jE+HD5q/or/Jn8gf3N/dj+KgFqAosDfAN7A+cEuwbPCAEKGAowCt4KaAxMDtUPBRCWD0EQuxGhEzkVgxSMFGMU1hR9FnMW/hYKFjEVEhVRFV4VCBVYE+MRlhHQEFsRpg+lDvUMzwujC0sKFQpACJUHQgaWBRkFEARkA+IBVAGKAKwAvv9j/5r+Af7m/dr8Xf3Q/GL9vfxK/Hv8EvyB/H77BPys++T76PtK+877OvvU+iT6CvoX+i/6XvkG+cD4N/h5+P72DfeU9hT2RvZr9az1RfWL9Az0ifOs8+zzbPMq8+3y6PIB84nyS/LZ8bXx6fEL8kHy8PEq8Sfx5vB08YXx9vBb8enwgPG28UXxZfE28TXx/vFe8pPyK/NR8tDyQ/N88/D0tvRT9fT1GfZG95f3cvht+Rb6KvsN/A/9Sv4J/yAAzABAApIDVQQKBjgGvwepCLkJ0QpWCwMMdQyKDckPNxEoEt8ROA9LEQgSGxYbF3YVSxXXEpEVeBb0FrwW1hQoEy8UvhQDFzUW+BFcEE8NQRDLECcQhQ/zDNkLiQqPCfsIoQi8BlUG3QTxBQ0FJQOjAcj/kQDA/57/wv6q/qH+EP7w/Br8fvuC++b75vtS/ID7IfuT+mz6mfoD+nH5ffn++VX6KPpw+c74kPj8+Of4FfnQ+KH4vvhZ+A/5rPhn+AX4N/eu9/z3Z/gy+Or3qvc59/b2pvbb9tX23/Zu9jr2KfYc9q/1F/X+9EH0RfTO88rzY/S29Cn03vIY8rjxefLF8jPzuvIq8hPy6PFX8vHy7fIk8pLyCfLK88H0GPQE9s702vWe9RD2xvm5+Xz6n/k2+Qr9pQA4AGMBUf+TADsEVQZgCwEKiglGCRUKcg8QEgASEBIaEdoTRhUAFxMYnxbNFycWoxcrGaEZ6RlIGIUX0xaWFjAX4hZcFhAVBRMRE8ISvhJOEIwO9Q3vDPIMvQuWCqgJUwgqBzIG8gTyBIADCAPlAn0B4AHw/7//1P/N/k7/0/1Z/iX+wf6U/fD8Bf0A/VH+Of2y/Nn7uPyd/NH8B/wW/GP8+ftY/Cr7Kfu1+uv64/qZ+1n7K/rI+UL5Dvnt+O74N/gv+Iv3E/cC9jn2rfXQ9AX1KfMl82byPvL88kry6fGP8Bnwj+9G73rv/e/m72fv0u7R7VPuZe7F7pPuR+137jHuuO/38Knvdu+Y72XxgvKS8ibzQ/O/9FH3XPU49gD34vey+SL6rP2x/nv8RPw0/c/+6gNbA4kGgQlhCkwLzwYkCHYMexFmFVUWdxQaFcgUuBbqGsIcUh0yGfwYehs4IaYiGyBQG4EYXBqlG6Ue7hz9G6cYthYCFy4VVRXDEc8PHg5dDswP8w0/C5MHZgVtA4cD3AKbAo4BbgD9/nX9Z/1y+3z6wPkS+4/6Tfsb/AT6/vmR+Sf5mfn4+fz6F/yx/KP8dPoC+gL7X/xL/av8GPwG/Pj8dvxX/Pv7i/s8+0L7Hvsn+3v79/kS+vz4YPgg+Gz2WvcG+CP3VPe79IbzlfM+8ufyaPF/8c3xKPA88AHu6eww7YXrW+x07LDshu2v7Mnqfeqq6W3poOsL7Ifsx+vp6qjrI+vH6wTsSOpX7gLu1e5c8J7u0PGA8Jzy2fHc9CL2H/iP+U74Bv4i9+T8rPr+/IIAKwBtBhkG3QlaBXADGgTEC78QpRTtFh4TohREEYIWNxnVGzAgkxwaIdYi0iNPIzchVyFUIIghdiLAI9wkLyP6H54cuhvpGRkX+hUwFVUUKhQJEsUNfQu2BwUFAgNgA7QDnQI7Ahb/jv2B+gr5UPeA9yP6WfpT+yb65vnJ97P3ifcO+AT7fv1J/nn90f2p/Rn+W/60/6b/wgAFAuABEwLVA7UB0wGqAYEA1AI0/0sAIwBnAP0Bsf0//K37//n6+Qz4p/i6+IT34vXn8zHz+PEq8FjuG/CB75/wR+3B6zPrVekp6mHpOewd6+fpf+eD59voZeql6uXpLurZ6Snrwurz6wvswevA6oDs2OuA7qvvG+6U8BLtt/E08FnurfJr8k73MPky+Hf44vbY+oT+e/+rBekA5vmf+mT/rwqvEesROwmvA10HDQs3EjcYTxg/F7oWexliHZofDR/rG7AbnyGpJasnoSh8JU8lESVLI/AhuyD2IFohrSO5I4wgdRpSEw8QYBBJFMUT9xB9DMsIzwUzA5AB4P66/t/9i/wd/Hb6Tfk0+IH3mfcb+G722PX59c72bvkI+1H7Gfuj+7/6Ef2P/oMBoAJDAuUCIAHYArsCxQMoBfIGZQdsBqIFCgXQBKoEXgTwAQsBQwDu/rb+3v4c/oP7bfoF9+D0OPTK8+j0b/PV8u3u6+x97Ofsu+1G7Q3sXurJ6APp2Ofe55npE+kH7FHqTOq56rbooevp6BDrheqE7f3wZvDr8cTqkO0z7YTvdPSE7nHxrO1y8TDyxfBx9Lfudu1i7jnxFvUl+Qv2v/XF+ED6XvrO+mP8yv84Aj4FjgSwBEYElwGWBeMNWxNGE0ITIA9ZE4QXsxlLG30ajR3tHoAmViqFKoslBCBpHnUepyb/KFYtfy0tKYMiBhwJGREY+hkcG1wZARTaDw4KFQetBkwFXwN3APr7PfiN9c/2NfbW9mr3CfVO8tzw3O4x77X0xPev/DX8//lQ92/17vic/LsBpwT/BTsGWAYCCU0J3wp+CnEIhgeTBhQH5AhQCg4L7gpzBwwE4P+4/Fb8x/zi/Jn8Mvto9jHzfu6n7RPuley87MTq4ulD62bqL+km5+fkD+Xd5d3m7uft6K3qBu677rfsiOv06OfojewT76DzSPSn9fzzS/Kr8uXwp/C08ZTyjPXs+Rb7Ffl79MLv1epn61btzvBw9Q/1QfPe73LtKux964PsiO/R9Pv3K/q5+/j79/2S/v8BNQWICOwKlwpfDgMS5BQsGN0XhhbeFCUa6R9vKKwtRiiGJskkFCbeJgUjsyYmJDUvijKJLecslBvNFToSNBOpIGojHyXDG80MmQRM/fb6x/0wAFwCFQQ0+/T0I+zE6szq5uv68Wfvku897krr3++08rzzhvZz9Qf54PeW+XT9uwDNB7kLywxLC/4HXQXbBswKpRCqEWcRAhCBDVUNcApOB80DEwFQ/pr7IPso+xr65Ph19YrwBO0a6ZvmBeb45mvmGOWr5cPjGOQk4t7hgeIZ5KbmROdB6ePqLO317VTxRvIu8/TygfLO9cj4nfsV/SL+Iv4S/0L8tvlY+Ef3nfhV98D5B/iL+cD31/MD8Znsw+xK63Xs/O197nTuK+6z6Vjpe+jm6Rrt9+++8uXyy/Sv9YD4Mfs8/7QBcQb2CNoN8xA+Fj0aiBpZHh0cFx+SIFsiciYdJ+YpEywGKVoqIyfdJFsosCQ2KEcmMCNPJaEczB4RGXMYiha9D8wQwwt/EN0OxgltBp3/EQH0A6wIqQnQAn74uemJ5zrrYvWR+hP8f/q5+J31DvDY7eDq2vJE9x0CQgd2B3oDuvud/iQAzQjGCQAJgAisCIwLYgz2D8INUQvwBk8EuQJhAwUDUQKMBEMDzgDD92TvJumC5Xrp8esl71LwPuxX6DTjMuKK4P/gOOMe5XrqrO2T79rt0+1C7BvtAe/A8Mr0Hfgz/Ar+7/6n/w3+T/5r/pb+GgBw/zIBBAFTAQ4A3Pyv+Oj1ofH+8HTxKPOU9R30QvJx6srkC+BH30PkQuiG7Arueu5v7SvrP+oj6pLtcvCl9dn5BP5cADj/eQENAw8JrAycD28RrBK3FDIWHhlcG/AeHiD6Ic4ifyEBIUQf3B+UIB0gKSB+HcEefB0BHQQcshixFrMUTRIwEgETqhJNFM8Qlg/8Cp8IZQeHBdMIjQtpDsQO5AxeCEIH/wbwCGoNHQ3nBxH3iu7x56jvNf4wBdQQTgm0BGT0lepw6lbq/PTU/IsIhw7JDR4EKPqE9fP3zvxvBL4HDQc5BgQEyAT2BCYEMQDA/ez7tPvs+Zr5qfgl94v3GvS78NHqX+Qi4NjfXOUy6nfuDe+F61jpuObp5enmgert7yD3bvxr/hX9f/qi+Df3kvnA+2L+LgD8AAwCwwOABbIETgOq/9n8e/o2+Fb3GfYn91v3GfcT9nnz+u516WjkCeNJ5bzpKu3D7YHum+u86RDm6uTE5yXtyPQo+l394/z8+k/6xvsvAGAEuwd6CoEL3wsfDAgNgQ5IEZIQchGIEjMT3xQ3E+MRPRIyFG4WvhjeGX0a3xrgGQ4YhhfkF/sXORljGLMYoBqeGmEcFhw5HLcaDRg1Fe4ULRXVF6cXHRetGKMWjRSJD5EO4QzvDS8QEwsHDOgHNQGmAj36vvY07FjkcOEZ5ErwtfcZATH+Rvns7YPoQ+hQ7GXzS/tLA70K6BH0DBQKegKt/wgBQQRcCD0LcA0qDK4LDQpoB7sD+f4q+934t/XU8y3vBe556/Xq3emb5ijkSd6X3DXbjd5z4nLmQOom7jny0vQ39ub0s/Xp9m765v64AhsGFQa8BncFTQX8BNED+QJLAlMBTQAOAY8AHQG8/ZH5BPM77l/rHumB6rPqb+357QHtb+mE5Mbh2OAP4/Xnbeyo71zyBvPK88D0pvX29zv6wP34/t8BBQQfBI4G9waUChANdA6hC14HlgU+BH4GqQcwCkoMPg1vDKMLWQvQCycMTg13DmAPPhBKE2QXzhtxH2ggaSH8HpUcPxj8FnwYhxxXIlklCydXJeAisB5IG44YvRZvFEwVXxOaFdMUPxIUD+wKeAomB4UH1AMqAbT9Tvmt9yz4N/pC9vjwI+sC4+7dnNxp4dDx4ABmB5cIhgBE+jPwxO3S70D5uwZDDukY9BkMGoURCgpxBGECRgR0BW8GDQYRBCUDZQQLA2MAofhB8E7nueCX3CLcb96o4dHkWOe+58rlluL93vrdBuBC5oTuoPc1/e8B8QNSBRYF5wMUBAsELgb6BqwIfgmMCHoG9gMsAg0B9v12+f3zku/37ejti+9R73zu8euh6RHnh+WT5NDmqujL6q3st+2F8HrxEvQ59gf6RPyH/aT9cP40/zMAXAF8AvQE2gT3AyYAW/2h+yr8Bf66/rv+n/7K/SD9h/u4+Zb5n/m++jj8Wv9OA+AGBAngCvcN5hHREy8V6hUtGGEcDCB/JWEnwyjSJp0mtSWEJNwhth/9HhQeuhyFGnIZWxisFvISfxDDDdULLwnEB0YHHAh+CLYJWwqlC48MnAxyDUcKsQmtBdEF7QBJ+/L0IfBR78bw6/W1/skHiAjEApP4ePOz75jvmPCu9YX9LATgCZIMOgxaBon+jPnJ+lf+4ABE/wf+F/0t/p7/JgHoAKv9V/oh9vnz/+4N62fn4Ocv6ursXO+w72nu0OoC56Lk2eS65qrqYu9f9qv8mQGQAsYBpP+f/uf+C/+L/6n+2P+BAJICPwO0Ay4D5QDP/eb3ifNT7x/ud+4q8IvyGfQv9PHxXu9C7HzqWOk26XDrbu5U8mT0c/Vy9aL2EPg9+er5wvnO+rT7ff2E/jkAoAF2Av8AGP4r/Kv6qPqd+Tn5Kfor+2D89fsL/Cj7xfr0+Jf26vUm9ZH3+fj/+5T/ZgNRBowHfwf/BnUHOwnyDYoSKhfdGJsahxrEGuAYrRZ6FQYVNxb2FjUYhhieF1wVvxLnEboPOw+DDOkMuAtiDJkMYA1vEB8PKhAHDWgPnw5uELgSKBZnG7ob0BgLEL4JvACa/1/9JwDCAIcCjgSJBKkDz/7r/J34EPe/8ofyP/Rl9hn51fuOAXQFIwfpBO4BQP/r+kP4zPeX+lz/ZAMzBwsKjwm3Bo4B3PzB+F/1WfTL9FH2E/ZR9hD33veb91T0+fE17x3s2uhR5xLpXO1Y8Xj1d/mm+3n7cvgr9QXz9/Ka8631Ufjh+jP99/16/Q78d/lG93b1S/Qf9GT0Dfb/9sn3Zfgv+VH6D/qJ+Ev2EfTT8VXwJ/BQ8SD0Lvao95D4A/nD+Rf5xfem9dn06/Tx9Ub3+fim+//9p//G/93+pPwn+pr3HPgL+nr+aQJDBT4FqQJH/v76e/kS+TX6BfvE/DH9lf1q/W/+qP16/LX6MvuQ+2n82/vR/aMBoAXICQQMMg/gDl8NAQr3CKgJHQoNDIUNbBHSEV8QkgytCo0M9w0EEYMPJA8pBzsA+fiN+uYBfAh2EJsUJhzHG2UYSA7TB9wFiQjeDjsUgxlgGZgWrBBqDfMKogoRCkAK6AkFCX4HjwXgBPUEuwZvCHYJXgjSBY0Cvf8S/vj9r/+bA8YGIgnhCEgHwgQwAXL+1v0xAAwDZgVOBakEBAPAAB7/x/1v/X/83vv5+pP68fkh+W359/lN+xz8Dvw0+wL5oPbN9Cr1Z/Y9+JT5ffpx+7T6oPlH9132OPX19I70zPTd9U725vb19jH3FPcV9v3zRPKp8e3x4fLj8wv2fviw+Tn45/Uc9G3z+vNR9Dn2Cfkr/ND9qP5N/sj9bfvB93z1u/Qg9Yz0sPTT9FX2RPd++IP5Wfma90f13fP48V3xxvEB9dj6V/8GAnkBkv9E/Nb50vdY9/r4L/m8+sb7oP2P/mwASAB+AGr/3fy3/Gn79/uO/QcBDANrBGYDqQG+ANL+Av6h/xgBgQLOAbIAAAEbAxQFxgdPDHsO+BBhD84N8AkOBL39c/up/qcBdwVMBv8ISQj3BhQEiwQiBnEGeAYEBmIHbgeMCCUJTg1oEvcWARm6F/wSPA2lCBUGgwcdChMNaA8NECsP4w2VC7kIcgb0BGgEUgTTApUBhgGxAtQEIQgeC4UN/g2oCyIJiwfZBkMHyAh6Cj0NIw8UD6MNIAvsBwkGtgNVAp4CWwN5A/sDDwT5A7UDDwL2ABcAvv6o/Yj9qvw1/KL7k/uE/D39cf7b/2ABTQEmABn97voe+ir6nPud/FP/nQDh/0D9ffpK+K31FPPR74fwo/ED9L30CvT187TzXfOY8g/zQ/L78aPvR+/98PvyV/Rp9N70ePUw9rb0Rfbe+Ff7Ef3l+wv8mPvc+fn3OPg4+T/8oP4Y/+P/fgC+AIkAkv7s/Kr9b/y6+5H6gPmV+OL36fdv+V/6+flo+dv3zfUI9ff01/WB96X4b/oe+/n7pf26/kf/JALDBPwG/QZiBnIGcAQnAWH+MP4C/d37J/pE+X35XPl6+d360Pp9+vj6m/rv+gX7jfzZ/+gCMARXBawGHgYhBbAD9QPHBEIEPgPsAvADWQM/A4sCbwPaAhwCTwFPAtUDpAQkBjEJEQ3TDjoPqAzJDJkMzAwUDBgMjwsEDKUMLw3WDpcOlQ4JDSMLxQeQBgYEyAFAABYADgPBBRYKDg2PDlMNlQsPCdkG7QQ+BWQICwyaEOoRHxKlD4gOgAz0CysKDQdRBfQEMAh9CqYLtgudDGwJQgYrA+MB+wCO/ywC5wRHB4IFFwXKAnEBMgE1AjwEEwGR/q776vsb/Ov9YABwA84FzQXRBvAEvQNmAScANABLABj+t/pc90D1A/Xu9BD2/PdX+MP2qPXY8/HyK/Fn8Jfxj/RB+Nj64frc+A33qPUd9XL1dva+9p/1QfNS8dPvl+8I8H7xYvTO9lD3L/XZ8fnul+307ETuY/Aw8WXybvOe9SX30fgU+Rr5Gvgc98T2e/WY9dH2s/nE+3P+4v6s/c/6F/n1+dz6NvsX+7L8I/0Z/mL+tv4n/kn9Xv2x/H/77/gi+c74VPk5+YX6qPzJ/rcAWQC1AID+Bf2p+ir6XPtT/JH9mf4gAdkD/QZ+CBQKXQoCCUYHMgTKA9UD0gMxBeAICA1XDh4MxAhECJkF/gENAdYCTwXHBD8CMAScB1IJiQosC7kL4ApPBsoCIAFQ/7YA1wMgCmcRuhZDGKYWFhNbDwsMzAYYBGMDRQT4BCgGwwcOCY4I3QhHCpsL3AthCckGzgMKBLkE/Ae0C6ERExXJFNIRYQ2zCdQEmQF1/jb8r/lW+sX8mP/gAJoB6wJGAnD/8vtr+Vz3Bvb69nj7xADSA70FQwZqBvgEJQF//Br4dPWa8+ryIvPO9U74Pvz3/90Amv1o90Pz5O/B7Mzpq+vx7wH1wPmT/cgAHwFjAHUA5gBs/1b9q/qc+Yb6Av0SAOICPAPjAkMBMf5H+qz1VPLt8dDzD/XJ9wz6N/3O/qb/FwH0AigESwPwAHv9/fy7/tUBMQRXB0kKSQwICsUFEwJe/6L+rf2LAFIFMQmiBvkCYQJTAnwBO/44/9YA2wFgAo0D2gTGA0AEoQU6CQ0KsQmGCZcIcgZcArj/rv0d/W/9bwEbBqUHuAfyB6kI9ga9Asf/5f/DANUBJAXyCEIL2QupC9QM+AzjCuYHQQRAAHr9evs1+9n8VP4HAFwC2wUcCKoHdAWlA5MB7v9G/9f/iAA2AIsA6gEtAzgBXf7N+1/6Kvkj+Lz4VfkP+jf9sAGnAzEDDANmAxwD8QFTADj/GP5Q/db9BP+G/5v/tf4W/S3+/P6J/qP8tfr8+VH6pPuL+7X8cv1i/80Aof+L/cL67feM9q/3Ovk5+jb6V/qV+tf5x/i/+eH7df06/uT92f1t/PX5x/gJ+Jr4CvpC+1b6RviU9RP0hPQ99k75Dv17/lD+1PvF9471/PKZ8rjzJPkX/vUBlgTiAwQCYf44/6H/lv/B/pj7o/hc9iL2e/d6+5/+KQFvA7oCoAC7/HL5MviM+ML7NgDMA/UDZATRBWQH3wa2Bd8E7wB9/MD3ePUf9tz4Tf2yAn4G/QgfCjsGTQE3////OAHwAk4ECQfbCJkHfQf2CAgLOQsjCv8IMAe3A17/5f1O/nIAagMdBcUEOQN0Av8B8QJBAx4EKAQmA0gCLgLTA6IFMwcHCG4JPAkPBq0BbQAeASgCAQUgCKoJaQigBj4EwQKkAuoD8AWvBiIGfQRHAzgCmAKiBaYITwoZCzEL8wgOAwv9rfrG/Ln/2QJTBRkGJwX6Ae//6P+hADoBIwNiBDgE/wJi/9P7K/p1/Ff/+gADAXH/j/4e/fn7dPt//Iv9U/1q++T4Wfcr9V70EPcs/TkCQQQaBeIDWQKAAQAAZP4s/XD9P/z3+Ib1lPQA9cX1NPe2+F77w/t8+Zb2DPaR9k/4qvid+vn8d/4b/6f+mgCoAPcB7wDSAFYAkv4c/Un72fwr/an9I/7n/a/6xvcy9pHzMfHf8Fr0bPdp+Zj7E/81ArMBIAHjAKD/Af7J/Mf92P/jApEEwwajCF0IPwYdAn0A1/4p/in9NPzx+/T5ZPj69+T6SP1u//cAaQFJ/0P75vkU+Zv8DQEYBWUHKgcYBrUDbQPgArcCxgO3BuoHnwOq/p77n/uD/JD/eQRkB5AHAwVHAz0CfAC8/nr+fgFZBE8EugJkARoAvv93AisFqwW6A2QD9gI9AKr9Gf0K/xIBmwJRBekHKgd/BeEF+ggeCigIRATWAED+YfsB+Rr5qPxqAB4FJAqUC+kH1AOFAZ//s/6A/qj+Uf2Z/fH/IgKqBJEFQgZpCNcJXgjcAxEA2fyl+oX7lP75Ac4EpwUxBA8DhgE2/xT8Pvsj/Hn9av67/i4B6AE6AkgDvAMFAwUA0/2V/MT6kfrq+4L9nf5D/ysBowLQA7sD8QCK/j/96/v3+sb7nv0D/wcAWQKBBL4EtwIUATkBJ/9e/nf+aP3c+qv6uv1N/03+lfue+T34iPcN99D2iPhl+i38kwBsAlwDugOcAgkD+wLHAigCoQCc/sL8FP4UAWkAo//7/4QALv9E/DL7FfnH+HX6qPvD/eH/TgD+/cb9ov9o/wL+ef2t/mcAmgGnAFcA6QBNAGIAwAKSBVcE8gFBAWIBOQFIAHAA8wEOAwIDWgM7AhMAUP5E/AL8y/vo+6P9yv9uAW8BpQKSBQ4FQQKSAYgALP6/+x/7UfsG/Mz+ZADWAD8BlgP+BLcBdgBnASEBR/+3/OH9eP0J/kMAgwKPBBwD0QTqA0sD0QRHAoz/7/y2/Gj+zf6xAJ8D6AR0BdoECwV+ATb9IPym+iL9s/1q/Hb+ZgEWBEIEggXmB2EFqQIjAYX/v/4f/8L/ff+9Ax4HuQUBBD4E6AHJ/63/Df8y//z7Dvvo+9b8p/2y/wQCLATHBOUAFgDU/yoAqf5h/90C5gM4BH0CNgF5AVkAQ/4a/wv/wP5a/Aj7Mfs8+kn97fzR/Kf/awDnAYoB4v6G/iD7cPtlAToAbP2n/L39Jv9W/oEABwCp/oP+yP3e/mn+R/6w/AP9uf8+/3wAg/3++9L9Tf28/UsB2QHo/r//wgCo/6P+Uf7W+0D9t/59/0f/vfzB/Wj5PPgh/yL+vPji+pj+Yv/q/FX9NgBn/rP/GQEzAbwBwAKEAXr/RwFbBBkBPvzOAA4CCv0S++78Kfzv+Kv6t/0f/dn9Iv59/v39hP6dACT97//jB+7/bPysAv8BRgJA/QIAgQG3/ZH85P6yAhQAa/2zAVYCIf97A0b/d/+I/iP8SPyr/3cGZ/9z/QwFPgctA+b9mvtdAcP+mP3VAsH/1v/q/Yz9BP0+ArYDwfo2/ygAivtO/GH9iABg/W/+swdOBUv/NwTFBs3+HQDGBaYB6AAWBDz8Fv5tC4gCI//gBrUDzQHoA6EAyvkhArAA7/eDAo4IWQCp+vIAHQEP+MUCPgZL9c0COwnn/cH+4v7m/3f3qP8jCY79fQLVA1f7PfzSAawBUfuZ/XAFEgTZArQDmQQYAR8AxwJS/0j+6gHF/NX53wFgA0v8MP52Bhf9NAGVA9f9/f1x/TgGIv8O/S0FJP9U+w7/iAM/ApcCaQH3+jH7CQCt/Qb/mfzl+g0C4gag/5/+MAaMASb3mwAOAez50f/2/mv9Uv3REG7/JPWODzMC6vfpAOEHZQAD++/86vi9AmYCbvjpAYwDSfvy+9gAOPxw+qsDn/U0+kYEb//9+C/7fwed9x33bQPZAD39Cf0i9YT94AO5+S/92QKLAJn8gQM2/WT73gPU/ff2wfoaBU39Mvhz+IYCn/wH90cDk/tX+OP89QbB+AH3WA6g/LnuIQEN/FYDwAGD8DH6Dwt/9Srrn/7kBAP4svOqAzv2gv2GAlrvZf46CGX3a/Z4A1MDFvrE/uUInvcx+JMHLQA0/tH90viyBpX8gfcoAgn+Pv378jgELf1C9N8I+fxp9HT/uwht/a/2c/dO/1MAW/eO+4P+5vsk+CUHXvr98eMHhgVq8Yr7vgkkAb70BgBNAIz8PwSD+lIDFwei9S/4dQiOBjzvggACB2/6AvsEAlv+fftZA6v/zf1R+1wJlvZN/rICnPgFCE4CM/nE+aEKRvyt9o8IagRx9+cEuAYy+B4BKQcf+A79TwoR9gr+Jv9GBgr1XAag/3H0jxcp81n5+guZ+sH17gyMAvD3BvtUEgr5qO3VHILtbfbWFa3v7ACREFb8wgAXBDwB+gD//5H+PfchC5QE3O/JDJMGnvx++oELaQbI9sH46w+E+uvxcBdX+sb0QRGkAhH6mAT3/6wBsP7IA9EEKPybBwUBmP8h/QkIZvsDAokH2vzPAnsFEAY3914Gsw9n7pMZggWS4BckOv8F7xASRv8+/g3/mgX2AyT2DgK3ETT1swI0Dtv44//GCQn/4vWhD4gB6/ICGKD14PEvI8D00en7H4UALPUXDpj/pQF5Bzj1WwiWC9z15wwkBEP69AAyDF/4AP9fCxn7MAEGA4QBpwfo+4L4ABZm9wf/XQ2m+WgBnQkr/iT6NgmwBYD4dAxQADb4+BKG/sn4FQnkBCT5Dwj7CDD4wwWhDvf4Xvg8InzorvPBJl/wzfeUEMcDT/6ZAVH/xgF1A3wF/gEA/b4KhAKW+j4CFP/YC0r5CwOWBPj8QQYrAzYDM/FyHbD7EulWJqP1m/IdDkMJtPP1Av8Uh+nnDXgBO/vtCOb9IPkbAjwUJPIrALoOD/7I8x0NoxCA74ADKhOw9fXsiCkZ+QPcoiWi9TzyaRT/+Zj/sAIo/37+dgVsA0T9ufmgDjn8xwL0BBz2Ng4K+m76lQzT88IAZwzZ6osMzAWw80gIvQAxAnP4dRS084HulSJg7tz0whj59aH3UQ5x/a/4Cw/D9TP6ABfD8Y763A1m//vykguvBnXqAwgWFGzrufW3G3nw//+u/iH+AAiM9jEGMPzfB5z5QQXK+Vz5ARAh9Nn/gQMN/Ij//PlSCn761vX6DAr0DwZIABn7HwDXAcj9W/gWDB7zK/1dD5rwKvs1BHkHv+9f/0EQ7e+K/dYEU/oi+y8IFQJC58QQ4QkH47QWJvzy9l8MsfeC/wP6GA2t8WfsbB7y8l3t1hxA8I357Qkm+AMGg/ZaCID0RvY4EhTvpP40CQnyuP5eAvf7K/1U/jL7HAO7/O7+GvvjAx/4aQaS+6PvLRUr+83yVP0wD5z4f+XUGHP46vEqDoP36/y2BjP6sQLI/yb2Mgpp+lP9sPUEBCwKke8mA5IDA/yuAjH/hv5h+s8H5/PzAVb9/PsWBjD46/vpBLwDwPBnAr0GqPDPCs3zpvlEGvbo+vhlFE71pwPx8aYEGwoq6U0OjgAA8/4J3ANJ8cEHTgJh/c76KwArCZHrRQ4U+Jv+hwCM93wVnORL/1scYuk0864aXfhB7VcQTQe56e4LtwOY74sIUQcq9p73Dg0A/xbwyAW5BvL0zQAvBxnzOwSdBjLz6AdA/HD7XAiyACrrcAcSEATwFPzqA8MFevBAEMfyNfe7IBboCvqzCnsFQfUqAIYEO/T+DVP+IPmZBkD6iAaU+0n8VwW59s0Sf+Z/+9AtYspwEAkVxN+xE5P3tAO4/pr3oBvS4oT6CilM5rHwLh4F95P1xALPFW/p9v+9Gd7hrgYJCbH4RPz8/DIKafq3/tj9IgDACXf30Aal+XjzPhzj58f6bBpc7z71bAx3DdnybfsUENr65PVBHCHocQMNFZrmkQwZ/yL+4v+i+3AKPvZ5AHkFNwQ5+Fr6CRbI7rn99Bau7fQAbxgx3wwWmPvJ+l8Gs+tXGQX6xu3NFe71QQlK+n4DBAxK5r0hqu/q8y0VXAOB650JngaJ8RcEaQou96jsBSeh7JL5ngwu/SMD6vesDL7+pPXHB60F+vKi/7sUlviL6MUjdvYe8GkUSQFj7HkILxAk8BwACgsH/Eb7UwdsAH75dP6sDAD1LAMCA3T8IAvx7OwS2/yd8tYQtPq/A9b7oQImCjjqJBCbCuPrKg0ZBHD9hvQeDqsGvd3PH0n3JPfFEC32AAfp/rgFW/yN9jUNwfxxAJX/4fxsDZn8UfWEEgL+Xu4lFTf7qPBcDEMFPfFWA2MRSvkZ+f8JOQRU6pkVxfq07C8W/ftj9X0HvAIo/XX9PAN2ALQCqPhbCHEFm+1yEp72Kf5PDdTxig6f82sPG/4r5Vowl+QO8TkdAPW8+dkKYfjX/qoCvgnH7BAEVBjZ4acNnQSg8P4HKgov5rYSTAEo8qQMF/3c/Wn8hQc4/zPw8RHZ+w/5vAHcC2r2S/nEDWn9UPmbAuALrOxfA7cZ4uaa+H4bIexrA6AIJu+yFiHvygAIE4fhkAuvGwvN8hKVIC3PSRkKAdfskRF8AtfungMgENHye/zUB6IDffS7CLj90vo7A/v+wQNT/Tr4lg+S+Rf1aBBL/LDnQBamCmrjxxD1BNTyBgnHBeXwhwlxAjD3ZQx56M0bZvuQ7EYXa/UEBAUEr/VwB3UBqO9vEAX9M++/GAX1we+wFvP74fXrBkwCe/5l/SEG1vw+BK/6rQDLByL/pfeVCNz+xvYiEM3ygQC/BFT78Aeu+Of3xCuR1Nz8mCeF45zzYRld/VLkzxY4CWfj+QaaFyboMPw5FNT2uvVZBeEM1vAV+LURsP927tULMARVAGnyuQqdAiTn2xha+/HuOAsK/7z6Vg0h9kcAIQlT6TMUc/ow7/QU+vje77QCZQ/D+9juoQpXADz6xPt/AekMX+qQBBYPFO3x/2YQQfCg9qwdbeju/j8IoPXREC7k9v6kHzvl8fmqC2UDAvhI9HcUffPWAzv69gHlBuHutBOT5xYLpA9V104W3Aez6okOfv+d+dgEef7+/bsJTu1pAoYPEOiVEV73yPqJCiv91v539d8Q9/Y6+IEMuPr+9goI+P+q9lwLygPV794OCwZL7NoOFvp0+nYVN+sW/kkPu/pl8bEQpftx9lsLW/cd/ekF+P89+tL8kQ1L9o/+ggoz91T8UgFWBvgCxfhkAFgImfuCBWLsKRav+V30fg/v94P/bAIZ/J36tA4A850ENQKzAFgAJe5kI6vfFvvsG87n9QUiBnH4LAUDBWv0CwbaBBr01g1w9mf8hQJXAyb69P1TCJQB/vPW/KcNWfo778EUCflm988UbedrCnkWecvKI4MQ5tFsEFQYOuZt9W8gOuAdBYYVv+MnC5UFwfr8/DH+ivlqHLXfxgKyIcTW7A5dExPjag3+AkT3hAdf+68AaPw0Bgr2gAgFAvH3hgPF/tP8DgD9ACUCvQBL8wUVS/Iy+68KU/4zBafqbQ+lBfvnPg09CkXiJBMvCSHkYweAGrnh9/yGI77a3AxA/wQBzv/y9CIWlu7SCDABM/vTB5j+6/VDBmgLW/DvA34L7/Ux9Sod/O8o8CEl5Oj//eINYfp/B8T3uwb2/uP9l/0JBQf8KwBkALr3bw349ab2/BRi/trsiw2FAir/BP2M/ToD4AQFB5XrigtJA7r85/q5BeQCWfxk/h0BeQQ7934MX/y2+0IGHgkD8OcPpQHm6ywfOu1gADEIgPBvB8wQJ97mATwswNQCARskst84/8wfyOStA+YLbfXWBycAlfiiCW4JueQgD+4JT+8rBnkA7PvAAd8Gm/gq+1EPEvqL8dwVS/nx9jAPv/SOBt7/pPw7A/wGl/rhAxAC8Po9AGcFggCV7Y4K2gjX8MMAPBJb8sjz2xyHAa7ffRe0DRbiDhN/9WT9hw75+b7vkA30BZTvCBFS6ocJ+RFy6oUE1AtO9Fj3+Bh67JT+ihD58tQFHgHS/Db7yAyc7WcMNv/m75wW2+2H/6cSZfBg8sAhhPKV8/0RtfkH9CgMcwfB6vcMu/+G/PERr+j1AOseqODu+gkdV/X06JwZmAzs0wAVYh/609oLwxeH7oP6JQ/G99QAewTa+lUAe/yiBnv10AjK/l33+QqXAyz4zf2zCBIAb/a6CUQIjfBcBE8Ol/qr6HkaewIr6gUCEhMS9i737Q8W8EYP3v4l7LcR7wWQ8bX5bhgv9OHu2RWqCZTmegCbFpH64vFVBlIM8PFC/u8J7foCA3LzMw2dBwfjdQ6YF4Dmw/NJKbj3X+h6GjL7jfNaCzr88vv2CaDzGf0vHIHfMAh3FwToEQPrB/YGu++dB7/7ZgZb/LL9ZQFY++8N1fJmB0759gbMAAv01wlDAVAEJPAZDxMA7O4YEW0M0+LO/5EpL98++18bd+tE+aoUhgHF5bQTcwQm89wIbPqTBhUCbvGRCoADzfaGBJMB/wIBAAQAUfu4DfHzC/10CRX2uQnt+cX7IA5I+Qj27BD++Wb13hGg/4zzzAQ1//4Bd/Ul/EkcMNyYEDQK1+ypDpL7zAC18qUPJfqH/E8EPf9SA5f7Qgbp9WsLQvdP+1kFRQVd+kvzwxsr+8vqbhmn/xHq3hNA/vjwfQV0Ci71If0eEAnxev3GCzzy4gR0CznrFgm3DCbvfQPrBZH+9ACb988ErxOS6n74qB9n6ab9TRG06Y0Kyv8F/FACN/2kAxMA1P2zBh0G6PATCTcEV/qd9jcSZP+a5CUcXPeR+YwKQvguBZ751QTXBlbyBwTqBlD8+AAjAGkCUv12/o4AAf1UBV//0Pf0Bv39jgSDBUj0pAQgBEn7YQcz/X/3ABpW5fD35iTm44z8CxEY99H69ghdDK3pbQjZAGD9awcX+qr7Cgm6CALj/hYADMvndgNIDZr+5uxUEwoASO6sEqL7D/yb/1oHKQG28hcIuAeh8swI4AN37Y8OmQIL+MX9yADxA2AAFfnEBXkBVfNjCiUCcPeMAzcFovWmCO3/S/ZKDtD5FP0JBFQBxf+m+50KLfuF93YRGfVc+3H/8g6++cvj1ypk9cPhohq/+lT3iwcA+WT6mwiY/u36JwJFA+r5vgA7AJP5kQ4x9Tf6/BJV61wNXf94+00IQuZOIpj5PN8aKT75xuUdF+T8MfWpC4X4kfjQCcP5KPxGCJf73P7c/A8Js/XK/6AMtPNq9n4J2Al38WkEVwaV+dkCCgHI9D8LiAAJ8uUKzv4E9gQNd/xR9UEOmPqp/+sARfn+Byz+FvzDAHr/UAWt9sIDRhGr5FsGSg2U7W4HuPzQ/70CmvdMBDIBEfxj/o3+Cga6AAL0lwJLC8X0y/5lCfT76f51AWwG1PDBD4QDe+tvDz/7pv4N/lQEb/phA0kE6vTTBr0DCv/27TEMwgyd7Yv5SRRw/7HqzA3F/pn82P/a/fEGgu+0CcQNJ+E8BcgVXe0z/u0EKf54AdMBeQHA8Q8UjwXn6TUHGgyh77gF0wdT7ej/ew/n+KHxBwWPFk3gcQOTJy7WBfgKKYDxYuUuFykIAulJDoH/sfAaDgT/BvgcBw/6GQDTEHjr/fazHHH/TN9kENUSKul9+f0VNvV+9uAKwvURBRr7wgNJ/m72KgqM/nT+hfvlBk0Hqe7tAbsR4fLr+OUW6/DK+u4SJAKu6sAEchzS36v/Ixqk6zD9KQyb+578iQfg8twHixCl53wBPwzS/zjygQYrCQz2jgEdA7gKle+kAzIR/+oLCBwExf9x/VkBSQJr/lAGX/TwCKIJ/e1s/UccR+mD+88XgPLYAFoFx/wa/ZgH7AHl+kUGzQCM9t0N6QAh6/4Wjv5q8AYKXA1z+G3pyx8x9SX2CRNw+gX8JQneArrxdAVSBbz/Gv4cBHoFJf5rAu8IgvWr9pUZnfop9H0BVg309uH5BQ6v91sJV/uZ/n8Ky/XRAC4DiwM/+af+fweB9mgCygpJ9Tb7SRM69JL9kwXF/z//Yf9ABon49QeD/t35QwaMAwfz7gOFD9zttf9/DkIBp/Mx+NQZPfqL8L4RRfmq+ZkGe/sx+y779Az2/G/s4Rqj9UH3+RFx9rb+nP3tDYfuYP83E/Tw1/gFEtz+LfbtARYJuQDl7nAPk/qaAAMCwPbKCkb6BwNS+DIDGAsD9RED7/4HBcAD2/TACTMCc/bnCcoEouwMCk4FQvlz/u0FWAOZ86oNEgTh6gAO3Q2U8T/zfhGLAa7yBguF/b/5Jg7o+nXzAgu4BPn4+vwRDAX90/H4EG7/m+1RE3oAbPGjCUYOhPBe+ccRLv7t9dr88BMF8RL7MBDM9xX8bAVVA5fz5goWAhP7V/zBA24IV/LKBGIOzPLF+p4MdgGP7x0EaRCN7pj+cBLj9Bj5uRP5/pDpgQ53DxjlvQifBKr6Lf7zBMsCh/UXDen+7fqzAU4CEf0oALAAKwDtAeH76ABhAZQCZ/ma/3IIVv4G9hYF1g4D8k/5oxei7n7+gQ/38xr/WAifAJL6WQOwARz4TQpb/q3yIBSY+G32wQ1h+Xf9HwS1BvX2BQWA/kcEZQM992IESQEGBOrzWwelAbj3fgs/+64AF/f3COz+9vmxD1f1rvcmCfwL7usCBnoM6/e9+mkKIPd6AvkIAfCBBycD3wdT9YcGPAAG/XsB7gOs/VD1Ngs4BFzzgQFnC8zzSf7zD7D1tvuuC2b8UvhgD7j9y/G1BAUPfPIj+G4WK/Nf+UoXMvSP9OISfADV7xoDGgt59Tr+Ugoh9PUDtAU++z4AuAAFAEb+lf18BAkEQO5OCVsScuL0Cu8SF+8X/SwJsf+Z9s8DHAVd+H8CxAOb+OMBHgQ7AMT3hgOGCgHv1P21GDHsoe9WF30Bx+sEEAsGueqrClsJJfpW9nMM1/4q8oEOw/8785sKPwWd+DIBkAZk/AH/8wZk9Z0HHA4e6W8DgxEM/zX2j/pfDgP4OfzjBHL57AUrBn/rhwYFE473IPD2CS8LO/GhBH4Hj/zD+gQIwf5d8l4dC/Zz5BYdOgo16JL40B4U9RvtnRMwAPD1Dw4JAePu3g58B4jvowTMCS//UPdMBJUFkPgNCcD96PjaDUr5cvYWD4n95vPZC6wElvD5CUkFP+8ZAY8VUuzv+JsT5/oW/NAC+f20BAX/AfztBEUADwFB+34BVwbs+XUC/P37/aIEmf0d/LwEbwGEAmj6Uf4lEPv42PQCD3YDWfTtAh8EQwDo+HQBpf+UBCr8Tv3GAhgA2wGh/NECAf9z/HgEhAC/+4X+xAFyAJP6RAK/ALn7oQqI8M8C2w1G74MD6gq/9db+Jwnv/U79CwW0/ZUAgQD4AL4AqvtL/c4LI/v1+mYD9v+BCG/y7AHLDMv3mvqRCQ39HftjBQ3/vftC/1EE+veN/9UEIwVj/ff0oAfeDP3vNf25BYYBQP7D96YKFfrG+AUVLu/P9PwfffgA5jQV/wuo6DIHPAkF+S0CPQOr+lUH4wE0+eH/kwL9Cazup/4eDuH0Rv3FDJz2BfouDj34AwETAzT/vgBy+1cEgQFmAgb1hABVDzHzP/nrCF4CgvyF/ykAUAEYAc799gT2/c8Cn/5y+hsM0vuv+e4HU/15/UgDhfy1Brb5kvrFC2/5bP8UBrL6tP9XAsoACwIh/fT9RweG/YX3zAfSAqr0Fgie/MH4LQzV/7j18ganBVf4zQC++ToNFvwe84UEFglu/qr1PPwKCxwEm/FZAYQObvUn/7UOme1RApIL7PjB+2cH1QkB9aX+bwwT/JH7BAOm/gj5ywChBn3z+wHbCJr0sQCHC7D2g/1NCAH6wP1eAoj9IwCJ/CYAUwJt/b4Dlgb98GwCUgrL9u8C0vyH/pwJNvrf95MMdQPi9ScD5wV++y4BkQGO+agBAwD0/dACtfdqApYE6PtR/rUFtf0m+zIHgvz89icHbAP69mMEoP6PAar46P2lCeb6UfnXAMwJc/sb/iMBzf9E/usBHgEJ/KL9xgjD9l//sAac+8r+pwIb/uUB+vvIATwGZPUm/+UJM/vB+NcEcgJ2/cv/OgLA/b39GQJO+kIBIgYl+6T8TQStBrX2yv96Bpj4ff0LB435jf/dBCb6mgQ1/xT+9AIr/CP/NgMuAqb5swC6BSX6oPxxC43/cfbXBtEBu/qd/RYJePz+8+cNtAOu7akEGAs8+AP+Qwif/tX8MwHs/oYAdP5v+6gEbAQw+AAA9ATL/YECt/4k/LgGs/v7/MsAYADiA/v7jwTG/pz8FAaa/Q8ADgBN/lQA9QQw/EYAnwNq/UH9SP+9AMcAiv4g/moJqfyS+uQHOv68+eYBtP/RAQ38yvzsAicAmfz0/6YAJv5yBnb41QCqB+76ifqzB8MBW/bxADUIqfm++skGPQTG9CH5DxbU84n2yQ8tANPxogAiEhX0i/ZjEq763PRYB+IEF/Q2AEoMPfnY9NsL6Qm96rwByg3I9gL6+gthAcvuswqzA6LzEwn6BZL6TfxPAwUCK/2r/179zv4B/pQHyP3h9xcNG/5S9MUDDwf0/UP8gAIsAHj8OP43Bpv/8/lKAX8ETv8Z+6AGVQEA+bcAMQVd/hcAwAL4+F8AFwlG+3P6Fgv+BOT2P/zJC4P/OvKXCOoGrfi79+8GYARE+t/+Dgip/Kz3Tg5Y/Nz5RAVeAQD8Af4SBpL8uABnAe/8XgPm/yYEUwDV/L0A+gHs/6D/mAGq/XIChABP+8YEHgZp/4H0OQUiDKH1NfvdB6//gfqhA7IDWfvF/Y4FI/8M+hMFrAKU+0MAsQJvAWv5MATTBXj7ZvsbA/UN+/V7/MUHIf7Q++wCLwOm/P//vv7qBNP/d/i9A48Jofz18moHrAgJ9/n7YQUIAB/8PQM2Apj8Sf9GBPb/vv6gAi0BTvwxBIwAYPq4BiwBBPvg/kMHFv/j9owAuAcFAR7zxfxLDrL+9vO0B90Dbvpb/5wC6P7H+vQCvACK+0QA3v+iAD3+QP+OAnH9v/7PAwH/yP6t/4YAAP+KAssAi/kw/7EC4AC//rb8Hv8MAyf8xvtuA+v+ofjb/zIAlP5p/zD9hgOL/HX7XwL5/439Ff/q//H/sP3tAHQALv9V/XT8KQar/j37JP8DBG/9//fnAyIBKftw/wgCffxZ/KQEEwFS9pgC3gVl+TX9PAPs/bb9fgKE/wP6EQGoA2n7XP03AMsA//th/+gBGwDT/8f9xgE7Arn8qgA2AIP/bwIq/p/+5AAoAi/8hgBpBAn8BgASAqz7kP0BAXsD3fwp+m8Hlf9J+3UEPf9P+oQC9ASV+vv9hwa2ANr5JAF/BCwAy/6R/fUDiwFk/Q0C1QT6/CEAwANI/YYCAQDV/ykAvf2dAuMEFPty/GgHJAFs/en7tAKBBUz+M/2dAsL/kvx8BUL8SPkXCFMCIvm6AbIDy/5i/gUB+AAxAFUAIQAuAXgCogDA/xoBrgDXARMBigEj/lj/jwaA+j38Vwnc/0L80AHfAP8Ahf+6AG/+g/8cBN38df/eBdX9H/0JBRgCd/1z/34BKgDZ/c7/GwKA/zgBYASX/hr9CgeIAMX4HwYoA2b7CwJ+BIX+wv5yAhYAqf6+/gsDegGk/TUBgwIW/4D/VgFUA6H/hfzkAp8DnPzV/ccHnABW+gYEwQLs/e0AMQA7/O0AKALy/nr//P2rARgE3fvh/eIDZP4F/T8BIQIY/pv/swM9/Ej92gW7ASf8EQGoBXz8mPwUBH0Ay/wm/1QB3QFUARX9AAH+AFT9yABlAOr9pP4NAJX/5/65/74A3f75/ncA6AACAeH9EP/tAGsARgCV/uQA9wH5/kT80gH6BIn80f+5A0H/2f8rAgz/p/7eAk0ACP+GAUIBev9FAUMAPwAhA3b/eP0ZAwICxf0d/gUD6ACt/KABAQHV//j+KQFCAIH+AAHO/3r/dQHSABD+zwFeAZb/M/9JAIwARP9oAFb/HAMcAEj8QwGUAsP/yP3vAJABJf4h/08CYv6a/IoBawEd/c39CQOv/836BAD0AsP///uf/ngACQCj/rn9EQA+/6r+d/4dAJv+a/3cAEkApvx+ARIEzvw0/vABPQDC/Z3/7AHy/In8mgEG/1P8jADU/yP9DP8KAVv/H/1BAacAZPzAABoBzP16/fb9lwFiAWT8eP6CA1EA6fsx/6kDev4d+z8BWAIv/p7+HgHuABb+Qv95AUf/X//CAPj+7f3J/78CL/8p+xQBKQMP/Wf6qADNAkz9a/2/ABkBBgDN/Y39xAGhAHv9n/9zABADZf8k/TAA3QBVAET8fP4UAZr+8/2P/xkCQ/87/i0A7/4Y/lIBcAHK/G79ngFfAQz8iv4vAocAOP7j/h8CWf8M/+f/Jf+y/qQAHAAQ/Cb+twJlAKH7/v9nA2r/Cv5TAZUBpf6r/ycBwv+4/8AATQF2AI7/JQDrAagAcv8nAS4B9//+/xICswCZ/iIB1QHq/xQADAG1AI//5/8UAR0BAgCV/xMASv/1//MAuv+K/4AAswBPAMX/lf/8ABEBVP8QAG4B2v/K/9IBaAEeAHYBIAOkAAP/rgEsAcb+Pv9uALEA4P9MAS8Bwv96AH0AswDKADcAK/67/2UBTv7R/XcAHwG6/av+5QIiAW7+Bv+uACsAcf/z/0H/uP/nABIA8f7tAP4A+P4QAJsA2v8GAKgAOf/C/kUA3AAa/9b9rf97AGb+tv0dACoANf4H/vD+jv+D/uj8a/1U/4P/dP1//qr/+v2l/V7+g/7u/eH9pv1E/pL+sv6r/5/+x/2y/sX/9f3u/L3+lf7h/e3+V/++/hX/6v7y/UT+Rf89/uj8If6d/8T+4v3Z/jT/w/5X/gX/pf+p/yT/r/79/7EAq/8R/93/QQAvAHIAwgCWAFsAvwDHAPoAbAEvAVIA8ADdAfgAKAGQAaIAwABxAd4A9f9ZAPkAyAB3AAEBuQFGAYAAaACTAY4BCgD9/+QAMAGFAIAAIAFfAaIAagDXAdABgQCwAJEB+ABfAP8AfgFoAMn/egHiAf3/eACIAgoBmf61AIoDkgDq/YYAzALeAL3+qwDmAbQAk/9aAGABwwD1/5IA8QGgABAAbQEsASP/s/8eAjQBLP9MADAC8ADV/wEBwgGOAKL/6QBQARAASAATAcIANwCWAFYBGAFNAAgAcwHaAaUAzAAEAsgB0wCSAdIB7QClAL4B5QGDAJMAigGmAWkALQAKARsBmgA9AP4AJwGJAI4AoQCeAFkApADJAIMAdQBYAMMA5gB2AHEA5AAkAXUAjQBSAUQBVACDAIEBIQFmAFcAIQFSAfMAjgAXATICjQH6/7IA/gK+AYj/ygCHAmcBAACUABABzgBfAFQAjACNAGsA0QDNALH/CwCxAQcB8P4CAO4BHgEAAL8AhwH/AKMAwgDWAK4AigABAesASgCRAIsB+QDE/14AQAGDADX/QQBsASMAR/9rADgBYwDC/4UAcgGwAM3/uACGATYAZP+CAIIAUv9G/zcA2P9C/+b/XgAyAP//AQAVACUA0P9X/+X/EgBX/2f/HwATAFj/e//I/57/c/9c/1b/If9A/1b/MP8N/17/V//M/tD+Qf9w/9f+mf4f/3z/Gf+s/hH/SP/K/mj+wf4G/5r+ev7N/pr+f/7u/hT/gv6X/m3/iP/l/pH+cP+z/9n+nf5Y/8H///6y/mP/tv/x/qn+Uv9o/9r+vv41/0f//P72/iT/IP8B/+f+AP8g/xX/F/82/1D/Qv9O/1z/Sf8q/1b/Z/81/2j/xf+Z//n+Iv8LAO7/u/6T/hEAhABR/9P+w/+SAMX/9v5Q/wUA9/8Y/+j+Xv/N/23/+/4s/5L/4/9//2j/yf/r/6H/fv+s/3j/Uf+S/8r/mv9q/9H/DADV/4j/rP/l/67/bP+L//n/6/+t/+j/LwAaANH/+/8aANv/wv/h/w4A1f+1/9T/9P/n/83/7v/r/+T/4v8LAPr/xf/I/+v/9//N/9T/BQApAAkADABGADsAEgD5/yIADgDo//b/8f/m/9X/6//0/+j/7P/q//r/9/8PADAAIAASACgAPQArABkAHQAYABQAFAAEAPj/9v8DAPn/9v8TACAAIgAjAFIAXgA9AD0AMgAuAB0AGAD//+z/EwAuABsAEABDAFEAKgAwAEoAPQAlACoAKQASAB8AMwAlABgALQBGAEIAQgBZAGAAUgBCAEoAQAAmAB4AFwAWABMAIgAgABcAHAArACUACwAbACcAIQAcAC0AOAAqACsAMgAyACwALgA2ADYANwA1ADkAPAA4ADUANQA1ADAAMgA3ADQALwA4ADcAKgAkACwAMAAiACUALgApABUAFAAQAAIA/v8CAAgAAwAHABYAIAAbACEAMQApACMAIgAwACMAIAArACYAGgAUACAADgAIABEAHwAXAAkAHQAWAA8ABQATABAABwAKAAYACAD8/wUAAAADAAYACwAMAAoAEwAXAB0AEQASABMAFgAKAAsAGAAUABUACwAPAA4AEAASABMAFQAUABoAGAASAA8AFAANAAYABgAGAAQABAADAAYAAgAKAAsACwARABQAGAARABEAEAANAAgABAADAAQAAwAFAA4AEQATABUAEQAQAA4ADwAMAAkACwAIAAMA///8//z/AAAEAAMAAwACAAkABgAIAAsABgAFAAkABgAHAAQABgACAAUAAgABAAUAAgAHAAYACQAGAAkABQACAAAABAABAP//BAAAAAAA//8DAAAAAgAGAAgABwABAAQABQAEAAEA/v8BAP3//f/9//z//f/8//z/+f/5//r//v/9//z/AQD///////8CAAEA/v/9/wAA/v/8//7//f/7//z/+f/6//r/+//4//n/+f/8//v/+P/5//r/+//8//v//f/7//z//P/6//z//P/7//r/+v/7//7/AQAAAP//AAD//////v8BAP3///////3//P/6//3////+//n//P/4//n/9f/3//j/9v/1//P/9f/1//T/+P/2//f/9f/3//v/+//8//r/+//7//3//P/6//v//P/6//r//v8AAP///v/8//3//v/9//z//P/6//r//v////z/+//+/wAA//8AAP3/AQD///7///8DAP7/BgABAAEACQAHAAMABgAFAAUABwAHAAcAAQABAAUABAAEAAYABQAHAAQABAAEAAMABQAGAAYA//8AAAEAAwAAAAEABQAFAAEAAQACAAMABgAIAAYABAABAAMABQAGAAQAAwACAAMABgAHAAMACAAHAAQAAwABAAIABAAEAAQAAwAHAAEA//8AAAIABQAGAAAAAwD9////AgAEAAAAAgAFAAAAAgABAAEAAgAEAAUAAQADAAQABQADAAUAAwAHAAQABwAIAAQABAADAAMABwAFAAYAAwAFAAcABgAJAAYACAAHAAsABQAHAAkACQAKAAYACAAHAAkACgAOAAwADAAMAAsAEAAMAA0ADAAOAA0ADwAOAA4ADQAQABIADQATABEAFgARABMAEQAUAA4AFQATABIAFgAVABQADwAQABEAEwASABIADgAPABEAEgASABEAEgARABAAEAARAA0AEgAUABMAEQATABEAFQASABQAFQAVAA4AEQARABEAFAAVABAAEQARAA8AEAAPABIAFAAWABIAFAAQABUAEwAXABgAEQAUABQAFAASABQAFAAUABEAEAARABAAFAATABMAEwARABAADwAQABEAEQASABIAEAAPABAAEQAUABQADwASAA8AEAANABAAEAASAAwAEgARAA8AEAAPAA8ADgANAAwADAANABAADgANAAwADQAOAAsACwAPAA8ADQAMABAADAAQAA8ABgAKABAADQAOAAwADQAHAAwACwAMAA0ACQAKAA0ACQAGAAcABwAJAAcACQAKAAsACAAKAAcACwAKAAgAAgAFAAoACQALAAsADQAJAAwABgAGAAcACQAKAAoABQAEAAMABAAGAAUACAAFAAgADAAKAAIAAwABAAIAAQAEAAMAAwABAPz/AwAFAAEAAwACAAMABgAGAAUAAQABAAQAAgAFAAcABAADAAMABgADAAMAAQAGAAQAAAACAAIABgAGAAUAAQACAAEABAAAAAAABgAGAP7/AAAAAP7/AwADAAEAAAADAAYAAQAFAAIABAABAAIAAwADAAEAAgAFAAQABAAEAAQABQABAAIABQAFAAMAAwAFAAQAAQAAAAMAAAAIAAUA/////wYAAAAEAAQAAgD//wEAAgAAAP7/BQAEAP//AQD+/wEAAAAAAP//AQADAAEA/v/+/wAA/v8AAAIA/v/7//7/AAAAAP/////9//z/AAABAP///v/6//7/+//8//r/+P/4//n//P/9//3//v/9//z//f/7//7//P8BAPn////4//n//f/9//X//P/7//j/+//8//f/+P/6//n//P/6//v/+f/5//v/+f/3//f/+v/7//r//P/4//f/9v/2//j/+/////f/+f/2//r/+v/6//n/+v/6//b/+f/3//j/+f/3//j/9//z//T/9P/6//b/9//0//n/9P/0//r/9v/9//f/+P/x//b//f/6//X//f/7//b/+//2//b/+P/6//r/+//8//f/+P/1//n/+P/6//f/+v/4//r/+f/7//X//f/4//X/+v/1//X/9//7//n/+f/4//z/+f/9//z/9v/4//z/+P/8//3/+f/1//j/9//6//n/+v/7//z//v/7//n/+P/0//f//P/9//n/9v/1//n/+f8AAP//9//4//3/+v/8/wAA/f/7//r/+//9//n//f/1//n/+P/5//j/+v/8//r/+P/2//r/+//6//j/+P/5//r/+v/+//j/+f/4//n//v/6//j/+//8//b/+P/3//r//P/+/wAA+P/8//n/+//5//r////7//f/+v////3//v/6//3//v/8//z/+v/9//3//f/7//z//f/9//n/+//1//j//f/9//j//P/7//n/+P/6//f/+f/6//v/+v/7//n/+v/7//7//v////v/AAD8//z//P/5//b//P/6//f/+//6//n/+v/7//7/+//+//f////4//n/+v/2//r//f8GAPv/+P/y/wEA+f/9/wAA+f/7////+f/8//3//v/7//z/+//6//z/9//8//r//v/5//v/+f/1//X/+P/+//n/+P/0//b/+v/6//v/+P/4//n//P/7//v/+f/4//7//f////7/+f/5//v/+//7//r/+P/5//r/+f/5//v////7//v/+v/3//j/+f/3//v/9//7//n/+P/5//3//f/5//T/+v/6//X/+f/6/wEA+/8CAP3/AQD8//7//v/8//v/AQADAPr/+f/1//v/+/8GAAQA/P/7//7/AAD8/wAA/P8BAAAA/v/+//3/AAD6//7/+v8BAP3/+//9/wAA/P/8//7/9v/4//3//v8DAP3//P/3//7/+v/+//7//v///wAA/v/+//7//P8AAP//+v/4//v/AAD///n/AAD///v/AAD8//7/+v8AAP7/+/8AAP///v/6//r/BAD9//r/+P/6//z//f8EAAAA/P/1////AAAGAP3/AAD///3//v8AAPn////9///////5//z//v8AAP7/AgABAAMA+v/+//z//P/5//7//P///wEA+//+//v/AAD7//v///////n/+//6//j/AQAAAPn/+P/3//n///8CAPj//P/5//z/+f/9//b/+v/3//v//f8CAPn//f/4//X/AAD5//f/9v////z/9f/6//7////3//r////8//j/9v////z/+v/8/wEAAAD7//3/9//7//b/AAD9//r/+f/2//r//P//////+//9//7/+//8//r/+f/5//z/+//8//7/+f/6//3/+//8////AQAAAPz//P/5//v/+/8EAPn/+//8/////v/9////AgACAP7/AAD/////AAAFAP///v/6/wEAAAACAP7/+f/+/wYA//8BAAYABgAFAAQA//8CAAAABQAFAP//AwACAAMAAwADAAIAAwABAAEAAQAAAAAA/v8CAP7/+//8/wEA//8AAAAAAAAAAAIA//8CAAMAAAD9/wIA/P/+////AgAGAAEA/f/6//3///8DAP7/AwD9//3/AwAEAPv//f/5//n/AQACAP7//f8BAP//AwAEAAAAAgD8/wIA/f8EAP//AQAAAAAABgD5//7/+/8IAAAA+//8/wgAAQADAAQA/v8CAAMAAQABAAQABwAEAAIABAADAAEA//8CAAIAAAABAAIAAgADAP//AwAAAAMABQAIAAIAAwAFAAAAAwACAAQABAAGAAQA/f8BAAQA//8DAAMA/v/7/wIA/P8BAP//AwD//wEA/f8AAAYAAwAHAAQABAD+//7/AAD//wIAAwAKAAYABgAEAAcAAwACAAQAAgAGAAgAAwD+//7/CgAFAAQAAQAFAAcAAgAGAAQABQAAAAQAAAAGAP3/BQAEAAQACgAHAAIAAgADAAEAAwADAAIAAQACAAMAAwAKAAYABgACAAcABwAMAAAABwAAAAIAAwAGAAAAAgAAAP3/AgABAP7//v8CAAEABQADAAUAAwABAAAA//8BAAUAAwACAAUACQAIAAQA/v8AAAQABQAHAAMABwACAAQABQADAAEABAAHAAMABAADAAIAAQABAAIA//8CAAIABAAAAAYABAALAPz/AwD//wIABgADAP//BQAIAAUA/P8AAAEABAAFAAEAAQD5/wAA//8DAAEA/v/9//////8AAAIAAgABAAUAAgADAAUAAgAEAAIAAQD+//z/AwABAP///P8CAAIA/v/9/wEAAAD9/wAAAgADAP7/AgD//wAAAAD///3//f8EAAEA///7//3//////wIA/v8DAP//AwD9////AwAEAPr//f/8//r/AwADAAAA/v/7//7///8DAP3/AQD7//r/AQD///j/AAABAAEA/P////3/AAD+//z////8////+/8FAAMA/P/7/wAAAQD+/wAA/f/9//3/+v/6//z//v/8//7//P/+//7//v///wAA+//6//v/9//5//r//v/9//v//f/8//v//v8BAAIA/v8DAAAA///6//z////9//r//P8CAP///v/8//3//P////7/+f/4//3//v8AAPz/+P/9//r//f/8//z//f/z//j/9//9//r/+v/7/wEA+P/7//z/+P/6//7//f/7//z/+v/8//v//P/+//3///8AAAAA/v/7//v/+v/5//z/+v8AAPv/+//2//7//P8AAP3/9f/6///////9//3/AAD+//3/+v/8//n/+v/8//3/+//6//3/+P/+//f//f/6//v/AQD9//v/9////wAA//8AAP7////5//r//P/+//n//f////z//f/5//3/+/8AAAIAAQAEAAEA+v/3//3//v/+//z/AAABAPr//f/7//7///8CAAIA/v///wAA/v///////P/7//3/+/8BAAIAAQD9/wAA+//+//z//f/+/wAA/f/7//3///8EAP3/AAD8//7/BwAIAPv/AQD7//3//v8CAPz//////wEAAwACAP7///8AAPz/AQD+/wEA/P8CAAQA//8CAAIABAACAAAAAwABAAAAAgD/////AAACAP7/AgABAAQABQAFAAEAAAAAAP7//f8CAAAAAgADAAMAAQD8/wAAAAAFAAEA/////wIA/v8AAAMAAwABAAcABQACAAIAAQAGAAAA/v8AAAUACAAEAAMABgAEAAUACAAGAAMAAwAEAAUAAgAFAAMABwADAAEA//8BAPz/AQABAAEABQD+/wEA/v8GAAIA/f8AAAYAAAD//wAA///9/wEAAQADAAEA///+/wUAAwAGAAMA///9/wQAAQAJAAcAAAD//wcABAAIAAcAAgAAAAYABAAFAAQABgAGAAMAAQD//wQAAwAJAAMABAD9//7/AgAFAP7/AgAKAAYACAADAAQABAAFAAYAAAAGAAgABQAEAAcACgAHAAMABgAGAAUACQAKAAUABQADAAIA/f8AAAMACQALAAgAAwD//wMABAAHAAUAAwADAAYAAAAGAAcAAwD//wcAAwAFAAUAAQAFAAUABAD+/wEABQAAAAAAAAAEAAEAAAD+/wMA/v8CAAQA/v8AAAMAAwACAAIABwAEAAAA//////7/AgADAAAAAgD///////8CAP7//P/9/wIAAQACAAAAAwACAAEAAAD///7///8EAP7/AAD4//z//f8AAAAA/v8CAP///P/7////AgACAP////8AAPz//P/+//z//P/8//3//P/8//3//v/4//j//P/7//3/+////////////wAA/P/9/wEA/v////v//f/5//n/AQAAAPn/+//4//r//v////n/+//6//3//v8AAPv////7//j//f/7//n/+//9//v/+v/4//z//P/6//z/+P/5//n/+f/7//r////3//v/+//8//r/9f/3//v/+P/7///////+/wEAAQD9//7//P/8//f/9v/3//f/+f/5//X/9//2//j/+f/6//n//P/8//f/+v/3//r//f/9//z/+v/7//n/+f/6//v/+f/7//j//P/9/wAA/P////r//v/9//z/BQD8//n/+/////7/+/8CAAAA///5//7/+//9//n//P/8//z/AQD///n/+v/5//z/+/8AAPz//f/7//b/+//4//b//P8AAAEA/v8CAP3/+//5//3/+//8//7//v8DAPv/AwD3//3//P8BAP7/9v/4/wUA/v8BAAIA/v/+///////9/wEA/f/+//3//f/8//7/AgADAP7/AAABAP//AQABAP3/AwD//wAA/P/8/////f8DAAAA/v/+/wEA/v/7//7//P/+//7/AAACAAMAAgABAAMAAQADAAMA//8BAP//AQADAAAABQD+/wEAAAAEAAMA//8BAAIA/v///wEA/v/+//7/AAACAAAA///+/wAA/P/9//7//f/9//////8AAP7/AAD9//////8EAAIA/P/6/wEAAgACAAEA+//6/wQAAgAFAAIA///6/wIA/f8CAAEA/v/+/////v/7/wEA/v8BAAAA///9//3/BQD+//r//P/+//3///8BAP/////6//7//f8BAP3/AQD9/wAA/v8EAAAAAQAAAAEABQACAP///v8BAP3/AQABAAMA//8BAAAA+//6//7/AQAEAAQAAwACAAAAAAD+///////8//7//v8EAAUAAgD//wEA+f8AAPz//P/5/wIA/v//////+v/+//7////+/wEAAQAAAP7/AAD+/////f/8////+//+//3//f/9//7//f8AAAEA/v/8///////+//r//P/7//r/+//+////AQD+////+//6//3/+f8BAPr//v/6//z/AgD+//v//P/8//j/+P/8//z/+v/8/wAA/v/8//v//P/8//v/+//8//3/+v/8//7//v/7//z//P8AAP3//v/+//v//v/2//f//v////f//v/5//n/AAAEAPr/+//6//v/+v/5//v/+//8//v/+//6//r//P8AAAAA/P/4//3//f/5//v/+/8AAPr/+//6//////////3//v/8//7/+v/9//z/AAD9//v////9//v//f8AAPz//f/4//3/+v/+//3/9v/9//3//v/8//7/AAD8//v//v/9//v//f////3//P/6//v///////v//P/9////AwAFAP7////6//7//f8BAP7/AwAAAP7/AgD+//z//P8FAAMAAAD+/////v/7//v//f8CAAIA/v////////////7//f/+////AQABAP//AgACAP/////9//r//f/8//z//v8AAP7///8BAAQAAgAEAAEAAwAEAAIA/f8AAP//AgD///3/AQACAP////8BAP7////9/////P/+//7/+v/6/wIA/v8DAAEA+v/9/wAA/f/+/wEA/f/9//3/AQADAAMABgADAAIA/v8EAAQABAACAAUAAwAEAP////////z/AQACAAIA//8BAAAAAAD+/wAA/P8BAAEA/f8AAAEAAwAAAAAA/v8CAAAABAD//wQAAQAEAAIA+P/7/wQAAQADAAUABAAEAAQAAAABAAMABgAHAAAA/P///wAAAQABAP//AwAAAP3/AQD///////8DAAIAAwADAAQAAwD9////AQAEAP7//P8BAAEAAwD+/wIAAwAGAAAA9//+/wUABAAFAAQABgAAAAIAAQAEAAEA/f/9/wEA+//6//7///8CAAAA/v/+/wIAAgADAPz////9//v//f8BAP3/AwACAAQAAwADAP//AQAAAP//AwACAAEA//8CAAAA//8AAAEA/f/9/wIACAAEAP///f///////P8DAP7////6//3/AQABAP3/AQD///7/BwABAAAA+v/+//////8AAAUA//8AAAEA+//9/wEAAwABAAEAAAD///v//P8CAP///v8AAP//AAD8/wAA/v8EAP3/AgAAAPv//f/7//3//f8EAAIA/f/8/wQA//8AAAAA/v8BAAEAAQADAAEAAwD+//7//v/+//3/AQADAAIA/v/9/wAAAgACAAIAAAD///z//P/+//z//f/9/wMAAgD9//z//v8BAPz/AAD//////v/+//7/+/8BAAIAAQABAAMAAQABAAAABAAAAAAAAQABAAEA/f/8////BAAGAPz////9//3/AQD9//7//P/+//3/9//8//7/AgD9//3//v////3//f8BAAIA/f/8//z//f8AAP7////9//3//f////3//f///wEA/v/+////AAACAP7//f/9////AQD+//3/AwADAAIA/f8DAP7//v/9////BAD//wAAAAAEAAAAAwABAAMA/v/+/wAA/v///wEAAQD9//3/+//4//n/+/8DAP7//P/6/wEA/v/7/wEAAgAGAP/////7////AQAFAPv/AgD8//v/AAAAAPj/AQAAAP3/AAADAAEAAAACAAMAAwABAAEAAgD+/////v8BAP3/AQD+////AQD///7//v8AAP7/AAD9/wEAAAACAAAA/v///wMA/P/+/wIA/v/+//3///8AAP7/AwAAAAMAAgAFAAEA+v/8/wEABAADAAAA/f/9/////v8FAAMA/v/7/wIAAAABAAMA/v8DAP3//v/+//3/AwD9//////8BAP7//v8BAAAA/P/8//3////9/////P8AAAAA///+/wAA/v/8//7/AgABAAAA/f////3/AgABAP7////7////AQAGAP7/AQD9//z/AgAAAP3//f8BAAIAAwAEAAEAAgAAAP//AQD+/wAA/v8CAAMA/f8CAAMAAwD8/wEABAACAP7/AgACAP3/AAD9//7//v///////////////f8AAAIA/v8FAAAABAD///7/AgAAAPr/AwD///z/AQAEAP///v///wIAAAAFAPz/AwD8//3////8//z/AgAIAAEA/v/6/wQA/v8DAAIA+v/5/wIA//8DAAIA/////wAA///+/wAA/f///wAAAQD/////AAD+//3//f8BAP7////9//7//v/9/wEAAwAHAAIAAwD+//////8AAP7/AgAEAAEAAAAAAP//AAAAAAIAAAACAP/////////////9/wAA//8AAP3//v/7/wEA+v8BAAEA+f/7/wAA/f/5//n//f8AAPz////9/wAAAgAGAP7/AgAAAAAA////////AAAFAP///f/7/wIA//8HAAUA/P/8/wQABwAGAAQAAAABAAQA//8DAAIABAD9/wIA/f8CAAAA/v8BAAEA/f/9////+//9////AwADAAAAAAD7/wEA+/8BAP/////+/wAA/P/8//3//f8BAAAA/f/6////BAAJAPz/AgD9//v/AwABAP3///8CAP3//v////7//f/8//v/AwD///7/+//6//7//v8HAAEA///6////AAABAPz/AQAEAP///P/8//z//v/+/wQAAAD//wAAAgD+//3/BQADAAEA/f8AAPz/+//5//7/+////wIA/P////7/AAD7//z/AQABAPz//v/+//v/BAABAPz//v////7///8DAP3//f/4//3//P/9//r/+v/6//7/AgAGAP7/AAD6//j/AAD9//r/+//8//7//f8DAAAAAgD7//3/BgADAP7/+f8AAP7/+////wMAAwD9//////8BAPb/AgD9//7//v/9//r//P8AAP///P/7//v/+/////z/+P/2//7//P/8//3/+P/7/wAA/f8CAAAA/v/9/////P/5//v/+P8AAPv/+v/9/////v/8//////8AAP//AAD//wEA/P8BAPz//P/2//v/+/8AAP3/+f/9/wEA/P/7/wIAAwAKAAEAAAD9//7/BgABAPz///8FAP7/AQABAAEA/v/8/wAA/P8CAP3///8BAP/////+//3//P/+//z/AgABAAMAAAABAAEA/P8AAAEA/P/7//v/AQADAP3/+//8/////f8CAP3/BQD//wEAAwAFAP7/AgD9//z/AQACAP///P8DAAIABAABAAEAAQABAAIA+/8DAAIABQAAAP//BQD8//////8IAAQA/P/8/wkAAAAEAAUA/f/9/wMA/v8DAAUACAACAAEAAQAAAAAAAAAEAAEA///6//3/AwADAP7//v/+/wAAAQAIAPz//f/8//r/AQD+////AgACAP///P8CAAIA//8DAAIAAAD8/wEA/v////3////+////+v/8/wIAAAAEAAMAAgD+//7//P/8////AQAGAP/////+/wIA/P8BAAIA/v8BAAYAAAD8////BgAAAAIA+/8BAAEAAgACAAEAAAD5////AAAIAPz/AwD+/wAABQAFAP7/AAABAP7/BgAEAP//AAD+/wIA//8IAAIAAQD+/wIAAQAFAP7/BAACAAUABQAFAAAAAwD+//v/AAAAAP7//P/+//3/BQACAAMAAQADAAAA/P/9/wQAAwACAAQABwAEAAIA/f/+/wEABAAEAAIAAwD+/wIABAAGAP3/BAADAAEABAAFAAIABAAFAAQAAAD+//7/AAADAAYABQALAAEAAgD5/wAAAwACAP7/AwAEAAIAAQACAAEAAwAFAAEA/P/5//7/AAACAAEA/f/6//v//P8DAAEA///4/wQA///+/////P8BAP/////8//3/AQD9//r/+///////+f/5//r//f/6////BQADAP7/AAD+/wAAAwAAAP///f8AAP7//P/+/wAAAQAAAAEA/P/+//v//v/4//v/AAADAPr////7//v/AAAAAPz//v/9//3//v////z//f/9//3///////v/AwD//wEA/v/+//z/AQABAP3//v/6////+v8DAAQAAAD+///////7/wAAAAAGAP//AQD8//7/BAABAP3/+//+//7/AAABAP7////9//z/+f/4//z///8DAAAA/f/9////AAAAAAIAAQAFAAAA///7//7/AwD+//v/AAAJAAMA/v/7/wEAAAADAAAA+v/4/wIAAQAEAP7/+P/9//3//////wAAAAD8//3//f/9//3///8CAAIA/v/7//7//f8AAAEAAQADAAAA/f/9//7/AAADAAAAAQABAAIAAAAAAP7/+f/3//7//P8DAAAA/v/7/wIA/v8AAP7/+v8BAAAAAwD/////AQAAAPr//f8AAP///////wAA/f8DAAIA+//7//7/AQD///3//f/6/wAA+v8AAAEAAAAAAAIAAgD7//z/AQAAAAAA/f8DAAIA/f/7/wAA/P/+/wAAAAAEAP//+//5////AgACAP3/AQAAAPn////+/wAA//8DAAQA//8BAAQAAwABAP///v/8//7//v8EAAUAAwD//wIA/P/+////AAADAAEAAAD8////AwAHAP//AQD8//z/BQAFAPz/AQD///3///8BAP7///8BAAIABgADAAAA///8//v//v8AAAAA/f/8/wAA//8CAP//AgACAP7/AQAAAAEAAQD7//z//P8CAP3/AQD+/wEABAADAAAA//8CAP3//f///wEAAgAFAAIAAAD9/wEA/v///wEAAAADAAEA//8AAP//AQD6//3/AQAAAAEA/f8EAAAA/f/7/wAAAwABAP3/AAABAAEABAACAP7/AgADAAEA/f8DAP//BQD///3///////z///8BAP//AQD9/////v8DAAMA/P/+/wQAAAAAAP//AAD9////+//8//r/+P/4/wAAAAACAP///P/+/wMA/v8DAAQA///9//////8DAP7//v/8/wAAAQACAAEAAgAEAAEA///5//3/AAAFAAAAAQD7//z/AgADAP3//v8CAAEAAQABAP3//f/9/wEAAQADAAEAAAACAAMAAwAFAAEABQADAP7/BgACAAAAAAADAAEA+P/6/wIAAgAEAAUA/f/7//7///8CAAEAAAACAAMA/v8BAAAAAQD7/wEA//8DAAAA/f8BAAIA///5//3/AAACAP7//v8AAAAAAQD8//7/+/8CAAAA+//7/wMAAAAAAAIABQAGAAIAAgD9//z/AgD///7/AQD///3///8EAAEA+//7/////v8CAPz/AQD9////AgABAPz///8DAP7/AwD8//z/AQAAAP//AQAHAAAA/f/7////AQABAAEA///+//3/AQAFAP7////5//v///////z////9//3///8AAP7//P/9////AQACAAEAAAADAAEA/f/9/wAAAQD//wAAAgACAP///f/6//z/BQABAP3/+//+/wIAAwACAP7/AQD9//j/+//9//z///8BAAAA/P/9//7//v/9//7/+v/8//v//f//////BAD8/wAA/P8CAAAA+f/8/wIA/f/9/wAA//8BAAEAAwD///////8AAPz//f/9//3//f/6//v/+//+//7//v8AAAIAAgADAP3//v/7////AQACAAEAAAD//////f///wMAAQACAP7//f8AAAEA/v8AAPz////7//z/BAACAPz////9//7/BAAGAAEAAAD9//z/+/8CAPz////7////BAAAAPr///8BAAEAAgADAAAA/f/9//v/+/////r/AwACAAMAAwACAP7////9/wAAAAAEAAIAAwADAP7/AwD9/wEAAQAHAAMA+P/3/wIA/P8DAAQA/P/7/wEA/f/9/wEA+/8DAAAAAwD+//7/BgAEAP3/AwADAAAA/v8BAP//AwACAAUAAgAAAAAA/P8BAAAAAAD//wMAAgADAAAA+//7/wEAAwABAAEAAAD9/wEA/v8DAAAA//8BAAQAAAACAAIAAQD//wIA/f8AAAMAAQADAAEA///8/wAAAQACAP3/AAACAPv/AQD9/wAAAAADAAIA//8DAAYAAQD9//////8BAPz//P8CAAMAAQD8/wIAAgAGAAIAAAD8/wQABAAHAAUAAAD9/wQA/v8CAAEAAgAAAAMA+////wQAAQAGAAIABQD8/wMABQAEAP3/AQABAPv/AwD+//3//f8AAAIA/f8AAAEAAQD9//z/+//+//7///8EAAQABQAAAP7/+//9//7//f8CAAAA/v8CAAEAAgD5//7/AQAEAP3///////7//P/4/wAAAAADAP3/AQABAAYABQAIAP//+P/8//v/AAD8/wAAAQADAAEA+/8CAP3/BQD9/wIAAwADAPv/AgABAP7/+f/+//z/+v8AAAIA/P/6/wIA/v8FAAAA/v///wIA/f/9////AAD7//z/+/8AAAEAAgABAAIA/v/9//z//P8CAP7/AQABAAAAAwD8/wAA//8EAAAA+/8BAAMAAAD9/wQAAwACAP////////7/AgD///3/+v///wEABAAFAAIA///8//3///8BAPn/AAD+////BAACAP7/BAD8//3///8GAP////8BAAEABQD9/wAA/f8CAAAA+//+/////f/9/wAA/v8AAAEAAwD//////f8AAPv/+v/+/wIAAQD///7/+//7//7//v8CAPz//P/3//v/AwAGAP7/AgABAP3/AAD9//z/AAD+//3/+//8//z//f/9//7///////3/AQABAAEA////////AAD///z/AAD+//7//v8BAAQA/////////P/5//v//f////3/AgAGAAUAAgABAAAA//8CAAEA/f/8////AAADAAMA/v8CAAQAAQACAAAAAAD6//7//f8BAP3//v/6/wEA/f/8//z///8BAP3//P/8/wAAAgAHAP7////8/wEABAAGAPv/AAD9//z/AgADAPz/AwD+//v///8CAP7//f/8/wEAAwAEAP7//v/7//3///8CAAAAAAAAAAIA/v/7//3/AQAFAAMAAAD//wEA//8DAAEA///+//////8BAAQAAAAAAAMAAQACAP7//v/7//7//f8BAAEABAD+/wIAAgACAAEA/P8CAAEA////////AgD//wAA//8AAAAAAQAEAAEAAgABAAAAAAACAAAAAgD//////f/7//z/AAAHAAYAAgD//wQA/v8BAP/////+/wAAAgAAAAEAAAAAAAAAAgABAAAAAAD//////f/+//7/AAD+//7//f8DAAIA/v/9/wMA//8BAAMA/v8CAAQAAAABAP//BAD6//7//f8CAAEA/f8BAAEAAAD8//3///8BAP3/AwAFAAQAAAACAAEA/v//////+P/7//////8DAAMABQD8/wMA/v8DAAIABAADAAQA/v///////P/8//7/AgD//wEAAwAEAP7/+//8//3/BAACAAAA/v/7//v//v8BAP///v8AAAAAAAABAP//AAD9/wEA/v8EAP/////+//7/BgD//wEA/v8HAAIA/v/+/wQAAwADAAMA/P/9//////////3/AQADAP7//v/8//7/AgACAP3//f/9/wAAAAAFAP3////7//3///8BAPv//P/9/wAABQAGAAIAAgD9////AAAAAP////8DAAEA/f/6//7//f8FAAIA+//8/wIA/f///wEAAgAAAP7/AQD9//7/BAAFAP/////9////AgABAP///////wEA/P8BAP7/AAD//wAA///7//3///8DAP//AAD9/wEAAAAFAAMA///+/wMAAgD+//3/+P/8//n//v//////AQD8/wEA/f8EAAMA/P8CAAEAAQD+//7/AAAAAPv////+////AgACAPv//f/9//7/BAACAAEAAAD9/////P/+//7/AAACAAAAAwD//////P/6////AwAJAAAAAQD6/wIAAwAFAP3/AAD///3/AwADAP7///8AAP/////+//////8AAP//AQD9/wEA/P/+/wEA/v8FAAEAAgD8/wAABAABAP7/BgAGAP7/AgD6//////8DAAQAAQAFAAQA///7/wAAAAADAP3/AAD+/wAAAgAEAPr/AQD6//v/AwABAP7/AQACAAMAAgADAAEAAgAAAP3/+v/6//3//f8DAAEA/f/6/wAA/v///wAAAAAAAAIAAQAAAP7//v/9////BAAFAP///P/6//7/AAAHAAYA/f///wEA/v///////v/4//3//f8GAAEAAgD9/wMA+//5//z/+//+//3//f/5//z/AgACAP3//v/9//3/AAACAP3////+////AAD///7/AAADAP///v/8////AQAEAAUA/P/+/wAAAAAAAP//BAADAPz//P8AAP7/AAD9////AgD+//7/+v8AAAAA///+/wAABAAFAP///v/5//z/AgABAP7//f/+//7//P//////AAD//wEAAAADAP//AwAEAAUABgADAP7/AQACAAAAAAD+//7/AQD+//3//P/8////AgADAAMA/v8AAP7/AQAAAP//AAD8/wAA//8GAP7/+//5/wQA//8BAAMA/v///wUAAAABAAAAAgD+/wEAAAAAAAEA+/8BAAIABAAAAAMAAAD8//3//v8DAP///f/8//3///8BAAIA///+////AQAAAAIA//8AAAMABAACAAMAAQAAAP7/AAD///3///8AAAAA//8CAAQABAACAAIAAQD+//7/AAD9/wAA/v///////f8AAAEAAgD+//r/AAD///r//////wQAAAAHAAMABAAAAAAAAgAAAAAAAgAIAAEA/f/3/wEA//8HAAUA+//+/wMAAgD+/wAA/f8BAP//AAAAAP3/AQD9/////f8DAP//+//7/wAA+/8AAAAA+//9/wIAAgAFAP///P/6/wIA/f///////v/+/wAA//8AAAEAAAADAAEA/f/8//z/AQACAPz///8BAAAABgABAAAA/f8AAP///v8DAAEAAgD7//z/BAD///n/+v/8//7/AAAEAAEA/P/6/wEA/v8DAP//AAABAAAAAAAAAPz/AQABAAIAAgD+/wAAAgADAAMABAACAAYAAAADAP///P/6/wEA/P8AAAMA/v8BAP//AwAAAAEABAADAP3//v/8//z/BAAEAPv//v/9////AwAGAP3/AAD6//7//v8AAPr//////wMABQAGAAAAAQD///v/AgD5//z/+v8BAAAA9//7/wMAAwD9/wEAAgABAAAA/f8BAAEAAAABAAMAAwAAAP///P/8//n/AwADAP/////7//7///8CAAMA/f///wAA/P/7//3////+////AgACAAIA/P/+//3//f/+/wAAAwADAAAAAAD9//////8DAPv//P/9/wAAAAD//wEABQADAP7////+//3/AAADAP/////6/wEAAQADAAAA+f/+/wQA/P///wQABgACAAMA/f8CAP////8BAPz/AgD8////AgABAAAAAgABAP3/AAD+//3/+/8AAP7/+f/5/wEA//8AAP7//P/+/wMAAAACAAAA///6/wIA+v8BAAEA//8CAAAA+v/5//3//v8AAP//AgD+//7/BwAGAPz/+//2//n/AwAFAP7///8AAP7/AgACAP7////6/////P8EAP//AAD+/wAABAD4//n/+f8DAPr/+//4/wQA/f///wEA/P8BAAAA///+/wQABgADAAAAAgACAP7//P///wEAAAAAAAAA/f////3/AgAAAAEABAADAP7/AAABAPv///8AAAAAAAACAAAA+//9/////P8BAP//+P/3////+//+//7/AQD8/wAA+v/9/wEA//8FAAMA///5//v/AAD+//7/AAAEAAAAAQABAAQAAQAAAAIA//8CAAUA///8//n/BAD9//v/+v///wMAAQAGAAIAAgD9/wAA//8GAPz/BgADAAIABwACAP3//v/+//7/AgADAAEA/v/9//3//f8EAAIAAQD9/wEAAwAKAP7/BAD7/wAABAAGAPz/AAD9//r///////v//P////7/AwABAAIAAAD8//v//P/8/wIA///9/wEABQAHAAMA+//9/wEABAADAP//AwD//wAAAAAAAPz/AgADAAAABAACAAEA//8AAAEA/P8AAAEAAQD8/wIAAgALAPv/AAD8////BAACAPz/BAAFAAEA+f/7//3/AAAFAP7//v/0/////f8FAAEA+//7/wEA/P/7//7///8AAAUAAAACAAMAAgACAAAA///8//r/AwABAAEA/f8BAAAA/P/+/wAA/f/7/wEAAwAHAP7/AQD9//7/AgAAAP7//v8HAAUAAgD+/wAA///9/////f8CAP//BAD+/wAABQAEAPv//f////z/AgADAAUAAAD+/wEA//8GAP3/AwD+//7/BQAAAPn/AgAEAAIAAAABAP7/AAD+//z/AAD//wIA+/8BAAIA/P/9/wAAAgAAAAMAAgABAP7//P/8//3////+/wAA/v8BAAEAAgACAAEA/f/6//3/+v/9////AgABAP//AAD///7///8CAAQAAgAHAAIAAAD6//3/AgABAPz///8DAAAAAQACAP//AQABAP7//P/7//3///8CAP3/+f////7/AQABAAEAAAD0//v/+v8CAP////8BAAYA+//+/////P/9/wIAAQD+/wAA//////7///8CAAIABAADAAEA/f/8//z/+v/7//7//f8CAP///v/7/wEAAQADAP//+P/8/wEAAAD+//7//v/9//7//P////z/+//8/wAA/f/+/wAA+/////r//v/6//3/AgAAAP7/+v///wAAAgADAAAA///6//v///8AAPv//v8AAP3//f/6//7/+/8BAAQAAgAHAAQA/v/6//7////+//z/AAABAPr//P/5//3//v8AAAEA/f8AAAEA/v/+/wAA///+//3//P8BAAMABAD//wMA/f8BAP7///8BAAEA///8//3/AAAFAAAAAwD9//7/BgAHAPz/AQD9////AAAEAP3/AAABAAEAAgABAP3//v////v//f/9/wEA/P8AAAMA/v8AAAEAAQD///v/AQD+//7////7//v//f8BAP3/AQAAAAMABAAFAAEAAQD//////P8BAP//AgACAAEA///6////AAADAAAA/v/+/wEA/v8BAAMAAwD//wMAAQAAAP///P8CAP///f///wMABQABAP//AgABAAEABQADAAAAAAACAAIAAAADAAEABAD///3/+//+//r/////////AQD7//////8EAAEA/f///wMA/f/9//7//f/8/wIAAAABAP///P/9/wEAAAADAAAA/f/8/wMA//8IAAUA/P/6/wIAAAAEAAIA/P/9/wEAAAABAAAAAgACAP/////7/////v8EAP7/AAD6//v///8BAPn//f8FAAAAAgD9/wAAAAAAAAIA/P8CAAMA/////wEABwAFAP//AgABAAAABAAIAAIAAwAAAP//+P/6//3/AgAHAAMA/f/4/////v8CAAEA/v8AAAQAAAADAAIA/v/5/wAA/v8AAAEA/v8DAAMAAQD8//7/AgAAAP///f8CAP///f/7/wEA/P8BAAMA/v///wIAAQAAAAEABwAFAP/////9//v/AwADAAAAAgAAAP//AAAEAAEA/v/+/wQAAQADAP//AwAAAAAAAQAAAP7/AQAEAP7/AQD6////AgACAAIAAAAFAAAA/P/6////AgADAAAAAAACAP//AgABAP7//v/8//z/+//+/wAAAAD8//3/AAD///7//P//////AgADAAIA//8CAAQA//8CAAAAAAD8//z/AgAAAPv//P/6//3/AgACAPv//P/7////AwAFAP//BQD///z/AwABAP3//v////3//f/+/wIAAAD+////+v/+//z//v///wEABwD//wEAAAACAP3/+P/7/wAA/P///wIAAgABAAMABAAAAAAA/f/+//v/+//8//3////9//n/+//4//7///8AAP7/AQAAAPr//v/7//7/AgACAAAA//////3//P/+/wEA/v8AAPz///8BAAMA//8CAP3/AAD+//7/CAABAP3/AAACAAEAAAAGAAIAAgD8//3/+v/+//r//v8AAAIABwAFAP//AAD//wAA/v8CAP3//v/8//f//v/7//n/AQAEAAQAAQAFAP///v/6//3//v//////AAAFAP3/BAD6/wAA//8CAP//9P/2/wQA/P8DAAQAAAD//wAAAAD//wQA//8AAP//AAD+//3/AwAEAP7/AAACAAAAAQACAP//AwAAAAIA/v/9//7//f8DAAAAAAAAAAMAAgD+/wAA/v/+////AgACAAEAAQD//wIAAAACAAMA//8CAAAAAAACAAAAAwD9/wAA/v8DAAMA//8DAAQAAAD+/wEA/////wAAAgAEAAAAAAD9/////v8BAAAA/f/+/wEA//////3////9//3//f8DAAEA/P/7/wEAAgADAAEA/P/8/wQAAwAFAAEA///4/wEA+/8DAAIA/v8BAAIA/f/8/wIA//8DAAAAAQD9//3/BQD///v//P/+//3/AgACAAEA///5//3///8DAP7/AQD8/////f8EAAAAAgACAAIABQABAP3//f////3/AQADAAEA//8AAAAA/f/6////AgAEAAMAAwADAP///v/9//7//v/7//3//f8FAAcABAACAAMA+v/+//r//v/8/wMAAQABAAEA+/8AAP3/AAD+/wEAAwABAP3/AQACAAIA/v8AAAEA/P8BAAAAAAD8/////v8EAAMA///9/wIAAQAAAP7/AQD///7//f8AAAEABQABAAEA/P/8////+/8EAP3/AAD8/wAABAABAP7/AQAAAP3//v8CAAAAAAAAAAMAAQAAAP3///////7///8AAP///P/+/wIAAwD//wAA/v8CAAAAAgADAP7/AgD7//z/AwAEAPn/AwD8//z/AgAIAP3////7//z//v/7//v//P//////AQABAP///v8AAAEA///8////AAD+/wAA//8DAP3//v/8/wEAAQADAP7/AAD+////+v/9//3/AQABAP7/AgAAAP////8FAAAAAAD5/wAA/f8AAAAA+f8AAP7/AQD9//7/AwD+//n////+//z//v8AAP7//v/8//3///8CAP////8AAAIABQAGAP//AgD9/wAA/v8DAP7/BAAAAP//AwD+//3//v8HAAMAAQD+/wAA/v/8//3///8EAAMA///+/wAAAAD+//z//v8AAP7/AQAAAP//AQAAAAAAAAD+//3////9//v//f////3/AAACAAUAAQACAP//AQABAAAA+/8BAP//AgD///7/AgAAAAAA//8CAP7////+/wEA/f8AAAIA+//6/wIA/f8CAAEA+v/9//7//v8AAAMAAAD/////AwADAAEAAwD//////P8CAAMAAgAAAAUABAAFAAAAAQD///z/AQABAAAA/f8AAAAAAQD+/wAA+////////f8AAAAAAQD+/wEA/v8DAAEAAwD+/wQAAgAEAAEA+f/6/wIAAQADAAMAAgADAAMA/v8AAAMABAAHAP7/+//9/wAAAgADAP//AwABAP7/AQD9//z//v8CAAEAAgAFAAYABAD9/wEAAgADAP3/+v///wAAAwD+/wEAAQACAP7/9////wMABQAFAAQABgAAAAEAAgADAP///f/6/wAA+v/7//3//P8BAP///f/9/wMAAgAEAPz/AQD9//v//v////r/AAACAAUAAgAEAP//AgD/////BAADAAAA//8DAAAA/v/+/wEA/P/8/wEABgADAAAA/f/+/////v8EAP7//v/5//7/AgACAPz/AAD+//3/BgAAAP//+f/+///////+/wMA/f/+////+v/9/wAAAgD//wEAAAAAAPv//P8BAP7///8AAP7/AQD6//7//P8DAPz/AgD///v//f/8//v//P8DAAEA/v/+/wIAAgABAAAA////////AAACAAAAAQD8//3//P/+//7/AAACAAIA/v8AAAIAAQD//wIAAAD///z//f////v/+//9/wIABAD///7//v8AAPr/AAD//////f/7//z/+f8AAAEAAAACAAQAAQAAAP3/AgD+////AQADAAEA/v/9////BwAHAAAAAQD+//3/AAD9//3//f/+//3/+f/9//7/AQD///7//f///wAA/v8AAAIA/P/9//r///8BAP/////8//z//P8AAP////8AAAIAAAD9//7/AAABAP7//v/+/wAAAgAAAP7/AgABAAMAAAAFAP//AAD9////AwABAP//AQAFAAAABgABAAMA//8AAAIAAQACAAMAAQD8//7//f/7//v//f8DAP///v/8/wIA///9/wAAAAAFAP7/AAD7/wEAAwAGAPr/AwD6//n/AwABAPf/AAAAAP3///8CAAEA//8AAAMAAAAAAAEAAgD//wAAAAAEAP3/AgD+////BAABAP////8AAP7/AAD8/wMAAQAFAAEA+//9/wMA+//+/wMA/v/+//z//f/9//3/AwAAAAMAAwAEAP///P/7/wAABAAEAP///v/8//////8HAAUA/v/8/wIAAAD//wIA/v8EAP3//v/+//3/BAD8//7/AAD///3///8EAAEAAAD+//7/AAD7/////f8DAAEA/v/+/wAA/f/7////AwABAP///f/8//z/AQAAAPz//v/7////AwAGAP7////7//z/AAD///7//v8BAAEAAgADAAAAAgD///7/AgD9/wAA/v8EAAMA/P8DAAMAAgD6/wAABAACAP3/AwACAP7/AgD+//7///8AAP///f////7//f8BAAIA//8FAAAABAD+//7/AQD///n/AwD9//z/AgAEAAAA//8AAAIAAQAEAPz/AgD9//3/AAD9//3/AgAIAAEA///6/wcAAgADAAIA+//7/wIA//8DAAIAAQAAAP//AAD+/////f///wAAAQAAAAAAAAD9//3//P8DAAAA///+/wAA///9/wEAAwAGAAEABAAAAAAAAQABAP//AwAEAAIA//8AAP//AQABAAIAAgADAAEAAQD+/////v/7//7//f8AAP//AQD+/wMA/f8BAAIA+v/8/////f/5//n//f8AAP3/AQD+/wEAAgAGAP//AwABAAEAAAD//wAAAwAHAAAA/P/6/wMA//8IAAcA/v/7/wIABgAFAAMA/v8AAAMA//8CAAEAAwD8/wIA/f8DAP///P///wIA/f/+/wEA/P/+/wAAAwAEAAAA///8/wIA/f8DAP//AAD9/wAA/f/+/////v8CAAAA/v/6//7/BAAKAP3/AwD9//7/BwAFAP3//v8BAPz///8AAAAA///+//z/AwD///7//f/7/wAAAAAKAAMAAAD6/wAAAgABAPv///8FAAEA/v/+/wAAAgABAAUAAAAAAP//AgAAAAAACAAFAAMA//8CAP3//P/7/wAA/f8AAAMA/v8CAAAAAgD9//3/BAAFAP//AQD///3/BQACAPz///8AAAAAAgAFAP7//v/5//7//f/9//v//P/9/wEABAAHAAAAAgD9//n/AAD+//3//f8AAAEA//8DAAIABAD8//3/BQADAAAA/P8EAAIA/P///wUABQACAAMAAQABAPr/BAABAAEAAAD8//v//f8AAAAA/f////7//v8BAP7//P/5/////v////3/+P/6/////P8BAAMAAAAAAAIA///7//3//P8BAPz/+v/+////AAD//wEAAQABAAAAAQD+/////P8BAP3//f/3//7//v8CAP//+v/9/wEA/P/7/wIAAgAJAAEAAAD+//7/BQD9//v//v8FAP7/AQD/////+//5//7/+/8AAPz//v////7//v/9//3//f/9//v/AgD//wEA//8AAAEA/P///wAA/f/8//z///8CAPz/+f/7//7//P8AAPz/BQAAAAAAAwAFAP7/AQD8//z/AQABAP7//P8CAAEAAwABAAEAAAD//wEA/P8CAAAABAABAP//BQD6//7//v8FAAIA+v/6/wYA//8DAAMA/P/7/wAA/P8CAAMABwACAAEAAAD+//7///8CAAEA/v/8//7/AwADAPz//P/7//7/AQAHAPz//f/8//v/BAD/////AwAEAAEA/f8DAAMA//8CAAEAAAD8/wAA/f////7////9/wAA+//9/wIAAQAFAAMAAQD9//v//P/8//3///8FAP/////+/wMA/f8AAAEA/P/+/wUA///+////BgAAAAEA+v///wAAAAABAAEA///4//7/AAAHAPv/AwD+/wAABgAHAP7/AAD///3/BQADAP3////7/////v8GAAIAAQD//wMAAwAGAP7/AQABAAIAAgABAP3/AAD7//r/AAAAAPz//f/9//v/AwD//wAAAAACAP7/+v/7/wEA///+/wIABgAEAAIA/P/8////AgADAP//AgD9/wAAAgAEAPv/AgABAP3/AgABAP7/AQACAAIA/v/9//3///8BAAQAAwAKAP//AAD4//3/AQAAAPz/AQABAAAA/v////7/AAAFAAIA/P/3//z//v8AAAAA/P/6//z//P8CAP///v/5/wQA/v/9/////P////3//v/7//z/AgD+//z//v8BAAAA+v/7//z//f/7////BAAEAAAAAQD+/wEAAwABAP///v8BAAEA/v/+/wEAAgACAAEA/f////v//v/4//v/AQAFAP3/AwAAAAAABAACAP//AAD///7///8AAP3//v//////AQAAAPz/BAAAAAIAAAAAAP7/AgACAP7/AAD8/wEA/P8FAAUAAgAAAAMAAwD//wMAAQAGAAEAAgD9////AwACAP///v///wAAAgADAAAAAQD+//3//P/5//z///8CAAAA/f///wIABAADAAUAAQAHAAEAAQD9////BQD///z/AAAJAAIA/v/9/wMAAgAEAAEA+//4/wIAAgAGAAAA+v8AAP//AQAAAAIAAgD9//7///8AAP7/AAACAAIA/f/8/wAA//8BAAQAAwAEAAEA///9//7//v8CAAEAAgABAAIAAAD9//z/+v/4/////f8FAAEA///9/wMAAAABAP7/+/8BAP//AwAAAP//AAD///r//P8AAP///v8AAAAA/v8CAAIA+v/7//z/AQD+//3//v/5////+f8AAAAAAAABAAIAAgD7//z/AAD//////f8EAAMA/f/6/wAA/f/+/wEAAgAIAAAA/P/4//7/AgABAP7/AQACAPr////+/////v8AAAMA/v8CAAQABAAEAAMAAAD8//7//f8DAAQAAgD+/wMA+//9//3/AAAEAAEAAAD6/wAABAAIAAAAAgD8//v/BAAEAPz/AQABAP////8DAP////8AAAIABQADAAEA///+//7//////wEA/P/9/wAA/v8AAAAAAwACAP3/AQD+///////7//7//v8FAP//AgD//wEABAACAAAA//8CAP///v8AAAAAAgAFAAIAAAD9/wEA//8BAAAAAAACAAEA//8AAP//AAD7/////////wEA/v8FAAEA/f/8/wEAAwAAAP3/AgABAAEABAADAP7/AgACAAIA/v8EAP//BQAAAP3//v/+//v//v8BAP//AQD9/wAA//8DAAEA+//+/wQA/v/////////8/////P/9//v/+v/6/wIAAgAEAAAA/P/+/wMA//8DAAMA///8/wAAAAAEAAAA/f/8/wAAAQABAAAABAAEAAEA/v/4//z/AAAFAP//AAD6//r///8DAPv//v8DAAEAAgAAAP7//f/+/wAAAAABAAAAAAABAAEAAgAEAAIABQAEAP//BgADAAEA//8CAAAA9v/5/wEAAQADAAQA/P/7/wAAAAAEAAMAAgABAAMA/P//////AAD6/wEA/v8CAAAA/P8CAAQAAQD7////AgAEAAAA//8AAP//AAD8////+/8DAAEA/P/7/wMA//8AAAMABQAGAAIAAgD9//3/AwACAAAAAwAAAP3///8EAAIA/P/8/wEAAAAFAP3/AQD+/wAAAgABAPv/AAADAPz/AgD7//3/AQABAAAAAAAGAAIA/f/6/wAAAwADAAEAAQD///7/BAAGAAAA///7//z//v8AAP7/AAD9//7///////z//P/+/wAAAgADAAEAAAABAAEA/P/9////AgAAAAAAAwACAP///P/6//3/BAAAAP3//P/9/wIAAwADAP3/AwD+//n//v/+//3///8BAP//+//9/wAAAAD9/////f/+//z//f////7/BAD7/wAA/P8DAAEA+P/8/wQA/v///wIA//8AAAEAAwD/////AQACAP3////+//z////7//z/+//+/wAA/v8AAAEAAwACAPz/AQD9////AQACAAAA/v/+//7//v8BAAQAAQADAP7//v8BAAIA/f/+//r//v/6//z/BgADAP3/AAD+//7/AwAEAAEA///9//z/+f8BAPz////8////BAAAAPn/AAAAAAEAAQADAAAA/P/7//r//P/+//z/BAAEAAQAAwADAAAAAAD//wAAAQADAAMAAwACAPz/AQD8/wAAAAAHAAMA9//2/wIA/P8EAAUA/P/8/wIAAAD//wMA+/8CAAAAAwD+//3/BQAEAP3/BAAEAAEA//8CAAEAAwABAAMAAgAAAAAA/f8EAP///P/8/wMAAQACAAAA/P/9/wMABAACAP///v/7/wAA+/8CAAEA/v///wIA/P/9///////+/wAA/P8AAAIAAQADAAEA///8/wAAAwADAPz///////r/AwD//wEAAAACAP///v8CAAYAAgD+/wAAAQADAP3//P8AAAAA/v/6/wAAAgAFAAIA///7/wIAAgAGAAMA/v/6/wMA/v8DAAIAAAAAAAUA+v/+/wQA/v8EAP7/AQD5/wEABgAEAP3/AQADAP7/BQABAAAA/v8AAAIA/P8DAAAAAwD7//v/+//+//z/AAADAAEABQAAAP3//P/+/////v8DAP///f8CAAAA///y//7/AwAIAP7//f///////P/3//////8EAP//AwABAAYABwAJAP3/9f/6//f////7/wEAAwADAAMA+f8CAP3/AwD9/wIABAACAPv/AwABAP7/+v/+//3/+f///wMA/v/8/wQA/f8EAP///////wIA/v/9/wAAAQD7//z//f///wEABAACAAEA/P/9//3/+/8DAP3/AAABAAEABQD8//7/AQAGAAAA/f8EAAIAAAD6/wIAAQACAP7///8BAAAABgADAAAA+//+/wEAAgADAAIA///+////AQADAPr/AAD9////BgAFAP//BwD9//3/AAAJAP3////+//7/AwD7//7//f8DAAAA/f8CAAIAAAD+/wAA/P/+/wAAAQAAAAAA/f8BAP3/+v/+/wQAAgAAAP7/+v/8//7//v/+//z//f/6//3/AgAFAP7/AQABAP7/AAD9//7////+//3/+v/6//r//v/+////AAAAAP7/AgAAAAAA//8AAP/////9//r//v8AAP////8BAAQAAQABAAAA///7//7/AAD///v/AwAGAAUAAQAAAAEAAQAGAAQA/v/8//////8CAAMAAAAEAAUAAgABAP7//v/5//z//P8AAP//AQD+/wEA///+//3///8CAPz/+//8////AAADAP7////+/wQABAAIAP3/AgD9//n/AgD///z/AwAAAPz///8EAAEA///7/wIAAwAEAP///f/+//z//v///wEA/v8AAAIA/P/8//7/AQACAAMAAgABAAAAAAABAAAAAQD//wAAAQABAAMA/////wIAAwAFAP/////8//z//v//////AgD8/wEAAgAAAP///f8DAAIA///9/wAAAgAAAP////8AAAAAAgACAP//AgAAAP7//v8BAAEAAwADAAMA/f/8////AQAIAAUAAQAAAAQA/f///wEA/v8AAAEABAABAAEAAgD8//3/AAAEAAAA//8AAAQA///+/wEAAQACAP7//f8CAAAAAgD//wMA//8BAAQA/f8CAAMAAgAAAP7/BQD7//7//v8DAAIA/P8BAAIAAQD7//z//v8CAP//AwAFAAUAAgADAAAAAAAAAP7/+v/9////AAACAAQABAD+/wMA/f8CAAAAAgADAAIA+////////////wAAAAD9////BQAIAAAA/P/8//3/AgACAP7////5//v/AgAEAAAA////////AAADAAAAAAD9/wAA//8EAAIAAgABAP3/BAD9////+/8EAAIA/P/+/wIAAwABAAEA/f/+//3/AwABAPz/AAACAPz//f/7//v///8BAP3/+//9/wAAAQAEAP7/AQD8//z//v8AAPr/+//7//3/AgAFAAEAAAD9/wAAAAD//////v8CAP///P/7/////P8EAAEA+//7/wAA+v/+/wEAAgAAAAAAAQD7//v/BAADAP3//f/8//3/AQACAAAAAQABAAEA/v8DAP7/AAD+/wEA///7////AQADAP//BAABAAIAAAABAAEAAAAAAAIAAAD///7/+v/9//r//v8BAAEAAgAAAAMA/v8AAAMA/v8DAP7/AQD8//z/AgADAPz/AQD+/wAABAADAP3///////v/AgABAAAAAQD9/wEAAAABAP//AQACAAIAAwACAAAA/f/5//3/AgAHAAAAAQD9/wEABAAHAP//AgAAAPz/AQAAAP3/AAAAAAAA/v/8//////8FAAAA/f/7/wMA/P/+/wIA/f8FAAEAAQD7////BAADAPz/BgADAPv/AwD+//v///8AAP3/AAAFAAIA/v/6/wEA/P8AAPz//v/8//7/AQAEAPr/AAD8//z/BwACAP3/AAADAAIAAQACAAIAAQABAP///P/+//////8FAAEA/f/5//7//v8BAP7//v///wQAAgACAP///P/7/wAAAwADAP3/+f/4//3/AAAIAAYA/P/9/wAA/v8BAAEA///+//////8DAP7/BAD7/wAA/P/7//3//v8DAAEA///7//3/AAAAAP///v/9//3/AAADAAAAAAD9////AAAAAPz///////z////+//z/AAADAAQA//8BAP///v/8//v/AwACAP3///8CAAEAAQD/////AQD7//r/+v/+/wEAAAAAAAEAAgAEAAEA///4//7/AwABAP7/AAAAAPz/+v/9//7/AAAAAAEA//8CAAAAAQADAAUABgAEAAEAAgACAAEAAAD8//v/AQD8//r//P/9//3/AAACAAQA//8CAP3/BAAAAAAAAQD//wEA//8HAP7/+//5/wUAAAABAAMA/v///wUAAAACAAEABAABAAEA///+////+v8AAP7/AQD+/wEA///7//v///8FAAAA///9////AgACAAAA/P/+////AAD+/wIA//8CAAEAAgADAAEAAQD///7///////3//v8AAAIAAAAAAAEAAQD+/wIAAAD////////+/wEA/P/+/wAA/P/+/wAAAQD9//r///////r//v/+/wMA/v8GAAEAAwAAAP//AgAAAP//AwAFAP7/+//2//7//P8GAAYA/f/+/wMABAD/////+/8AAP3//f/9//3/AQD8/wEA/v8EAAAA/P/+/wIA/P8AAAMA+v/9/wMABQAGAP///f/6/wMAAAACAP//AAD+/wMA/f/+/wAA/v8DAAQA/P/6//3/AwAEAP3/AQAAAP7/BQD///3/+/////3//f8DAAEAAQD7//r/BQD+//r/+v/7//3/AAAJAAUA/v/4/wAAAgAIAAAAAAABAAEAAQAAAPv/AQD+/wEA///8//7/AAABAAAABQAEAAUAAQAFAAAA/P/7/wMA/P8CAAUA/v8BAP7/AgD//wEABAADAP//AQD+//z/BAAEAP3//v/9//3/AgAFAP3/AAD6/////v8BAPv/AAD//wMABAAJAAEABAD///r/AgD4//z/+/8DAAIA/f8DAAYABAD9/wEAAwD///3/+/8DAP///v8CAAUABQAAAP//+//7//j/BAACAP///v/8//7//////wEA/P////7/+//7//v//v/7//7//v8AAP//+v/9/////P/8////AgACAP/////8/////v8EAP3//f/9/wAAAQAAAAAAAwABAP3/AQD///3///8DAP/////8/wEAAQADAP//+P/8/wQA/v8AAAYABgAGAAMA/v8BAP7/AgABAPz/AQD8//3///8AAAAAAQD///7///8AAP///f8BAP7/+//5/wEA/f////7//f///wMA//8AAAAA/v/9/wMA/P8DAAEAAQACAAAA+P/6//z//P//////AwD+//7/BwAJAP3//v/4//j/AwADAP3//P8AAP7/AwAEAP/////6/////P8EAP7/AwABAAEABwD6//z/+/8HAP3/+v/4/wYA//8BAAEA+//+/wAA//8AAAQABgADAP//AgAAAP3/+v/9/wEA//8BAAAA//8BAP//AwD//wIABAAEAP7//f////r/AAD//wIABAAFAAUA/v8BAAEA/f8BAAAA/v/5////+v/9//3////8/wIA+//+/wEA//8FAAIAAgD8//z////7//z//v8FAAAAAAAAAAMAAAD9/////P///wIA/P/9//r/BgD//wEA+//+/wMAAQAFAAEAAAD6/////v8GAPn/AwAAAAEABQADAP3//v/+//v/AgABAP///f/8//7//v8HAAQAAAD6////AwAIAPz/AgD9/wIABAAHAP3////5//j///////f/+v/9//r/AQD//wAA//8AAP7/+v/9/wIA/v/7//7/AwAEAAEA+f/5/wAAAwADAP3/AgD6//3//v8AAPr/AAADAP//BAACAAEA////////+///////AQD8/wAAAQAMAPr/AQD6////AQD+//n/AgADAAEA9//7//z/AAAFAP//AAD2/wAA/P8CAP//+v/8/wAA/f/9//7//P/8/wIA//8AAAMAAwAFAP///f/4//f/AwD9//7//f8CAAIA/P8AAAEAAAD8/wAAAQAGAP//AwD+/wAABAAAAP7/+/8FAAIA/v/8/wAAAQD//wAA/f8DAP7/AwD9/wAABwAFAPr//v/+//3/AAAFAAUAAwD/////AAADAP3/AgAAAP7/AQD///r/BAABAAIA/v8DAP//BAAAAPz/BAD//wIA+P8EAAMA/v8BAAMABQD+/wMAAwAFAP7////7//3/AgADAAIAAQABAAAAAwAEAAEA/P/6//z/+f/5//z/AAADAAAA/f8AAAAAAwADAAQAAgAGAAAAAgD8/wEAAwD///z///8EAP3///8CAAAAAAACAAAA/v/8/wAABAADAP7/+f8BAPz/AgACAAIAAADz//z/+/8GAAEA/f8AAAcA+//9/wEA+//+/wUAAwABAAAAAAD9//7///8CAAEAAwAFAAIAAQD8//3/+v/6//3//v8EAP7//f/6/wIAAAADAAAA9//7/wEAAAD////////+/////v8BAP7/+//9/wAA/v/9/wAA/P8BAPv/AQD9/wAAAwD///7/+f/9//7/AwAGAAEAAQD6//v/AQD+//j//v8CAAAA/P/5//7//P8CAAUAAwAJAAUA/f/5/wAAAQAAAP7/AQABAPr//P/3//z///8AAAIAAQAFAAMAAAAAAAIAAAD9//v/+f8AAAEAAQD//wQA/P8BAP7//v8AAAIAAQD6//3/AwAIAP7/AQD7//z/CAAHAPv/AgD9/////v8FAP3//v8AAAEABAABAP7/AAABAPz//f/9/wAA/P8BAAQA/P8AAAIABAADAPz/AQD9/wAA///4//z//P8CAP7/AgD//wMABgAGAAAA//////3//f8EAAIABgAGAAQA///6//3///8DAP3//f/9/wAA/P8BAAMAAQD+/wIA///8//3//v8GAP///f8BAAUABQD///3/AQAAAAAABAAFAAAAAQACAAIAAAADAP//BgD///v//P////r/AAAAAAAAAgD9/wAA//8GAAAA/P/7/wQA+//8/////v8AAAQAAAABAP///P/7/wAAAAAEAP///P/9/wIA/v8HAAUA/P/5/wEA//8DAAIA/P/8/wEAAgACAP//AgAAAP7//f/6/wAA/v8FAP3/AAD5//r//v8AAPf/+/8DAAAABAD//wAA//8AAAIA/f8BAAEA///9/wAABgAGAAAABQADAAAABgAIAP//AAAAAPz/9//6//3/AwAIAAQA/v/7/wEAAAADAAEA/v///wUA/f8CAAIA/P/4/wEA/v8BAP///P8EAAYABQD9//7/AwABAP///f8BAPz/+v/8/wIA+f8AAAIA/f///wMAAAD+/wAABwAGAP///v/7//r/BAAEAAAABAABAAAA//8GAAEA/f/9/wIAAgADAAAABAAFAAAAAAD+//7///8DAP7/AQD6////AwAEAAMAAQAIAAIA/P/4//3/AwADAAAAAgADAP7/AQACAAAA+//7//z//P8AAAIAAAD7//3/AQD///z/+//+//7/AQACAAEA/v8BAAIA/v8DAP//AQD7//z/BQAGAPz//P/4//r/AgACAPv//P/6/wAABAAHAP3/BAD+//v/BAAAAPr/AAAAAPz/+//9/wIA///9/wEA/f8CAP7/AAACAAEABgD5/wAA/v8FAAEA+f/7/wMA/P/9/wAA/////wMABQAAAAEA//8AAPr//P/9//z/AAD+//v/+v/5//////8AAP//AwABAPr////7////AgACAAEAAAABAP///v/+/wEA/f8BAPz///8BAAMA//8EAP3/AgD+//z/CAABAPr///8AAP////8EAAIA///7//z/+/8AAPv/AAAAAAIABwAEAP3//v/8//7///8DAP7//v/9//n////8//r/AgADAAMAAAAEAP///v/8//7/AAABAAIAAgAGAP7/AgD4////AAAGAAEA9P/1/wYA/v8DAAYA/////wIA/////wQA/v////3/AAD+//z/AgADAP7/AwAEAAIAAgADAAEAAwAAAAAA+//6/////P8FAAAA/f/8/wEA///9/////P/+/wAAAgACAAAAAAD//wEA/v8BAAIA/v8AAP////8AAP3/AgD9/////f8AAAEA//8DAAMA///+/wEA/v/9//3//v8BAP7/AgD//wAA/v////7//f///wEA///+//3//v/9//z//P8BAAAA/f/6/wEAAgADAAEA/P/7/wIAAgAEAP///f/2////+/8CAAEA/f///wQA/P/8/wEA/v8CAAAAAAD8//7/CQACAPz//f/+//7/AQADAAEAAAD7//3//f8DAP7/AwD9//3//f8CAAAAAAACAAAABAAAAP7/+//+//7/AQACAAIA//8BAP//+//2//7/AQAFAAIA//8AAP7//f/6//3///8AAP3//f8BAAYABgAFAAAA+f////v//v/6/wEA////////+P8BAP//AgAAAAQABQACAP3/AgABAAAA/v8BAAIA+////////P/7/////P8EAAIAAAD+/wMAAQD///3/AAD9//3//P8BAAIABQACAAMA+//8//7/+f8CAP7/AQD+/wEABwABAP7/AQADAP////8EAAEAAAD+/wQAAAABAP7/AAAAAAAAAgACAP7//P8AAAIAAgD///////8BAAAAAQADAP3/BAD8////BQAGAP7/BgD///7/AwAJAP3//f/8//z/AAD7//7//v8CAAAA/f8AAAAA/////wAA/f/9/wEAAQAAAAEA/v8CAP///P/8/wEAAgABAP3/+//8/////v////v/AAD+//7/AgADAP//AQADAP/////7//////8AAP7/+v8AAAAAAgD+////AAD8//r/AAD///z/+//+//7//f/7//v///8BAAAAAAAAAAMABQAFAP/////7//3//f8AAP7/BwAIAAUAAAD9//7///8HAAQA///+/wEA///+/wAAAAAFAAQAAAAAAP3/AAD9//3//f//////AgABAAEAAAD+//3///8BAPr/+//6//z/AAADAP7////+/wIAAgAFAPv/AQD8//r/AAABAP7/BAAAAPz/AQADAAAA/f/6//7/AgADAP///f////3//f/7/////P////7/+f///wIABAACAAUAAgAAAAAAAgAEAAAAAgD9/wEAAAACAAQA/v/+/////v8AAPz////9//z/AAABAAEAAQD9/wEAAwACAAAA/P8DAAMA///+////AwD+/wAA/f8AAAEAAQABAAMAAwAEAAEA/P/+/wIAAQACAAEA+//+/wQAAwAGAAcABgAHAAUA///9//3/AAACAP7/BQACAAAAAQD7//7//v8EAP7//f/+/wEA/f/8/wAA/v8FAP////8CAP//AgD5/////P8FAAMA9//+/wkABAADAAEAAwD8//3//f8AAAAA/f///wEAAAD9//v//f8BAP7///8CAAUAAQAFAAAAAAD+//z//P////7////9/wEAAwD//wEA/P////3/AwAFAAEA+v/8//7/AAABAAIAAgD//wMACAAHAAAA/P//////AQADAAQAAQD9//3/AQABAAAA/v/+//z/AAAFAAQAAAAAAAIAAgADAAIAAAAAAPz/AgD+//7//P8CAAMA//8CAAEAAwAAAAEA//8AAP3/AgD///v/AgADAPz//P/5//b/+/////v/+f/7////AAADAP7/AAD9//7/AAABAPz//f/8//3/BAACAP3//v/7//z//f8AAAAA//8AAAAA////////+/8DAP7/+f/8/wMA+////wIAAwAAAP//AgD6//n/BAAEAPz//v/5//z/AgAFAP//AQD//wAAAAAHAP7/AgD9/wAA///9//7/AQAEAAEABgAAAAMAAQADAAEA/P/+/wMA//8AAP//+P/7//r//v/+/wAAAwAAAAIA//8AAAAA/P8BAP7/AQD8//3/BAAGAP7/AQD//wAAAgAAAP3//P/+//z/AAD//wQAAgD+/wEAAAACAAEABAAEAAEAAwAAAP7/+//5//3/AQAGAAEAAQD9/wEAAQAFAAEABAABAPv/AQD///z//v/8//7//f/9/////P8BAP7//f/8/wIA+v/8/wEA/P8FAAEAAQD6//7/BgACAP7/BAAFAP3/BAD+//////////7//v8IAAUA///5/wEAAAAGAP3/AAD7//7/AwAGAPj/AAD8//3/BQAAAP//AQAEAAIAAwAFAAMA///+/////P///////v8DAP///f/4//v/+//9//3///8CAAYAAwABAP7//P/6//7/AQAGAPz/+f/6/wAAAAAHAAcA+v/+/wEA/v///wAAAAD9/////v8CAP7/AgD6/wAA+v/6//j/+/8BAAAA/v/6//7///8BAP///v/6//3/AQAEAP3//v/7//z/AQAAAPv////8//j/+//8//z/AAACAAQA//8BAP7////6//r/BgAGAPz//v8BAP//AgD+//3/AgD8//z//P8BAAIAAAD+//7/AQADAP7//v/1//v/AgD///r/AQAAAPv/+P/8//v//////wAA/P8DAAIAAwAEAAYABwAEAP//AQACAAAAAgAAAP7/AgD9//3//P/+////AAADAAQA/v/9//3/BAAAAAEAAAABAAMAAgAGAPz//P/4/wUA/v8AAAUAAAADAAkAAQD+/wAABgADAP///P/8//3//P8EAP7/BwD+/wEA//8BAPj///8DAP7//f/8//7/AAAFAAIA+//5/wMA/f8BAAQA//8AAAcABQAHAAIA/v/7////AAAAAPz/+/8AAAYAAQABAAIACAADAAIA/v/7//////8AAAEA/P/9//z/+//7//7/AQD+//n/AQABAPv//P/6/wIA/v8JAP//AwD6//r/AAACAPz/BAAFAP7////7//z//f8CAAQA/P/+/wMABAABAAEA/f8DAAQAAQD///7/AQD9/wQAAAACAP3/+/8BAAIA/////wIA+//5/wIABAAIAP7////+/wgABAD+//z//v///wEA/v8BAP///f8FAAUA/f/5//7/AwAFAP3/AAD9/wAACQD///3//f8AAPn/+/8BAAAAAgD9//v/AgD9//3/+//+/wIAAAAKAAYAAAD1//3/AQAJAP3//v/+/wEABAD///v/AQD//wEA+//5//3//f8DAAEABgADAAQAAAACAAEA/v/8/wIA+/8BAAQAAgAEAP//AgD9/wAAAQAFAPv////6//3/CQAGAP3///////3/AgAEAPv/AAD7/wIA//8DAPr/AgD//wAAAwAKAP//BQD9//n/AQD3//z/+/8HAAIA+P/9/wUA///6/wQAAgADAP7//v8CAP3///8CAAUABwACAP7/+//2//r/AwADAP7/+//5/wEA/f8BAAMA+////wUA/v/+//3////9//7//f/7/wIA/v8EAAAA///6//r/BQADAP3////9//3///8CAP///P/+/wQA/P8AAAMAAgD///7/BAAAAP3/AAACAP///v/+/wEAAAAAAP7/+f/+/wIA//8DAAcABQAEAAIA/f8DAAEAAwABAP3/AAD8//3//f///wAAAQD+//v/AAAAAAEA+P8BAP7/+v/7/wYA//////z/+////wUAAAD8//3/AAD9/wIA+v8CAAAAAgACAAAA9//3//3//f8EAAEABQD///v/BAALAP3/AAD4//n/BAACAP3/+P////z/AwAEAAAA///4/////v8IAAIAAwD+/wAAAgD9//r//v8DAPv//v/7/wQA//8DAAIA/v8BAAIA///+/wcABAADAP//BAACAP3/+v/9/////P8AAAEA/f/6//z/AAACAAEABAAFAAEA//////v//v/9//7/AgABAAEA/P8AAAAA+/////z/+v/3/wAA/f///wAAAgD+/wIA+v8AAAQAAQAFAAEAAAD3//v/AQABAPz/AQAEAAEAAgAEAAQAAAAAAAAA9v/4/wIA/v8DAAAACAD+/wIA+f/9/wEA//8CAAIA///7/wAAAQAHAPr/AAD6//3/CQAEAP7/AAD7//n/AQAGAP7//P/5//r//P8EAAAAAgD8////BAAJAP//AgD9/wQABQAGAPz/AQD8//r/AwABAPr//P8AAP3/AgD///3/AgD///v//P8BAAUAAQD+/wEABQAHAAIA+//8/wAAAgADAP7/BAD9//7//f/9//r//f8DAPz/AQAAAAEA//8BAAUA//8BAAAAAAD+/wAA//8KAP3/AQD9////AgD9//r/AgADAAAA+//9/wAAAAAGAAIA/f/x//7//P8FAAEA+f8BAAAA+//8/wEA//8AAAEAAgD//wIABQAEAP///f/9//r/AwD7////+/8DAAAA/P///wAAAQD7//3//P8EAP7/BAD//wIAAgD//wEA//8FAAIA/v/9/wEA/v8AAAAA///8/wAAAAD//wAA/v8AAP3/////////AwAFAAIAAQD//wAAAQAHAPn/AAD+/wAABQABAPr/AwACAAAAAAD+/wAAAQADAAAAAwADAAUA//8AAAIAAQACAAEAAQAAAAEAAgAEAAAAAQD9//r//P/+/wIAAQABAAEAAwADAAEAAAD+//3//P/4//3/+f/+//3/+/8CAAEAAQD+/wIABgALAP//BgD7//7/AwABAPf//v8AAAEA//8HAAEABAAAAP7/AQD8//z/AQAFAP7/+/8AAAAAAQABAAQAAwD8/wAA/v8DAAAA/f8CAAIA+v/5//7/AAABAAMAAwACAP//BAD+/wAA/f8EAAIAAQD//wEA///9//3/9v/8/wIABAAFAAMAAgD///z//v8AAPv//f8BAAAABAD//////f/+//n//f8BAPr//P/9/wAA/v8CAAMA+/////7/AgD8////AgD+/////f////7/AgABAP///f/6//n/AQD+//7//P8BAAEA/v/8/wEAAAAAAAIABAALAAIA/P/5////BAD7//r///8AAPn/AQD///7//P/6////+v8EAAQABAADAAMAAgD8//r//f8BAAEAAQABAAYA/v/9//7/AgAEAP3/AAD4//v/AgACAPz//v/9//v////+//v/BQADAP//+/8BAP7/AAD//wEA//////7//v8CAAAA///9/wEA/P///wIA/v8BAAMAAwAAAPr////+/wAAAQD7//7///8GAP//BAABAAUABAAHAAIAAQABAAAA/v////7/AgAFAAAAAgD8/wIA/f8BAP3/AQADAAMAAAD+////AAD+//3//f/9/////v8GAP///v/9/wIABQADAPz/AwD+////BAAGAP3/AwABAAEABAAFAPr/BAD///3/+//+//3/AAAEAAQAAAD6/wIAAQAEAAAA+v/+/wEA+//8/wEAAwAAAAIA//////j//P/5/wEAAgAFAP7/+/8AAAUA//8AAAUA/f/9//7//v8CAAAA/v/9/wEAAQAAAP//AwABAAEAAQD///z//v8AAP3/AAD+//////8EAP////8AAAEAAQAAAP3//P/9//3/AgD+//3//v/8//v///8HAAAABAACAP7/BQD///3//P8DAP7/9P/4////AQD9/wIA/P/8////AAAEAAEAAgD//wAA+//8//z/AAD9/wAA/P8AAP7/+////wAAAQD7//7/BAAFAPz///8CAP7////+/wIA+v8CAAIA+v/9/wMAAQAAAAQACAAEAAAAAAD9//r/AwABAP//AQAAAP////8EAAAA/P/7/////v8HAP7/BwD+////AwAAAPf/AAD///v/AgD///7/////////AAAFAP7//v/4////AgABAAAABAADAAAABAAEAAEAAAD8//v//P/9//3/AAABAP///f/9//3//f/9//7/AAACAAMAAgACAP///v/9//7///////7//v8BAAEA/f/5////BAAFAPz////6////BAAEAPr/BAAAAPr/AQAAAP3/AQAAAP//+///////AwD//wAA//8AAP////8BAP//AgD5////+P8AAAEA+P/8/wMA/f/7//3//f8BAAEABwAAAP7/AwAEAPz/AQD///z/AAAAAAAA/f///////v8AAAAAAwACAP///v/7////AwAEAAAA///9/////v8CAAMA//8CAAIAAAACAAMA/f8BAP3//v/7//v/AQAAAPv/AAD9////AwAAAAIA/v8CAPz//v////3/+//8/wEAAAACAP3/AAD+/wAAAQAHAP7//f/4//r/AgABAPv/BAAHAAIABAD/////AAD+/wAA/f8BAAMABAD///3/AAACAAAAAwAEAAEA/f/4/wAA/f8HAAQA+P/6/////f/9/wQA/f///wAABQACAP7/BgAGAAAABAACAP7/+//8//7/AQABAAMAAgACAAMAAQADAP//AQABAAEAAAD+//////8AAAAAAwADAAEABQADAP///P/9//z////+//7/+v/9/wEAAQAHAAIAAwD+//7/AwACAPz////9/wAABAAEAP7/AAD9//r/AQD7/wAA/P8FAAMA+v///wgACAD//wIAAgAFAPr/AQABAP//AgD8//3/AgACAAIAAAD//wEAAgAGAP//+//5/wIA//8DAAIA/////wQA/f8BAAQA/v8BAAEA///7/wAAAQAEAP///////wEABAACAAEAAAAAAAAAAAD//wAA//8AAPz//v/8//z//v8DAAEA//8AAAAA/f/8/wAA/v8FAP7///8AAAAABAD2//3/AQAKAP7/AAAAAP///P/5/wEA//8GAP//BAACAAQABAAGAP7/+f/9//f////6//7//v8BAAMA+v8EAP//AQD8/wIABAAEAPr//P/+/////f/+//v/AAD//////P/+/wAAAQAAAP7/AAAAAAAA+///////AQD8//r/+f/+////AAABAAAAAAD8//v///8AAPz/AAD///////8AAAMAAQADAP7//P/+/wAA/f/9/wMAAQACAP//AAD///7/AwADAAMA/f/+/wAAAwACAAAA/f/9//7/AgAFAP3/AQD//wAACAADAP7/BgD///z//v8FAAAA//////7/AQD8//7//P8AAP3//f///////f/8/wEA//8EAAMABAD+//3//v////3//v8DAAAA/v/+/wAA+f/+/wAA+v/8/wIA//8AAP//AgAAAAEA/f8BAP7//v/8/wIA/v/8//////8BAPv/AQD6//7/BgAJAP3/BAD+//r/BQAGAPz/AgD6//r///8IAAIAAQD+/wMABQAEAP///v8AAAAAAQD///z/AQD+//7/AgABAP3///////3/AgD///7///8BAP///f8AAAIAAAD//wEAAwAEAAAA///9//7/AgADAP7/AAD8//3/AgACAPn//f////3/AQADAP7/AQABAAQAAAABAPz///8BAP//AAAHAP7/AwD7//7/AAD///3//////wEAAAABAP///f8CAAAA/f/5//3//f/+/wAA/f/+//3//v8BAP//AQD9/wMAAQAAAAAA/v8BAAAA///8/wAAAgAAAP7/AwAHAAIAAAD9//z///8AAP7/AwABAAEAAwD//wEAAQADAAMAAAAAAAIAAQAAAAEAAAAEAAIAAQD////////8//z//f8CAP//BQADAAMAAgACAAAAAwAGAAMAAgACAAAA/f8CAAEAAQAAAP//AwD+/wAAAwD//wAABAAFAAAAAAAAAAMAAAACAAIAAwABAAAA/v8CAP////8BAAIAAgD+/wAA/f8DAAEAAQD///7/BQAAAP//AQACAAAA/v/7//7//P/+//3/+v/+/wAAAgACAAQAAgAHAAAABAD///3//v/+//r/AAAFAAUAAQAAAAMAAgACAAEA/v/7/wEA/f8DAP3//P/+/wAA/v/7/wEAAwAEAAEA///+//7/AQAEAP3//f/5//z/AQAEAAEAAwADAP//AgD//wAA/v////////8AAAEAAAAAAP3/+//7/wEAAAACAAEAAAAAAP//AQD///3//f8AAP7/AwD//////f8BAPj//v////z//v/8//z//P8EAAMA/P/+/wAAAgD9//7/AAD+//z//P/+//z/AQABAAAA///9//7/AgD//wEA/f8DAAQA/P/9/wIAAAD///7///8FAAAA/v/8/wAABAD+//3////+//j/AAD//////f/8/wAA/f8DAAQABAAEAAMA/v/9//z/AQAAAP////8BAAMA///9//3/BAAFAP7/AAD8//7/AwACAAEAAAD+//3//P////z/AQD///7///8AAP////8AAAIAAwAFAAAAAAD+//////////3//f/+/wAAAAABAP//AgABAP3/AgD//wAA///7/////v8BAP7/BAACAAQAAwAFAAAAAAD8//3/AgADAP//AQAEAP//BQABAAIA/v/+/////v8DAAEAAQD+/////v/7//v//v8DAP7//v/+/wEA/f/8/wAA//8EAAAAAgD8/wEABAAHAPv/BAD+//v/AgABAPj/AwAAAPv//v8BAAAA//8AAAIAAAD//wIAAQAAAAAA/f8BAP3//v/7////BQADAP//AAAAAPz////8/wEAAQADAP//+////wMA/v8AAAMA/v/7//3//v8BAP3/AQD9/wIAAQACAAAA/P/9/wAAAwAAAPz//P/9//3/AAACAAIA/v/+/wAAAAAAAAAA/f8CAPz//f////7/BQD+////AAD///3//v8FAAEAAQABAP7/AgD7/wEA/f8EAAMA/f///wIA///8/wEAAAAAAP7///////7/AwABAP7//f/8////AgACAP/////8//r//P////3//v/+/wEAAwAFAP//AgABAP3//v/5////+/8DAAIA+/8AAAMAAgD8/wEAAwACAP3/AQABAP7/AQD9//3/AAD///7//f8EAAEA//8AAAAAAAACAP3/AgD+//3/AQACAPv/BQD9//7/AQACAP3/AQAAAP//AQACAP7///8AAAIAAAD//wMAAwACAAAAAQADAAUAAAD9////AAD///////8BAP//AgABAP3////7//z/+/8AAP//AwAAAP7///////z///8EAAAA///8/wAA/v/9//////8BAAEAAgACAAMAAAD/////AgACAP////8AAAEAAQD+//7//f8BAP//AgD9//3/AQD9//3//f////7////9/wEA+////wIA+f/8////AAD///z//P/8//7/AQD+//////8DAP//AgAAAP////8AAP7//v8AAP3//////wAAAgADAAIA/f/7/wAABAAFAAAA/v/9/wEA/v8CAAAA/v/+/wAA//8BAAAA/P8CAP///v/9/wAAAAD///3/AQD///3/AQD//wEA/v8BAP3/AAD//////f8AAAEA/f8BAP7////8////AwAIAP///f/6//7/BAAEAPv/AAAAAPv/AQD+////AAAAAP///////wEAAAD9/wEA//8IAAIABAABAP//AAD8//7//P8HAAEA/P/8/wEAAQD9/wYAAQAEAAIABAACAAAABgABAP3///8BAPz/+v/7/wAA/P///wQAAQAEAAEAAgD+//3/AQAEAP7/AQD9//7/BAACAP7/AwACAP//AgABAP3//f/9/wAA/f/9/////P/+/wAAAwAHAAEAAwD9//z/AQD///3//v///wEAAgACAP///P/7//3/AwAEAAEA/P////7///8BAAIACQAEAAIAAAD+//v/BAAEAAIAAQD8//7//v8BAAEA/f///wAA/f8DAAIA///+/wEAAgD9//7/+v8AAP7/AAABAAAABAD//////v///wAA/f8CAAEA/P/7/wIAAAAAAAAAAgACAP7/AQD//wAA/v8FAP///f/7/wEAAgAEAAQA/f///wEA/P8AAAQAAAACAP//AAAAAAEABAD8//v///8FAP7/BAABAP///f/5/////f8CAP//AwADAAMA/v8AAP7//P/+//r/AgD9////AQAAAAIA/f8CAAAA/v///wIABAAEAP7/+f/9//3//f////3/AQD//wAAAAD///3/AgD///z/AQAAAP//+v8AAAIAAgD9//7/+////wAA/////wEAAAD+//7/AAD///3///8AAAAA///+/wQA/v8BAP///P/+/wEA/////wMAAQAAAPz///8BAAAAAwADAAEA/f/+/wEA/f8AAP3//v/9//7/AQABAPr/AQABAP7/AwACAAAABgAAAP///v8AAP7//f8AAAAAAAD8/////P8CAP7/+//8//7//f/8/wEA/f8EAAMAAwD8//3//v8CAP3//f8AAAEAAwD//////P8BAP///f/+/wEA/v/9/wEAAwADAP//AQADAP//AAD//////v/5//z/AQABAPr//f/7////CAAIAP3/AgD4//n/AQADAPz/AQD9//v//f8BAAIAAgABAAUAAgADAAEAAAD///7/BQADAPz/AQABAP7////9//v/AwACAAEA//8AAAEAAgAHAAEA/v/5/wIA//8AAP///////wAA+//9/wEAAQACAAAAAQD+//v/AgD///z/+/8BAAEAAQAEAAAAAQD9/wQA/v8CAPr/AgAAAP3/BAAGAP3/AgD9//v/AQADAP3////7/wAAAgABAP////8DAAEAAQABAAAAAAD8////AAD9//z/AQADAAEAAgD9/wMA/v8AAP///v//////AwAAAAMAAQAAAPz///8EAP///P/4//r//v8AAP3/AgD//wEAAgAAAAEA/f8CAAIA/v///wEAAQD+//7/+//9//3/AQACAP//AAD8//v/AgAFAP7/BQD//wEA/v8AAP7/AwAMAAQA///+/wQA/v8CAAEA/v///wEABAD//wEABQD///3/AgAEAP//AAD//wIA/P8AAAAA///+/wAA/v8FAAIA/v/+/wIA//8AAAQA//8DAAMAAQD+//v/AQD7//z/+v/+/wAA/P///wAAAAD///7///8BAP//AAADAAIAAAACAAAA////////+v/9////AQAEAAUABAD//wMA/v8EAAEAAwAAAAMA/f8AAP3/+//+////AQD8/wIABQAIAAAA/v/9//z/BgAFAAIA///9//v///8BAP///v8AAAIAAAAEAAIABAD+/wIAAwAGAAAAAQD///r/AQD7////+v8FAP///f/8/wEAAAD//wAA+//+//3/AwAAAPz/AgACAPz//f/6//n///8DAP7//P/8////AQAHAPv/AQD6//z/AgACAPz//P/6//z/BAAHAAAA/v/8/wEAAwD///7/AAAFAAEA+//5//7/+v8EAAMA/P8CAAYA/P/8/wAAAwD8//7/AAD6//v/BQACAP7////7//3/AAADAP7//P/+/wEA//8BAP7/AAD//wEA/v/+/wAA/v////v/BQAAAAEA/v8BAAMAAAAFAAMABAD8//3//P/9//j//f8CAAEABAABAAUAAgAAAAIA/P8FAP3/AAD7//z/AgADAPv//f/+/wEAAgACAP3/AQAAAPz/BQAAAAEAAgD5//z//f8CAPz/AQABAAAABgACAAIA/f/7//z//f8GAAEA/////wMAAAAAAAAAAAD9//r////+//z//v///wAAAQD9//7///////z//P8CAAIA+//+/wIAAAADAAAAAQD6//3/CAAEAP3/BAADAP7/AwADAAAAAwD///7//f8EAAIAAwD9/wAA/f8AAP3//f8BAAEAAQD///v//P/7//3/BQD//wEA//8FAP//AAACAAMAAQAAAAIA/v8CAAAAAAACAAEAAAD8//z/+v/9//3//f8AAAMAAQD///7//f/6//3/AQACAP///f/+//////8BAAMA/v8CAAAA//8AAP7/AgABAP////8DAP//BAD9/////P/5//v//f8FAAEAAQD8//3/AwACAP7//v/9//3//v8CAP7/AgD9//7//v8AAPz/AQABAPz//f/6//v//v8DAAMA/v/+/wEA/f/9//3/AgADAP//AQD///7/AgD+//3/AAAAAP7/+////wYAAgACAAEAAQACAAMA/f/4//z/BAABAP7/AQD///z/+//+//7////+//////8DAAIAAQACAAYABgAIAAAABQABAP//AAD8//r////9//v//f/+/////f///wIAAAACAP3/AQD8//7/AQABAAEAAQAGAP3////7/wIA/////wEA/f8BAAUAAAD+////AwABAP///P/9//z//v8EAAEABgABAAMA//8AAPv/AQACAP3/+//6//z//v8DAAEA/f///wAA/f/7/wEAAAACAAMABQAFAAAAAQD+//7/AQAAAP7//P8BAAQAAgAAAAAABAABAAMA/v/9//7////+/wEA/v8AAAAA/P/8////AAD9//n/AQAAAPz//v/8/wAA/P8GAAAAAgD8//z/AgABAPz/AgACAP3//v/8//7//f8CAAMA/v/9/wEAAgD+/////v8GAAIAAAD9//3/AgD8/wAA//8DAP///v8CAAIA/f///wEA/P/7/wAAAgAEAP///f/9/wQAAAD///r////9/wIA/f///wAA/v8GAAMA/P/5//7/AgAHAPv/AgD7//v/BgD///z//P8BAPz//f8CAP//AAD8//z/AQD8//z/+//9//7/AQAKAAQA///2////AgAHAP///f///wAAAQD+//n////8/wEA///7////AAADAP//BgAGAAQAAgAEAAEA/v/7//7//P8BAAUAAAAAAAAAAQAAAAEAAwAEAP//AQD+//7/CAAFAP/////9//3/BAAFAPz////4//7//v8FAPz/AgD//wEABAAJAP//BAD+//v/BAD6//z/+/8GAAIA+/8CAAMAAwD6/wEAAgD///3//P8JAAIA/P/+/wcABgACAP//+P/3//v/AgAFAAEA/P/5/wAA/v///wIA+//+/wEA/f/9//v//v/7//3//v///wEA/f8CAAEA/v/7//7/AgADAP//AAD///7/AAACAP7//P/+/wMAAAABAAMAAwABAAAABQABAP7//v8BAP7///8AAAEAAAAAAP7/+v/9/wEA//8CAAUABQAFAAMA/v8AAP//AgD///3/AAAAAP///v//////AQD9//z/AAACAAIA+/8CAP3//f/6/wQA/v/+//3/+/8AAAQA///8//7/AAD8/wEA/P8DAAEAAgAEAAAA+P/4//7//v8DAP//BQD9//r/BwAMAP3/AAD3//f/AwABAP7/+v8BAP//BQAGAAAA///2//7//f8IAAAAAgD//wEABgD8//v//v8EAPv/+//7/wMAAAACAAEA/P///////v///wUABAAEAP//AwABAP7//P/+/wEAAAADAAEA/v/9//3////+/wAAAgADAP///v8AAPz/AQD//wEAAwACAAEA+f///wAA/v8CAAAA///4////+f/9//7////+/wIA+v/9/wEA/v8GAAQAAwD9//v/AAD+//z//v8FAAAAAAD//wIA/v///wAA+/8AAAQA/v////z/BQD9////+f/9/////v8CAAIAAAD7/wEAAQAHAPn/AQD7//3/BgAEAPv//P/7//r/AgAHAAEAAQD8//z//v8GAAMAAQD8/wEABwAKAP//AwD9/wMABAAGAPz//v/8//v/AAD+//n/+/////3/AwAAAAAA///9//v/+////wMA///7//3/BAAFAP//+v/6/wAAAwAGAP7/AgD5//z////9//f//P8CAP3/AwAEAAMA////////+/////7/AAD6////AAAMAPn/AQD8/wAAAwD+//f/AQADAAAA9//8//3/AgAIAAEA///y/wAA+/8DAP//+//+/wEA/f/8/wAA/v///wMAAAAAAAQAAwACAP7//f/5//j/AwD//////v8DAAEA/f/+/////f/5//3///8EAP//AwAAAAEABAAAAAAA/v8GAAIA/f/5////AAAAAAEA/f8DAP//AgD7////BQAEAPr///////7/AQAFAAUAAwD/////AAAEAP3/BAABAP//BAAAAPv/AwABAAEA/f8BAP//AgD///z/AwABAAMA/P8DAAMA/v8BAAIABAD//wEAAgADAP///v/9//7/AQABAAEA//////////8DAAIA/v/7//3//P/7//z/AAABAP3///8BAP7/AAABAAQAAwAJAAIABAD+/wEAAgD///z///8FAP////8CAAAAAAACAP/////8/wAAAwAEAAAA+v8CAP3/AgABAAMAAgD2//v/+/8DAP7//f8AAAUA+f/8/wEA/f/+/wIAAQAAAAAA///8//3//f8DAAIAAwAEAAIAAQD8//z/+v/7//7///8GAP///v/6/wIAAQADAAEA+v///wMAAwAAAP//AQD+/////P////v//P/+/wEA/f/7////+/8CAPr/AAD5//3/BQACAP3/9//8//z/AwAEAAAAAQD7//3/AQD+//n//v8DAAAA/v/5/wEA/f8CAAQABAALAAQA/f/4////AQAAAP3/AAAAAPv//v/7//7/AAAAAAEAAAADAAEA/v/9/wQAAQD///7//P8AAP///v/7/wIA+v8AAP7/AQAAAAIA///5//v///8FAP3/AQD7//3/CAAHAPv/AgD+//7//P8DAP3//v//////AAAAAP//AQABAP7//f/8//7/+f8AAAUA/f/9////AwADAPv/AQD//wEAAgD7//3//v8DAP7/AQAAAAMABQAGAAAA/f/9//z/+v8CAAAABQAFAAUAAAD6//7///8DAP3//v/9/wAA/P8AAAEAAQD+/wIA///9//3//f8JAAAAAAADAAcACAD///7/AQABAAAABQAFAP//AAABAAQAAgAEAAAABgAAAP7//P////v/AgABAP//AAD7/wEA/f8FAAEA/v/8/wQA+v/7/wEAAQAAAAMAAQABAP7/+//7/wAAAgAGAAAA/P/8/wMA//8HAAYA+f/4/wEA/f8DAAQA/f/8/wMAAAAAAP//AwAAAP7//v/7/wAA/v8HAPz/AQD5//v/AAABAPj/+/8CAP7/AwD+/wAA/v///wIA/f8CAAAA/v/+////BgAEAP//BQADAAEABQAGAAAAAAAAAP7/9v/6//3/BAAFAAQA/f/6////AAADAAAA/////wYA/v8EAAMA/v/6/wQA/f8AAP//+/8DAAQAAgD7//7/BAACAP////8CAPz/+f/7/wIA+P/+/wEA/P/+/wIA//8AAAEACAAFAAAA/v/9//r/AgACAAAAAwAAAP//AAAHAAIA///+/wMAAAAFAP7/AwABAAAAAAAAAPz///8EAP3/AwD6//7/AAABAAEAAAAIAAEA/f/5/wAAAgAFAAIAAwADAP3/AgAAAP///P/9//3//v8CAAIA///6//z////+//3/+v8AAP//AwADAAEA//8AAAIA/v8DAP7/AQD6//v/BAAHAP3//f/6//v/AwAEAPz//f/7/wEAAwAHAP3/AwD9//n/BAD9//n//v8AAPn/+v/+/wMAAQD9/wEA/v8EAAAAAQAAAAAABgD7/////P8AAAAA+v///wQA//8BAAIAAQD//wEAAwD9/////f8BAPz//v/+//7/AgABAPz//P/6/wAA//////7/AgAAAPn////7////AQACAAAA/v/+//z//f/+/wIA/v8EAP7/AAABAAIA/v8DAPv/AAD9//r/CAD+//r//v8BAP////8GAAUAAwD+////+f/8//r///8AAAIABwAFAP3//v/8/wAA//8EAP7//f/8//X//f/4//n/AgAFAAUAAQAGAAIA/v/7//7//f8AAAAAAgAGAP3/BAD2//7//v8FAAAA9P/2/wgA/v8EAAcA/v///wAAAAD8/wIA/v8BAP7/AQD///z/AgABAPr/AQABAP//AAAEAAAABAD//wEA/P/7/wAA/f8HAP///P/7/wMA///+/wEA/P/+/wAAAQACAP//AAD+/wIAAQACAAQA//8CAAAAAAAAAPz/AQD8/wAA//8EAAQA//8DAAMAAAD//wEA///+//3//v8AAP//AQABAAEA/v////7//f/+///////+//z//f/9//v//v8BAP///f/5////AQABAAEA+//8/wQAAgAHAAAA/v/2/wAA/P8DAAEA/P8AAAMA/f/5/////f8BAAAA////////CQABAP7//P////7/AQACAAMAAAD7//3//v8EAP7/AgD8//7//v8FAAAABAADAAIABgACAP7//f////3/AAACAAEA/f////7/+//4//7///8DAAEAAQABAP7////6//3////+//3//f8CAAQABAAEAAIA+f////r//v/6/wIAAAAAAAEA+f8BAP7/AQAAAAMABQABAP3/AAABAAAA+////wEA/P////7//P/8/////v8GAAMAAAD9/wIA///+//z////8//3/+/8AAAIACAADAAQA/P/9//7/+P8EAPz/AgD9/wEABwACAP3/AQAAAPz//P8BAAEA/////wUAAgABAP7//v8AAP////8BAP///f/+/wIAAQD+/wAA//8DAAAABAAFAAAABAD8//3/AwAEAPr/AwD9//z/AgAIAP7////8//3//v/8//3//P8AAP////8AAP////8BAAEA/P/6//7/AAD+/////v8DAP7//v/9/wEAAQADAP7//v/8////+v/9//z/AAABAP7/AwADAAEAAQADAP7////4/wAA/f8CAAIA+/8CAP7/AQD6//7/AgAAAPn/AAD///r/AAABAAAAAAD8//v///8DAP//AAABAAIABQAFAAAAAgD+/wIA/v8EAP//BgACAAEAAgD+//3//f8HAAMA///+//7//v/5//v/AAAGAAQAAQAAAP//AQABAP7/////////AQADAAEAAgACAAEAAgD+//r/+//+//r//P8AAAAAAAABAAUAAAACAP//AQACAP7//P/9//3////+//z//////////v8AAP7////+/////v///wAA+v/4/////f8CAAAA+v8AAAEAAAABAAUAAAABAAIABAACAAAAAQD9/////P8DAAQABAABAAQAAQADAP7/AAD9//3/AgAFAAMA/v8BAAAAAgD8////+////wEA/P///wIAAwAAAAIA/f8BAAEAAwD9/wMAAQAGAAIA+P/7/wQAAwADAAUAAQAEAAQA//8AAAQACAAHAP///v8BAAEAAgACAP7/AgD9//z/AAD8//3//v8EAAEAAgAFAAQAAwD6////AQAHAP3//f8CAP7/BAD+/wEA//8EAP//9f/+/wQAAwAEAAMABQD//wIAAgAEAP///P/6////+f/6//3//f8DAAIAAAD+/wIAAgAFAPz/AQD9//v//v8AAPz/AAAAAAMA//8DAP7/AQD+//3/AwABAP///f8EAAEA/v/+/wMA/f/9/wAABwAEAAEA/v8BAAEA/v8FAP/////6////AwAFAAAAAwAAAP3/BwAAAP//+f/7//z//f/9/wMA//8CAAEA+//8/wAAAQD+/wEAAAABAPv//f8AAP3///8AAP7/AgD7//3/+/8DAPr/AQD9//j/+//8//z/+/8EAAMA/v/+/wMAAAD+/////f8AAP7/AAAAAP3/AwD9//7//f8AAAAAAAADAAQA/f///wIAAQABAAMAAgAAAPr//f/9//z//P/+/wQABwABAP7///////f////+//z/+v/4//z//P8FAAQAAwABAAMAAAABAP3/BAD+//7/AgAFAAQA/v/7////BgAGAP//AQD9//z/AQD//wAA//////3/9v/8//7/AQD///z//f/+//7//P/+/wEA/P/+//v//f//////AAD//wAA//8BAAAA/v8AAAMAAAD///7/AAAAAP///v/+/wEAAAD+//3/AwACAAUAAgAIAAAA/f/6//7/BQAEAP//AQACAPz/BgACAAEA/P///wEAAAACAAIAAgD8/////P/7//n/+v8CAPz//f/6/wEA/v/8/wAAAAAFAP//AAD6/wEAAwAHAPj/AgD5//j/BAABAPb/AgD///n//f8EAAQA//8AAAQAAgACAAMAAwAAAP7//P////r//v/8/wEABgAFAAIAAgABAP7/AAD8/wAA/v8DAAAA/P8BAAUA/v/+/wIA///9//z//P/+//3/AgD//wMAAgAEAAAA+f/3////AgACAPv/+f/4//7//f8FAAUA/f/8/wMAAAD+/wEA/v8GAAAAAQD+//3/BwD///7/AAD9//r///8DAAEA/v/9//z/AAD9/wAA/f8BAAEAAAD//wAA/f/8////BAAEAAEA/f/7//r/AQAAAPv//f/4//3/AgAGAP3/AAD6//r/AgABAP7///8DAAQAAwAEAP//AgD+//z////6////+/8DAAUA/P8CAAMAAQD3////BQAEAP7/BQAEAP3/AgD9//3//v////7//P///wAA/v8AAAIAAgAHAAAABAD///7/AgAAAPj/AwD7//v/AAAEAP///v///wEAAQADAPz/BAD+/wEAAQD9////BAAKAAIA/v/6/wYAAAADAAIA+//6/wUAAgAGAAMAAgACAP7////7//z/+v/8////AAAAAAAAAAD9//3/+/8CAP7//f/9/wEA/v/9/wEABAAGAAEABAD//wAAAAADAAAABQAFAAEAAAABAP//AAD+//3//P8AAAAAAQAAAAAA///8/wEA//8DAAAAAAD7/wIA+f///wIA+v/8/wEA///7//r//P/+//z/AAD9////AQAGAP7/AwAAAP//AQD//wAAAQAFAP///f/7/wMAAAAHAAYA/f/7/wAABAAEAAEA/f///wEA/P//////AQD8/wIA/f8CAAAA/f8BAAAA+v/6//7/+//+////BAAFAAEAAAD8/wAA/P8DAP//AQD+/wEA/f//////+/8BAAAA/v/6//7/BQAIAPz/AAD9//7/BQABAP3//f////z//f///wAAAAD9//z/AwD+//7//P/5//3//f8JAAMAAgD8/wEAAQAAAPz///8HAAIA+//5//3//////wQA///+/wAAAgACAP//BwADAAMA/f8AAP7//P/8/wIA/P/+/wIA//8BAP//AgD+////AwAFAAAAAgD///7/BQADAP//AAABAAAAAgAGAAAA/f/5//7//f/+//z//v///wEAAgAHAAEABAD+//n/AQD9//7//v8AAAIAAAAFAAIAAQD4//3/BQAFAP///P8FAAIA/P8AAAYABwACAAEAAAAAAPr/BQADAAMAAgD///3///8AAAEA/f////v//f8BAP7//v/6/wAAAAAAAP7/+f/8/wIA//8DAAQAAQAAAAYAAQD8//z/+v////3/+f/9/wEAAwADAAQABAACAAAAAQD///7/+v8CAP7//f/3//3//v8DAAEA/P///wQA/v/9/wQABAAKAAEAAAD+//7/BgD+//r//P8BAPz///8AAAAA/P/6////+/8BAPz/AAABAP///v/9//7//v8AAP7/AgD//wIA//8AAAEA/P8AAAAA+v/8//z///8AAP3/+v/8//7//P8AAP3/BgD/////AwAHAAIAAgD5//r///8BAP3/+/8DAAIABwACAAIA/v///wAA+P8BAAAAAwAAAP//BgD8//7//f8EAP//9//5/wcA//8EAAQA/f/7//7//P///wIABQABAAAA/v/9////AAADAAQAAQD///7/AQACAP3//f/6//3/AQAHAP7//f/9//v/BAD/////AQAAAP7//P8DAAMAAAAEAAEAAQD8/////P/+//z//P/8/////P/9/wMAAgAHAAMAAQD8//v//P/6//z//v8GAAIA/v/+/wMA/v8BAAEA/P/9/wQA/f/+//7/BQD+/wIA+v/9//7//v///wAA/v/4//7//v8GAPv/AwD+/wAAAwADAP3/AAADAPz/BQADAP///P/5//3/+f8FAAMAAwAAAAUABQAHAP3/AAAAAAIAAwABAPv//f/7//r/AAD///r/+//7//r/BAABAAAAAAABAP7/+//9/wMAAAD+/wAAAwAEAAIA/P/7//7/AwAFAP7/AQD6//7/AwAFAPr/AAD+//z/AgADAP3//////wEA/v////z//f///wEABAAKAP7/AAD3//3/AgADAPr/AAAAAAAA//////3/AAAGAAIA/f/4//z//f/+//7/+//6//v/+/8CAP///f/3/wIA/v/9//7//f8CAAAA/f/7//v/AQD7//r//v8DAAIA+//8//z////6//7/AwACAAEAAgACAAMABgACAAAA+////wEA/f///wEAAgD//wAA/P////v////7//z/BAAGAP7/AwD+////AgADAP7/AAD+//3///8AAP7/AAADAAIAAQAAAP7/BAABAAIAAAAAAAAAAwADAP//AQD9/wMA+v8CAAIA/////wIABAAAAAQAAwAKAAMAAwD9////BQADAP7//f/9//3/AAACAP//AAD//////P/3//z//f8BAAAA+////wEAAwABAAIAAQAIAAAAAgD+/wAABgD///z/AQALAAMA/P/9/wIAAQADAAMA/f/5/wMAAQAGAP3/+P////3/AAD+/wIAAgD8//3/AAABAP//AgAFAAIA+//7/wAA/P8AAAUABQAIAAMA///9//////8CAAAA/////wIA///+//3/+//4/////P8EAAEA/v/7/wQAAQD///z/+f/+//3/AQD///7///////v//f8AAAEA//8BAAEA/f8DAAIA+f/6//3/AgD//wAA///7/wAA+/8CAAEAAgABAAIAAgD6//v/AAD//wAA/P8FAAUA/P/4//7//P/9////AwAJAAIA/f/4////AQD///v/AAABAPr/AAD+/wEA/v8CAAMA/f8BAAIAAQAAAAEAAAD9//7//P8DAAMAAwAAAAQA/P/+//7/AAADAAEA///3//3/AQAFAP3/AAD9//z/BgAGAP3/AwAAAP7//f8AAP3//v///wAABgAEAAEA///+//7///8BAAAA+v/6/wAA//8AAP//AwAEAP//AQD+/wEA///6//3//f8FAP//BAAAAAAABAACAAAA//8DAP///f///wEAAgAFAAQAAAD+/wIA//8AAAAA//8AAP3/+///////AQD6//3/AAD//////P8EAAEA/f/8/wEABAABAP//AgACAAMAAwABAP3///8BAAAA/f8EAAIACAABAP7////+//n///8CAP//AgD9/wAAAAAFAAUA/f/+/wUA/P/+/////v/8/wAA/P/+//3/+//8/wMAAgADAAAA/P/+/wMA/v8DAAMA///8////AAAFAAAA///+/wEAAQABAAEAAwAFAAIA///3//v///8DAP//AAD7//v/AQADAPv//f8BAAAAAQABAP3//f/9/wIAAQABAP//AAABAAIAAwAFAAEABAADAP//BgACAAIAAAAEAAEA9v/4/wAAAQAEAAUA/v/7/wAAAAAEAAEA//8AAAQA/f////7////3/////f8CAAAA+/8BAAMAAQD7////AgAGAAEA//8AAAAAAAD8//7/+v8BAP//+//6/wEA/v8AAAIAAwAEAAEAAQD9//3/BAABAAAAAQD+//z//v8HAAQA/P/8/wEAAQAEAP3/AgD//wAABAACAPz/AAADAP7/BAD8//7/AgABAAAAAwAIAAIA/P/6////AQACAAAAAAAAAAAABAAIAAEAAgD6//z/AQABAP//AgAAAP3//f/+//v/+v/8////AAACAAAA//8CAAEA/P/+////AgD//wEAAgAEAAAA/P/5//z/BAD+//v/+//+/wIAAgAEAAAAAwD+//v//v/9//3///8DAP//+//9/wEAAQD+/wAA/f8AAP3///8CAAEABgD7////+/8EAAMA+P/7/wMA/f/+/wEA/v8AAAIABgABAP7///////v//f////3/+//5//7//P8AAAAA/v/9/wIAAAABAPz//f/8//7/AAD+/wAA//////////8DAAYABAAEAAEA//8CAAIA/f8AAPv//v/5//3/BgAEAPz/AAD/////BAAFAAEA/f/7//n/+P8AAPz//v/6/wAABAAAAPj//v8AAP//AgABAAAA+v/6//v/+/8AAPz/BAADAAIABAABAP//AAD//wEAAQAEAAQAAwACAPz/AgD7////AAAHAAQA9v/2/wEA/f8EAAQA/P/5/wEA/f/8/wEA+v8DAAAAAwD9//3/CAAFAP3/BAAEAP//+/8AAP//AQACAAMAAgD/////+/8CAP7//P/9/wMAAQAAAAAA/P/9/wQABQAEAP///v/7////+v///////f///wMA//8AAAAAAAD//wAA+//+/wEA//8DAAIAAQD8/wEAAQABAPr//P/9//f////7//////8CAAQA/v8FAAkAAgD8//7/AAADAPz/+f8AAAAAAAD7/wIABAAHAAMAAAD7/wMAAwAIAAUA/v/7/wIA/f8DAAIAAgAAAAUA/f8BAAUAAAAEAAAAAQD7/wEABAADAPz/AAABAPz/AAD9//z/+/8AAAMA/v8CAAAAAgD9//z/+//8//r//f8CAAAAAwD/////+//8//////8EAAEA//8DAAIAAgD2//7/AgAFAPv//f/9//7//P/2/wEAAQAHAP//AgAAAAYABwAJAPv/9P/6//j/AQD9/wEAAgAEAAMA+v8CAP//BgD9/wEAAwABAPr/AgABAP7/+P/8//z/+v8AAAMA/P/6/wMA/f8DAAAA//8AAAMA/v/+/wAAAQD4//v//P8BAAIAAgADAAQA///9//3//f8DAP7/AQADAAMABQD9/wIAAQAFAAAA+/8CAAQAAQD7/wMAAwAEAAEAAAABAP//AwAAAP7/+f/9/wEAAgAFAAMA///8//3/AgACAPj/////////BAADAAEABQD8//z/AAAFAP7//v8AAP//AwD8/////f8AAAAA/P8BAAAA/v/9//////8BAAIAAwABAP///P8AAPz/+//9/wIAAQD///3/+//8//7/AAADAP3//P/3//z/AwAHAP7/AQABAP7/AgD+//3/AAAAAP7//f/8//7/AQAAAAIAAAAAAP//AQD//wAAAAADAAMABAAAAPz/AAAAAAAAAAABAAQAAAABAAAA///7//7/AgABAPz/AgAFAAQAAQAAAAAA//8EAAAA/v/8/wIAAwAHAAgAAQAFAAYAAgABAP3/AQD7//3//P8AAP//AAD+/wQA/v/8//z///8BAPz/+f/4////BQALAAQAAgD7/wMABgAKAPn////7//n/BgAFAPv/BAD+//z/AAAFAAAAAAD9/wMABAAGAAAAAAD+//3///8BAAIA/////wIA/P/8//7/AgADAAEAAQD9////AAAFAAEAAQD//wIA//8BAAQA/P/9/wIAAAADAP7//f/7//3//f8AAAAABAD9/wAAAgD///7/+v///wAA/f///wAABAAAAAEA///+//7/AQAFAAAAAQD+//7/AgAFAAIABQABAAEA/v/+//3/AwAJAAUAAQD+/wMA+/8CAAAA///+/wIAAQD9/wAAAAD9////BAAGAAIAAQAAAAAA+//9/wAAAAD///7//f8DAAAA///9/wMA//8CAAUA//8EAAMA///+//3/BAD5//z//P8BAP//+////wEAAAD7//z//v8BAPz/AwAEAAMAAQACAAMAAAAEAAEA+f/7/wAA//8CAAIAAQD6/wQA/f8GAAMABAADAAMA+//+/////P/+////AgD//wAAAwAEAP7/+v/7//z/BgADAAEA/f/5//v//f8CAAAA//8AAAAAAAAAAP//AQD9/wMAAQAIAAIAAAD///v/AwD8//z/+/8FAAEA/f/8/wMAAgABAAEA/v/9//7/AQABAPz/AgAEAAEA/v/6//3/AAADAP3/+//7/wAABQAKAPz/AAD5//z/AQAEAPn//f/9/wAACAAIAAEAAgD9/wEAAgACAAAAAAAEAAEA/f/4//3/+v8FAAIA+f/5/wMA+v/9/wAAAwAAAAIAAwD7//z/BgAGAAAAAAD7//z/AAD///3//f/9/////P8FAP7/AAABAAIA/f/6//3/AAADAP7/BAD9/wIA/v8EAAQA//8AAAUAAwD+//3/+P/8//j//f/+/wAAAgD8/wMA//8FAAYA/f8DAAAAAAD9//3/AQACAP3/AQD//wQABAACAPz///////3/BAACAAIAAAD7/wAAAAACAP//AAACAP7/AQD///7/+//1//z/AgALAAAAAAD4/wIABQAHAP7/AAD+//r/AgABAPz//v///wAA///+/wAAAAACAP//AAD+/wMA/f/+/wEA/f8GAAIAAgD7/wEABwACAP3/BgAIAP3/BAD6/wAA//8BAAEAAAAIAAYAAAD4/////f8AAPv////+/wEAAgAFAPn/AAD4//v/BgABAPz/AAAFAAMAAgAFAAEAAQD//wAA/P/8//3//v8FAAAA/P/4//3//f/+//3//f/+/wQAAQABAP///f/7////BQAHAAAA+//6/wAAAQAIAAgA/P///wAA/v8AAAEAAAD5//3//P8EAP7/AgD8/wIA/P/6//z//v8BAAAA/v/5//3/AAACAP//AAD9//3/AQADAP7/AAD+//7//v//////AAADAP///f/7//7//v8DAAYA/P/9/wIAAAD///3/BAADAP3//v8AAP//AgD9//3/AQD9//v/+f8BAAMAAAD+//7/BAAEAP///v/5//3/AQD///z//v////3//P8AAP//AgACAAIAAAADAAAAAQACAAUABwACAP7/AAADAAIAAAD8//7/AQD+//7/+//6////AQAEAAMA/v/+////AwACAAIAAQD//wIAAAAEAP3/+//6/wUA//8BAAUAAQACAAYA////////BQD//wAA/v/+//7/+P8AAAAABQD//wQAAQAAAPz///8EAP///f/8//3/AAADAAEA/P/5/wEAAAABAAQA/v8AAAMABAAEAAIA///+//7/AAABAPz//f///wIAAAABAAMABQAAAAMAAgABAAEA/v/9/wIA/v/9//7//P/+/wAAAgD+//r/AAD///r//f/8/wIA//8IAAMABAD+//3/AwACAP3/AQAFAP7//v/5//7/+/8DAAIA+v/+/wEAAwD+////+/8BAAAAAQAAAP7/AAD8/////f8DAP///P///wMA+//+/wAA+v/8/wEABAAGAP///v/9/wQAAAD+//3////9/wAA/f8AAAAA/v8DAAQA/f/7//7/AwAFAP3//v/+////BgD///z/+//+//3//f8EAAIABAD9//v/AwD9//n/+v/+////AAAFAAQA/P/4/wEA//8GAP////8CAAMAAgD+//v///8BAAEA///7//7//v8BAP//AgD//wQAAAAFAAEA/P/8/wIA/f8BAAMA//8AAP3/AQD//wEABAAEAP//AQD9//7/BAAEAPz////+//7/BQAGAP//AgD6/////v8CAPv/AgABAAUABAAHAP//AQD+//n/AQD5//3//P8FAAMA+v/9/wQAAAD5/////f/+//z//P8BAAAAAQADAAUABQAAAP7/+//8//n/AwAFAP///v/6/wAAAAACAAQA+//9////+v/5//v//v/8//7/AgABAAEA/P8BAP///f/8//7/AwD///z//v/+/////f8CAP7//v///wIA///+/wAABAADAP//AgABAP//AAACAP7//f/7/wEA//8AAAAA/P///wQA/v8BAAUABgAEAAIA/v8BAP//AAACAP7/AgD9///////+//7///8BAP//AgD//wAA+v8BAP//+//5/wEA/v////7/+//9/wMAAAABAAEAAQD6/wMA+v8BAAAAAAACAAAA+v/5//3//v8AAP7/AQD+//3/BQAHAP3//f/4//n/AwACAP3//f////3///8CAP3//v/5//////8FAP7/AQAAAAIABQD8//z/+/8FAPz//v/6/wMA/f8BAAIA//8CAAEAAQD//wQABQADAP3/AQAAAP3/+//+/wAAAAADAAIA/v/9//3/AAABAAEAAwADAAAAAAAAAP3////9/wAAAQADAAIA/P/9/////f8BAP//+//4////+v/9//3////9/wEA/P///wQAAAAFAAMAAAD7//v////+//7/AAACAP//AQAAAAIAAAABAAEA/P/+/wEA/P/+//z/BQD//wAA/P///wQAAgAEAAEAAAD6//////8HAPz/BQABAAIACQAAAPv//f/8//v///8CAAAA/v///////f8CAAEAAwD//wEAAwAJAP3/AwD9/wEAAwAFAPz/AAD8//z/AAD+//r/+/////3/AgACAAMAAgD///3//f/9/wEA/v/9////BAAFAAEA+//6////AQACAPz/AQD9//7//v/+//v/AAACAP3/AQD//////f///wEA/f8AAAEAAgD9/wEAAAAKAPr/AAD7////AwD+//r/AgAFAAEA+v/8//7/AAADAP///f/0//7//f8EAAAA/P/+/wEA/v/+/wEA/v/+/wAA/v///wMAAQACAP///v/7//n/AwD//wEAAAADAAAA/f///wAA/v/8/wEAAQAGAP//BAABAAIAAgD+//7//v8EAAEA///7//7//f/9/wAA/v8BAP7/AwD9////AgACAPv///8CAAAAAgAEAAYAAgD+/wEAAQAEAP7/AgD///7/BAAAAPv/AwAEAAIAAQABAP7/AAD+//3/AwABAAMA/v8DAAMAAAADAAIABAABAAEAAQD///3//f/9//3//v/+/wEA/v/+/wEABAAEAAEA/v/7//v/+f/7//3///////////8AAP//AQABAAIAAQAGAAEAAwD9////AwAAAPz/AAAEAAIAAAABAP//AAAAAP7////9////AwAGAAAA+v8AAP3/AQADAAIAAQD1//v/+v8DAAEA//8AAAUA/P/+/wEA/////wMAAwD////////9/////v8FAAQAAwADAAMA///8//z/+f/7////AQAGAAIAAgD8/wMAAgADAAAA+/8AAAMAAwAAAAEAAQD+//7//P8AAP3/+//+/wAA/v/+/wEA/P8AAPn//v/6//7/BQACAP3/+///////AgACAAAAAQD7//v///////v///8BAP///v/8/wAA/v8DAAQAAwAGAAMA+v/4//z/AAD8//3///8AAPv//f/7//7/AAD//wAA/v8EAAIA/////wMAAQD+//v//P8AAAEAAgD//wIA+/8AAP7/AQAAAAEA///6//z///8EAP//AgD9//7/BAADAPr/AwD///7//f8BAP3///8AAAEAAAAAAAAA//8DAP///v/8/wAA/P8BAAQA//8AAAIABAAEAP7/AQD8//7////9//7//v8CAP7/AQD+/wEAAwAEAP//AAD///////8FAAEABQAFAAMAAQD6//z///8DAP7//f/6/wAA+////wIAAwABAAQAAQD//wAA/v8EAP///f/+/wMABQAAAP//BAACAAIABgAFAP//AQACAAMAAwAFAAEABgABAP7/+//+//z/AQABAAIAAwD9/wAA/v8EAAAA///+/wIA+//9/wEAAQD//wMA//8AAP3//f/+/wMAAgAGAAAA/f/8/wIA//8FAAQA+//6/wEA/v8DAAIA/v/+/wMAAQAAAP//AwACAP/////7//////8EAP3////6//3///8CAPr//f8DAP//AwD9/////f///wAA/f8BAAEA/////wIABwAEAP//AwAAAP7/AgAEAP7////+//7/+f/9//3/AgAEAAIA/f/6//////8EAAIAAAAAAAUA/v8CAAIA/f/5/wEA/f8AAAAA/v8EAAMAAQD8////BgADAP////8DAP7//P/9/wIA+/8CAAMA/v/+/wMA/v///wEABwADAP///f/9//z/AwACAAEABAABAAAAAAAEAAEA/f/9/wMAAQAFAP7/AwABAAAAAgABAP3/AAAEAP7/AgD5//3/AQABAAAA/v8DAAAA/f/6/wEAAwAEAP//AAAAAP3/AgACAP///f/7//3//f8AAAEAAAD7//7/AQAAAP3//P8AAP//AQAAAAAA/P///wEA/v8DAAAABAD+//7/AwADAPv/+//6//v/AwADAPz//P/7/wEABAAHAP//AwD8//r/AwAAAPz/AQACAP7//P/+/wEAAAD9/////v///wAAAAACAAIABQD8/wEA/v8AAAAA+//8/wEA/v///////v/+/wAAAgD//wIA/v8BAPv//v/9//3/AQD///3//f/9/wIAAQABAAAAAgD///r//f/6//7/AQABAAAAAAD///z//P///wMAAAADAP7//////wEA/v8DAPv////9//z/CQAAAPz///8BAAAA//8EAAMAAQD9////+v/9//v/AAAAAAIABgAFAP/////9/wAA/v8CAAAA/f/7//j//v/7//r/AAAEAAQAAgADAAAAAQD8//7//P8BAAMAAwAGAP//AwD5//3///8FAAEA9//2/wUA/f8FAAYA/f/8/wEAAAD//wIA/f/9////////////AgACAP7/AQABAP7/AQACAP//AgD//wMAAAD+/wEA/f8EAP7//f/+/wIAAAD8/wAA/v/+////AwACAAEAAwAAAAMAAQACAAMA//8BAP///v////7/AwABAP//AAAAAAAAAQADAAAA/v/8////AQABAP7//v////7/AAD9////+/8AAP3/+//9/wEAAQD+//7//v////z///8CAAAAAAD7/wAAAgABAAEA/f/9/wIAAQAEAAEAAQD7/wAA/v8BAP//+//9/wAA+//7/wEAAAAAAP///v////7/AwD///3//f/+/wAAAgACAAEAAAD8//7/AAACAPz/AAD9/////v8EAP//AwABAAEABQD///7//v8BAP//AAADAAIAAAAAAAAA/P/4////AgAIAAMAAgABAP7//P/8/wAA///9//////8FAAYAAgAAAAEA+v////v//f/5/wQAAQABAAIA/f8AAP///v///wEAAgD///7//////wIA/f8CAAEA/v8AAAAAAQD+//////8DAAEA///+/wIA///9//3/AgD9//3//P8AAAEABAABAAEA+//7//3/+P8BAPr/AQD+//7/AgD9//7/AAABAPz/+v///////P/7/wIA///+//3//v//////AAABAAAA/v///wAA/v/8//////8EAAAAAAABAP//AAD8//7/AgADAP7/BAD+//z/AgADAPz//v/8//7////9//7//v8BAAAA/v8BAAAA/v/+/wAA////////AwD//wEAAAADAAAA///8/wIAAAACAP7///////7//P/6//v//v8BAAEAAgADAAIAAQABAAAAAQD+/wAA/v8BAAEA/f8AAP//AgD9////BQACAPv/AAD+/wAAAQABAP3//v/7//r///8CAP7//v8AAAIAAgAAAP3/AQD+/////v8CAP7/AwABAAAA///9//z//v8HAAUA/f/9/wAA///+//////8CAAIA/v/9//7/AgD9/////v////////8EAAMABAAAAP//AgD9//v//f8AAP3/AAACAP///v///wQAAQACAP//AAD//////v8CAP7/AgABAP7/AgD9/wMAAAABAAEA//8AAP///////wEAAAD9//////8DAAIA/P8BAAEAAQABAAIAAAD9/wEAAwAFAAQABAAAAAEA/f8BAAEAAgD+/wEA//8AAP7///////z/AQD///7///8BAP//BAACAAAA+////////v////7/AAD7/wEA/v8BAAEA//8BAAMA///9////+v/8//3///8CAP//AQABAAAA//8AAAMAAwAHAAIAAAD8//7///8AAPv/AAD///3/AQD9//v//v8EAAEAAQD//wMAAwACAAEA//8EAAEA/v8AAAIAAAD6/wEAAAADAP//+P///wUAAwD//wMABgD//wAAAAAEAP/////7////+v/8//7//f8FAAUAAgAAAAUAAgAGAAAAAgABAP3/AAD8//z//////wIAAwAGAAIAAgAAAAEABAAAAP///f8DAP///v/+/wAA/P/+/wAABQD+/wEA/f8EAAIA/v8CAAIA///4//z//f////v/AAAAAPz/BQD//////P8AAAUAAAAEAAUAAAD8//7//P///wEAAwABAAAABAACAPz//f8AAP7//v/+////AwD+/wAA/f8CAPn/AAD8//r//P/8//3/+v8AAP7/+v/9//7////+/wIAAQD+////AAADAP7/AAD//wEA/v///wAA/f/7////AAAFAAIAAQAAAAMA//8AAAMAAAACAAEA/v8AAAIABgACAP///v////z/AAD6//z//v8AAP///v8BAAIAAQADAAQA/f8AAP3/AQABAP///v/9//3//f////3/AAAAAP///v/7//3/AAD//wAA+//9//7/+f/8//3/AQD+/////v/+//3///8CAP///P/8/wAA/f8AAAIA///7/wAA//8CAP7/+//9/wAAAQAAAAEAAgAAAAAA/v8CAAIAAQAAAAEAAgABAAQA/v8BAAAAAQAAAAAAAQABAAEAAAAEAAIAAgD+/wAA/v////7//f/8//7//f/9/wQAAgAFAP///P/5//7/AgADAP///v/+////AQAFAP3////9////BQADAAIABAACAAAA/v8BAAEAAgACAAAAAAD+/wAA//8CAAIA/v8AAP7///8AAP///f/+//////////3//P/7//z//f////z//f/5/wAA//8CAAIA+////wQAAgABAAAA///6//z/+f/9/wIAAQADAAIAAwAAAP7////7//3//f8EAAEA/v8AAAAAAAD//wUA//8DAP3/AAD+/wEAAQABAPz//P8BAPv/AQD6//3/AAAAAP7//v/////////+////AQD+/wEA/v8AAAAA+v8AAAEA/v8AAAAAAQD9////AQACAAAAAAADAAEAAgD//wEAAgABAAEAAAACAAAA/f/9/wIA/f8AAAEA//8AAAIA//8AAAEA///9//////8BAP7////7/////v////7//P/8/wAAAAD//wIA/P////7/AwACAAAA//8AAP///v8DAP///f/6//7///8CAAEA/P/8/wEA/v/////////+/wAAAgACAAEAAgD//////v8CAAMAAAABAAEAAwADAAEA/v/8/wAAAAAEAAMAAQD//wEAAAD+////AAD//wIAAwAEAAEA/v/+/wEA//8AAAIA///+//7/+/8BAP//AQD+//z//v///////v8CAP//AgAAAAAAAQABAAMAAQADAAIAAAD//wAAAAABAAIAAgADAAEA/v/8//z//f/7//z//f////v/+v/8//7//P/8//3//v/9//7//f/7//v//f8AAAAA//8AAAEAAQACAAEAAQABAP////////3//P8AAAAAAwADAAIABAACAAIAAwACAAEA//8BAP7/AAD9////AQABAAMA/v8AAP7//P/8//3/AAD+//7//f////////8AAP7/AAD9//7/AgAAAP7///8CAAAA//8AAP//AAAAAAAA/v8AAAIAAQAAAP///v/6//3//f//////AQD//wIAAQD///////8AAP7////+/wAA///9//7//P/+/////v///wIA/v/+/wEAAQD8//3//////wAA///////////9////AAABAAEA///+/wAA////////AAABAAIAAAABAP7//P/8//z//f/5//j/+//5//r//P/7//z//P/8//7//v///wEAAgACAAAA///9/wAA/f///wEA/f/9//3//f/9//v//f/6//z////8//7//P/9////AgD//wAAAAAAAAEAAgAAAAIAAAADAPz////8//3//v8BAAAA///+//z/AQD///r/AQAAAAEAAgAKAAUACgAFAAwADgANAAoACQANAAoAAgAFAAcACQALAA0ABwAWABcADAAVABgAGwAFAPn/8v/z/yAA//8AAAwAAwANAOb/2v/J/87/yP/d/7v/BgD6/6n/",
                        expires_at=1729286252,
                        transcript="Yes.",
                    ),
                ),
            )
        ],
        created=1729282652,
        model="gpt-4o-audio-preview-2024-10-01",
        object="chat.completion",
        system_fingerprint="fp_4eafc16e9d",
        usage=usage_object,
        service_tier=None,
    )

    cost = completion_cost(completion, model="gpt-4o-audio-preview-2024-10-01")

    model_info = litellm.get_model_info("gpt-4o-audio-preview-2024-10-01")
    print(f"model_info: {model_info}")
    ## input cost

    input_audio_cost = (
        model_info["input_cost_per_audio_token"]
        * usage_object.prompt_tokens_details.audio_tokens
    )
    input_text_cost = (
        model_info["input_cost_per_token"]
        * usage_object.prompt_tokens_details.text_tokens
    )

    total_input_cost = input_audio_cost + input_text_cost

    ## output cost

    output_audio_cost = (
        model_info["output_cost_per_audio_token"]
        * usage_object.completion_tokens_details.audio_tokens
    )
    output_text_cost = (
        model_info["output_cost_per_token"]
        * usage_object.completion_tokens_details.text_tokens
    )

    total_output_cost = output_audio_cost + output_text_cost

    assert round(cost, 2) == round(total_input_cost + total_output_cost, 2)


def test_completion_cost_azure_ai_meta():
    """
    Relevant issue: https://github.com/BerriAI/litellm/issues/6310
    """
    from litellm import ModelResponse

    os.environ["LITELLM_LOCAL_MODEL_COST_MAP"] = "True"
    litellm.model_cost = litellm.get_model_cost_map(url="")

    litellm.set_verbose = True
    response = {
        "id": "cmpl-55db75e0b05344058b0bd8ee4e00bf84",
        "choices": [
            {
                "finish_reason": "stop",
                "index": 0,
                "logprobs": None,
                "message": {
                    "content": 'Here\'s one:\n\nWhy did the Linux kernel go to therapy?\n\nBecause it had a lot of "core" issues!\n\nHope that one made you laugh!',
                    "refusal": None,
                    "role": "assistant",
                    "audio": None,
                    "function_call": None,
                    "tool_calls": [],
                },
            }
        ],
        "created": 1729243714,
        "model": "azure_ai/Meta-Llama-3.1-70B-Instruct",
        "object": "chat.completion",
        "service_tier": None,
        "system_fingerprint": None,
        "usage": {
            "completion_tokens": 32,
            "prompt_tokens": 16,
            "total_tokens": 48,
            "completion_tokens_details": None,
            "prompt_tokens_details": None,
        },
    }

    model_response = ModelResponse(**response)
    cost = completion_cost(model_response, custom_llm_provider="azure_ai")

    assert cost > 0


def test_completion_cost_azure_tts():
    from unittest.mock import MagicMock

    args = {
        "response_object": MagicMock,
        "model": "tts-1",
        "cache_hit": None,
        "custom_llm_provider": "azure",
        "base_model": None,
        "call_type": "aspeech",
        "optional_params": {},
        "custom_pricing": False,
    }
    litellm.response_cost_calculator(**args)


def test_select_model_name_for_cost_calc():
    from litellm.cost_calculator import _select_model_name_for_cost_calc
    from litellm.types.utils import ModelResponse, Choices, Usage, Message

    args = {
        "model": "Mistral-large-nmefg",
        "completion_response": ModelResponse(
            id="127f24aed4984b4c9a4c5e32ad3752f3",
            created=1734406048,
            model="azure_ai/mistral-large",
            object="chat.completion",
            system_fingerprint=None,
            choices=[
                Choices(
                    finish_reason="length",
                    index=0,
                    message=Message(
                        content="I'm an artificial intelligence and do not have an LLM (Master",
                        role="assistant",
                        tool_calls=None,
                        function_call=None,
                    ),
                )
            ],
            usage=Usage(
                completion_tokens=15,
                prompt_tokens=8,
                total_tokens=23,
                completion_tokens_details=None,
                prompt_tokens_details=None,
            ),
            service_tier=None,
        ),
        "base_model": None,
        "custom_pricing": None,
    }

    return_model = _select_model_name_for_cost_calc(**args)
    assert return_model == "azure_ai/mistral-large"


<<<<<<< HEAD
def test_moderations():
    from litellm import moderation

    os.environ["LITELLM_LOCAL_MODEL_COST_MAP"] = "True"
    litellm.model_cost = litellm.get_model_cost_map(url="")
    litellm.add_known_models()

    assert "omni-moderation-latest" in litellm.model_cost
    print(
        f"litellm.model_cost['omni-moderation-latest']: {litellm.model_cost['omni-moderation-latest']}"
    )
    assert "omni-moderation-latest" in litellm.open_ai_chat_completion_models

    response = moderation("I am a bad person", model="omni-moderation-latest")
    cost = completion_cost(response, model="omni-moderation-latest")
    assert cost == 0
=======
def test_cost_calculator_azure_embedding():
    from litellm.cost_calculator import response_cost_calculator
    from litellm.types.utils import EmbeddingResponse, Usage

    kwargs = {
        "response_object": EmbeddingResponse(
            model="text-embedding-3-small",
            data=[{"embedding": [1, 2, 3]}],
            usage=Usage(prompt_tokens=10, completion_tokens=10),
        ),
        "model": "text-embedding-3-small",
        "cache_hit": None,
        "custom_llm_provider": None,
        "base_model": "azure/text-embedding-3-small",
        "call_type": "aembedding",
        "optional_params": {},
        "custom_pricing": False,
        "prompt": "Hello, world!",
    }

    try:
        response_cost_calculator(**kwargs)
    except Exception as e:
        traceback.print_exc()
        pytest.fail(f"Error: {e}")
>>>>>>> 0ffc5379
<|MERGE_RESOLUTION|>--- conflicted
+++ resolved
@@ -2704,7 +2704,7 @@
     assert return_model == "azure_ai/mistral-large"
 
 
-<<<<<<< HEAD
+
 def test_moderations():
     from litellm import moderation
 
@@ -2721,7 +2721,7 @@
     response = moderation("I am a bad person", model="omni-moderation-latest")
     cost = completion_cost(response, model="omni-moderation-latest")
     assert cost == 0
-=======
+
 def test_cost_calculator_azure_embedding():
     from litellm.cost_calculator import response_cost_calculator
     from litellm.types.utils import EmbeddingResponse, Usage
@@ -2746,5 +2746,4 @@
         response_cost_calculator(**kwargs)
     except Exception as e:
         traceback.print_exc()
-        pytest.fail(f"Error: {e}")
->>>>>>> 0ffc5379
+        pytest.fail(f"Error: {e}")