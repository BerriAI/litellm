#### What this tests ####
#    This tests litellm.token_counter() function
import traceback
import os
import sys
import time
from unittest.mock import MagicMock

import pytest

sys.path.insert(
    0, os.path.abspath("../..")
)  # Adds the parent directory to the system path
from unittest.mock import AsyncMock, MagicMock, patch

import litellm
from litellm import (
    create_pretrained_tokenizer,
    decode,
    encode,
    get_modified_max_tokens,
    token_counter,
)
from large_text import text
from messages_with_counts import (
    MESSAGES_TEXT,
    MESSAGES_WITH_IMAGES,
    MESSAGES_WITH_TOOLS,
)


def test_token_counter_normal_plus_function_calling():
    try:
        messages = [
            {"role": "system", "content": "System prompt"},
            {"role": "user", "content": "content1"},
            {"role": "assistant", "content": "content2"},
            {"role": "user", "content": "conten3"},
            {
                "role": "assistant",
                "content": None,
                "tool_calls": [
                    {
                        "id": "call_E0lOb1h6qtmflUyok4L06TgY",
                        "function": {
                            "arguments": '{"query":"search query","domain":"google.ca","gl":"ca","hl":"en"}',
                            "name": "SearchInternet",
                        },
                        "type": "function",
                    }
                ],
            },
            {
                "tool_call_id": "call_E0lOb1h6qtmflUyok4L06TgY",
                "role": "tool",
                "name": "SearchInternet",
                "content": "tool content",
            },
        ]
        tokens = token_counter(model="gpt-3.5-turbo", messages=messages)
        print(f"tokens: {tokens}")
    except Exception as e:
        pytest.fail(f"An exception occurred - {str(e)}")


# test_token_counter_normal_plus_function_calling()


@pytest.mark.parametrize(
    "message_count_pair",
    MESSAGES_TEXT,
)
def test_token_counter_textonly(message_count_pair):
    counted_tokens = token_counter(
        model="gpt-35-turbo", messages=[message_count_pair["message"]]
    )
    assert counted_tokens == message_count_pair["count"]


@pytest.mark.parametrize(
    "message_count_pair",
    MESSAGES_WITH_IMAGES,
)
def test_token_counter_with_images(message_count_pair):
    counted_tokens = token_counter(
        model="gpt-4o", messages=[message_count_pair["message"]]
    )
    assert counted_tokens == message_count_pair["count"]


@pytest.mark.parametrize(
    "message_count_pair",
    MESSAGES_WITH_TOOLS,
)
def test_token_counter_with_tools(message_count_pair):
    counted_tokens = token_counter(
        model="gpt-35-turbo",
        messages=[message_count_pair["system_message"]],
        tools=message_count_pair["tools"],
        tool_choice=message_count_pair["tool_choice"],
    )
    expected_tokens = message_count_pair["count"]
    diff = counted_tokens - expected_tokens
    assert (
        diff >= 0 and diff <= 3
    ), f"Expected {expected_tokens} tokens, got {counted_tokens}. Counted tokens is only allowed to be off by 3 in the over-counting direction."


def test_tokenizers():
    try:
        ### test the openai, claude, cohere and llama2 tokenizers.
        ### The tokenizer value should be different for all
        sample_text = "Hellö World, this is my input string! My name is ishaan CTO"

        # openai tokenizer
        openai_tokens = token_counter(model="gpt-3.5-turbo", text=sample_text)

        # claude tokenizer
        claude_tokens = token_counter(
            model="claude-3-5-haiku-20241022", text=sample_text
        )

        # cohere tokenizer
        cohere_tokens = token_counter(model="command-nightly", text=sample_text)

        # llama2 tokenizer
        llama2_tokens = token_counter(
            model="meta-llama/Llama-2-7b-chat", text=sample_text
        )

        # llama3 tokenizer (also testing custom tokenizer)
        llama3_tokens_1 = token_counter(
            model="meta-llama/llama-3-70b-instruct", text=sample_text
        )

        llama3_tokenizer = create_pretrained_tokenizer("Xenova/llama-3-tokenizer")
        llama3_tokens_2 = token_counter(
            custom_tokenizer=llama3_tokenizer, text=sample_text
        )

        print(
            f"openai tokens: {openai_tokens}; claude tokens: {claude_tokens}; cohere tokens: {cohere_tokens}; llama2 tokens: {llama2_tokens}; llama3 tokens: {llama3_tokens_1}"
        )

        # assert that all token values are different
        assert (
            openai_tokens != llama2_tokens != llama3_tokens_1
        ), "Token values are not different."

        assert (
            llama3_tokens_1 == llama3_tokens_2
        ), "Custom tokenizer is not being used! It has been configured to use the same tokenizer as the built in llama3 tokenizer and the results should be the same."

        print("test tokenizer: It worked!")
    except Exception as e:
        pytest.fail(f"An exception occured: {e}")


# test_tokenizers()


def test_encoding_and_decoding():
    try:
        sample_text = "Hellö World, this is my input string!"
        # openai encoding + decoding
        openai_tokens = encode(model="gpt-3.5-turbo", text=sample_text)
        openai_text = decode(model="gpt-3.5-turbo", tokens=openai_tokens)

        assert openai_text == sample_text

        # claude encoding + decoding
        claude_tokens = encode(model="claude-3-5-haiku-20241022", text=sample_text)
<<<<<<< HEAD
=======

>>>>>>> 136693ca
        claude_text = decode(model="claude-3-5-haiku-20241022", tokens=claude_tokens)

        assert claude_text == sample_text

        # cohere encoding + decoding
        cohere_tokens = encode(model="command-nightly", text=sample_text)
        cohere_text = decode(model="command-nightly", tokens=cohere_tokens)

        assert cohere_text == sample_text

        # llama2 encoding + decoding
        llama2_tokens = encode(model="meta-llama/Llama-2-7b-chat", text=sample_text)
        llama2_text = decode(
            model="meta-llama/Llama-2-7b-chat", tokens=llama2_tokens.ids
        )

        assert llama2_text == sample_text
    except Exception as e:
        pytest.fail(f"An exception occured: {e}\n{traceback.format_exc()}")


# test_encoding_and_decoding()


def test_gpt_vision_token_counting():
    messages = [
        {
            "role": "user",
            "content": [
                {"type": "text", "text": "What’s in this image?"},
                {
                    "type": "image_url",
                    "image_url": "https://upload.wikimedia.org/wikipedia/commons/thumb/d/dd/Gfp-wisconsin-madison-the-nature-boardwalk.jpg/2560px-Gfp-wisconsin-madison-the-nature-boardwalk.jpg",
                },
            ],
        }
    ]
    tokens = token_counter(model="gpt-4-vision-preview", messages=messages)
    print(f"tokens: {tokens}")


# test_gpt_vision_token_counting()


@pytest.mark.parametrize(
    "model",
    [
        "gpt-4-vision-preview",
        "gpt-4o",
        "claude-3-opus-20240229",
        "command-nightly",
        "mistral/mistral-tiny",
    ],
)
def test_load_test_token_counter(model):
    """
    Token count large prompt 100 times.

    Assert time taken is < 1.5s.
    """
    import tiktoken

    messages = [{"role": "user", "content": text}] * 10

    start_time = time.time()
    for _ in range(10):
        _ = token_counter(model=model, messages=messages)
        # enc.encode("".join(m["content"] for m in messages))

    end_time = time.time()

    total_time = end_time - start_time
    print("model={}, total test time={}".format(model, total_time))
    assert total_time < 10, f"Total encoding time > 10s, {total_time}"


def test_openai_token_with_image_and_text():
    model = "gpt-4o"
    full_request = {
        "model": "gpt-4o",
        "tools": [
            {
                "type": "function",
                "function": {
                    "name": "json",
                    "parameters": {
                        "type": "object",
                        "required": ["clause"],
                        "properties": {"clause": {"type": "string"}},
                    },
                    "description": "Respond with a JSON object.",
                },
            }
        ],
        "logprobs": False,
        "messages": [
            {
                "role": "user",
                "content": [
                    {
                        "text": "\n    Just some long text, long long text, and you know it will be longer than 7 tokens definetly.",
                        "type": "text",
                    }
                ],
            }
        ],
        "tool_choice": {"type": "function", "function": {"name": "json"}},
        "exclude_models": [],
        "disable_fallback": False,
        "exclude_providers": [],
    }
    messages = full_request.get("messages", [])

    token_count = token_counter(model=model, messages=messages)
    print(token_count)


@pytest.mark.parametrize(
    "model, base_model, input_tokens, user_max_tokens, expected_value",
    [
        ("random-model", "random-model", 1024, 1024, 1024),
        ("command", "command", 1000000, None, None),  # model max = 4096
        ("command", "command", 4000, 256, 96),  # model max = 4096
        ("command", "command", 4000, 10, 10),  # model max = 4096
        ("gpt-3.5-turbo", "gpt-3.5-turbo", 4000, 5000, 4096),  # model max output = 4096
    ],
)
def test_get_modified_max_tokens(
    model, base_model, input_tokens, user_max_tokens, expected_value
):
    """
    - Test when max_output is not known => expect user_max_tokens
    - Test when max_output == max_input,
        - input > max_output, no max_tokens => expect None
        - input + max_tokens > max_output => expect remainder
        - input + max_tokens < max_output => expect max_tokens
    - Test when max_tokens > max_output => expect max_output
    """
    args = locals()
    import litellm

    litellm.token_counter = MagicMock()

    def _mock_token_counter(*args, **kwargs):
        return input_tokens

    litellm.token_counter.side_effect = _mock_token_counter
    print(f"_mock_token_counter: {_mock_token_counter()}")
    messages = [{"role": "user", "content": "Hello world!"}]

    calculated_value = get_modified_max_tokens(
        model=model,
        base_model=base_model,
        messages=messages,
        user_max_tokens=user_max_tokens,
        buffer_perc=0,
        buffer_num=0,
    )

    if expected_value is None:
        assert calculated_value is None
    else:
        assert (
            calculated_value == expected_value
        ), "Got={}, Expected={}, Params={}".format(
            calculated_value, expected_value, args
        )


def test_empty_tools():
    messages = [{"role": "user", "content": "hey, how's it going?", "tool_calls": None}]

    result = token_counter(
        messages=messages,
    )

    print(result)


def test_gpt_4o_token_counter():
    with patch.object(
        litellm.utils, "openai_token_counter", new=MagicMock()
    ) as mock_client:
        token_counter(
            model="gpt-4o-2024-05-13", messages=[{"role": "user", "content": "Hey!"}]
        )

        mock_client.assert_called()


@pytest.mark.parametrize(
    "img_url",
    [
        "https://blog.purpureus.net/assets/blog/personal_key_rotation/simplified-asset-graph.jpg",
        "data:image/png;base64,iVBORw0KGgoAAAANSUhEUgAAAL0AAAC9CAMAAADRCYwCAAAAh1BMVEX///8AAAD8/Pz5+fkEBAT39/cJCQn09PRNTU3y8vIMDAwzMzPe3t7v7+8QEBCOjo7FxcXR0dHn5+elpaWGhoYYGBivr686OjocHBy0tLQtLS1TU1PY2Ni6urpaWlpERER3d3ecnJxoaGiUlJRiYmIlJSU4ODhBQUFycnKAgIDBwcFnZ2chISE7EjuwAAAI/UlEQVR4nO1caXfiOgz1bhJIyAJhX1JoSzv8/9/3LNlpYd4rhX6o4/N8Z2lKM2cURZau5JsQEhERERERERERERERERERERHx/wBjhDPC3OGN8+Cc5JeMuheaETSdO8vZFyCScHtmz2CsktoeMn7rLM1u3h0PMAEhyYX7v/Q9wQvoGdB0hlbzm45lEq/wd6y6G9aezvBk9AXwp1r3LHJIRsh6s2maxaJpmvqgvkC7WFS3loUnaFJtKRVUCEoV/RpCnHRvAsesVQ1hw+vd7Mpo+424tLs72NplkvQgcdrsvXkW/zJWqH/fA0FT84M/xnQJt4to3+ZLuanbM6X5lfXKHosO9COgREqpCR5i86pf2zPS7j9tTj+9nO7bQz3+xGEyGW9zqgQ1tyQ/VsxEDvce/4dcUPNb5OD9yXvR4Z2QisuP0xiGWPnemgugU5q/troHhGEjIF5sTOyW648aC0TssuaaCEsYEIkGzjWXOp3A0vVsf6kgRyqaDk+T7DIVWrb58b2tT5xpUucKwodOD/5LbrZC1ws6YSaBZJ/8xlh+XZSYXaMJ2ezNqjB3IPXuehPcx2U6b4t1dS/xNdFzguUt8ie7arnPeyCZroxLHzGgGdqVcspwafizPWEXBee+9G1OaufGdvNng/9C+gwgZ3PH3r87G6zXTZ5D5De2G2DeFoANXfbACkT+fxBQ22YFsTTJF9hjFVO6VbqxZXko4WJ8s52P4PnuxO5KRzu0/hlix1ySt8iXjgaQ+4IHPA9nVzNkdduM9LFT/Aacj4FtKrHA7iAw602Vnht6R8Vq1IOS+wNMKLYqayAYfRuufQPGeGb7sZogQQoLZrGPgZ6KoYn70Iw30O92BNEDpvwouCFn6wH2uS+EhRb3WF/HObZk3HuxfRQM3Y/Of/VH0n4MKNHZDiZvO9+m/ABALfkOcuar/7nOo7B95ACGVAFaz4jMiJwJhdaHBkySmzlGTu82gr6FSTik2kJvLnY9nOd/D90qcH268m3I/cgI1xg1maE5CuZYaWLH+UHANCIck0yt7Mx5zBm5vVHXHwChsZ35kKqUpmo5Svq5/fzfAI5g2vDtFPYo1HiEA85QrDeGm9g//LG7K0scO3sdpj2CBDgCa+0OFs0bkvVgnnM/QBDwllOMm+cN7vMSHlB7Uu4haHKaTwgGkv8tlK+hP8fzmFuK/RQTpaLPWvbd58yWIo66HHM0OsPoPhVqmtaEVL7N+wYcTLTbb0DLdgp23Eyy2VYJ2N7bkLFAAibtoLPe5sLt6Oa2bvU+zyeMa8wrixO0gRTn9tO9NCSThTLGqcqtsDvphlfmx/cPBZVvw24jg1LE2lPuEo35Mhi58U0I/Ga8n5w+NS8i34MAQLos5B1u0xL1ZvCVYVRw/Fs2q53KLaXJMWwOZZ/4MPYV19bAHmgGDKB6f01xoeJKFbl63q9J34KdaVNPJWztQyRkzA3KNs1AdAEDowMxh10emXTCx75CkurtbY/ZpdNDGdsn2UcHKHsQ8Ai3WZi48IfkvtjOhsLpuIRSKZTX9FA4o+0d6o/zOWqQzVJMynL9NsxhSJOaourq6nBVQBueMSyubsX2xHrmuABZN2Ns9jr5nwLFlLF/2R6atjW/67Yd11YQ1Z+kA9Zk9dPTM/o6dVo6HHVgC0JR8oUfmI93T9u3gvTG94bAH02Y5xeqRcjuwnKCK6Q2+ajl8KXJ3GSh22P3Zfx6S+n008ROhJn+JRIUVu6o7OXl8w1SeyhuqNDwNI7SjbK08QrqPxS95jy4G7nCXVq6G3HNu0LtK5J0e226CfC005WKK9sVvfxI0eUbcnzutfhWe3rpZHM0nZ/ny/N8tanKYlQ6VEW5Xuym8yV1zZX58vwGhZp/5tFfhybZabdbrQYOs8F+xEhmPsb0/nki6kIyVvzZzUASiOrTfF+Sj9bXC7DoJxeiV8tjQL6loSd0yCx7YyB6rPdLx31U2qCG3F/oXIuDuqd6LFO+4DNIJuxFZqSsU0ea88avovFnWKRYFYRQDfCfcGaBCLn4M4A1ntJ5E57vicwqq2enaZEF5nokCYu9TbKqCC5yCDfL+GhLxT4w4xEJs+anqgou8DOY2q8FMryjb2MehC1dRJ9s4g9NXeTwPkWON4RH+FhIe0AWR/S9ekvQ+t70XHeimGF78LzuU7d7PwrswdIG2VpgF8C53qVQsTDtBJc4CdnkQPbnZY9mbPdDFra3PCXBBQ5QBn2aQqtyhvlyYM4Hb2/mdhsxCUen04GZVvIJZw5PAamMOmjzq8Q+dzAKLXDQ3RUZItWsg4t7W2DP+JDrJDymoMH7E5zQtuEpG03GTIjGCW3LQqOYEsXgFc78x76NeRwY6SNM+IfQoh6myJKRBIcLYxZcwscJ/gI2isTBty2Po9IkYzP0/SS4hGlxRjFAG5z1Jt1LckiB57yWvo35EaolbvA+6fBa24xodL2YjsPpTnj3JgJOqhcgOeLVsYYwoK0wjY+m1D3rGc40CukkaHnkEjarlXrF1B9M6ECQ6Ow0V7R7N4G3LfOHAXtymoyXOb4QhaYHJ/gNBJUkxclpSs7DNcgWWDDmM7Ke5MJpGuioe7w5EOvfTunUKRzOh7G2ylL+6ynHrD54oQO3//cN3yVO+5qMVsPZq0CZIOx4TlcJ8+Vz7V5waL+7WekzUpRFMTnnTlSCq3X5usi8qmIleW/rit1+oQZn1WGSU/sKBYEqMNh1mBOc6PhK8yCfKHdUNQk8o/G19ZPTs5MYfai+DLs5vmee37zEyyH48WW3XA6Xw6+Az8lMhci7N/KleToo7PtTKm+RA887Kqc6E9dyqL/QPTugzMHLbLZtJKqKLFfzVWRNJ63c+95uWT/F7R0U5dDVvuS409AJXhJvD0EwWaWdW8UN11u/7+umaYjT8mJtzZwP/MD4r57fihiHlC5fylHfaqnJdro+Dr7DajvO+vi2EwyD70s8nCH71nzIO1l5Zl+v1DMCb5ebvCMkGHvobXy/hPumGLyX0218/3RyD1GRLOuf9u/OGQyDmto32yMiIiIiIiIiIiIiIiIiIiIiIiIiIiIiIiIiIv7GP8YjWPR/czH2AAAAAElFTkSuQmCC",
    ],
)
def test_img_url_token_counter(img_url):

    from litellm.utils import get_image_dimensions

    width, height = get_image_dimensions(data=img_url)

    print(width, height)

    assert width is not None
    assert height is not None


def test_token_encode_disallowed_special():
    encode(model="gpt-3.5-turbo", text="Hello, world! <|endoftext|>")<|MERGE_RESOLUTION|>--- conflicted
+++ resolved
@@ -170,10 +170,7 @@
 
         # claude encoding + decoding
         claude_tokens = encode(model="claude-3-5-haiku-20241022", text=sample_text)
-<<<<<<< HEAD
-=======
-
->>>>>>> 136693ca
+
         claude_text = decode(model="claude-3-5-haiku-20241022", tokens=claude_tokens)
 
         assert claude_text == sample_text
