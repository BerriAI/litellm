import asyncio
import copy
import json
import logging
import os
import sys
from typing import Any
from unittest.mock import MagicMock, patch

logging.basicConfig(level=logging.DEBUG)
sys.path.insert(0, os.path.abspath("../.."))

import litellm
from litellm import completion

litellm.num_retries = 3
litellm.success_callback = ["langfuse"]
os.environ["LANGFUSE_DEBUG"] = "True"
import time

import pytest


@pytest.fixture
def langfuse_client():
    import langfuse

    _langfuse_cache_key = (
        f"{os.environ['LANGFUSE_PUBLIC_KEY']}-{os.environ['LANGFUSE_SECRET_KEY']}"
    )
    # use a in memory langfuse client for testing, RAM util on ci/cd gets too high when we init many langfuse clients
    if _langfuse_cache_key in litellm.in_memory_llm_clients_cache:
        langfuse_client = litellm.in_memory_llm_clients_cache[_langfuse_cache_key]
    else:
        langfuse_client = langfuse.Langfuse(
            public_key=os.environ["LANGFUSE_PUBLIC_KEY"],
            secret_key=os.environ["LANGFUSE_SECRET_KEY"],
            host=None,
        )
        litellm.in_memory_llm_clients_cache[_langfuse_cache_key] = langfuse_client

        print("NEW LANGFUSE CLIENT")

    with patch(
        "langfuse.Langfuse", MagicMock(return_value=langfuse_client)
    ) as mock_langfuse_client:
        yield mock_langfuse_client()


def search_logs(log_file_path, num_good_logs=1):
    """
    Searches the given log file for logs containing the "/api/public" string.

    Parameters:
    - log_file_path (str): The path to the log file to be searched.

    Returns:
    - None

    Raises:
    - Exception: If there are any bad logs found in the log file.
    """
    import re

    print("\n searching logs")
    bad_logs = []
    good_logs = []
    all_logs = []
    try:
        with open(log_file_path, "r") as log_file:
            lines = log_file.readlines()
            print(f"searching logslines: {lines}")
            for line in lines:
                all_logs.append(line.strip())
                if "/api/public" in line:
                    print("Found log with /api/public:")
                    print(line.strip())
                    print("\n\n")
                    match = re.search(
                        r'"POST /api/public/ingestion HTTP/1.1" (\d+) (\d+)',
                        line,
                    )
                    if match:
                        status_code = int(match.group(1))
                        print("STATUS CODE", status_code)
                        if (
                            status_code != 200
                            and status_code != 201
                            and status_code != 207
                        ):
                            print("got a BAD log")
                            bad_logs.append(line.strip())
                        else:
                            good_logs.append(line.strip())
        print("\nBad Logs")
        print(bad_logs)
        if len(bad_logs) > 0:
            raise Exception(f"bad logs, Bad logs = {bad_logs}")
        assert (
            len(good_logs) == num_good_logs
        ), f"Did not get expected number of good logs, expected {num_good_logs}, got {len(good_logs)}. All logs \n {all_logs}"
        print("\nGood Logs")
        print(good_logs)
        if len(good_logs) <= 0:
            raise Exception(
                f"There were no Good Logs from Langfuse. No logs with /api/public status 200. \nAll logs:{all_logs}"
            )

    except Exception as e:
        raise e


def pre_langfuse_setup():
    """
    Set up the logging for the 'pre_langfuse_setup' function.
    """
    # sends logs to langfuse.log
    import logging

    # Configure the logging to write to a file
    logging.basicConfig(filename="langfuse.log", level=logging.DEBUG)
    logger = logging.getLogger()

    # Add a FileHandler to the logger
    file_handler = logging.FileHandler("langfuse.log", mode="w")
    file_handler.setLevel(logging.DEBUG)
    logger.addHandler(file_handler)
    return


def test_langfuse_logging_async():
    # this tests time added to make langfuse logging calls, vs just acompletion calls
    try:
        pre_langfuse_setup()
        litellm.set_verbose = True

        # Make 5 calls with an empty success_callback
        litellm.success_callback = []
        start_time_empty_callback = asyncio.run(make_async_calls())
        print("done with no callback test")

        print("starting langfuse test")
        # Make 5 calls with success_callback set to "langfuse"
        litellm.success_callback = ["langfuse"]
        start_time_langfuse = asyncio.run(make_async_calls())
        print("done with langfuse test")

        # Compare the time for both scenarios
        print(f"Time taken with success_callback='langfuse': {start_time_langfuse}")
        print(f"Time taken with empty success_callback: {start_time_empty_callback}")

        # assert the diff is not more than 1 second - this was 5 seconds before the fix
        assert abs(start_time_langfuse - start_time_empty_callback) < 1

    except litellm.Timeout as e:
        pass
    except Exception as e:
        pytest.fail(f"An exception occurred - {e}")


async def make_async_calls(metadata=None, **completion_kwargs):
    tasks = []
    for _ in range(5):
        tasks.append(create_async_task())

    # Measure the start time before running the tasks
    start_time = asyncio.get_event_loop().time()

    # Wait for all tasks to complete
    responses = await asyncio.gather(*tasks)

    # Print the responses when tasks return
    for idx, response in enumerate(responses):
        print(f"Response from Task {idx + 1}: {response}")

    # Calculate the total time taken
    total_time = asyncio.get_event_loop().time() - start_time

    return total_time


def create_async_task(**completion_kwargs):
    """
    Creates an async task for the litellm.acompletion function.
    This is just the task, but it is not run here.
    To run the task it must be awaited or used in other asyncio coroutine execution functions like asyncio.gather.
    Any kwargs passed to this function will be passed to the litellm.acompletion function.
    By default a standard set of arguments are used for the litellm.acompletion function.
    """
    completion_args = {
        "model": "azure/chatgpt-v-2",
        "api_version": "2024-02-01",
        "messages": [{"role": "user", "content": "This is a test"}],
        "max_tokens": 5,
        "temperature": 0.7,
        "timeout": 5,
        "user": "langfuse_latency_test_user",
        "mock_response": "It's simple to use and easy to get started",
    }
    completion_args.update(completion_kwargs)
    return asyncio.create_task(litellm.acompletion(**completion_args))


@pytest.mark.asyncio
@pytest.mark.parametrize("stream", [False, True])
@pytest.mark.flaky(retries=12, delay=2)
async def test_langfuse_logging_without_request_response(stream, langfuse_client):
    try:
        import uuid

        _unique_trace_name = f"litellm-test-{str(uuid.uuid4())}"
        litellm.set_verbose = True
        litellm.turn_off_message_logging = True
        litellm.success_callback = ["langfuse"]
        response = await create_async_task(
            model="gpt-3.5-turbo",
            stream=stream,
            metadata={"trace_id": _unique_trace_name},
        )
        print(response)
        if stream:
            async for chunk in response:
                print(chunk)

        langfuse_client.flush()
        await asyncio.sleep(5)

        # get trace with _unique_trace_name
        trace = langfuse_client.get_generations(trace_id=_unique_trace_name)

        print("trace_from_langfuse", trace)

        _trace_data = trace.data

        if (
            len(_trace_data) == 0
        ):  # prevent infrequent list index out of range error from langfuse api
            return

        print(f"_trace_data: {_trace_data}")
        assert _trace_data[0].input == {
            "messages": [{"content": "redacted-by-litellm", "role": "user"}]
        }
        assert _trace_data[0].output == {
            "role": "assistant",
            "content": "redacted-by-litellm",
            "function_call": None,
            "tool_calls": None,
        }

    except Exception as e:
        pytest.fail(f"An exception occurred - {e}")


# Get the current directory of the file being run
pwd = os.path.dirname(os.path.realpath(__file__))
print(pwd)

file_path = os.path.join(pwd, "gettysburg.wav")

audio_file = open(file_path, "rb")


@pytest.mark.asyncio
@pytest.mark.flaky(retries=12, delay=2)
async def test_langfuse_logging_audio_transcriptions(langfuse_client):
    """
    Test that creates a trace with masked input and output
    """
    import uuid

    _unique_trace_name = f"litellm-test-{str(uuid.uuid4())}"
    litellm.set_verbose = True
    litellm.success_callback = ["langfuse"]
    await litellm.atranscription(
        model="whisper-1",
        file=audio_file,
        metadata={
            "trace_id": _unique_trace_name,
        },
    )

    langfuse_client.flush()
    await asyncio.sleep(5)

    # get trace with _unique_trace_name
    trace = langfuse_client.get_trace(id=_unique_trace_name)
    generations = list(
        reversed(langfuse_client.get_generations(trace_id=_unique_trace_name).data)
    )

    print("generations for given trace=", generations)

    assert len(generations) == 1
    assert generations[0].name == "litellm-atranscription"
    assert generations[0].output is not None


@pytest.mark.asyncio
@pytest.mark.flaky(retries=12, delay=2)
async def test_langfuse_masked_input_output(langfuse_client):
    """
    Test that creates a trace with masked input and output
    """
    import uuid

    for mask_value in [True, False]:
        _unique_trace_name = f"litellm-test-{str(uuid.uuid4())}"
        litellm.set_verbose = True
        litellm.success_callback = ["langfuse"]
        response = await create_async_task(
            model="gpt-3.5-turbo",
            messages=[{"role": "user", "content": "This is a test"}],
            metadata={
                "trace_id": _unique_trace_name,
                "mask_input": mask_value,
                "mask_output": mask_value,
            },
            mock_response="This is a test response",
        )
        print(response)
        expected_input = (
            "redacted-by-litellm"
            if mask_value
            else {"messages": [{"content": "This is a test", "role": "user"}]}
        )
        expected_output = (
            "redacted-by-litellm"
            if mask_value
            else {
                "content": "This is a test response",
                "role": "assistant",
                "function_call": None,
                "tool_calls": None,
            }
        )
        langfuse_client.flush()
        await asyncio.sleep(2)

        # get trace with _unique_trace_name
        trace = langfuse_client.get_trace(id=_unique_trace_name)
        generations = list(
            reversed(langfuse_client.get_generations(trace_id=_unique_trace_name).data)
        )

        assert trace.input == expected_input
        assert trace.output == expected_output
        assert generations[0].input == expected_input
        assert generations[0].output == expected_output


@pytest.mark.asyncio
@pytest.mark.flaky(retries=12, delay=2)
async def test_aaalangfuse_logging_metadata(langfuse_client):
    """
    Test that creates multiple traces, with a varying number of generations and sets various metadata fields
    Confirms that no metadata that is standard within Langfuse is duplicated in the respective trace or generation metadata
    For trace continuation certain metadata of the trace is overriden with metadata from the last generation based on the update_trace_keys field
    Version is set for both the trace and the generation
    Release is just set for the trace
    Tags is just set for the trace
    """
    import uuid

    litellm.set_verbose = True
    litellm.success_callback = ["langfuse"]

    trace_identifiers = {}
    expected_filtered_metadata_keys = {
        "trace_name",
        "trace_id",
        "existing_trace_id",
        "trace_user_id",
        "session_id",
        "tags",
        "generation_name",
        "generation_id",
        "prompt",
    }
    trace_metadata = {
        "trace_actual_metadata_key": "trace_actual_metadata_value"
    }  # Allows for setting the metadata on the trace
    run_id = str(uuid.uuid4())
    session_id = f"litellm-test-session-{run_id}"
    trace_common_metadata = {
        "session_id": session_id,
        "tags": ["litellm-test-tag1", "litellm-test-tag2"],
        "update_trace_keys": [
            "output",
            "trace_metadata",
        ],  # Overwrite the following fields in the trace with the last generation's output and the trace_user_id
        "trace_metadata": trace_metadata,
        "gen_metadata_key": "gen_metadata_value",  # Metadata key that should not be filtered in the generation
        "trace_release": "litellm-test-release",
        "version": "litellm-test-version",
    }
    for trace_num in range(1, 3):  # Two traces
        metadata = copy.deepcopy(trace_common_metadata)
        trace_id = f"litellm-test-trace{trace_num}-{run_id}"
        metadata["trace_id"] = trace_id
        metadata["trace_name"] = trace_id
        trace_identifiers[trace_id] = []
        print(f"Trace: {trace_id}")
        for generation_num in range(
            1, trace_num + 1
        ):  # Each trace has a number of generations equal to its trace number
            metadata["trace_user_id"] = f"litellm-test-user{generation_num}-{run_id}"
            generation_id = (
                f"litellm-test-trace{trace_num}-generation-{generation_num}-{run_id}"
            )
            metadata["generation_id"] = generation_id
            metadata["generation_name"] = generation_id
            metadata["trace_metadata"][
                "generation_id"
            ] = generation_id  # Update to test if trace_metadata is overwritten by update trace keys
            trace_identifiers[trace_id].append(generation_id)
            print(f"Generation: {generation_id}")
            response = await create_async_task(
                model="gpt-3.5-turbo",
                mock_response=f"{session_id}:{trace_id}:{generation_id}",
                messages=[
                    {
                        "role": "user",
                        "content": f"{session_id}:{trace_id}:{generation_id}",
                    }
                ],
                max_tokens=100,
                temperature=0.2,
                metadata=copy.deepcopy(
                    metadata
                ),  # Every generation needs its own metadata, langfuse is not async/thread safe without it
            )
            print(response)
            metadata["existing_trace_id"] = trace_id

            await asyncio.sleep(2)
    langfuse_client.flush()
    await asyncio.sleep(4)

    # Tests the metadata filtering and the override of the output to be the last generation
    for trace_id, generation_ids in trace_identifiers.items():
        try:
            trace = langfuse_client.get_trace(id=trace_id)
        except Exception as e:
            if "Trace not found within authorized project" in str(e):
                print(f"Trace {trace_id} not found")
                continue
        assert trace.id == trace_id
        assert trace.session_id == session_id
        assert trace.metadata != trace_metadata
        generations = list(
            reversed(langfuse_client.get_generations(trace_id=trace_id).data)
        )
        assert len(generations) == len(generation_ids)
        assert (
            trace.input == generations[0].input
        )  # Should be set by the first generation
        assert (
            trace.output == generations[-1].output
        )  # Should be overwritten by the last generation according to update_trace_keys
        assert (
            trace.metadata != generations[-1].metadata
        )  # Should be overwritten by the last generation according to update_trace_keys
        assert trace.metadata["generation_id"] == generations[-1].id
        assert set(trace.tags).issuperset(trace_common_metadata["tags"])
        print("trace_from_langfuse", trace)
        for generation_id, generation in zip(generation_ids, generations):
            assert generation.id == generation_id
            assert generation.trace_id == trace_id
            print(
                "common keys in trace",
                set(generation.metadata.keys()).intersection(
                    expected_filtered_metadata_keys
                ),
            )

            assert set(generation.metadata.keys()).isdisjoint(
                expected_filtered_metadata_keys
            )
            print("generation_from_langfuse", generation)


<<<<<<< HEAD
@pytest.mark.skip(reason="beta test - checking langfuse output")
def test_langfuse_logging():
    try:
        pre_langfuse_setup()
        litellm.set_verbose = True
        response = completion(
            model="claude-3-5-haiku-20241022",
            messages=[{"role": "user", "content": "Hi 👋 - i'm claude"}],
            max_tokens=10,
            temperature=0.2,
        )
        print(response)
        # time.sleep(5)
        # # check langfuse.log to see if there was a failed response
        # search_logs("langfuse.log")

    except litellm.Timeout as e:
        pass
    except Exception as e:
        pytest.fail(f"An exception occurred - {e}")


=======
>>>>>>> 136693ca
# test_langfuse_logging()


@pytest.mark.skip(reason="beta test - checking langfuse output")
def test_langfuse_logging_stream():
    try:
        litellm.set_verbose = True
        response = completion(
            model="gpt-3.5-turbo",
            messages=[
                {
                    "role": "user",
                    "content": "this is a streaming test for llama2 + langfuse",
                }
            ],
            max_tokens=20,
            temperature=0.2,
            stream=True,
        )
        print(response)
        for chunk in response:
            pass
            # print(chunk)
    except litellm.Timeout as e:
        pass
    except Exception as e:
        print(e)


# test_langfuse_logging_stream()


@pytest.mark.skip(reason="beta test - checking langfuse output")
def test_langfuse_logging_custom_generation_name():
    try:
        litellm.set_verbose = True
        response = completion(
            model="gpt-3.5-turbo",
            messages=[{"role": "user", "content": "Hi 👋 - i'm claude"}],
            max_tokens=10,
            metadata={
                "langfuse/foo": "bar",
                "langsmith/fizz": "buzz",
                "prompt_hash": "asdf98u0j9131123",
                "generation_name": "ishaan-test-generation",
                "generation_id": "gen-id22",
                "trace_id": "trace-id22",
                "trace_user_id": "user-id2",
            },
        )
        print(response)
    except litellm.Timeout as e:
        pass
    except Exception as e:
        pytest.fail(f"An exception occurred - {e}")
        print(e)


# test_langfuse_logging_custom_generation_name()


@pytest.mark.skip(reason="beta test - checking langfuse output")
def test_langfuse_logging_embedding():
    try:
        litellm.set_verbose = True
        litellm.success_callback = ["langfuse"]
        response = litellm.embedding(
            model="text-embedding-ada-002",
            input=["gm", "ishaan"],
        )
        print(response)
    except litellm.Timeout as e:
        pass
    except Exception as e:
        pytest.fail(f"An exception occurred - {e}")
        print(e)


@pytest.mark.skip(reason="beta test - checking langfuse output")
def test_langfuse_logging_function_calling():
    litellm.set_verbose = True
    function1 = [
        {
            "name": "get_current_weather",
            "description": "Get the current weather in a given location",
            "parameters": {
                "type": "object",
                "properties": {
                    "location": {
                        "type": "string",
                        "description": "The city and state, e.g. San Francisco, CA",
                    },
                    "unit": {"type": "string", "enum": ["celsius", "fahrenheit"]},
                },
                "required": ["location"],
            },
        }
    ]
    try:
        response = completion(
            model="gpt-3.5-turbo",
            messages=[{"role": "user", "content": "what's the weather in boston"}],
            temperature=0.1,
            functions=function1,
        )
        print(response)
    except litellm.Timeout as e:
        pass
    except Exception as e:
        print(e)


# test_langfuse_logging_function_calling()


@pytest.mark.skip(reason="Need to address this on main")
def test_aaalangfuse_existing_trace_id():
    """
    When existing trace id is passed, don't set trace params -> prevents overwriting the trace

    Pass 1 logging object with a trace

    Pass 2nd logging object with the trace id

    Assert no changes to the trace
    """
    # Test - if the logs were sent to the correct team on langfuse
    import datetime

    import litellm
    from litellm.integrations.langfuse.langfuse import LangFuseLogger

    langfuse_Logger = LangFuseLogger(
        langfuse_public_key=os.getenv("LANGFUSE_PROJECT2_PUBLIC"),
        langfuse_secret=os.getenv("LANGFUSE_PROJECT2_SECRET"),
    )
    litellm.success_callback = ["langfuse"]

    # langfuse_args = {'kwargs': { 'start_time':  'end_time': datetime.datetime(2024, 5, 1, 7, 31, 29, 903685), 'user_id': None, 'print_verbose': <function print_verbose at 0x109d1f420>, 'level': 'DEFAULT', 'status_message': None}
    response_obj = litellm.ModelResponse(
        id="chatcmpl-9K5HUAbVRqFrMZKXL0WoC295xhguY",
        choices=[
            litellm.Choices(
                finish_reason="stop",
                index=0,
                message=litellm.Message(
                    content="I'm sorry, I am an AI assistant and do not have real-time information. I recommend checking a reliable weather website or app for the most up-to-date weather information in Boston.",
                    role="assistant",
                ),
            )
        ],
        created=1714573888,
        model="gpt-3.5-turbo-0125",
        object="chat.completion",
        system_fingerprint="fp_3b956da36b",
        usage=litellm.Usage(completion_tokens=37, prompt_tokens=14, total_tokens=51),
    )

    ### NEW TRACE ###
    message = [{"role": "user", "content": "what's the weather in boston"}]
    langfuse_args = {
        "response_obj": response_obj,
        "kwargs": {
            "model": "gpt-3.5-turbo",
            "litellm_params": {
                "acompletion": False,
                "api_key": None,
                "force_timeout": 600,
                "logger_fn": None,
                "verbose": False,
                "custom_llm_provider": "openai",
                "api_base": "https://api.openai.com/v1/",
                "litellm_call_id": None,
                "model_alias_map": {},
                "completion_call_id": None,
                "metadata": None,
                "model_info": None,
                "proxy_server_request": None,
                "preset_cache_key": None,
                "no-log": False,
                "stream_response": {},
            },
            "messages": message,
            "optional_params": {"temperature": 0.1, "extra_body": {}},
            "start_time": "2024-05-01 07:31:27.986164",
            "stream": False,
            "user": None,
            "call_type": "completion",
            "litellm_call_id": None,
            "completion_start_time": "2024-05-01 07:31:29.903685",
            "temperature": 0.1,
            "extra_body": {},
            "input": [{"role": "user", "content": "what's the weather in boston"}],
            "api_key": "my-api-key",
            "additional_args": {
                "complete_input_dict": {
                    "model": "gpt-3.5-turbo",
                    "messages": [
                        {"role": "user", "content": "what's the weather in boston"}
                    ],
                    "temperature": 0.1,
                    "extra_body": {},
                }
            },
            "log_event_type": "successful_api_call",
            "end_time": "2024-05-01 07:31:29.903685",
            "cache_hit": None,
            "response_cost": 6.25e-05,
        },
        "start_time": datetime.datetime(2024, 5, 1, 7, 31, 27, 986164),
        "end_time": datetime.datetime(2024, 5, 1, 7, 31, 29, 903685),
        "user_id": None,
        "print_verbose": litellm.print_verbose,
        "level": "DEFAULT",
        "status_message": None,
    }

    langfuse_response_object = langfuse_Logger.log_event(**langfuse_args)

    import langfuse

    langfuse_client = langfuse.Langfuse(
        public_key=os.getenv("LANGFUSE_PROJECT2_PUBLIC"),
        secret_key=os.getenv("LANGFUSE_PROJECT2_SECRET"),
    )

    trace_id = langfuse_response_object["trace_id"]

    assert trace_id is not None

    langfuse_client.flush()

    time.sleep(2)

    print(langfuse_client.get_trace(id=trace_id))

    initial_langfuse_trace = langfuse_client.get_trace(id=trace_id)

    ### EXISTING TRACE ###

    new_metadata = {"existing_trace_id": trace_id}
    new_messages = [{"role": "user", "content": "What do you know?"}]
    new_response_obj = litellm.ModelResponse(
        id="chatcmpl-9K5HUAbVRqFrMZKXL0WoC295xhguY",
        choices=[
            litellm.Choices(
                finish_reason="stop",
                index=0,
                message=litellm.Message(
                    content="What do I know?",
                    role="assistant",
                ),
            )
        ],
        created=1714573888,
        model="gpt-3.5-turbo-0125",
        object="chat.completion",
        system_fingerprint="fp_3b956da36b",
        usage=litellm.Usage(completion_tokens=37, prompt_tokens=14, total_tokens=51),
    )
    langfuse_args = {
        "response_obj": new_response_obj,
        "kwargs": {
            "model": "gpt-3.5-turbo",
            "litellm_params": {
                "acompletion": False,
                "api_key": None,
                "force_timeout": 600,
                "logger_fn": None,
                "verbose": False,
                "custom_llm_provider": "openai",
                "api_base": "https://api.openai.com/v1/",
                "litellm_call_id": "508113a1-c6f1-48ce-a3e1-01c6cce9330e",
                "model_alias_map": {},
                "completion_call_id": None,
                "metadata": new_metadata,
                "model_info": None,
                "proxy_server_request": None,
                "preset_cache_key": None,
                "no-log": False,
                "stream_response": {},
            },
            "messages": new_messages,
            "optional_params": {"temperature": 0.1, "extra_body": {}},
            "start_time": "2024-05-01 07:31:27.986164",
            "stream": False,
            "user": None,
            "call_type": "completion",
            "litellm_call_id": "508113a1-c6f1-48ce-a3e1-01c6cce9330e",
            "completion_start_time": "2024-05-01 07:31:29.903685",
            "temperature": 0.1,
            "extra_body": {},
            "input": [{"role": "user", "content": "what's the weather in boston"}],
            "api_key": "my-api-key",
            "additional_args": {
                "complete_input_dict": {
                    "model": "gpt-3.5-turbo",
                    "messages": [
                        {"role": "user", "content": "what's the weather in boston"}
                    ],
                    "temperature": 0.1,
                    "extra_body": {},
                }
            },
            "log_event_type": "successful_api_call",
            "end_time": "2024-05-01 07:31:29.903685",
            "cache_hit": None,
            "response_cost": 6.25e-05,
        },
        "start_time": datetime.datetime(2024, 5, 1, 7, 31, 27, 986164),
        "end_time": datetime.datetime(2024, 5, 1, 7, 31, 29, 903685),
        "user_id": None,
        "print_verbose": litellm.print_verbose,
        "level": "DEFAULT",
        "status_message": None,
    }

    langfuse_response_object = langfuse_Logger.log_event(**langfuse_args)

    new_trace_id = langfuse_response_object["trace_id"]

    assert new_trace_id == trace_id

    langfuse_client.flush()

    time.sleep(2)

    print(langfuse_client.get_trace(id=trace_id))

    new_langfuse_trace = langfuse_client.get_trace(id=trace_id)

    initial_langfuse_trace_dict = dict(initial_langfuse_trace)
    initial_langfuse_trace_dict.pop("updatedAt")
    initial_langfuse_trace_dict.pop("timestamp")

    new_langfuse_trace_dict = dict(new_langfuse_trace)
    new_langfuse_trace_dict.pop("updatedAt")
    new_langfuse_trace_dict.pop("timestamp")

    assert initial_langfuse_trace_dict == new_langfuse_trace_dict


@pytest.mark.skipif(
    condition=not os.environ.get("OPENAI_API_KEY", False),
    reason="Authentication missing for openai",
)
def test_langfuse_logging_tool_calling():
    litellm.set_verbose = True

    def get_current_weather(location, unit="fahrenheit"):
        """Get the current weather in a given location"""
        if "tokyo" in location.lower():
            return json.dumps(
                {"location": "Tokyo", "temperature": "10", "unit": "celsius"}
            )
        elif "san francisco" in location.lower():
            return json.dumps(
                {"location": "San Francisco", "temperature": "72", "unit": "fahrenheit"}
            )
        elif "paris" in location.lower():
            return json.dumps(
                {"location": "Paris", "temperature": "22", "unit": "celsius"}
            )
        else:
            return json.dumps({"location": location, "temperature": "unknown"})

    messages = [
        {
            "role": "user",
            "content": "What's the weather like in San Francisco, Tokyo, and Paris?",
        }
    ]
    tools = [
        {
            "type": "function",
            "function": {
                "name": "get_current_weather",
                "description": "Get the current weather in a given location",
                "parameters": {
                    "type": "object",
                    "properties": {
                        "location": {
                            "type": "string",
                            "description": "The city and state, e.g. San Francisco, CA",
                        },
                        "unit": {"type": "string", "enum": ["celsius", "fahrenheit"]},
                    },
                    "required": ["location"],
                },
            },
        }
    ]

    response = litellm.completion(
        model="gpt-3.5-turbo-1106",
        messages=messages,
        tools=tools,
        tool_choice="auto",  # auto is default, but we'll be explicit
    )
    print("\nLLM Response1:\n", response)
    response_message = response.choices[0].message
    tool_calls = response.choices[0].message.tool_calls


# test_langfuse_logging_tool_calling()


def get_langfuse_prompt(name: str):
    import langfuse
    from langfuse import Langfuse

    try:
        langfuse = Langfuse(
            public_key=os.environ["LANGFUSE_DEV_PUBLIC_KEY"],
            secret_key=os.environ["LANGFUSE_DEV_SK_KEY"],
            host=os.environ["LANGFUSE_HOST"],
        )

        # Get current production version of a text prompt
        prompt = langfuse.get_prompt(name=name)
        return prompt
    except Exception as e:
        raise Exception(f"Error getting prompt: {e}")


@pytest.mark.asyncio
@pytest.mark.skip(
    reason="local only test, use this to verify if we can send request to litellm proxy server"
)
async def test_make_request():
    response = await litellm.acompletion(
        model="openai/llama3",
        api_key="sk-1234",
        base_url="http://localhost:4000",
        messages=[{"role": "user", "content": "Hi 👋 - i'm claude"}],
        extra_body={
            "metadata": {
                "tags": ["openai"],
                "prompt": get_langfuse_prompt("test-chat"),
            }
        },
    )


@pytest.mark.skip(
    reason="local only test, use this to verify if dynamic langfuse logging works as expected"
)
def test_aaalangfuse_dynamic_logging():
    """
    pass in langfuse credentials via completion call

    assert call is logged.

    Covers the team-logging scenario.
    """
    import uuid

    import langfuse

    trace_id = str(uuid.uuid4())
    _ = litellm.completion(
        model="gpt-3.5-turbo",
        messages=[{"role": "user", "content": "Hey"}],
        mock_response="Hey! how's it going?",
        langfuse_public_key=os.getenv("LANGFUSE_PROJECT2_PUBLIC"),
        langfuse_secret_key=os.getenv("LANGFUSE_PROJECT2_SECRET"),
        metadata={"trace_id": trace_id},
        success_callback=["langfuse"],
    )

    time.sleep(3)

    langfuse_client = langfuse.Langfuse(
        public_key=os.getenv("LANGFUSE_PROJECT2_PUBLIC"),
        secret_key=os.getenv("LANGFUSE_PROJECT2_SECRET"),
    )

    langfuse_client.get_trace(id=trace_id)


import datetime

generation_params = {
    "name": "litellm-acompletion",
    "id": "time-10-35-32-316778_chatcmpl-ABQDEzVJS8fziPdvkeTA3tnQaxeMX",
    "start_time": datetime.datetime(2024, 9, 25, 10, 35, 32, 316778),
    "end_time": datetime.datetime(2024, 9, 25, 10, 35, 32, 897141),
    "model": "gpt-4o",
    "model_parameters": {
        "stream": False,
        "max_retries": 0,
        "extra_body": "{}",
        "system_fingerprint": "fp_52a7f40b0b",
    },
    "input": {
        "messages": [
            {"content": "<>", "role": "system"},
            {"content": "<>", "role": "user"},
        ]
    },
    "output": {
        "content": "Hello! It looks like your message might have been sent by accident. How can I assist you today?",
        "role": "assistant",
        "tool_calls": None,
        "function_call": None,
    },
    "usage": {"prompt_tokens": 13, "completion_tokens": 21, "total_cost": 0.00038},
    "metadata": {
        "prompt": {
            "name": "conversational-service-answer_question_restricted_reply",
            "version": 9,
            "config": {},
            "labels": ["latest", "staging", "production"],
            "tags": ["conversational-service"],
            "prompt": [
                {"role": "system", "content": "<>"},
                {"role": "user", "content": "{{text}}"},
            ],
        },
        "requester_metadata": {
            "session_id": "e953a71f-e129-4cf5-ad11-ad18245022f1",
            "trace_name": "jess",
            "tags": ["conversational-service", "generative-ai-engine", "staging"],
            "prompt": {
                "name": "conversational-service-answer_question_restricted_reply",
                "version": 9,
                "config": {},
                "labels": ["latest", "staging", "production"],
                "tags": ["conversational-service"],
                "prompt": [
                    {"role": "system", "content": "<>"},
                    {"role": "user", "content": "{{text}}"},
                ],
            },
        },
        "user_api_key": "88dc28d0f030c55ed4ab77ed8faf098196cb1c05df778539800c9f1243fe6b4b",
        "litellm_api_version": "0.0.0",
        "user_api_key_user_id": "default_user_id",
        "user_api_key_spend": 0.0,
        "user_api_key_metadata": {},
        "requester_ip_address": "127.0.0.1",
        "model_group": "gpt-4o",
        "model_group_size": 0,
        "deployment": "gpt-4o",
        "model_info": {
            "id": "5583ac0c3e38cfd381b6cc09bcca6e0db60af48d3f16da325f82eb9df1b6a1e4",
            "db_model": False,
        },
        "hidden_params": {
            "headers": {
                "date": "Wed, 25 Sep 2024 17:35:32 GMT",
                "content-type": "application/json",
                "transfer-encoding": "chunked",
                "connection": "keep-alive",
                "access-control-expose-headers": "X-Request-ID",
                "openai-organization": "reliablekeystest",
                "openai-processing-ms": "329",
                "openai-version": "2020-10-01",
                "strict-transport-security": "max-age=31536000; includeSubDomains; preload",
                "x-ratelimit-limit-requests": "10000",
                "x-ratelimit-limit-tokens": "30000000",
                "x-ratelimit-remaining-requests": "9999",
                "x-ratelimit-remaining-tokens": "29999980",
                "x-ratelimit-reset-requests": "6ms",
                "x-ratelimit-reset-tokens": "0s",
                "x-request-id": "req_fdff3bfa11c391545d2042d46473214f",
                "cf-cache-status": "DYNAMIC",
                "set-cookie": "__cf_bm=NWwOByRU5dQwDqLRYbbTT.ecfqvnWiBi8aF9rfp1QB8-1727285732-1.0.1.1-.Cm0UGMaQ4qZbY3ZU0F7trjSsNUcIBo04PetRMlCoyoTCTnKTbmwmDCWcHmqHOTuE_bNspSgfQoANswx4BSD.A; path=/; expires=Wed, 25-Sep-24 18:05:32 GMT; domain=.api.openai.com; HttpOnly; Secure; SameSite=None, _cfuvid=1b_nyqBtAs4KHRhFBV2a.8zic1fSRJxT.Jn1npl1_GY-1727285732915-0.0.1.1-604800000; path=/; domain=.api.openai.com; HttpOnly; Secure; SameSite=None",
                "x-content-type-options": "nosniff",
                "server": "cloudflare",
                "cf-ray": "8c8cc573becb232c-SJC",
                "content-encoding": "gzip",
                "alt-svc": 'h3=":443"; ma=86400',
            },
            "additional_headers": {
                "llm_provider-date": "Wed, 25 Sep 2024 17:35:32 GMT",
                "llm_provider-content-type": "application/json",
                "llm_provider-transfer-encoding": "chunked",
                "llm_provider-connection": "keep-alive",
                "llm_provider-access-control-expose-headers": "X-Request-ID",
                "llm_provider-openai-organization": "reliablekeystest",
                "llm_provider-openai-processing-ms": "329",
                "llm_provider-openai-version": "2020-10-01",
                "llm_provider-strict-transport-security": "max-age=31536000; includeSubDomains; preload",
                "llm_provider-x-ratelimit-limit-requests": "10000",
                "llm_provider-x-ratelimit-limit-tokens": "30000000",
                "llm_provider-x-ratelimit-remaining-requests": "9999",
                "llm_provider-x-ratelimit-remaining-tokens": "29999980",
                "llm_provider-x-ratelimit-reset-requests": "6ms",
                "llm_provider-x-ratelimit-reset-tokens": "0s",
                "llm_provider-x-request-id": "req_fdff3bfa11c391545d2042d46473214f",
                "llm_provider-cf-cache-status": "DYNAMIC",
                "llm_provider-set-cookie": "__cf_bm=NWwOByRU5dQwDqLRYbbTT.ecfqvnWiBi8aF9rfp1QB8-1727285732-1.0.1.1-.Cm0UGMaQ4qZbY3ZU0F7trjSsNUcIBo04PetRMlCoyoTCTnKTbmwmDCWcHmqHOTuE_bNspSgfQoANswx4BSD.A; path=/; expires=Wed, 25-Sep-24 18:05:32 GMT; domain=.api.openai.com; HttpOnly; Secure; SameSite=None, _cfuvid=1b_nyqBtAs4KHRhFBV2a.8zic1fSRJxT.Jn1npl1_GY-1727285732915-0.0.1.1-604800000; path=/; domain=.api.openai.com; HttpOnly; Secure; SameSite=None",
                "llm_provider-x-content-type-options": "nosniff",
                "llm_provider-server": "cloudflare",
                "llm_provider-cf-ray": "8c8cc573becb232c-SJC",
                "llm_provider-content-encoding": "gzip",
                "llm_provider-alt-svc": 'h3=":443"; ma=86400',
            },
            "litellm_call_id": "1fa31658-20af-40b5-9ac9-60fd7b5ad98c",
            "model_id": "5583ac0c3e38cfd381b6cc09bcca6e0db60af48d3f16da325f82eb9df1b6a1e4",
            "api_base": "https://api.openai.com",
            "optional_params": {
                "stream": False,
                "max_retries": 0,
                "extra_body": {},
            },
            "response_cost": 0.00038,
        },
        "litellm_response_cost": 0.00038,
        "api_base": "https://api.openai.com/v1/",
        "cache_hit": False,
    },
    "level": "DEFAULT",
    "version": None,
}


@pytest.mark.parametrize(
    "prompt",
    [
        [
            {"role": "system", "content": "<>"},
            {"role": "user", "content": "{{text}}"},
        ],
        "hello world",
    ],
)
def test_langfuse_prompt_type(prompt):

    from litellm.integrations.langfuse.langfuse import _add_prompt_to_generation_params

    clean_metadata = {
        "prompt": {
            "name": "conversational-service-answer_question_restricted_reply",
            "version": 9,
            "config": {},
            "labels": ["latest", "staging", "production"],
            "tags": ["conversational-service"],
            "prompt": prompt,
        },
        "requester_metadata": {
            "session_id": "e953a71f-e129-4cf5-ad11-ad18245022f1",
            "trace_name": "jess",
            "tags": ["conversational-service", "generative-ai-engine", "staging"],
            "prompt": {
                "name": "conversational-service-answer_question_restricted_reply",
                "version": 9,
                "config": {},
                "labels": ["latest", "staging", "production"],
                "tags": ["conversational-service"],
                "prompt": [
                    {"role": "system", "content": "<>"},
                    {"role": "user", "content": "{{text}}"},
                ],
            },
        },
        "user_api_key": "88dc28d0f030c55ed4ab77ed8faf098196cb1c05df778539800c9f1243fe6b4b",
        "litellm_api_version": "0.0.0",
        "user_api_key_user_id": "default_user_id",
        "user_api_key_spend": 0.0,
        "user_api_key_metadata": {},
        "requester_ip_address": "127.0.0.1",
        "model_group": "gpt-4o",
        "model_group_size": 0,
        "deployment": "gpt-4o",
        "model_info": {
            "id": "5583ac0c3e38cfd381b6cc09bcca6e0db60af48d3f16da325f82eb9df1b6a1e4",
            "db_model": False,
        },
        "hidden_params": {
            "headers": {
                "date": "Wed, 25 Sep 2024 17:35:32 GMT",
                "content-type": "application/json",
                "transfer-encoding": "chunked",
                "connection": "keep-alive",
                "access-control-expose-headers": "X-Request-ID",
                "openai-organization": "reliablekeystest",
                "openai-processing-ms": "329",
                "openai-version": "2020-10-01",
                "strict-transport-security": "max-age=31536000; includeSubDomains; preload",
                "x-ratelimit-limit-requests": "10000",
                "x-ratelimit-limit-tokens": "30000000",
                "x-ratelimit-remaining-requests": "9999",
                "x-ratelimit-remaining-tokens": "29999980",
                "x-ratelimit-reset-requests": "6ms",
                "x-ratelimit-reset-tokens": "0s",
                "x-request-id": "req_fdff3bfa11c391545d2042d46473214f",
                "cf-cache-status": "DYNAMIC",
                "set-cookie": "__cf_bm=NWwOByRU5dQwDqLRYbbTT.ecfqvnWiBi8aF9rfp1QB8-1727285732-1.0.1.1-.Cm0UGMaQ4qZbY3ZU0F7trjSsNUcIBo04PetRMlCoyoTCTnKTbmwmDCWcHmqHOTuE_bNspSgfQoANswx4BSD.A; path=/; expires=Wed, 25-Sep-24 18:05:32 GMT; domain=.api.openai.com; HttpOnly; Secure; SameSite=None, _cfuvid=1b_nyqBtAs4KHRhFBV2a.8zic1fSRJxT.Jn1npl1_GY-1727285732915-0.0.1.1-604800000; path=/; domain=.api.openai.com; HttpOnly; Secure; SameSite=None",
                "x-content-type-options": "nosniff",
                "server": "cloudflare",
                "cf-ray": "8c8cc573becb232c-SJC",
                "content-encoding": "gzip",
                "alt-svc": 'h3=":443"; ma=86400',
            },
            "additional_headers": {
                "llm_provider-date": "Wed, 25 Sep 2024 17:35:32 GMT",
                "llm_provider-content-type": "application/json",
                "llm_provider-transfer-encoding": "chunked",
                "llm_provider-connection": "keep-alive",
                "llm_provider-access-control-expose-headers": "X-Request-ID",
                "llm_provider-openai-organization": "reliablekeystest",
                "llm_provider-openai-processing-ms": "329",
                "llm_provider-openai-version": "2020-10-01",
                "llm_provider-strict-transport-security": "max-age=31536000; includeSubDomains; preload",
                "llm_provider-x-ratelimit-limit-requests": "10000",
                "llm_provider-x-ratelimit-limit-tokens": "30000000",
                "llm_provider-x-ratelimit-remaining-requests": "9999",
                "llm_provider-x-ratelimit-remaining-tokens": "29999980",
                "llm_provider-x-ratelimit-reset-requests": "6ms",
                "llm_provider-x-ratelimit-reset-tokens": "0s",
                "llm_provider-x-request-id": "req_fdff3bfa11c391545d2042d46473214f",
                "llm_provider-cf-cache-status": "DYNAMIC",
                "llm_provider-set-cookie": "__cf_bm=NWwOByRU5dQwDqLRYbbTT.ecfqvnWiBi8aF9rfp1QB8-1727285732-1.0.1.1-.Cm0UGMaQ4qZbY3ZU0F7trjSsNUcIBo04PetRMlCoyoTCTnKTbmwmDCWcHmqHOTuE_bNspSgfQoANswx4BSD.A; path=/; expires=Wed, 25-Sep-24 18:05:32 GMT; domain=.api.openai.com; HttpOnly; Secure; SameSite=None, _cfuvid=1b_nyqBtAs4KHRhFBV2a.8zic1fSRJxT.Jn1npl1_GY-1727285732915-0.0.1.1-604800000; path=/; domain=.api.openai.com; HttpOnly; Secure; SameSite=None",
                "llm_provider-x-content-type-options": "nosniff",
                "llm_provider-server": "cloudflare",
                "llm_provider-cf-ray": "8c8cc573becb232c-SJC",
                "llm_provider-content-encoding": "gzip",
                "llm_provider-alt-svc": 'h3=":443"; ma=86400',
            },
            "litellm_call_id": "1fa31658-20af-40b5-9ac9-60fd7b5ad98c",
            "model_id": "5583ac0c3e38cfd381b6cc09bcca6e0db60af48d3f16da325f82eb9df1b6a1e4",
            "api_base": "https://api.openai.com",
            "optional_params": {"stream": False, "max_retries": 0, "extra_body": {}},
            "response_cost": 0.00038,
        },
        "litellm_response_cost": 0.00038,
        "api_base": "https://api.openai.com/v1/",
        "cache_hit": False,
    }
    _add_prompt_to_generation_params(
        generation_params=generation_params, clean_metadata=clean_metadata
    )


def test_langfuse_logging_metadata():
    from litellm.integrations.langfuse.langfuse import log_requester_metadata

    metadata = {"key": "value", "requester_metadata": {"key": "value"}}

    got_metadata = log_requester_metadata(clean_metadata=metadata)
    expected_metadata = {"requester_metadata": {"key": "value"}}

    assert expected_metadata == got_metadata<|MERGE_RESOLUTION|>--- conflicted
+++ resolved
@@ -480,31 +480,6 @@
             print("generation_from_langfuse", generation)
 
 
-<<<<<<< HEAD
-@pytest.mark.skip(reason="beta test - checking langfuse output")
-def test_langfuse_logging():
-    try:
-        pre_langfuse_setup()
-        litellm.set_verbose = True
-        response = completion(
-            model="claude-3-5-haiku-20241022",
-            messages=[{"role": "user", "content": "Hi 👋 - i'm claude"}],
-            max_tokens=10,
-            temperature=0.2,
-        )
-        print(response)
-        # time.sleep(5)
-        # # check langfuse.log to see if there was a failed response
-        # search_logs("langfuse.log")
-
-    except litellm.Timeout as e:
-        pass
-    except Exception as e:
-        pytest.fail(f"An exception occurred - {e}")
-
-
-=======
->>>>>>> 136693ca
 # test_langfuse_logging()
 
 
