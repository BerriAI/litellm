# What is this?
## Unit testing for the 'get_model_info()' function
import os
import sys
import traceback
import json



from typing import List, Dict, Any

sys.path.insert(
    0, os.path.abspath("../..")
)  # Adds the parent directory to the system-path
import pytest

import litellm
from litellm import get_model_info
from unittest.mock import AsyncMock, MagicMock, patch


def test_get_model_info_simple_model_name():
    """
    tests if model name given, and model exists in model info - the object is returned
    """
    model = "claude-3-opus-20240229"
    litellm.get_model_info(model)


def test_get_model_info_custom_llm_with_model_name():
    """
    Tests if {custom_llm_provider}/{model_name} name given, and model exists in model info, the object is returned
    """
    model = "anthropic/claude-3-opus-20240229"
    litellm.get_model_info(model)


def test_get_model_info_custom_llm_with_same_name_vllm(monkeypatch):
    """
    Tests if {custom_llm_provider}/{model_name} name given, and model exists in model info, the object is returned
    """
    model = "command-r-plus"
    provider = "openai"  # vllm is openai-compatible
    litellm.register_model(
        {
            "openai/command-r-plus": {
                "input_cost_per_token": 0.0,
                "output_cost_per_token": 0.0,
            },
        }
    )
    model_info = litellm.get_model_info(model, custom_llm_provider=provider)
    print("model_info", model_info)
    assert model_info["input_cost_per_token"] == 0.0


def test_get_model_info_shows_correct_supports_vision():
    info = litellm.get_model_info("gemini/gemini-1.5-flash")
    print("info", info)
    assert info["supports_vision"] is True


def test_get_model_info_shows_assistant_prefill():
    os.environ["LITELLM_LOCAL_MODEL_COST_MAP"] = "True"
    litellm.model_cost = litellm.get_model_cost_map(url="")
    info = litellm.get_model_info("deepseek/deepseek-chat")
    print("info", info)
    assert info.get("supports_assistant_prefill") is True


def test_get_model_info_shows_supports_prompt_caching():
    os.environ["LITELLM_LOCAL_MODEL_COST_MAP"] = "True"
    litellm.model_cost = litellm.get_model_cost_map(url="")
    info = litellm.get_model_info("deepseek/deepseek-chat")
    print("info", info)
    assert info.get("supports_prompt_caching") is True


def test_get_model_info_finetuned_models():
    info = litellm.get_model_info("ft:gpt-3.5-turbo:my-org:custom_suffix:id")
    print("info", info)
    assert info["input_cost_per_token"] == 0.000003


def test_get_model_info_gemini_pro():
    info = litellm.get_model_info("gemini-1.5-pro-002")
    print("info", info)
    assert info["key"] == "gemini-1.5-pro-002"


def test_get_model_info_ollama_chat():
    from litellm.llms.ollama.completion.transformation import OllamaConfig

    with patch.object(
        litellm.module_level_client,
        "post",
        return_value=MagicMock(
            json=lambda: {
                "model_info": {"llama.context_length": 32768},
                "template": "tools",
            }
        ),
    ) as mock_client:
        info = OllamaConfig().get_model_info("unknown-model")
        assert info["supports_function_calling"] is True

        info = get_model_info("ollama/unknown-model")
        print("info", info)
        assert info["supports_function_calling"] is True

        mock_client.assert_called()

        print(mock_client.call_args.kwargs)

        assert mock_client.call_args.kwargs["json"]["name"] == "unknown-model"




def test_get_model_info_bedrock_region():
    os.environ["LITELLM_LOCAL_MODEL_COST_MAP"] = "True"
    litellm.model_cost = litellm.get_model_cost_map(url="")
    args = {
        "model": "us.anthropic.claude-3-5-sonnet-20241022-v2:0",
        "custom_llm_provider": "bedrock",
    }
    litellm.model_cost.pop("us.anthropic.claude-3-5-sonnet-20241022-v2:0", None)
    info = litellm.get_model_info(**args)
    print("info", info)
    assert info["key"] == "anthropic.claude-3-5-sonnet-20241022-v2:0"
    assert info["litellm_provider"] == "bedrock"


@pytest.mark.parametrize(
    "model",
    [
        "ft:gpt-3.5-turbo:my-org:custom_suffix:id",
        "ft:gpt-4-0613:my-org:custom_suffix:id",
        "ft:davinci-002:my-org:custom_suffix:id",
        "ft:gpt-4-0613:my-org:custom_suffix:id",
        "ft:babbage-002:my-org:custom_suffix:id",
        "gpt-35-turbo",
        "ada",
    ],
)
def test_get_model_info_completion_cost_unit_tests(model):
    info = litellm.get_model_info(model)
    print("info", info)


def test_get_model_info_ft_model_with_provider_prefix():
    args = {
        "model": "openai/ft:gpt-3.5-turbo:my-org:custom_suffix:id",
        "custom_llm_provider": "openai",
    }
    info = litellm.get_model_info(**args)
    print("info", info)
    assert info["key"] == "ft:gpt-3.5-turbo"


def test_get_whitelisted_models():
    """
    Snapshot of all bedrock models as of 12/24/2024.

    Enforce any new bedrock chat model to be added as `bedrock_converse` unless explicitly whitelisted.

    Create whitelist to prevent naming regressions for older litellm versions.
    """
    whitelisted_models = []
    for model, info in litellm.model_cost.items():
        if info["litellm_provider"] == "bedrock" and info["mode"] == "chat":
            whitelisted_models.append(model)

        # Write to a local file
    with open("whitelisted_bedrock_models.txt", "w") as file:
        for model in whitelisted_models:
            file.write(f"{model}\n")

    print("whitelisted_models written to whitelisted_bedrock_models.txt")


def _enforce_bedrock_converse_models(
    model_cost: List[Dict[str, Any]], whitelist_models: List[str]
):
    """
    Assert all new bedrock chat models are added as `bedrock_converse` unless explicitly whitelisted.
    """
    # Check for unwhitelisted models
    for model, info in litellm.model_cost.items():
        if (
            info["litellm_provider"] == "bedrock"
            and info["mode"] == "chat"
            and model not in whitelist_models
        ):
            raise AssertionError(
                f"New bedrock chat model detected: {model}. Please set `litellm_provider='bedrock_converse'` for this model."
            )


def test_model_info_bedrock_converse(monkeypatch):
    """
    Assert all new bedrock chat models are added as `bedrock_converse` unless explicitly whitelisted.

    This ensures they are automatically routed to the converse endpoint.
    """
    monkeypatch.setenv("LITELLM_LOCAL_MODEL_COST_MAP", "True")
    litellm.model_cost = litellm.get_model_cost_map(url="")
    try:
        # Load whitelist models from file
        with open("whitelisted_bedrock_models.txt", "r") as file:
            whitelist_models = [line.strip() for line in file.readlines()]
    except FileNotFoundError:
        pytest.skip("whitelisted_bedrock_models.txt not found")

    _enforce_bedrock_converse_models(
        model_cost=litellm.model_cost, whitelist_models=whitelist_models
    )


@pytest.mark.flaky(retries=6, delay=2)
def test_model_info_bedrock_converse_enforcement(monkeypatch):
    """
    Test the enforcement of the whitelist by adding a fake model and ensuring the test fails.
    """
    monkeypatch.setenv("LITELLM_LOCAL_MODEL_COST_MAP", "True")
    litellm.model_cost = litellm.get_model_cost_map(url="")

    # Add a fake unwhitelisted model
    litellm.model_cost["fake.bedrock-chat-model"] = {
        "litellm_provider": "bedrock",
        "mode": "chat",
    }

    try:
        # Load whitelist models from file
        with open("whitelisted_bedrock_models.txt", "r") as file:
            whitelist_models = [line.strip() for line in file.readlines()]

        # Check for unwhitelisted models
        with pytest.raises(AssertionError):
            _enforce_bedrock_converse_models(
                model_cost=litellm.model_cost, whitelist_models=whitelist_models
            )
    except FileNotFoundError as e:
        pytest.skip("whitelisted_bedrock_models.txt not found")


def test_get_model_info_custom_provider():
    # Custom provider example copied from https://docs.litellm.ai/docs/providers/custom_llm_server:
    import litellm
    from litellm import CustomLLM, completion, get_llm_provider

    class MyCustomLLM(CustomLLM):
        def completion(self, *args, **kwargs) -> litellm.ModelResponse:
            return litellm.completion(
                model="gpt-3.5-turbo",
                messages=[{"role": "user", "content": "Hello world"}],
                mock_response="Hi!",
            )  # type: ignore

    my_custom_llm = MyCustomLLM()

    litellm.custom_provider_map = [  # 👈 KEY STEP - REGISTER HANDLER
        {"provider": "my-custom-llm", "custom_handler": my_custom_llm}
    ]

    resp = completion(
        model="my-custom-llm/my-fake-model",
        messages=[{"role": "user", "content": "Hello world!"}],
    )

    assert resp.choices[0].message.content == "Hi!"

    # Register model info
    model_info = {"my-custom-llm/my-fake-model": {"max_tokens": 2048}}
    litellm.register_model(model_info)

    # Get registered model info
    from litellm import get_model_info

    get_model_info(
        model="my-custom-llm/my-fake-model"
    )  # 💥 "Exception: This model isn't mapped yet." in v1.56.10


def test_get_model_info_custom_model_router():
    from litellm import Router
    from litellm import get_model_info

    litellm._turn_on_debug()

    router = Router(
        model_list=[
            {
                "model_name": "ma-summary",
                "litellm_params": {
                    "api_base": "http://ma-mix-llm-serving.cicero.svc.cluster.local/v1",
                    "input_cost_per_token": 1,
                    "output_cost_per_token": 1,
                    "model": "openai/meta-llama/Meta-Llama-3-8B-Instruct",
                },
                "model_info": {
                    "id": "c20d603e-1166-4e0f-aa65-ed9c476ad4ca",
                }
            }
        ]
    )
    info = get_model_info("c20d603e-1166-4e0f-aa65-ed9c476ad4ca")
    print("info", info)
    assert info is not None


def test_get_model_info_bedrock_models():
    """
    Check for drift in base model info for bedrock models and regional model info for bedrock models.
    """
    from litellm.llms.bedrock.common_utils import BedrockModelInfo

    os.environ["LITELLM_LOCAL_MODEL_COST_MAP"] = "True"
    litellm.model_cost = litellm.get_model_cost_map(url="")

    for k, v in litellm.model_cost.items():
        if v["litellm_provider"] == "bedrock":
            k = k.replace("*/", "")
            potential_commitments = [
                "1-month-commitment",
                "3-month-commitment",
                "6-month-commitment",
            ]
            if any(commitment in k for commitment in potential_commitments):
                for commitment in potential_commitments:
                    k = k.replace(f"{commitment}/", "")
            base_model = BedrockModelInfo.get_base_model(k)
            base_model_info = litellm.model_cost[base_model]
            for base_model_key, base_model_value in base_model_info.items():
                if "invoke/" in k:
                    continue
                if base_model_key.startswith("supports_"):
                    assert (
                        base_model_key in v
                    ), f"{base_model_key} is not in model cost map for {k}"
                    assert (
                        v[base_model_key] == base_model_value
                    ), f"{base_model_key} is not equal to {base_model_value} for model {k}"


def test_get_model_info_huggingface_models(monkeypatch):
    from litellm import Router
    from litellm.types.router import ModelGroupInfo

    monkeypatch.setenv("HUGGINGFACE_API_KEY", "hf_abc123")

    router = Router(
        model_list=[
            {
                "model_name": "meta-llama/Meta-Llama-3-8B-Instruct",
                "litellm_params": {
                    "model": "huggingface/meta-llama/Meta-Llama-3-8B-Instruct",
                    "api_base": "https://router.huggingface.co/hf-inference/models/meta-llama/Meta-Llama-3-8B-Instruct",
                    "api_key": os.environ["HUGGINGFACE_API_KEY"],
                },
            }
        ]
    )
    info = litellm.get_model_info("huggingface/meta-llama/Meta-Llama-3-8B-Instruct")
    print("info", info)
    assert info is not None

    ModelGroupInfo(
        model_group="meta-llama/Meta-Llama-3-8B-Instruct",
        providers=["huggingface"],
        **info,
    )


@pytest.mark.parametrize(
    "model, provider",
    [
        ("bedrock/us-east-2/us.anthropic.claude-3-haiku-20240307-v1:0", None),
        (
            "bedrock/us-east-2/us.anthropic.claude-3-haiku-20240307-v1:0",
            "bedrock",
        ),
    ],
)
def test_get_model_info_cost_calculator_bedrock_region_cris_stripped(model, provider):
    """
    ensure cross region inferencing model is used correctly
    Relevant Issue: https://github.com/BerriAI/litellm/issues/8115
    """
    info = get_model_info(model=model, custom_llm_provider=provider)
    print("info", info)
    assert info["key"] == "us.anthropic.claude-3-haiku-20240307-v1:0"
    assert info["litellm_provider"] == "bedrock"
<<<<<<< HEAD


def test_aaamodel_prices_and_context_window_json_is_valid():
    """
    Validates the `model_prices_and_context_window.json` file.

    If this test fails after you update the json, you need to update the schema or correct the change you made.
    """

    INTENDED_SCHEMA = {
        "type": "object",
        "additionalProperties": {
            "type": "object",
            "properties": {
                "cache_creation_input_audio_token_cost": {"type": "number"},
                "cache_creation_input_token_cost": {"type": "number"},
                "cache_read_input_token_cost": {"type": "number"},
                "cache_read_input_audio_token_cost": {"type": "number"},
                "deprecation_date": {"type": "string"},
                "input_cost_per_audio_per_second": {"type": "number"},
                "input_cost_per_audio_per_second_above_128k_tokens": {"type": "number"},
                "input_cost_per_audio_token": {"type": "number"},
                "input_cost_per_character": {"type": "number"},
                "input_cost_per_character_above_128k_tokens": {"type": "number"},
                "input_cost_per_image": {"type": "number"},
                "input_cost_per_image_above_128k_tokens": {"type": "number"},
                "input_cost_per_token_above_200k_tokens": {"type": "number"},
                "input_cost_per_pixel": {"type": "number"},
                "input_cost_per_query": {"type": "number"},
                "input_cost_per_request": {"type": "number"},
                "input_cost_per_second": {"type": "number"},
                "input_cost_per_token": {"type": "number"},
                "input_cost_per_token_above_128k_tokens": {"type": "number"},
                "input_cost_per_token_batch_requests": {"type": "number"},
                "input_cost_per_token_batches": {"type": "number"},
                "input_cost_per_token_cache_hit": {"type": "number"},
                "input_cost_per_video_per_second": {"type": "number"},
                "input_cost_per_video_per_second_above_8s_interval": {"type": "number"},
                "input_cost_per_video_per_second_above_15s_interval": {
                    "type": "number"
                },
                "input_cost_per_video_per_second_above_128k_tokens": {"type": "number"},
                "input_dbu_cost_per_token": {"type": "number"},
                "litellm_provider": {"type": "string"},
                "max_audio_length_hours": {"type": "number"},
                "max_audio_per_prompt": {"type": "number"},
                "max_document_chunks_per_query": {"type": "number"},
                "max_images_per_prompt": {"type": "number"},
                "max_input_tokens": {"type": "number"},
                "max_output_tokens": {"type": "number"},
                "max_pdf_size_mb": {"type": "number"},
                "max_query_tokens": {"type": "number"},
                "max_tokens": {"type": "number"},
                "max_tokens_per_document_chunk": {"type": "number"},
                "max_video_length": {"type": "number"},
                "max_videos_per_prompt": {"type": "number"},
                "metadata": {"type": "object"},
                "mode": {
                    "type": "string",
                    "enum": [
                        "audio_speech",
                        "audio_transcription",
                        "chat",
                        "completion",
                        "embedding",
                        "image_generation",
                        "moderation",
                        "rerank",
                        "responses",
                    ],
                },
                "output_cost_per_audio_token": {"type": "number"},
                "output_cost_per_character": {"type": "number"},
                "output_cost_per_character_above_128k_tokens": {"type": "number"},
                "output_cost_per_image": {"type": "number"},
                "output_cost_per_pixel": {"type": "number"},
                "output_cost_per_second": {"type": "number"},
                "output_cost_per_token": {"type": "number"},
                "output_cost_per_token_above_128k_tokens": {"type": "number"},
                "output_cost_per_token_above_200k_tokens": {"type": "number"},
                "output_cost_per_token_batches": {"type": "number"},
                "output_cost_per_reasoning_token": {"type": "number"},
                "output_db_cost_per_token": {"type": "number"},
                "output_dbu_cost_per_token": {"type": "number"},
                "output_vector_size": {"type": "number"},
                "rpd": {"type": "number"},
                "rpm": {"type": "number"},
                "source": {"type": "string"},
                "supports_assistant_prefill": {"type": "boolean"},
                "supports_audio_input": {"type": "boolean"},
                "supports_audio_output": {"type": "boolean"},
                "supports_embedding_image_input": {"type": "boolean"},
                "supports_function_calling": {"type": "boolean"},
                "supports_image_input": {"type": "boolean"},
                "supports_parallel_function_calling": {"type": "boolean"},
                "supports_pdf_input": {"type": "boolean"},
                "supports_prompt_caching": {"type": "boolean"},
                "supports_response_schema": {"type": "boolean"},
                "supports_system_messages": {"type": "boolean"},
                "supports_tool_choice": {"type": "boolean"},
                "supports_video_input": {"type": "boolean"},
                "supports_vision": {"type": "boolean"},
                "supports_web_search": {"type": "boolean"},
                "supports_reasoning": {"type": "boolean"},
                "supports_computer_use": {"type": "boolean"},
                "tool_use_system_prompt_tokens": {"type": "number"},
                "tpm": {"type": "number"},
                "supported_endpoints": {
                    "type": "array",
                    "items": {
                        "type": "string",
                        "enum": [
                            "/v1/responses",
                            "/v1/embeddings",
                            "/v1/chat/completions",
                            "/v1/completions",
                            "/v1/images/generations",
                            "/v1/images/variations",
                            "/v1/images/edits",
                            "/v1/batch",
                            "/v1/audio/transcriptions",
                            "/v1/audio/speech",
                        ],
                    },
                },
                "search_context_cost_per_query": {
                    "type": "object",
                    "properties": {
                        "search_context_size_low": {"type": "number"},
                        "search_context_size_medium": {"type": "number"},
                        "search_context_size_high": {"type": "number"},
                    },
                    "additionalProperties": False,
                },
                "supported_modalities": {
                    "type": "array",
                    "items": {
                        "type": "string",
                        "enum": ["text", "audio", "image", "video"],
                    },
                },
                "supported_output_modalities": {
                    "type": "array",
                    "items": {
                        "type": "string",
                        "enum": ["text", "image", "audio", "code"],
                    },
                },
                "supports_native_streaming": {"type": "boolean"},
            },
            "additionalProperties": False,
        },
    }

    prod_json = "./model_prices_and_context_window.json"
    with open(prod_json, "r") as model_prices_file:
        actual_json = json.load(model_prices_file)
    assert isinstance(actual_json, dict)
    actual_json.pop(
        "sample_spec", None
    )  # remove the sample, whose schema is inconsistent with the real data

    validate(actual_json, INTENDED_SCHEMA)
=======
>>>>>>> a676f69c
<|MERGE_RESOLUTION|>--- conflicted
+++ resolved
@@ -391,170 +391,4 @@
     info = get_model_info(model=model, custom_llm_provider=provider)
     print("info", info)
     assert info["key"] == "us.anthropic.claude-3-haiku-20240307-v1:0"
-    assert info["litellm_provider"] == "bedrock"
-<<<<<<< HEAD
-
-
-def test_aaamodel_prices_and_context_window_json_is_valid():
-    """
-    Validates the `model_prices_and_context_window.json` file.
-
-    If this test fails after you update the json, you need to update the schema or correct the change you made.
-    """
-
-    INTENDED_SCHEMA = {
-        "type": "object",
-        "additionalProperties": {
-            "type": "object",
-            "properties": {
-                "cache_creation_input_audio_token_cost": {"type": "number"},
-                "cache_creation_input_token_cost": {"type": "number"},
-                "cache_read_input_token_cost": {"type": "number"},
-                "cache_read_input_audio_token_cost": {"type": "number"},
-                "deprecation_date": {"type": "string"},
-                "input_cost_per_audio_per_second": {"type": "number"},
-                "input_cost_per_audio_per_second_above_128k_tokens": {"type": "number"},
-                "input_cost_per_audio_token": {"type": "number"},
-                "input_cost_per_character": {"type": "number"},
-                "input_cost_per_character_above_128k_tokens": {"type": "number"},
-                "input_cost_per_image": {"type": "number"},
-                "input_cost_per_image_above_128k_tokens": {"type": "number"},
-                "input_cost_per_token_above_200k_tokens": {"type": "number"},
-                "input_cost_per_pixel": {"type": "number"},
-                "input_cost_per_query": {"type": "number"},
-                "input_cost_per_request": {"type": "number"},
-                "input_cost_per_second": {"type": "number"},
-                "input_cost_per_token": {"type": "number"},
-                "input_cost_per_token_above_128k_tokens": {"type": "number"},
-                "input_cost_per_token_batch_requests": {"type": "number"},
-                "input_cost_per_token_batches": {"type": "number"},
-                "input_cost_per_token_cache_hit": {"type": "number"},
-                "input_cost_per_video_per_second": {"type": "number"},
-                "input_cost_per_video_per_second_above_8s_interval": {"type": "number"},
-                "input_cost_per_video_per_second_above_15s_interval": {
-                    "type": "number"
-                },
-                "input_cost_per_video_per_second_above_128k_tokens": {"type": "number"},
-                "input_dbu_cost_per_token": {"type": "number"},
-                "litellm_provider": {"type": "string"},
-                "max_audio_length_hours": {"type": "number"},
-                "max_audio_per_prompt": {"type": "number"},
-                "max_document_chunks_per_query": {"type": "number"},
-                "max_images_per_prompt": {"type": "number"},
-                "max_input_tokens": {"type": "number"},
-                "max_output_tokens": {"type": "number"},
-                "max_pdf_size_mb": {"type": "number"},
-                "max_query_tokens": {"type": "number"},
-                "max_tokens": {"type": "number"},
-                "max_tokens_per_document_chunk": {"type": "number"},
-                "max_video_length": {"type": "number"},
-                "max_videos_per_prompt": {"type": "number"},
-                "metadata": {"type": "object"},
-                "mode": {
-                    "type": "string",
-                    "enum": [
-                        "audio_speech",
-                        "audio_transcription",
-                        "chat",
-                        "completion",
-                        "embedding",
-                        "image_generation",
-                        "moderation",
-                        "rerank",
-                        "responses",
-                    ],
-                },
-                "output_cost_per_audio_token": {"type": "number"},
-                "output_cost_per_character": {"type": "number"},
-                "output_cost_per_character_above_128k_tokens": {"type": "number"},
-                "output_cost_per_image": {"type": "number"},
-                "output_cost_per_pixel": {"type": "number"},
-                "output_cost_per_second": {"type": "number"},
-                "output_cost_per_token": {"type": "number"},
-                "output_cost_per_token_above_128k_tokens": {"type": "number"},
-                "output_cost_per_token_above_200k_tokens": {"type": "number"},
-                "output_cost_per_token_batches": {"type": "number"},
-                "output_cost_per_reasoning_token": {"type": "number"},
-                "output_db_cost_per_token": {"type": "number"},
-                "output_dbu_cost_per_token": {"type": "number"},
-                "output_vector_size": {"type": "number"},
-                "rpd": {"type": "number"},
-                "rpm": {"type": "number"},
-                "source": {"type": "string"},
-                "supports_assistant_prefill": {"type": "boolean"},
-                "supports_audio_input": {"type": "boolean"},
-                "supports_audio_output": {"type": "boolean"},
-                "supports_embedding_image_input": {"type": "boolean"},
-                "supports_function_calling": {"type": "boolean"},
-                "supports_image_input": {"type": "boolean"},
-                "supports_parallel_function_calling": {"type": "boolean"},
-                "supports_pdf_input": {"type": "boolean"},
-                "supports_prompt_caching": {"type": "boolean"},
-                "supports_response_schema": {"type": "boolean"},
-                "supports_system_messages": {"type": "boolean"},
-                "supports_tool_choice": {"type": "boolean"},
-                "supports_video_input": {"type": "boolean"},
-                "supports_vision": {"type": "boolean"},
-                "supports_web_search": {"type": "boolean"},
-                "supports_reasoning": {"type": "boolean"},
-                "supports_computer_use": {"type": "boolean"},
-                "tool_use_system_prompt_tokens": {"type": "number"},
-                "tpm": {"type": "number"},
-                "supported_endpoints": {
-                    "type": "array",
-                    "items": {
-                        "type": "string",
-                        "enum": [
-                            "/v1/responses",
-                            "/v1/embeddings",
-                            "/v1/chat/completions",
-                            "/v1/completions",
-                            "/v1/images/generations",
-                            "/v1/images/variations",
-                            "/v1/images/edits",
-                            "/v1/batch",
-                            "/v1/audio/transcriptions",
-                            "/v1/audio/speech",
-                        ],
-                    },
-                },
-                "search_context_cost_per_query": {
-                    "type": "object",
-                    "properties": {
-                        "search_context_size_low": {"type": "number"},
-                        "search_context_size_medium": {"type": "number"},
-                        "search_context_size_high": {"type": "number"},
-                    },
-                    "additionalProperties": False,
-                },
-                "supported_modalities": {
-                    "type": "array",
-                    "items": {
-                        "type": "string",
-                        "enum": ["text", "audio", "image", "video"],
-                    },
-                },
-                "supported_output_modalities": {
-                    "type": "array",
-                    "items": {
-                        "type": "string",
-                        "enum": ["text", "image", "audio", "code"],
-                    },
-                },
-                "supports_native_streaming": {"type": "boolean"},
-            },
-            "additionalProperties": False,
-        },
-    }
-
-    prod_json = "./model_prices_and_context_window.json"
-    with open(prod_json, "r") as model_prices_file:
-        actual_json = json.load(model_prices_file)
-    assert isinstance(actual_json, dict)
-    actual_json.pop(
-        "sample_spec", None
-    )  # remove the sample, whose schema is inconsistent with the real data
-
-    validate(actual_json, INTENDED_SCHEMA)
-=======
->>>>>>> a676f69c
+    assert info["litellm_provider"] == "bedrock"