--- conflicted
+++ resolved
@@ -69,11 +69,7 @@
 def test_batch_completion_models_all_responses():
     try:
         responses = batch_completion_models_all_responses(
-<<<<<<< HEAD
-            models=["j2-light", "claude-3-5-haiku-20241022"],
-=======
             models=["j2-light", "claude-3-haiku-20240307"],
->>>>>>> 136693ca
             messages=[{"role": "user", "content": "write a poem"}],
             max_tokens=10,
         )
