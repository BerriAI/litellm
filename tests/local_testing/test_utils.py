--- conflicted
+++ resolved
@@ -830,7 +830,7 @@
 
     assert is_base64_encoded(s=base64_image) is True
 
-<<<<<<< HEAD
+
 @mock.patch("httpx.AsyncClient")
 @mock.patch.dict(os.environ, {"SSL_VERIFY": "/certificate.pem", "SSL_CERTIFICATE": "/client.pem"}, clear=True)
 def test_async_http_handler(mock_async_client):
@@ -853,7 +853,6 @@
         timeout=timeout,
         verify="/certificate.pem",
     )
-=======
 
 @pytest.mark.parametrize(
     "model, expected_bool", [("gpt-3.5-turbo", False), ("gpt-4o-audio-preview", True)]
@@ -867,4 +866,3 @@
     supports_pc = supports_audio_input(model=model)
 
     assert supports_pc == expected_bool
->>>>>>> ca09f4af
