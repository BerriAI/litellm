"""
This tests the pattern matching router

Pattern matching router is used to match patterns like openai/*, vertex_ai/*, anthropic/* etc. (wildcard matching)
"""

import sys, os, time
import traceback, asyncio
import pytest

sys.path.insert(
    0, os.path.abspath("../..")
)  # Adds the parent directory to the system path
import litellm
from litellm import Router
from litellm.router import Deployment, LiteLLM_Params, ModelInfo
from concurrent.futures import ThreadPoolExecutor
from collections import defaultdict
from dotenv import load_dotenv
from unittest.mock import patch, MagicMock, AsyncMock

load_dotenv()

from litellm.router_utils.pattern_match_deployments import PatternMatchRouter


def test_pattern_match_router_initialization():
    router = PatternMatchRouter()
    assert router.patterns == {}


def test_add_pattern():
    """
    Tests that openai/* is added to the patterns

    when we try to get the pattern, it should return the deployment
    """
    router = PatternMatchRouter()
    deployment = Deployment(
        model_name="openai-1",
        litellm_params=LiteLLM_Params(model="gpt-3.5-turbo"),
        model_info=ModelInfo(),
    )
    router.add_pattern("openai/*", deployment.to_json(exclude_none=True))
    assert len(router.patterns) == 1
    assert list(router.patterns.keys())[0] == "openai/(.*)"

    # try getting the pattern
    assert router.route(request="openai/gpt-15") == [
        deployment.to_json(exclude_none=True)
    ]


def test_add_pattern_vertex_ai():
    """
    Tests that vertex_ai/* is added to the patterns

    when we try to get the pattern, it should return the deployment
    """
    router = PatternMatchRouter()
    deployment = Deployment(
        model_name="this-can-be-anything",
        litellm_params=LiteLLM_Params(model="vertex_ai/gemini-1.5-flash-latest"),
        model_info=ModelInfo(),
    )
    router.add_pattern("vertex_ai/*", deployment.to_json(exclude_none=True))
    assert len(router.patterns) == 1
    assert list(router.patterns.keys())[0] == "vertex_ai/(.*)"

    # try getting the pattern
    assert router.route(request="vertex_ai/gemini-1.5-flash-latest") == [
        deployment.to_json(exclude_none=True)
    ]


def test_add_multiple_deployments():
    """
    Tests adding multiple deployments for the same pattern

    when we try to get the pattern, it should return the deployment
    """
    router = PatternMatchRouter()
    deployment1 = Deployment(
        model_name="openai-1",
        litellm_params=LiteLLM_Params(model="gpt-3.5-turbo"),
        model_info=ModelInfo(),
    )
    deployment2 = Deployment(
        model_name="openai-2",
        litellm_params=LiteLLM_Params(model="gpt-4"),
        model_info=ModelInfo(),
    )
    router.add_pattern("openai/*", deployment1.to_json(exclude_none=True))
    router.add_pattern("openai/*", deployment2.to_json(exclude_none=True))
    assert len(router.route("openai/gpt-4o")) == 2


def test_pattern_to_regex():
    """
    Tests that the pattern is converted to a regex
    """
    router = PatternMatchRouter()
    assert router._pattern_to_regex("openai/*") == "openai/(.*)"
    assert (
        router._pattern_to_regex("openai/fo::*::static::*")
        == "openai/fo::(.*)::static::(.*)"
    )


def test_route_with_none():
    """
    Tests that the router returns None when the request is None
    """
    router = PatternMatchRouter()
    assert router.route(None) is None


def test_route_with_multiple_matching_patterns():
    """
    Tests that the router returns the first matching pattern when there are multiple matching patterns
    """
    router = PatternMatchRouter()
    deployment1 = Deployment(
        model_name="openai-1",
        litellm_params=LiteLLM_Params(model="gpt-3.5-turbo"),
        model_info=ModelInfo(),
    )
    deployment2 = Deployment(
        model_name="openai-2",
        litellm_params=LiteLLM_Params(model="gpt-4"),
        model_info=ModelInfo(),
    )
    router.add_pattern("openai/*", deployment1.to_json(exclude_none=True))
    router.add_pattern("openai/gpt-*", deployment2.to_json(exclude_none=True))
    assert router.route("openai/gpt-3.5-turbo") == [
        deployment1.to_json(exclude_none=True)
    ]


# Add this test to check for exception handling
def test_route_with_exception():
    """
    Tests that the router returns None when there is an exception calling router.route()
    """
    router = PatternMatchRouter()
    deployment = Deployment(
        model_name="openai-1",
        litellm_params=LiteLLM_Params(model="gpt-3.5-turbo"),
        model_info=ModelInfo(),
    )
    router.add_pattern("openai/*", deployment.to_json(exclude_none=True))

    router.patterns = (
        []
    )  # this will cause router.route to raise an exception, since router.patterns should be a dict

    result = router.route("openai/gpt-3.5-turbo")
    assert result is None


<<<<<<< HEAD
@pytest.mark.asyncio
async def test_route_with_no_matching_pattern():
    """
    Tests that the router returns None when there is no matching pattern
    """
    from litellm.types.router import RouterErrors

    router = Router(
        model_list=[
            {
                "model_name": "*meta.llama3*",
                "litellm_params": {"model": "bedrock/meta.llama3*"},
            }
        ]
    )

    ## WORKS
    result = await router.acompletion(
        model="bedrock/meta.llama3-70b",
        messages=[{"role": "user", "content": "Hello, world!"}],
        mock_response="Works",
    )
    assert result.choices[0].message.content == "Works"

    ## FAILS
    with pytest.raises(litellm.BadRequestError) as e:
        await router.acompletion(
            model="my-fake-model",
            messages=[{"role": "user", "content": "Hello, world!"}],
            mock_response="Works",
        )

    assert RouterErrors.no_deployments_available.value not in str(e.value)

    with pytest.raises(litellm.BadRequestError):
        await router.aembedding(
            model="my-fake-model",
            input="Hello, world!",
        )
=======
def test_router_pattern_match_e2e():
    """
    Tests the end to end flow of the router
    """
    from litellm.llms.custom_httpx.http_handler import HTTPHandler

    client = HTTPHandler()
    router = Router(
        model_list=[
            {
                "model_name": "llmengine/*",
                "litellm_params": {"model": "anthropic/*", "api_key": "test"},
            }
        ]
    )

    with patch.object(client, "post", new=MagicMock()) as mock_post:

        router.completion(
            model="llmengine/my-custom-model",
            messages=[{"role": "user", "content": "Hello, how are you?"}],
            client=client,
            api_key="test",
        )
        mock_post.assert_called_once()
        print(mock_post.call_args.kwargs["data"])
        mock_post.call_args.kwargs["data"] == {
            "model": "gpt-4o",
            "messages": [{"role": "user", "content": "Hello, how are you?"}],
        }
>>>>>>> 136693ca
<|MERGE_RESOLUTION|>--- conflicted
+++ resolved
@@ -158,7 +158,6 @@
     assert result is None
 
 
-<<<<<<< HEAD
 @pytest.mark.asyncio
 async def test_route_with_no_matching_pattern():
     """
@@ -198,7 +197,7 @@
             model="my-fake-model",
             input="Hello, world!",
         )
-=======
+
 def test_router_pattern_match_e2e():
     """
     Tests the end to end flow of the router
@@ -229,4 +228,3 @@
             "model": "gpt-4o",
             "messages": [{"role": "user", "content": "Hello, how are you?"}],
         }
->>>>>>> 136693ca
