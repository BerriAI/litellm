--- conflicted
+++ resolved
@@ -1,12 +1,8 @@
 import asyncio
 import os
 import sys
-<<<<<<< HEAD
-from datetime import datetime, timezone
-=======
 import time
 from datetime import datetime, timedelta, timezone
->>>>>>> 2b50b43a
 
 import pytest
 
@@ -193,11 +189,7 @@
 
 
 def test_reset_budget_all(reset_budget_job, mock_prisma_client):
-<<<<<<< HEAD
-    # Setup test data
-=======
-    # Setup test data with timezone-aware datetime
->>>>>>> 2b50b43a
+    # Setup test data with timezone-aware datetime
     now = datetime.now(timezone.utc)
 
     # Create test objects for all three types
