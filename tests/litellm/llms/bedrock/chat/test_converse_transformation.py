import json
import os
import sys

import pytest
from fastapi.testclient import TestClient

sys.path.insert(
    0, os.path.abspath("../../../../..")
)  # Adds the parent directory to the system path
from unittest.mock import MagicMock, patch

from litellm.llms.bedrock.chat.converse_transformation import AmazonConverseConfig
from litellm.types.llms.bedrock import ConverseTokenUsageBlock


def test_transform_usage():
    usage = ConverseTokenUsageBlock(
        **{
            "cacheReadInputTokenCount": 0,
            "cacheReadInputTokens": 0,
            "cacheWriteInputTokenCount": 1789,
            "cacheWriteInputTokens": 1789,
            "inputTokens": 3,
            "outputTokens": 401,
            "totalTokens": 2193,
        }
    )
    config = AmazonConverseConfig()
    openai_usage = config._transform_usage(usage)
    assert (
        openai_usage.prompt_tokens
        == usage["inputTokens"] + usage["cacheReadInputTokens"]
    )
    assert openai_usage.completion_tokens == usage["outputTokens"]
    assert openai_usage.total_tokens == usage["totalTokens"]
    assert (
        openai_usage.prompt_tokens_details.cached_tokens
        == usage["cacheReadInputTokens"]
    )
    assert openai_usage._cache_creation_input_tokens == usage["cacheWriteInputTokens"]
    assert openai_usage._cache_read_input_tokens == usage["cacheReadInputTokens"]


<<<<<<< HEAD
def test_transform_system_message():
    config = AmazonConverseConfig()

    # Case 1:
    # System message popped
    # User message remains
    messages = [
        {"role": "system", "content": "You are a helpful assistant."},
        {"role": "user", "content": "Hello!"},
    ]
    out_messages, system_blocks = config._transform_system_message(messages.copy())
    assert len(out_messages) == 1
    assert out_messages[0]["role"] == "user"
    assert len(system_blocks) == 1
    assert system_blocks[0]["text"] == "You are a helpful assistant."

    # Case 2: System message with list content (type text)
    messages = [
        {
            "role": "system",
            "content": [
                {"type": "text", "text": "System prompt 1"},
                {"type": "text", "text": "System prompt 2"},
            ],
        },
        {"role": "user", "content": "Hi!"},
    ]
    out_messages, system_blocks = config._transform_system_message(messages.copy())
    assert len(out_messages) == 1
    assert out_messages[0]["role"] == "user"
    assert len(system_blocks) == 2
    assert system_blocks[0]["text"] == "System prompt 1"
    assert system_blocks[1]["text"] == "System prompt 2"

    # Case 3: System message with cache_control (should add cachePoint)
    messages = [
        {
            "role": "system",
            "content": "Cache this!",
            "cache_control": {"type": "ephemeral"},
        },
        {"role": "user", "content": "Hi!"},
    ]
    out_messages, system_blocks = config._transform_system_message(messages.copy())
    assert len(out_messages) == 1
    assert len(system_blocks) == 2
    assert system_blocks[0]["text"] == "Cache this!"
    assert "cachePoint" in system_blocks[1]
    assert system_blocks[1]["cachePoint"]["type"] == "default"

    # Case 3b: System message with two blocks, one with cache_control and one without
    messages = [
        {
            "role": "system",
            "content": [
                {"type": "text", "text": "Cache this!", "cache_control": {"type": "ephemeral"}},
                {"type": "text", "text": "Don't cache this!"},
            ],
        },
        {"role": "user", "content": "Hi!"},
    ]
    out_messages, system_blocks = config._transform_system_message(messages.copy())
    assert len(out_messages) == 1
    assert len(system_blocks) == 3
    assert system_blocks[0]["text"] == "Cache this!"
    assert "cachePoint" in system_blocks[1]
    assert system_blocks[1]["cachePoint"]["type"] == "default"
    assert system_blocks[2]["text"] == "Don't cache this!"

    # Case 4: Non-system messages are not affected
    messages = [
        {"role": "user", "content": "Hello!"},
        {"role": "assistant", "content": "Hi!"},
    ]
    out_messages, system_blocks = config._transform_system_message(messages.copy())
    assert len(out_messages) == 2
    assert out_messages[0]["role"] == "user"
    assert out_messages[1]["role"] == "assistant"
    assert system_blocks == []
=======
def test_transform_thinking_blocks_with_redacted_content():
    thinking_blocks = [
        {
            "reasoningText": {
                "text": "This is a test",
                "signature": "test_signature",
            }
        },
        {
            "redactedContent": "This is a redacted content",
        },
    ]
    config = AmazonConverseConfig()
    transformed_thinking_blocks = config._transform_thinking_blocks(thinking_blocks)
    assert len(transformed_thinking_blocks) == 2
    assert transformed_thinking_blocks[0]["type"] == "thinking"
    assert transformed_thinking_blocks[1]["type"] == "redacted_thinking"
>>>>>>> 99db1b76
<|MERGE_RESOLUTION|>--- conflicted
+++ resolved
@@ -41,8 +41,6 @@
     assert openai_usage._cache_creation_input_tokens == usage["cacheWriteInputTokens"]
     assert openai_usage._cache_read_input_tokens == usage["cacheReadInputTokens"]
 
-
-<<<<<<< HEAD
 def test_transform_system_message():
     config = AmazonConverseConfig()
 
@@ -122,7 +120,7 @@
     assert out_messages[0]["role"] == "user"
     assert out_messages[1]["role"] == "assistant"
     assert system_blocks == []
-=======
+
 def test_transform_thinking_blocks_with_redacted_content():
     thinking_blocks = [
         {
@@ -140,4 +138,3 @@
     assert len(transformed_thinking_blocks) == 2
     assert transformed_thinking_blocks[0]["type"] == "thinking"
     assert transformed_thinking_blocks[1]["type"] == "redacted_thinking"
->>>>>>> 99db1b76
