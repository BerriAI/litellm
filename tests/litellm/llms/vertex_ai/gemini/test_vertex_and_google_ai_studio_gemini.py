--- conflicted
+++ resolved
@@ -248,7 +248,6 @@
     assert reasoning_content == "I'm thinking..."
 
 
-<<<<<<< HEAD
 def _mock_logging():
     mock_logging = MagicMock(spec=LiteLLMLoggingObj)
     mock_logging.pre_call = MagicMock(return_value=None)
@@ -454,7 +453,8 @@
     )
     assert transformed_request.get("tools") is None
     assert transformed_request.get("tool_choice") is None
-=======
+
+
 def test_vertex_ai_empty_content():
     from litellm.llms.vertex_ai.gemini.vertex_and_google_ai_studio_gemini import (
         VertexGeminiConfig,
@@ -472,5 +472,4 @@
     ]
     content, reasoning_content = v.get_assistant_content_message(parts=parts)
     assert content is None
-    assert reasoning_content is None
->>>>>>> 0b63c7a2
+    assert reasoning_content is None