--- conflicted
+++ resolved
@@ -327,67 +327,6 @@
     assert optional_params is not None
 
 
-<<<<<<< HEAD
-def test_supports_computer_use_utility():
-    """
-    Tests the litellm.utils.supports_computer_use utility function.
-    """
-    from litellm.utils import supports_computer_use
-    # Ensure LITELLM_LOCAL_MODEL_COST_MAP is set for consistent test behavior,
-    # as supports_computer_use relies on get_model_info.
-    # This also requires litellm.model_cost to be populated.
-    original_env_var = os.getenv("LITELLM_LOCAL_MODEL_COST_MAP")
-    original_model_cost = getattr(litellm, "model_cost", None)
-
-    os.environ["LITELLM_LOCAL_MODEL_COST_MAP"] = "True"
-    litellm.model_cost = litellm.get_model_cost_map(url="") # Load with local/backup
-    
-    try:
-        # Test a model known to support computer_use from backup JSON
-        supports_cu_anthropic = supports_computer_use(model="anthropic/claude-3-7-sonnet-20250219")
-        assert supports_cu_anthropic is True
-
-        # Test a model known not to have the flag or set to false (defaults to False via get_model_info)
-        supports_cu_gpt = supports_computer_use(model="gpt-3.5-turbo")
-        assert supports_cu_gpt is False
-    finally:
-        # Restore original environment and model_cost to avoid side effects
-        if original_env_var is None:
-            del os.environ["LITELLM_LOCAL_MODEL_COST_MAP"]
-        else:
-            os.environ["LITELLM_LOCAL_MODEL_COST_MAP"] = original_env_var
-        
-        if original_model_cost is not None:
-            litellm.model_cost = original_model_cost
-        elif hasattr(litellm, "model_cost"):
-            delattr(litellm, "model_cost")
-
-def test_get_model_info_shows_supports_computer_use():
-    """
-    Tests if 'supports_computer_use' is correctly retrieved by get_model_info.
-    We'll use 'anthropic/claude-3-7-sonnet-20250219' as it's configured
-    in the backup JSON to have supports_computer_use: True.
-    """
-    os.environ["LITELLM_LOCAL_MODEL_COST_MAP"] = "True"
-    # Ensure litellm.model_cost is loaded, relying on the backup mechanism if primary fails
-    # as per previous debugging.
-    litellm.model_cost = litellm.get_model_cost_map(url="") 
-    
-    # This model should have 'supports_computer_use': True in the backup JSON
-    model_known_to_support_computer_use = "anthropic/claude-3-7-sonnet-20250219"
-    info = litellm.get_model_info(model_known_to_support_computer_use)
-    print(f"Info for {model_known_to_support_computer_use}: {info}")
-    
-    # After the fix in utils.py, this should now be present and True
-    assert info.get("supports_computer_use") is True
-
-    # Optionally, test a model known NOT to support it, or where it's undefined (should default to False)
-    # For example, if "gpt-3.5-turbo" doesn't have it defined, it should be False.
-    model_known_not_to_support_computer_use = "gpt-3.5-turbo"
-    info_gpt = litellm.get_model_info(model_known_not_to_support_computer_use)
-    print(f"Info for {model_known_not_to_support_computer_use}: {info_gpt}")
-    assert info_gpt.get("supports_computer_use") is False # Expecting False due to the default in ModelInfoBase
-=======
 def test_aaamodel_prices_and_context_window_json_is_valid():
     """
     Validates the `model_prices_and_context_window.json` file.
@@ -400,6 +339,7 @@
         "additionalProperties": {
             "type": "object",
             "properties": {
+                "supports_computer_use": {"type": "boolean"},
                 "cache_creation_input_audio_token_cost": {"type": "number"},
                 "cache_creation_input_token_cost": {"type": "number"},
                 "cache_read_input_token_cost": {"type": "number"},
@@ -754,4 +694,64 @@
         assert (
             supports_tool_choice_result == tool_choice_in_params
         ), f"Tool choice support mismatch for {model_name}. supports_tool_choice() returned: {supports_tool_choice_result}, tool_choice in supported params: {tool_choice_in_params}\nConfig: {config}"
->>>>>>> a676f69c
+
+
+def test_supports_computer_use_utility():
+    """
+    Tests the litellm.utils.supports_computer_use utility function.
+    """
+    from litellm.utils import supports_computer_use
+    # Ensure LITELLM_LOCAL_MODEL_COST_MAP is set for consistent test behavior,
+    # as supports_computer_use relies on get_model_info.
+    # This also requires litellm.model_cost to be populated.
+    original_env_var = os.getenv("LITELLM_LOCAL_MODEL_COST_MAP")
+    original_model_cost = getattr(litellm, "model_cost", None)
+
+    os.environ["LITELLM_LOCAL_MODEL_COST_MAP"] = "True"
+    litellm.model_cost = litellm.get_model_cost_map(url="") # Load with local/backup
+    
+    try:
+        # Test a model known to support computer_use from backup JSON
+        supports_cu_anthropic = supports_computer_use(model="anthropic/claude-3-7-sonnet-20250219")
+        assert supports_cu_anthropic is True
+
+        # Test a model known not to have the flag or set to false (defaults to False via get_model_info)
+        supports_cu_gpt = supports_computer_use(model="gpt-3.5-turbo")
+        assert supports_cu_gpt is False
+    finally:
+        # Restore original environment and model_cost to avoid side effects
+        if original_env_var is None:
+            del os.environ["LITELLM_LOCAL_MODEL_COST_MAP"]
+        else:
+            os.environ["LITELLM_LOCAL_MODEL_COST_MAP"] = original_env_var
+        
+        if original_model_cost is not None:
+            litellm.model_cost = original_model_cost
+        elif hasattr(litellm, "model_cost"):
+            delattr(litellm, "model_cost")
+
+def test_get_model_info_shows_supports_computer_use():
+    """
+    Tests if 'supports_computer_use' is correctly retrieved by get_model_info.
+    We'll use 'claude-3-7-sonnet-20250219' as it's configured
+    in the backup JSON to have supports_computer_use: True.
+    """
+    os.environ["LITELLM_LOCAL_MODEL_COST_MAP"] = "True"
+    # Ensure litellm.model_cost is loaded, relying on the backup mechanism if primary fails
+    # as per previous debugging.
+    litellm.model_cost = litellm.get_model_cost_map(url="") 
+    
+    # This model should have 'supports_computer_use': True in the backup JSON
+    model_known_to_support_computer_use = "claude-3-7-sonnet-20250219"
+    info = litellm.get_model_info(model_known_to_support_computer_use)
+    print(f"Info for {model_known_to_support_computer_use}: {info}")
+    
+    # After the fix in utils.py, this should now be present and True
+    assert info.get("supports_computer_use") is True
+
+    # Optionally, test a model known NOT to support it, or where it's undefined (should default to False)
+    # For example, if "gpt-3.5-turbo" doesn't have it defined, it should be False.
+    model_known_not_to_support_computer_use = "gpt-3.5-turbo"
+    info_gpt = litellm.get_model_info(model_known_not_to_support_computer_use)
+    print(f"Info for {model_known_not_to_support_computer_use}: {info_gpt}")
+    assert info_gpt.get("supports_computer_use") is False # Expecting False due to the default in ModelInfoBase