--- conflicted
+++ resolved
@@ -23,11 +23,8 @@
   GradientAI = "GradientAI",
   Groq = "Groq",
   Hosted_Vllm = "vllm",
-<<<<<<< HEAD
   IOIntelligence = "IO Intelligence",    
-=======
   Infinity = "Infinity",
->>>>>>> 13703f28
   JinaAI = "Jina AI",
   MistralAI = "Mistral AI",
   Ollama = "Ollama",
