--- conflicted
+++ resolved
@@ -26,12 +26,8 @@
     TogetherAI = "TogetherAI",
     Openrouter = "Openrouter",
     FireworksAI = "Fireworks AI",
-<<<<<<< HEAD
     Netmind = "Netmind"
-=======
     Triton = "Triton"
-
->>>>>>> 42b8be52
   }
   
 export const provider_map: Record<string, string> = {
@@ -59,11 +55,8 @@
     TogetherAI: "together_ai",
     Openrouter: "openrouter",
     FireworksAI: "fireworks_ai",
-<<<<<<< HEAD
     Netmind: "netmind",
-=======
     Triton: "triton"
->>>>>>> 42b8be52
 };
 
 const asset_logos_folder = '/ui/assets/logos/';
@@ -93,11 +86,8 @@
     [Providers.TogetherAI]: `${asset_logos_folder}togetherai.svg`,
     [Providers.Vertex_AI]: `${asset_logos_folder}google.svg`,
     [Providers.xAI]: `${asset_logos_folder}xai.svg`,
-<<<<<<< HEAD
     [Providers.Netmind]: `${asset_logos_folder}netmind.svg`
-=======
     [Providers.Triton]: `${asset_logos_folder}nvidia_triton.png`
->>>>>>> 42b8be52
 };
 
 export const getProviderLogoAndName = (providerValue: string): { logo: string, displayName: string } => {
