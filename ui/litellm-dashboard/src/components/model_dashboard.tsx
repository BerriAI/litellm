--- conflicted
+++ resolved
@@ -279,8 +279,9 @@
     return modelData.data.filter(
       (model: ModelData) =>
         (selectedModelGroup === "all" || !selectedModelGroup || model.model_name === selectedModelGroup) &&
-        (!selectedTeamFilter || selectedTeamFilter === "all" || model.model_info?.team_id === selectedTeamFilter)
-    );
+        (!selectedTeamFilter || selectedTeamFilter === "all" || model.model_info?.team_id === selectedTeamFilter) &&
+        (selectedModelAccessGroupFilter === "all" || model.model_info["access_groups"]?.includes(selectedModelAccessGroupFilter || "") || !selectedModelAccessGroupFilter)
+      );
   }, [modelData, selectedModelGroup, selectedTeamFilter]);
 
   const [sorting, setSorting] = React.useState<SortingState>([
@@ -309,7 +310,10 @@
           const currentDate = new Date();
           setLastRefreshed(currentDate.toLocaleString());
         },
-        setEditModel
+        setEditModel,
+
+        expandedRows,
+        setExpandedRows,
       );
     },
     [userRole, userID, premiumUser]
@@ -1309,30 +1313,7 @@
                     )}
 
                     <ModelDataTable
-<<<<<<< HEAD
                       table={table}
-=======
-                        columns={columns(
-                          userRole,
-                          userID,
-                          premiumUser,
-                          setSelectedModelId,
-                          setSelectedTeamId,
-                          getDisplayModelName,
-                          handleEditClick,
-                          handleRefreshClick,
-                          setEditModel,
-                          expandedRows,
-                          setExpandedRows,
-                        )}
-                      data={modelData.data.filter(
-                        (model: any) => (
-                          (selectedModelGroup === "all" || model.model_name === selectedModelGroup || !selectedModelGroup) &&
-                          (selectedTeamFilter === "all" || model.model_info["team_id"] === selectedTeamFilter || !selectedTeamFilter) &&
-                          (selectedModelAccessGroupFilter === "all" || model.model_info["access_groups"]?.includes(selectedModelAccessGroupFilter) || !selectedModelAccessGroupFilter)
-                        )
-                      )}
->>>>>>> b21f4a3f
                       isLoading={false}
                     />
                   </div>
