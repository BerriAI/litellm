import React, { useState, useEffect } from "react";
import {
  Card,
  Title,
  Text,
  Tab,
  TabList,
  TabGroup,
  TabPanel,
  TabPanels,
  Grid,
  Badge,
  Button as TremorButton,
  TableRow,
  TableCell,
  TableHead,
  TableHeaderCell,
  TableBody,
  Table,
  Icon
} from "@tremor/react";
import { teamInfoCall, teamMemberDeleteCall, teamMemberAddCall, teamMemberUpdateCall, Member, teamUpdateCall } from "@/components/networking";
import { Button, Form, Input, Select, message, InputNumber, Tooltip } from "antd";
import { InfoCircleOutlined } from '@ant-design/icons';
import {
  Select as Select2,
} from "antd";
import { PencilAltIcon, PlusIcon, TrashIcon } from "@heroicons/react/outline";
import MemberModal from "./edit_membership";
import UserSearchModal from "@/components/common_components/user_search_modal";
import { getModelDisplayName } from "../key_team_helpers/fetch_available_models_team_key";
import ModelAliasesCard from "./model_aliases_card";


interface TeamData {
  team_id: string;
  team_info: {
    team_alias: string;
    team_id: string;
    organization_id: string | null;
    admins: string[];
    members: string[];
    members_with_roles: Member[];
    metadata: Record<string, any>;
    tpm_limit: number | null;
    rpm_limit: number | null;
    max_budget: number | null;
    budget_duration: string | null;
    models: string[];
    blocked: boolean;
    spend: number;
    max_parallel_requests: number | null;
    budget_reset_at: string | null;
    model_id: string | null;
    litellm_model_table: {
      model_aliases: Record<string, string>;
    } | null;
    created_at: string;
  };
  keys: any[];
  team_memberships: any[];
}

interface TeamInfoProps {
  teamId: string;
  onClose: () => void;
  accessToken: string | null;
  is_team_admin: boolean;
  is_proxy_admin: boolean;
  userModels: string[];
  editTeam: boolean;
}

const TeamInfoView: React.FC<TeamInfoProps> = ({
  teamId,
  onClose,
  accessToken,
  is_team_admin,
  is_proxy_admin,
  userModels,
  editTeam
}) => {
  const [teamData, setTeamData] = useState<TeamData | null>(null);
  const [loading, setLoading] = useState(true);
  const [isAddMemberModalVisible, setIsAddMemberModalVisible] = useState(false);
  const [form] = Form.useForm();
  const [isEditMemberModalVisible, setIsEditMemberModalVisible] = useState(false);
  const [selectedEditMember, setSelectedEditMember] = useState<Member | null>(null);
  const [isEditing, setIsEditing] = useState(false);

  console.log("userModels in team info", userModels);

  const canEditTeam = is_team_admin || is_proxy_admin;

  const fetchTeamInfo = async () => {
    try {
      setLoading(true);
      if (!accessToken) return;
      const response = await teamInfoCall(accessToken, teamId);
      setTeamData(response);
    } catch (error) {
      message.error("Failed to load team information");
      console.error("Error fetching team info:", error);
    } finally {
      setLoading(false);
    }
  };

  useEffect(() => {
    fetchTeamInfo();
  }, [teamId, accessToken]);

  const handleMemberCreate = async (values: any) => {
    try {
      if (accessToken == null) {
        return;
      }

      const member: Member = {
        user_email: values.user_email,
        user_id: values.user_id,
        role: values.role,
      }
      const response = await teamMemberAddCall(accessToken, teamId, member);

      message.success("Team member added successfully");
      setIsAddMemberModalVisible(false);
      form.resetFields();
      fetchTeamInfo();
    } catch (error) {
      message.error("Failed to add team member");
      console.error("Error adding team member:", error);
    }
  };

  const handleMemberUpdate = async (values: any) => {
    try {
      if (accessToken == null) {
        return;
      }

      const member: Member = {
        user_email: values.user_email,
        user_id: values.user_id,
        role: values.role,
      }

      const response = await teamMemberUpdateCall(accessToken, teamId, member);

      message.success("Team member updated successfully");
      setIsEditMemberModalVisible(false);
      fetchTeamInfo();
    } catch (error) {
      message.error("Failed to update team member");
      console.error("Error updating team member:", error);
    }
  };

  const handleMemberDelete = async (member: Member) => {
    try {
      if (accessToken == null) {
        return;
      }

      const response = await teamMemberDeleteCall(accessToken, teamId, member);

      message.success("Team member removed successfully");
      fetchTeamInfo();
    } catch (error) {
      message.error("Failed to remove team member");
      console.error("Error removing team member:", error);
    }
  };

  const handleTeamUpdate = async (values: any) => {
    try {
      if (!accessToken) return;

      const updateData = {
        team_id: teamId,
        team_alias: values.team_alias,
        models: values.models,
        tpm_limit: values.tpm_limit,
        rpm_limit: values.rpm_limit,
        max_budget: values.max_budget,
        budget_duration: values.budget_duration,
        metadata: {
          ...teamData?.team_info?.metadata,
          guardrails: values.guardrails || []
        }
      };

      const response = await teamUpdateCall(accessToken, updateData);

      message.success("Team settings updated successfully");
      setIsEditing(false);
      fetchTeamInfo();
    } catch (error) {
      message.error("Failed to update team settings");
      console.error("Error updating team:", error);
    }
  };

<<<<<<< HEAD
  const renderSettingsPanel = () => {
    if (!teamData?.team_info) return null;
    const info = teamData.team_info;

    // Extract existing guardrails from team metadata
    let existingGuardrails: string[] = [];
    try {
      existingGuardrails = info.metadata?.guardrails || [];
    } catch (error) {
      console.error("Error extracting guardrails:", error);
    }

    if (!isEditing) {
      return (
        <Card>
          <div className="flex justify-between">
            <Title>Team Settings</Title>
            {canEditTeam && (
              <Button type="primary" onClick={() => setIsEditing(true)}>
                Edit Settings
              </Button>
            )}
          </div>
          <div className="mt-4 space-y-4">
            <div>
              <Text className="font-medium">Team Name</Text>
              <Text>{info.team_alias}</Text>
            </div>
            <div>
              <Text className="font-medium">Team ID</Text>
              <Text className="font-mono">{info.team_id}</Text>
            </div>
            <div>
              <Text className="font-medium">Created At</Text>
              <Text>{new Date(info.created_at).toLocaleString()}</Text>
            </div>
            <div>
              <Text className="font-medium">Models</Text>
              <div className="flex flex-wrap gap-2 mt-1">
                {info.models.map((model, index) => (
                  <Badge key={index} color="red">
                    {model}
                  </Badge>
                ))}
              </div>
            </div>
            <div>
              <Text className="font-medium">Rate Limits</Text>
              <Text>TPM: {info.tpm_limit || 'Unlimited'}</Text>
              <Text>RPM: {info.rpm_limit || 'Unlimited'}</Text>
            </div>
            <div>
              <Text className="font-medium">Budget</Text>
              <Text>Max: ${info.max_budget || 'Unlimited'}</Text>
              <Text>Reset: {info.budget_duration || 'Never'}</Text>
            </div>
            <div>
              <Text className="font-medium">Status</Text>
              <Badge color={info.blocked ? 'red' : 'green'}>
                {info.blocked ? 'Blocked' : 'Active'}
              </Badge>
            </div>
          </div>
        </Card>
      );
    }

    return (
      <Card>
        <Title>Edit Team Settings</Title>
        <Form
          form={form}
          onFinish={handleTeamUpdate}
          initialValues={{
            ...info,
            guardrails: existingGuardrails
          }}
          layout="vertical"
          className="mt-4"
        >
          <Form.Item
            label="Team Name"
            name="team_alias"
            rules={[{ required: true, message: "Please input a team name" }]}
          >
            <Input />
          </Form.Item>

          <Form.Item label="Models" name="models">
            <Select2
              mode="multiple"
              placeholder="Select models"
              style={{ width: "100%" }}
            >
              <Select2.Option
                key="all-proxy-models"
                value="all-proxy-models"
              >
                All Proxy Models
              </Select2.Option>
              {userModels.map((model) => (
                <Select2.Option key={model} value={model}>
                  {getModelDisplayName(model)}
                </Select2.Option>
              ))}
            </Select2>
          </Form.Item>

          <Form.Item label="Max Budget (USD)" name="max_budget">
            <InputNumber step={0.01} precision={2} style={{ width: 200 }} />
          </Form.Item>

          <Form.Item label="Reset Budget" name="budget_duration">
            <Select placeholder="n/a">
              <Select.Option value="24h">daily</Select.Option>
              <Select.Option value="7d">weekly</Select.Option>
              <Select.Option value="30d">monthly</Select.Option>
            </Select>
          </Form.Item>

          <Form.Item label="Tokens per minute Limit (TPM)" name="tpm_limit">
            <InputNumber step={1} style={{ width: "100%" }} />
          </Form.Item>

          <Form.Item label="Requests per minute Limit (RPM)" name="rpm_limit">
            <InputNumber step={1} style={{ width: "100%" }} />
          </Form.Item>

          <Form.Item
            label={
              <span>
                Guardrails{' '}
                <Tooltip title="Setup your first guardrail">
                  <a
                    href="https://docs.litellm.ai/docs/proxy/guardrails/quick_start"
                    target="_blank"
                    rel="noopener noreferrer"
                    onClick={(e) => e.stopPropagation()}
                  >
                    <InfoCircleOutlined style={{ marginLeft: '4px' }} />
                  </a>
                </Tooltip>
              </span>
            }
            name="guardrails"
            help="Select existing guardrails or enter new ones"
          >
            <Select
              mode="tags"
              placeholder="Select or enter guardrails"
            />
          </Form.Item>

          <div className="flex justify-end gap-2 mt-6">
            <Button onClick={() => setIsEditing(false)}>
              Cancel
            </Button>
            <Button type="primary" htmlType="submit">
              Save Changes
            </Button>
          </div>
        </Form>
      </Card>
    );
  };

=======
>>>>>>> 910f42fd
  if (loading) {
    return <div className="p-4">Loading...</div>;
  }

  if (!teamData?.team_info) {
    return <div className="p-4">Team not found</div>;
  }

  const { team_info: info } = teamData;

  return (
    <div className="p-4">
      <div className="flex items-center justify-between mb-6">
        <div className="flex items-center gap-4">
          <Button onClick={onClose}>←</Button>
          <div>
            <Title className="text-2xl/7">{info.team_alias}</Title>
            <Text className="text-gray-500 font-mono">Team Id: {info.team_id}</Text>
            <Text className="text-gray-500 font-mono">Created At: {info.created_at}</Text>

          </div>
        </div>
        <div className="flex items-center gap-2">
          <Text className="font-medium text-[14px]">Status:</Text>
          <Badge color={info.blocked ? 'red' : 'green'}>
            {info.blocked ? 'Blocked' : 'Active'}
          </Badge>
        </div>
      </div>

      <TabGroup defaultIndex={editTeam ? 2 : 0}>
        <TabList className="mb-4">
          <Tab>Overview</Tab>
          <Tab>Members</Tab>
          <Tab>Settings</Tab>
        </TabList>

        <TabPanels>
          {/* Overview Panel */}
          <TabPanel>
            <Grid numItems={1} numItemsSm={2} numItemsLg={3} className="gap-6">
              <Card>
                <Text>Budget Status</Text>
                <div className="mt-2">
                  <Title>${info.spend.toFixed(6)}</Title>
                  <Text>of {info.max_budget === null ? "Unlimited" : `$${info.max_budget}`}</Text>
                  {info.budget_duration && (
                    <Text className="text-gray-500">Reset: {info.budget_duration}</Text>
                  )}
                </div>
              </Card>

              <Card>
                <Text>Rate Limits</Text>
                <div className="mt-2">
                  <Text>TPM: {info.tpm_limit || 'Unlimited'}</Text>
                  <Text>RPM: {info.rpm_limit || 'Unlimited'}</Text>
                  {info.max_parallel_requests && (
                    <Text>Max Parallel Requests: {info.max_parallel_requests}</Text>
                  )}
                </div>
              </Card>

              <Card>
                <Text>Models</Text>
                <div className="mt-2 flex flex-wrap gap-2">
                  {info.models.map((model, index) => (
                    <Badge key={index} color="red">
                      {model}
                    </Badge>
                  ))}
                </div>
              </Card>
            </Grid>
          </TabPanel>

          {/* Members Panel */}
          <TabPanel>
            <div className="space-y-4">
              <Card className="w-full mx-auto flex-auto overflow-y-auto max-h-[50vh]">
                <Table>
                  <TableHead>
                    <TableRow>
                      <TableHeaderCell>User ID</TableHeaderCell>
                      <TableHeaderCell>User Email</TableHeaderCell>
                      <TableHeaderCell>Role</TableHeaderCell>
                      <TableHeaderCell></TableHeaderCell>
                    </TableRow>
                  </TableHead>

                  <TableBody>
                    {teamData.team_info.members_with_roles.map((member: Member, index: number) => (
                      <TableRow key={index}>
                        <TableCell>
                          <Text className="font-mono">{member.user_id}</Text>
                        </TableCell>
                        <TableCell>
                          <Text className="font-mono">{member.user_email}</Text>
                        </TableCell>
                        <TableCell>
                          <Text className="font-mono">{member.role}</Text>
                        </TableCell>
                        <TableCell>
                          {canEditTeam && (
                            <>
                              <Icon
                                icon={PencilAltIcon}
                                size="sm"
                                onClick={() => {
                                  setSelectedEditMember(member);
                                  setIsEditMemberModalVisible(true);
                                }}
                              />
                              <Icon
                                onClick={() => handleMemberDelete(member)}
                                icon={TrashIcon}
                                size="sm"
                              />
                            </>
                          )}
                        </TableCell>
                      </TableRow>
                    ))}
                  </TableBody>
                </Table>
              </Card>
              <TremorButton onClick={() => setIsAddMemberModalVisible(true)}>
                Add Member
              </TremorButton>
            </div>
          </TabPanel>

          {/* Settings Panel */}
          <TabPanel>
            <Card>
              <div className="flex justify-between items-center mb-4">
                <Title>Team Settings</Title>
                {(canEditTeam && !isEditing) && (
                  <TremorButton
                    onClick={() => setIsEditing(true)}
                  >
                    Edit Settings
                  </TremorButton>
                )}
              </div>

              {isEditing ? (
                <Form
                  form={form}
                  onFinish={handleTeamUpdate}
                  initialValues={{
                    ...info,
                    team_alias: info.team_alias,
                    models: info.models,
                    tpm_limit: info.tpm_limit,
                    rpm_limit: info.rpm_limit,
                    max_budget: info.max_budget,
                    budget_duration: info.budget_duration,
                    guardrails: info.metadata?.guardrails || []
                  }}
                  layout="vertical"
                >
                  <Form.Item
                    label="Team Name"
                    name="team_alias"
                    rules={[{ required: true, message: "Please input a team name" }]}
                  >
                    <Input type="" />
                  </Form.Item>

                  <Form.Item label="Models" name="models">
                    <Select
                      mode="multiple"
                      placeholder="Select models"
                    >
                      <Select.Option key="all-proxy-models" value="all-proxy-models">
                        All Proxy Models
                      </Select.Option>
                      {userModels.map((model) => (
                        <Select.Option key={model} value={model}>
                          {getModelDisplayName(model)}
                        </Select.Option>
                      ))}
                    </Select>
                  </Form.Item>

                  <Form.Item label="Max Budget (USD)" name="max_budget">
                    <InputNumber step={0.01} precision={2} style={{ width: "100%" }} />
                  </Form.Item>

                  <Form.Item label="Reset Budget" name="budget_duration">
                    <Select placeholder="n/a">
                      <Select.Option value="24h">daily</Select.Option>
                      <Select.Option value="7d">weekly</Select.Option>
                      <Select.Option value="30d">monthly</Select.Option>
                    </Select>
                  </Form.Item>

                  <Form.Item label="Tokens per minute Limit (TPM)" name="tpm_limit">
                    <InputNumber step={1} style={{ width: "100%" }} />
                  </Form.Item>

                  <Form.Item label="Requests per minute Limit (RPM)" name="rpm_limit">
                    <InputNumber step={1} style={{ width: "100%" }} />
                  </Form.Item>

                  <Form.Item
                    label={
                      <span>
                        Guardrails{' '}
                        <Tooltip title="Setup your first guardrail">
                          <a
                            href="https://docs.litellm.ai/docs/proxy/guardrails/quick_start"
                            target="_blank"
                            rel="noopener noreferrer"
                            onClick={(e) => e.stopPropagation()}
                          >
                            <InfoCircleOutlined style={{ marginLeft: '4px' }} />
                          </a>
                        </Tooltip>
                      </span>
                    }
                    name="guardrails"
                    help="Select existing guardrails or enter new ones"
                  >
                    <Select
                      mode="tags"
                      placeholder="Select or enter guardrails"
                    />
                  </Form.Item>

                  <div className="flex justify-end gap-2 mt-6">
                    <Button onClick={() => setIsEditing(false)}>
                      Cancel
                    </Button>
                    <TremorButton>
                      Save Changes
                    </TremorButton>
                  </div>
                </Form>
              ) : (
                <div className="grid grid-cols-2 gap-6">
                  <div className="p-4 border rounded-lg">
                    <Text className="font-medium">Team Name</Text>
                    <div className="mt-2">{info.team_alias}</div>
                  </div>
                  <div className="p-4 border rounded-lg">
                    <Text className="font-medium">Rate Limits</Text>
                    <div className="mt-2">
                      <div>TPM: {info.tpm_limit || 'Unlimited'}</div>
                      <div>RPM: {info.rpm_limit || 'Unlimited'}</div>
                    </div>
                  </div>
                  <div className="p-4 border rounded-lg">
                    <Text className="font-medium">Budget</Text>
                    <div className="mt-2">
                      <div>Max: {info.max_budget !== null ? `$${info.max_budget}` : 'No Limit'}</div>
                      <div>Reset: {info.budget_duration || 'Never'}</div>
                    </div>
                  </div>
                  <div className="p-4 border rounded-lg">
                    <Text className="font-medium">Models</Text>
                    <div className="flex flex-wrap gap-2 mt-2">
                      {info.models.map((model, index) => (
                        <Badge key={index} color="gray">
                          {model}
                        </Badge>
                      ))}
                    </div>
                  </div>
                </div>
              )}
            </Card>

            <ModelAliasesCard
              teamId={teamId}
              accessToken={accessToken}
              currentAliases={teamData?.team_info?.litellm_model_table?.model_aliases || {}}
              availableModels={userModels}
              onUpdate={fetchTeamInfo}
            />
          </TabPanel>
        </TabPanels>
      </TabGroup>

      <MemberModal
        visible={isEditMemberModalVisible}
        onCancel={() => setIsEditMemberModalVisible(false)}
        onSubmit={handleMemberUpdate}
        initialData={selectedEditMember}
        mode="edit"
        config={{
          title: "Edit Member",
          showEmail: true,
          showUserId: true,
          roleOptions: [
            { label: "Admin", value: "admin" },
            { label: "User", value: "user" }
          ]
        }}
      />

      <UserSearchModal
        isVisible={isAddMemberModalVisible}
        onCancel={() => setIsAddMemberModalVisible(false)}
        onSubmit={handleMemberCreate}
        accessToken={accessToken}
      />
    </div>
  );
};

export default TeamInfoView;<|MERGE_RESOLUTION|>--- conflicted
+++ resolved
@@ -201,7 +201,6 @@
     }
   };
 
-<<<<<<< HEAD
   const renderSettingsPanel = () => {
     if (!teamData?.team_info) return null;
     const info = teamData.team_info;
@@ -368,8 +367,6 @@
     );
   };
 
-=======
->>>>>>> 910f42fd
   if (loading) {
     return <div className="p-4">Loading...</div>;
   }
