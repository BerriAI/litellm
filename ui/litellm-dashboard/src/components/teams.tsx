import React, { useState, useEffect } from "react";
import Link from "next/link";
import { Typography } from "antd";
import { teamDeleteCall, teamUpdateCall, teamInfoCall } from "./networking";
import {
  InformationCircleIcon,
  PencilAltIcon,
  PencilIcon,
  StatusOnlineIcon,
  TrashIcon,
} from "@heroicons/react/outline";
import {
  Button as Button2,
  Modal,
  Form,
  Input,
  Select as Select2,
  InputNumber,
  message,
  Tooltip
} from "antd";
import { Select, SelectItem } from "@tremor/react";

import {
  Table,
  TableBody,
  TableCell,
  TableHead,
  TableHeaderCell,
  TableRow,
  TextInput,
  Card,
  Icon,
  Button,
  Badge,
  Col,
  Text,
  Grid,
  Accordion,
  AccordionHeader,
  AccordionBody,
} from "@tremor/react";
import { CogIcon } from "@heroicons/react/outline";
const isLocal = process.env.NODE_ENV === "development";
const proxyBaseUrl = isLocal ? "http://localhost:4000" : null;
if (isLocal != true) {
  console.log = function() {};
}
interface TeamProps {
  teams: any[] | null;
  searchParams: any;
  accessToken: string | null;
  setTeams: React.Dispatch<React.SetStateAction<Object[] | null>>;
  userID: string | null;
  userRole: string | null;
}

interface EditTeamModalProps {
  visible: boolean;
  onCancel: () => void;
  team: any; // Assuming TeamType is a type representing your team object
  onSubmit: (data: FormData) => void; // Assuming FormData is the type of data to be submitted
}

import {
  teamCreateCall,
  teamMemberAddCall,
  Member,
  modelAvailableCall,
  teamListCall
} from "./networking";


const Team: React.FC<TeamProps> = ({
  teams,
  searchParams,
  accessToken,
  setTeams,
  userID,
  userRole,
}) => {

  useEffect(() => {
    console.log(`inside useeffect - ${teams}`)
    if (teams === null && accessToken) {
      // Call your function here
      const fetchData = async () => {
        let givenTeams;
        if (userRole != "Admin" && userRole != "Admin Viewer") {
          givenTeams = await teamListCall(accessToken, userID)
        } else {
          givenTeams = await teamListCall(accessToken)
        }
        
        console.log(`givenTeams: ${givenTeams}`)

        setTeams(givenTeams)
      }
      fetchData()
    }
  }, [teams]);

  const [form] = Form.useForm();
  const [memberForm] = Form.useForm();
  const { Title, Paragraph } = Typography;
  const [value, setValue] = useState("");
  const [editModalVisible, setEditModalVisible] = useState(false);

  const [selectedTeam, setSelectedTeam] = useState<null | any>(
    teams ? teams[0] : null
  );

  const [isTeamModalVisible, setIsTeamModalVisible] = useState(false);
  const [isAddMemberModalVisible, setIsAddMemberModalVisible] = useState(false);
  const [userModels, setUserModels] = useState([]);
  const [isDeleteModalOpen, setIsDeleteModalOpen] = useState(false);
  const [teamToDelete, setTeamToDelete] = useState<string | null>(null);

  // store team info as {"team_id": team_info_object}
  const [perTeamInfo, setPerTeamInfo] = useState<Record<string, any>>({});

  const EditTeamModal: React.FC<EditTeamModalProps> = ({
    visible,
    onCancel,
    team,
    onSubmit,
  }) => {
    const [form] = Form.useForm();

    const handleOk = () => {
      form
        .validateFields()
        .then((values) => {
          const updatedValues = { ...values, team_id: team.team_id };
          onSubmit(updatedValues);
          form.resetFields();
        })
        .catch((error) => {
          console.error("Validation failed:", error);
        });
    };

    return (
      <Modal
        title="Edit Team"
        visible={visible}
        width={800}
        footer={null}
        onOk={handleOk}
        onCancel={onCancel}
      >
        <Form
          form={form}
          onFinish={handleEditSubmit}
          initialValues={team} // Pass initial values here
          labelCol={{ span: 8 }}
          wrapperCol={{ span: 16 }}
          labelAlign="left"
        >
          <>
            <Form.Item
              label="Team Name"
              name="team_alias"
              rules={[{ required: true, message: "Please input a team name" }]}
            >
              <TextInput />
            </Form.Item>
            <Form.Item label="Models" name="models">
              <Select2
                mode="multiple"
                placeholder="Select models"
                style={{ width: "100%" }}
              >
                <Select2.Option key="all-proxy-models" value="all-proxy-models">
                  {"All Proxy Models"}
                </Select2.Option>
                {userModels &&
                  userModels.map((model) => (
                    <Select2.Option key={model} value={model}>
                      {model}
                    </Select2.Option>
                  ))}
              </Select2>
            </Form.Item>
            <Form.Item label="Max Budget (USD)" name="max_budget">
              <InputNumber step={0.01} precision={2} width={200} />
            </Form.Item>
            <Form.Item
              className="mt-8"
              label="Reset Budget"
              name="budget_duration"
            >
              <Select2 defaultValue={null} placeholder="n/a">
                <Select2.Option value="24h">daily</Select2.Option>
                <Select2.Option value="7d">weekly</Select2.Option>
                <Select2.Option value="30d">monthly</Select2.Option>
              </Select2>
            </Form.Item>
            <Form.Item label="Tokens per minute Limit (TPM)" name="tpm_limit">
              <InputNumber step={1} width={400} />
            </Form.Item>
            <Form.Item label="Requests per minute Limit (RPM)" name="rpm_limit">
              <InputNumber step={1} width={400} />
            </Form.Item>
            <Form.Item
              label="Requests per minute Limit (RPM)"
              name="team_id"
              hidden={true}
            ></Form.Item>
          </>
          <div style={{ textAlign: "right", marginTop: "10px" }}>
            <Button2 htmlType="submit">Edit Team</Button2>
          </div>
        </Form>
      </Modal>
    );
  };

  const handleEditClick = (team: any) => {
    setSelectedTeam(team);
    setEditModalVisible(true);
  };

  const handleEditCancel = () => {
    setEditModalVisible(false);
    setSelectedTeam(null);
  };

  const handleEditSubmit = async (formValues: Record<string, any>) => {
    // Call API to update team with teamId and values
    const teamId = formValues.team_id; // get team_id

    console.log("handleEditSubmit:", formValues);
    if (accessToken == null) {
      return;
    }

    let newTeamValues = await teamUpdateCall(accessToken, formValues);

    // Update the teams state with the updated team data
    if (teams) {
      const updatedTeams = teams.map((team) =>
        team.team_id === teamId ? newTeamValues.data : team
      );
      setTeams(updatedTeams);
    }
    message.success("Team updated successfully");

    setEditModalVisible(false);
    setSelectedTeam(null);
  };

  const handleOk = () => {
    setIsTeamModalVisible(false);
    form.resetFields();
  };

  const handleMemberOk = () => {
    setIsAddMemberModalVisible(false);
    memberForm.resetFields();
  };

  const handleCancel = () => {
    setIsTeamModalVisible(false);
    form.resetFields();
  };

  const handleMemberCancel = () => {
    setIsAddMemberModalVisible(false);
    memberForm.resetFields();
  };

  const handleDelete = async (team_id: string) => {
    // Set the team to delete and open the confirmation modal
    setTeamToDelete(team_id);
    setIsDeleteModalOpen(true);
  };

  const confirmDelete = async () => {
    if (teamToDelete == null || teams == null || accessToken == null) {
      return;
    }

    try {
      await teamDeleteCall(accessToken, teamToDelete);
      // Successfully completed the deletion. Update the state to trigger a rerender.
      const filteredData = teams.filter(
        (item) => item.team_id !== teamToDelete
      );
      setTeams(filteredData);
    } catch (error) {
      console.error("Error deleting the team:", error);
      // Handle any error situations, such as displaying an error message to the user.
    }

    // Close the confirmation modal and reset the teamToDelete
    setIsDeleteModalOpen(false);
    setTeamToDelete(null);
  };

  const cancelDelete = () => {
    // Close the confirmation modal and reset the teamToDelete
    setIsDeleteModalOpen(false);
    setTeamToDelete(null);
  };

  useEffect(() => {
    const fetchUserModels = async () => {
      try {
        if (userID === null || userRole === null) {
          return;
        }

        if (accessToken !== null) {
          const model_available = await modelAvailableCall(
            accessToken,
            userID,
            userRole
          );
          let available_model_names = model_available["data"].map(
            (element: { id: string }) => element.id
          );
          console.log("available_model_names:", available_model_names);
          setUserModels(available_model_names);
        }
      } catch (error) {
        console.error("Error fetching user models:", error);
      }
    };

    const fetchTeamInfo = async () => {
      try {
        if (userID === null || userRole === null || accessToken === null) {
          return;
        }

        if (teams === null) {
          return;
        }

        let _team_id_to_info: Record<string, any> = {};
        let teamList;
        if (userRole != "Admin" && userRole != "Admin Viewer") {
          teamList = await teamListCall(accessToken, userID)
        } else {
          teamList = await teamListCall(accessToken)
        }
        
        for (let i = 0; i < teamList.length; i++) {
          let team = teamList[i];
          let _team_id = team.team_id;
      
          // Use the team info directly from the teamList
          if (team !== null) {
              _team_id_to_info = { ..._team_id_to_info, [_team_id]: team };
          }
        }
        setPerTeamInfo(_team_id_to_info);
      } catch (error) {
        console.error("Error fetching team info:", error);
      }
    };

    fetchUserModels();
    fetchTeamInfo();
  }, [accessToken, userID, userRole, teams]);

  const handleCreate = async (formValues: Record<string, any>) => {
    try {
      console.log(`formValues: ${JSON.stringify(formValues)}`);
      if (accessToken != null) {
        const newTeamAlias = formValues?.team_alias;
        const existingTeamAliases = teams?.map((t) => t.team_alias) ?? [];
        let organizationId = formValues?.organization_id;
        if (organizationId === "" || typeof organizationId !== 'string') {
          formValues.organization_id = null;
        } else {
          formValues.organization_id = organizationId.trim();
        }
        

        if (existingTeamAliases.includes(newTeamAlias)) {
          throw new Error(
            `Team alias ${newTeamAlias} already exists, please pick another alias`
          );
        }

        message.info("Creating Team");
        const response: any = await teamCreateCall(accessToken, formValues);
        if (teams !== null) {
          setTeams([...teams, response]);
        } else {
          setTeams([response]);
        }
        console.log(`response for team create call: ${response}`);
        message.success("Team created");
        setIsTeamModalVisible(false);
      }
    } catch (error) {
      console.error("Error creating the team:", error);
      message.error("Error creating the team: " + error, 20);
    }
  };

  const is_team_admin = (team: any) => {
    for (let i = 0; i < team.members_with_roles.length; i++) {
      let member = team.members_with_roles[i];
      if (member.user_id == userID && member.role == "admin") {
        return true;
      }
    }
    return false;
  }

  const handleMemberCreate = async (formValues: Record<string, any>) => {
    try {
      if (accessToken != null && teams != null) {
        message.info("Adding Member");
        const user_role: Member = {
          role: formValues.role,
          user_email: formValues.user_email,
          user_id: formValues.user_id,
        };
        const response: any = await teamMemberAddCall(
          accessToken,
          selectedTeam["team_id"],
          user_role
        );
        message.success("Member added");
        console.log(`response for team create call: ${response["data"]}`);
        // Checking if the team exists in the list and updating or adding accordingly
        const foundIndex = teams.findIndex((team) => {
          console.log(
            `team.team_id=${team.team_id}; response.data.team_id=${response.data.team_id}`
          );
          return team.team_id === response.data.team_id;
        });
        console.log(`foundIndex: ${foundIndex}`);
        if (foundIndex !== -1) {
          // If the team is found, update it
          const updatedTeams = [...teams]; // Copy the current state
          updatedTeams[foundIndex] = response.data; // Update the specific team
          setTeams(updatedTeams); // Set the new state
          setSelectedTeam(response.data);
        }
        setIsAddMemberModalVisible(false);
        
      }
    } catch (error) {
      console.error("Error creating the team:", error);
    }
  };
  return (
    <div className="w-full mx-4">
      <Grid numItems={1} className="gap-2 p-8 h-[75vh] w-full mt-2">
        <Col numColSpan={1}>
          <Title level={4}>All Teams</Title>
          <Card className="w-full mx-auto flex-auto overflow-y-auto max-h-[50vh]">
            <Table>
              <TableHead>
                <TableRow>
                  <TableHeaderCell>Team Name</TableHeaderCell>
                  <TableHeaderCell>Team ID</TableHeaderCell>
                  <TableHeaderCell>Spend (USD)</TableHeaderCell>
                  <TableHeaderCell>Budget (USD)</TableHeaderCell>
                  <TableHeaderCell>Models</TableHeaderCell>
                  <TableHeaderCell>TPM / RPM Limits</TableHeaderCell>
                  <TableHeaderCell>Info</TableHeaderCell>
                </TableRow>
              </TableHead>

              <TableBody>
                {teams && teams.length > 0
                  ? teams.map((team: any) => (
                      <TableRow key={team.team_id}>
                        <TableCell
                          style={{
                            maxWidth: "4px",
                            whiteSpace: "pre-wrap",
                            overflow: "hidden",
                          }}
                        >
                          {team["team_alias"]}
                        </TableCell>
                        <TableCell
                          style={{
                            maxWidth: "4px",
                            whiteSpace: "nowrap",
                            overflow: "hidden",
                            textOverflow: "ellipsis",
                            fontSize: "0.75em", // or any smaller size as needed
                          }}
                        >
                          <Tooltip title={team.team_id}>
                          {team.team_id}
                          </Tooltip>
                        </TableCell>
                        <TableCell
                          style={{
                            maxWidth: "4px",
                            whiteSpace: "pre-wrap",
                            overflow: "hidden",
                          }}
                        >
                          {team["spend"]}
                        </TableCell>
                        <TableCell
                          style={{
                            maxWidth: "4px",
                            whiteSpace: "pre-wrap",
                            overflow: "hidden",
                          }}
                        >
                          {team["max_budget"] !== null && team["max_budget"] !== undefined ? team["max_budget"] : "No limit"}
                        </TableCell>
                        <TableCell
                          style={{
                            maxWidth: "8-x",
                            whiteSpace: "pre-wrap",
                            overflow: "hidden",
                          }}
                        >
                          {Array.isArray(team.models) ? (
                            <div
                              style={{
                                display: "flex",
                                flexDirection: "column",
                              }}
                            >
                              {team.models.length === 0 ? (
                                <Badge size={"xs"} className="mb-1" color="red">
                                  <Text>All Proxy Models</Text>
                                </Badge>
                              ) : (
                                team.models.map(
                                  (model: string, index: number) =>
                                    model === "all-proxy-models" ? (
                                      <Badge
                                        key={index}
                                        size={"xs"}
                                        className="mb-1"
                                        color="red"
                                      >
                                        <Text>All Proxy Models</Text>
                                      </Badge>
                                    ) : (
                                      <Badge
                                        key={index}
                                        size={"xs"}
                                        className="mb-1"
                                        color="blue"
                                      >
                                        <Text>
                                          {model.length > 30
                                            ? `${model.slice(0, 30)}...`
                                            : model}
                                        </Text>
                                      </Badge>
                                    )
                                )
                              )}
                            </div>
                          ) : null}
                        </TableCell>

                        <TableCell
                          style={{
                            maxWidth: "4px",
                            whiteSpace: "pre-wrap",
                            overflow: "hidden",
                          }}
                        >
                          <Text>
                            TPM: {team.tpm_limit ? team.tpm_limit : "Unlimited"}{" "}
                            <br></br>RPM:{" "}
                            {team.rpm_limit ? team.rpm_limit : "Unlimited"}
                          </Text>
                        </TableCell>
                        <TableCell>
                          <Text>
                            {perTeamInfo &&
                              team.team_id &&
                              perTeamInfo[team.team_id] &&
                              perTeamInfo[team.team_id].keys &&
                              perTeamInfo[team.team_id].keys.length}{" "}
                            Keys
                          </Text>
                          <Text>
                            {perTeamInfo &&
                              team.team_id &&
                              perTeamInfo[team.team_id] &&
                              perTeamInfo[team.team_id].members_with_roles &&
                              perTeamInfo[team.team_id].members_with_roles.length}{" "}
                            Members
                          </Text>
                        </TableCell>
                        <TableCell>
                          {userRole == "Admin" ? (
                            <>
                            <Icon
                              icon={PencilAltIcon}
                              size="sm"
                              onClick={() => handleEditClick(team)}
                            />
                            <Icon
                              onClick={() => handleDelete(team.team_id)}
                              icon={TrashIcon}
                              size="sm"
                            />
                            </>
                          ) : null}
                        </TableCell>
                      </TableRow>
                    ))
                  : null}
              </TableBody>
            </Table>
            {isDeleteModalOpen && (
              <div className="fixed z-10 inset-0 overflow-y-auto">
                <div className="flex items-end justify-center min-h-screen pt-4 px-4 pb-20 text-center sm:block sm:p-0">
                  <div
                    className="fixed inset-0 transition-opacity"
                    aria-hidden="true"
                  >
                    <div className="absolute inset-0 bg-gray-500 opacity-75"></div>
                  </div>

                  {/* Modal Panel */}
                  <span
                    className="hidden sm:inline-block sm:align-middle sm:h-screen"
                    aria-hidden="true"
                  >
                    &#8203;
                  </span>

                  {/* Confirmation Modal Content */}
                  <div className="inline-block align-bottom bg-white rounded-lg text-left overflow-hidden shadow-xl transform transition-all sm:my-8 sm:align-middle sm:max-w-lg sm:w-full">
                    <div className="bg-white px-4 pt-5 pb-4 sm:p-6 sm:pb-4">
                      <div className="sm:flex sm:items-start">
                        <div className="mt-3 text-center sm:mt-0 sm:ml-4 sm:text-left">
                          <h3 className="text-lg leading-6 font-medium text-gray-900">
                            Delete Team
                          </h3>
                          <div className="mt-2">
                            <p className="text-sm text-gray-500">
                              Are you sure you want to delete this team ?
                            </p>
                          </div>
                        </div>
                      </div>
                    </div>
                    <div className="bg-gray-50 px-4 py-3 sm:px-6 sm:flex sm:flex-row-reverse">
                      <Button
                        onClick={confirmDelete}
                        color="red"
                        className="ml-2"
                      >
                        Delete
                      </Button>
                      <Button onClick={cancelDelete}>Cancel</Button>
                    </div>
                  </div>
                </div>
              </div>
            )}
          </Card>
        </Col>
        {userRole == "Admin"? (
          <Col numColSpan={1}>
            <Button
              className="mx-auto"
              onClick={() => setIsTeamModalVisible(true)}
            >
            + Create New Team
          </Button>
          <Modal
            title="Create Team"
            visible={isTeamModalVisible}
            width={800}
            footer={null}
            onOk={handleOk}
            onCancel={handleCancel}
          >
            <Form
              form={form}
              onFinish={handleCreate}
              labelCol={{ span: 8 }}
              wrapperCol={{ span: 16 }}
              labelAlign="left"
            >
              <>
                <Form.Item
                  label="Team Name"
                  name="team_alias"
                  rules={[
                    { required: true, message: "Please input a team name" },
                  ]}
                >
                  <TextInput placeholder="" />
                </Form.Item>
                <Form.Item label="Models" name="models">
                  <Select2
                    mode="multiple"
                    placeholder="Select models"
                    style={{ width: "100%" }}
                  >
                    <Select2.Option
                      key="all-proxy-models"
                      value="all-proxy-models"
                    >
                      All Proxy Models
                    </Select2.Option>
                    {userModels.map((model) => (
                      <Select2.Option key={model} value={model}>
                        {model}
                      </Select2.Option>
                    ))}
                  </Select2>
                </Form.Item>

                <Form.Item label="Max Budget (USD)" name="max_budget">
                  <InputNumber step={0.01} precision={2} width={200} />
                </Form.Item>
                <Form.Item
                  className="mt-8"
                  label="Reset Budget"
                  name="budget_duration"
                >
                  <Select2 defaultValue={null} placeholder="n/a">
                    <Select2.Option value="24h">daily</Select2.Option>
                    <Select2.Option value="7d">weekly</Select2.Option>
                    <Select2.Option value="30d">monthly</Select2.Option>
                  </Select2>
                </Form.Item>
                <Form.Item
                  label="Tokens per minute Limit (TPM)"
                  name="tpm_limit"
                >
                  <InputNumber step={1} width={400} />
                </Form.Item>
                <Form.Item
                  label="Requests per minute Limit (RPM)"
                  name="rpm_limit"
                >
                  <InputNumber step={1} width={400} />
                </Form.Item>
                <Accordion className="mt-20 mb-8">
<<<<<<< HEAD
                  <AccordionHeader>
                    <b>Optional Settings</b>
                  </AccordionHeader>
                  <AccordionBody>
                    <Form.Item
                      label="Team ID"
                      name="team_id"
                      className="mt-8"
                      help={`ID of the team you want to create. If not provided, it will be generated automatically.`}
                    >
                      <TextInput />
                    </Form.Item>
                    <Form.Item
                      label="Organization ID"
                      name="organization_id"
                      className="mt-8"
                      help={`ID of the organization you want to assign the team to. Check the Organization tab for more information.`}
                    >
                      <TextInput />
                    </Form.Item>
                  </AccordionBody>
=======
                <AccordionHeader>
                  <b>Additional Settings</b>
                </AccordionHeader>
                <AccordionBody>
                <Form.Item
                  label="Organization ID"
                  name="organization_id"
                  help="Assign team to an organization. Found in the 'Organization' tab."
                >
                  <TextInput 
                    placeholder="" 
                    onChange={(e) => {
                      e.target.value = e.target.value.trim();
                    }} 
                  />
                </Form.Item>
                </AccordionBody>
>>>>>>> 4af23353
                </Accordion>
              </>
              <div style={{ textAlign: "right", marginTop: "10px" }}>
                <Button2 htmlType="submit">Create Team</Button2>
              </div>
            </Form>
          </Modal>
          </Col>
        ) : null}
        <Col numColSpan={1}>
          <Title level={4}>Team Members</Title>
          <Paragraph>
            If you belong to multiple teams, this setting controls which teams
            members you see.
          </Paragraph>
          {teams && teams.length > 0 ? (
            <Select defaultValue="0">
              {teams.map((team: any, index) => (
                <SelectItem
                  key={index}
                  value={String(index)}
                  onClick={() => {
                    setSelectedTeam(team);
                  }}
                >
                  {team["team_alias"]}
                </SelectItem>
              ))}
            </Select>
          ) : (
            <Paragraph>
              No team created. <b>Defaulting to personal account.</b>
            </Paragraph>
          )}
        </Col>
        <Col numColSpan={1}>
          <Card className="w-full mx-auto flex-auto overflow-y-auto max-h-[50vh]">
            <Table>
              <TableHead>
                <TableRow>
                  <TableHeaderCell>Member Name</TableHeaderCell>
                  <TableHeaderCell>Role</TableHeaderCell>
                </TableRow>
              </TableHead>

              <TableBody>
                {selectedTeam
                  ? selectedTeam["members_with_roles"].map(
                      (member: any, index: number) => (
                        <TableRow key={index}>
                          <TableCell>
                            {member["user_email"]
                              ? member["user_email"]
                              : member["user_id"]
                                ? member["user_id"]
                                : null}
                          </TableCell>
                          <TableCell>{member["role"]}</TableCell>
                        </TableRow>
                      )
                    )
                  : null}
              </TableBody>
            </Table>
          </Card>
          {selectedTeam && (
            <EditTeamModal
              visible={editModalVisible}
              onCancel={handleEditCancel}
              team={selectedTeam}
              onSubmit={handleEditSubmit}
            />
          )}
        </Col>
        <Col numColSpan={1}>
          {userRole == "Admin" || (selectedTeam && is_team_admin(selectedTeam)) ? (
            <Button
              className="mx-auto mb-5"
              onClick={() => setIsAddMemberModalVisible(true)}
            >
              + Add member
            </Button>
          ) : null}
          <Modal
            title="Add member"
            visible={isAddMemberModalVisible}
            width={800}
            footer={null}
            onOk={handleMemberOk}
            onCancel={handleMemberCancel}
          >
            <Form
              form={form}
              onFinish={handleMemberCreate}
              labelCol={{ span: 8 }}
              wrapperCol={{ span: 16 }}
              labelAlign="left"
              initialValues={{
                role: "user",
              }}
            >
              <>
                <Form.Item label="Email" name="user_email" className="mb-4">
                  <Input
                    name="user_email"
                    className="px-3 py-2 border rounded-md w-full"
                  />
                </Form.Item>
                <div className="text-center mb-4">OR</div>
                <Form.Item label="User ID" name="user_id" className="mb-4">
                  <Input
                    name="user_id"
                    className="px-3 py-2 border rounded-md w-full"
                  />
                </Form.Item>
                <Form.Item label="Member Role" name="role" className="mb-4">
                  <Select2 defaultValue="user">
                    <Select2.Option value="admin">admin</Select2.Option>
                    <Select2.Option value="user">user</Select2.Option>
                  </Select2>
                </Form.Item>
              </>
              <div style={{ textAlign: "right", marginTop: "10px" }}>
                <Button2 htmlType="submit">Add member</Button2>
              </div>
            </Form>
          </Modal>
        </Col>
      </Grid>
    </div>
  );
};

export default Team;<|MERGE_RESOLUTION|>--- conflicted
+++ resolved
@@ -745,29 +745,6 @@
                   <InputNumber step={1} width={400} />
                 </Form.Item>
                 <Accordion className="mt-20 mb-8">
-<<<<<<< HEAD
-                  <AccordionHeader>
-                    <b>Optional Settings</b>
-                  </AccordionHeader>
-                  <AccordionBody>
-                    <Form.Item
-                      label="Team ID"
-                      name="team_id"
-                      className="mt-8"
-                      help={`ID of the team you want to create. If not provided, it will be generated automatically.`}
-                    >
-                      <TextInput />
-                    </Form.Item>
-                    <Form.Item
-                      label="Organization ID"
-                      name="organization_id"
-                      className="mt-8"
-                      help={`ID of the organization you want to assign the team to. Check the Organization tab for more information.`}
-                    >
-                      <TextInput />
-                    </Form.Item>
-                  </AccordionBody>
-=======
                 <AccordionHeader>
                   <b>Additional Settings</b>
                 </AccordionHeader>
@@ -785,7 +762,6 @@
                   />
                 </Form.Item>
                 </AccordionBody>
->>>>>>> 4af23353
                 </Accordion>
               </>
               <div style={{ textAlign: "right", marginTop: "10px" }}>
