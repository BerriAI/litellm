--- conflicted
+++ resolved
@@ -118,22 +118,6 @@
   const [currentOrgForCreateTeam, setCurrentOrgForCreateTeam] = useState<Organization | null>(null);
 
   useEffect(() => {
-<<<<<<< HEAD
-    const loadTeams = async () => {
-      if (accessToken) {
-        try {
-          await fetchTeams(accessToken, userID, userRole, currentOrg, setTeams);
-        } catch (error) {
-          console.error("Error fetching teams:", error);
-        }
-      }
-    };
-    loadTeams();
-  }, [accessToken, userID, userRole, currentOrg, setTeams]);
-  
-  useEffect(() => {
-=======
->>>>>>> 910f42fd
     console.log(`inside useeffect - ${lastRefreshed}`)
     if (accessToken) {
       // Call your function here
