--- conflicted
+++ resolved
@@ -153,35 +153,32 @@
                   onSuccess={handleSuccess}
                 />
               ) : (
-                <div className="space-y-6">
-                  <div className="space-y-4">
-                    <div>
-                      <Text className="font-medium">Server Name</Text>
-                      <div>{mcpServer.alias}</div>
+                <div className="space-y-4">
+                  <div>
+                    <Text className="font-medium">Server Name</Text>
+                    <div>{mcpServer.alias}</div>
+                  </div>
+                  <div>
+                    <Text className="font-medium">Description</Text>
+                    <div>{mcpServer.description}</div>
+                  </div>
+                  <div>
+                    <Text className="font-medium">URL</Text>
+                    <div className="font-mono break-all overflow-wrap-anywhere max-w-full flex items-center gap-2">
+                      {renderUrlWithToggle(mcpServer.url, showFullUrl)}
+                      {hasToken && (
+                        <button
+                          onClick={() => setShowFullUrl(!showFullUrl)}
+                          className="p-1 hover:bg-gray-100 rounded"
+                        >
+                          <Icon
+                            icon={showFullUrl ? EyeOffIcon : EyeIcon}
+                            size="sm"
+                            className="text-gray-500"
+                          />
+                        </button>
+                      )}
                     </div>
-                    <div>
-                      <Text className="font-medium">Description</Text>
-                      <div>{mcpServer.description}</div>
-                    </div>
-                    <div>
-                      <Text className="font-medium">URL</Text>
-                      <div className="font-mono break-all overflow-wrap-anywhere max-w-full flex items-center gap-2">
-                        {renderUrlWithToggle(mcpServer.url, showFullUrl)}
-                        {hasToken && (
-                          <button
-                            onClick={() => setShowFullUrl(!showFullUrl)}
-                            className="p-1 hover:bg-gray-100 rounded"
-                          >
-                            <Icon
-                              icon={showFullUrl ? EyeOffIcon : EyeIcon}
-                              size="sm"
-                              className="text-gray-500"
-                            />
-                          </button>
-                        )}
-                      </div>
-                    </div>
-<<<<<<< HEAD
                   </div>
                   <div>
                     <Text className="font-medium">Transport</Text>
@@ -214,24 +211,6 @@
                       )}
                     </div>
                   </div>
-=======
-                    <div>
-                      <Text className="font-medium">Transport</Text>
-                      <div>{handleTransport(mcpServer.transport)}</div>
-                    </div>
-                    <div>
-                      <Text className="font-medium">Auth Type</Text>
-                      <div>{handleAuth(mcpServer.auth_type)}</div>
-                    </div>
-                    <div>
-                      <Text className="font-medium">Spec Version</Text>
-                      <div>{mcpServer.spec_version}</div>
-                    </div>
-                                    </div>
-
-                  {/* Cost Configuration Section */}
-                  <MCPServerCostDisplay costConfig={mcpServer.mcp_info?.mcp_server_cost_info} />
->>>>>>> 225e9f3d
                 </div>
               )}
             </Card>
