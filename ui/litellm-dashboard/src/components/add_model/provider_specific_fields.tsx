--- conflicted
+++ resolved
@@ -351,7 +351,6 @@
     type: "password",
     required: true
   }],
-<<<<<<< HEAD
   [Providers.DigitalOcean]: [
     {
       key: "endpoint",
@@ -372,7 +371,6 @@
       required: true
     }
   ]
-=======
   [Providers.Triton]: [{
     key: "api_key",
     label: "API Key",
@@ -386,7 +384,6 @@
     required: false
   }
 ]
->>>>>>> 4bb732d3
 };
 
 const ProviderSpecificFields: React.FC<ProviderSpecificFieldsProps> = ({
@@ -394,10 +391,7 @@
   uploadProps
 }) => {
   const selectedProviderEnum = Providers[selectedProvider as keyof typeof Providers] as Providers;
-<<<<<<< HEAD
-=======
   const form = Form.useFormInstance(); // Get form instance from context
->>>>>>> 4bb732d3
 
   // Simply use the fields as defined in PROVIDER_CREDENTIAL_FIELDS
   const allFields = React.useMemo(() => {
