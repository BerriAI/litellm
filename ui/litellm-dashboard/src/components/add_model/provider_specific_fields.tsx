import React from "react";
import { Form, Select } from "antd";
import { TextInput, Text } from "@tremor/react";
import { Row, Col, Typography, Button as Button2, Upload, UploadProps } from "antd";
import { UploadOutlined } from "@ant-design/icons";
import { provider_map, Providers } from "../provider_info_helpers";
import {
  CredentialItem,
  ProviderCreateInfo,
  ProviderCredentialFieldMetadata,
  getProviderCreateMetadata,
} from "../networking";
const { Link } = Typography;

interface ProviderSpecificFieldsProps {
  selectedProvider: Providers;
  uploadProps?: UploadProps;
}

interface ProviderCredentialField {
  key: string;
  label: string;
  placeholder?: string;
  tooltip?: string;
  required?: boolean;
  type?: "text" | "password" | "select" | "upload";
  options?: string[];
  defaultValue?: string;
}

export interface CredentialValues {
  key: string;
  value: string;
}

const mapFieldMetadataToUiField = (field: ProviderCredentialFieldMetadata): ProviderCredentialField => {
  const type: ProviderCredentialField["type"] =
    field.field_type === "password"
      ? "password"
      : field.field_type === "select"
        ? "select"
        : field.field_type === "upload"
          ? "upload"
          : "text";

  return {
    key: field.key,
    label: field.label,
    placeholder: field.placeholder ?? undefined,
    tooltip: field.tooltip ?? undefined,
    required: field.required ?? false,
    type,
    options: field.options ?? undefined,
    defaultValue: field.default_value ?? undefined,
  };
};

// In-memory cache of provider credential fields keyed by provider display name.
// This lets us reuse the data across multiple mounts and also supports
// non-React helpers like createCredentialFromModel.
const providerFieldsByDisplayName: Record<string, ProviderCredentialField[]> = {};

export const createCredentialFromModel = (provider: string, modelData: any): CredentialItem => {
  console.log("provider", provider);
  console.log("modelData", modelData);
  const enumKey = Object.keys(provider_map).find((key) => provider_map[key].toLowerCase() === provider.toLowerCase());
  if (!enumKey) {
    throw new Error(`Provider ${provider} not found in provider_map`);
  }
  const providerDisplayName = Providers[enumKey as keyof typeof Providers];
  const providerFields = providerFieldsByDisplayName[providerDisplayName] || [];
  const credentialValues: object = {};

  console.log("providerFields", providerFields);

  // Go through each field defined for this provider
  providerFields.forEach((field) => {
    const value = modelData.litellm_params[field.key];
    console.log("field", field);
    console.log("value", value);
    if (value !== undefined) {
      (credentialValues as Record<string, string>)[field.key] = value.toString();
    }
  });

  const credential: CredentialItem = {
    credential_name: `${provider}-credential-${Math.floor(Math.random() * 1000000)}`,
    credential_values: credentialValues,
    credential_info: {
      custom_llm_provider: provider,
      description: `Credential for ${provider}. Created from model ${modelData.model_name}`,
    },
  };

  return credential;
};

<<<<<<< HEAD
const PROVIDER_CREDENTIAL_FIELDS: Record<Providers, ProviderCredentialField[]> = {
  [Providers.OpenAI]: [
    {
      key: "api_base",
      label: "API Base",
      type: "text",
      placeholder: "https://api.openai.com/v1",
      tooltip: "Common endpoints: https://api.openai.com/v1, https://eu.api.openai.com, https://us.api.openai.com",
      defaultValue: "https://api.openai.com/v1",
    },
    {
      key: "organization",
      label: "OpenAI Organization ID",
      placeholder: "[OPTIONAL] my-unique-org",
    },
    {
      key: "api_key",
      label: "OpenAI API Key",
      type: "password",
      required: true,
    },
  ],
  [Providers.OpenAI_Text]: [
    {
      key: "api_base",
      label: "API Base",
      type: "text",
      placeholder: "https://api.openai.com/v1",
      tooltip: "Common endpoints: https://api.openai.com/v1, https://eu.api.openai.com, https://us.api.openai.com",
      defaultValue: "https://api.openai.com/v1",
    },
    {
      key: "organization",
      label: "OpenAI Organization ID",
      placeholder: "[OPTIONAL] my-unique-org",
    },
    {
      key: "api_key",
      label: "OpenAI API Key",
      type: "password",
      required: true,
    },
  ],
  [Providers.Vertex_AI]: [
    {
      key: "vertex_project",
      label: "Vertex Project",
      placeholder: "adroit-cadet-1234..",
      required: true,
    },
    {
      key: "vertex_location",
      label: "Vertex Location",
      placeholder: "us-east-1",
      required: true,
    },
    {
      key: "vertex_credentials",
      label: "Vertex Credentials",
      required: true,
      type: "upload",
    },
  ],
  [Providers.AssemblyAI]: [
    {
      key: "api_base",
      label: "API Base",
      type: "select",
      required: true,
      options: ["https://api.assemblyai.com", "https://api.eu.assemblyai.com"],
    },
    {
      key: "api_key",
      label: "AssemblyAI API Key",
      type: "password",
      required: true,
    },
  ],
  [Providers.Azure]: [
    {
      key: "api_base",
      label: "API Base",
      placeholder: "https://...",
      required: true,
    },
    {
      key: "api_version",
      label: "API Version",
      placeholder: "2023-07-01-preview",
      tooltip:
        "By default litellm will use the latest version. If you want to use a different version, you can specify it here",
    },
    {
      key: "base_model",
      label: "Base Model",
      placeholder: "azure/gpt-3.5-turbo",
    },
    {
      key: "api_key",
      label: "Azure API Key",
      type: "password",
      placeholder: "Enter your Azure API Key",
      required: false,
    },
    {
      key: "azure_ad_token",
      label: "Azure AD Token",
      type: "password",
      placeholder: "Enter your Azure AD Token",
      required: false,
    },
  ],
  [Providers.Azure_AI_Studio]: [
    {
      key: "api_base",
      label: "API Base",
      placeholder: "https://<test>.openai.azure.com/openai/deployments/gpt-4o/chat/completions?api-version=2024-10-21",
      tooltip:
        "Enter your full Target URI from Azure Foundry here. Example:  https://litellm8397336933.openai.azure.com/openai/deployments/gpt-4o/chat/completions?api-version=2024-10-21",
      required: true,
    },
    {
      key: "api_key",
      label: "Azure API Key",
      type: "password",
      required: true,
    },
  ],
  [Providers.OpenAI_Compatible]: [
    {
      key: "api_base",
      label: "API Base",
      placeholder: "https://...",
      required: true,
    },
    {
      key: "api_key",
      label: "OpenAI API Key",
      type: "password",
      required: true,
    },
  ],
  [Providers.Dashscope]: [
    {
      key: "api_key",
      label: "Dashscope API Key",
      type: "password",
      required: true,
    },
    {
      key: "api_base",
      label: "API Base",
      placeholder: "https://dashscope-intl.aliyuncs.com/compatible-mode/v1",
      defaultValue: "https://dashscope-intl.aliyuncs.com/compatible-mode/v1",
      required: true,
      tooltip:
        "The base URL for your Dashscope server. Defaults to https://dashscope-intl.aliyuncs.com/compatible-mode/v1 if not specified.",
    },
  ],
  [Providers.OpenAI_Text_Compatible]: [
    {
      key: "api_base",
      label: "API Base",
      placeholder: "https://...",
      required: true,
    },
    {
      key: "api_key",
      label: "OpenAI API Key",
      type: "password",
      required: true,
    },
  ],
  [Providers.Bedrock]: [
    {
      key: "aws_access_key_id",
      label: "AWS Access Key ID",
      type: "password",
      required: false,
      tooltip: "You can provide the raw key or the environment variable (e.g. `os.environ/MY_SECRET_KEY`).",
    },
    {
      key: "aws_secret_access_key",
      label: "AWS Secret Access Key",
      type: "password",
      required: false,
      tooltip: "You can provide the raw key or the environment variable (e.g. `os.environ/MY_SECRET_KEY`).",
    },
    {
      key: "aws_session_token",
      label: "AWS Session Token",
      type: "password",
      required: false,
      tooltip:
        "Temporary credentials session token. You can provide the raw token or the environment variable (e.g. `os.environ/MY_SESSION_TOKEN`).",
    },
    {
      key: "aws_region_name",
      label: "AWS Region Name",
      placeholder: "us-east-1",
      required: false,
      tooltip: "You can provide the raw key or the environment variable (e.g. `os.environ/MY_SECRET_KEY`).",
    },
    {
      key: "aws_session_name",
      label: "AWS Session Name",
      placeholder: "my-session",
      required: false,
      tooltip:
        "Name for the AWS session. You can provide the raw value or the environment variable (e.g. `os.environ/MY_SESSION_NAME`).",
    },
    {
      key: "aws_profile_name",
      label: "AWS Profile Name",
      placeholder: "default",
      required: false,
      tooltip:
        "AWS profile name to use for authentication. You can provide the raw value or the environment variable (e.g. `os.environ/MY_PROFILE_NAME`).",
    },
    {
      key: "aws_role_name",
      label: "AWS Role Name",
      placeholder: "MyRole",
      required: false,
      tooltip:
        "AWS IAM role name to assume. You can provide the raw value or the environment variable (e.g. `os.environ/MY_ROLE_NAME`).",
    },
    {
      key: "aws_web_identity_token",
      label: "AWS Web Identity Token",
      type: "password",
      required: false,
      tooltip:
        "Web identity token for OIDC authentication. You can provide the raw token or the environment variable (e.g. `os.environ/MY_WEB_IDENTITY_TOKEN`).",
    },
    {
      key: "aws_bedrock_runtime_endpoint",
      label: "AWS Bedrock Runtime Endpoint",
      placeholder: "https://bedrock-runtime.us-east-1.amazonaws.com",
      required: false,
      tooltip:
        "Custom Bedrock runtime endpoint URL. You can provide the raw value or the environment variable (e.g. `os.environ/MY_BEDROCK_ENDPOINT`).",
    },
  ],
  [Providers.SageMaker]: [
    {
      key: "aws_access_key_id",
      label: "AWS Access Key ID",
      type: "password",
      required: false,
      tooltip: "You can provide the raw key or the environment variable (e.g. `os.environ/MY_SECRET_KEY`).",
    },
    {
      key: "aws_secret_access_key",
      label: "AWS Secret Access Key",
      type: "password",
      required: false,
      tooltip: "You can provide the raw key or the environment variable (e.g. `os.environ/MY_SECRET_KEY`).",
    },
    {
      key: "aws_region_name",
      label: "AWS Region Name",
      placeholder: "us-east-1",
      required: false,
      tooltip: "You can provide the raw key or the environment variable (e.g. `os.environ/MY_SECRET_KEY`).",
    },
  ],
  [Providers.Ollama]: [
    {
      key: "api_base",
      label: "API Base",
      placeholder: "http://localhost:11434",
      defaultValue: "http://localhost:11434",
      required: false,
      tooltip: "The base URL for your Ollama server. Defaults to http://localhost:11434 if not specified.",
    },
  ],
  [Providers.Anthropic]: [
    {
      key: "api_key",
      label: "API Key",
      placeholder: "sk-",
      type: "password",
      required: true,
    },
  ],
  [Providers.Deepgram]: [
    {
      key: "api_key",
      label: "API Key",
      type: "password",
      required: true,
    },
  ],
  [Providers.ElevenLabs]: [
    {
      key: "api_key",
      label: "API Key",
      type: "password",
      required: true,
    },
  ],
  [Providers.Google_AI_Studio]: [
    {
      key: "api_key",
      label: "API Key",
      placeholder: "aig-",
      type: "password",
      required: true,
    },
  ],
  [Providers.Groq]: [
    {
      key: "api_key",
      label: "API Key",
      type: "password",
      required: true,
    },
  ],
  [Providers.MistralAI]: [
    {
      key: "api_key",
      label: "API Key",
      type: "password",
      required: true,
    },
  ],
  [Providers.Deepseek]: [
    {
      key: "api_key",
      label: "API Key",
      type: "password",
      required: true,
    },
  ],
  [Providers.Cohere]: [
    {
      key: "api_key",
      label: "API Key",
      type: "password",
      required: true,
    },
  ],
  [Providers.Databricks]: [
    {
      key: "api_key",
      label: "API Key",
      type: "password",
      required: true,
    },
  ],
  [Providers.xAI]: [
    {
      key: "api_key",
      label: "API Key",
      type: "password",
      required: true,
    },
  ],
  [Providers.AIML]: [
    {
      key: "api_key",
      label: "API Key",
      type: "password",
      required: true,
    },
  ],
  [Providers.Cerebras]: [
    {
      key: "api_key",
      label: "API Key",
      type: "password",
      required: true,
    },
  ],
  [Providers.Sambanova]: [
    {
      key: "api_key",
      label: "API Key",
      type: "password",
      required: true,
    },
  ],
  [Providers.Perplexity]: [
    {
      key: "api_key",
      label: "API Key",
      type: "password",
      required: true,
    },
  ],
  [Providers.TogetherAI]: [
    {
      key: "api_key",
      label: "API Key",
      type: "password",
      required: true,
    },
  ],
  [Providers.Openrouter]: [
    {
      key: "api_key",
      label: "API Key",
      type: "password",
      required: true,
    },
  ],
  [Providers.FireworksAI]: [
    {
      key: "api_key",
      label: "API Key",
      type: "password",
      required: true,
    },
  ],
  [Providers.GradientAI]: [
    {
      key: "api_base",
      label: "GradientAI Endpoint",
      placeholder: "https://...",
      required: false,
    },
    {
      key: "api_key",
      label: "GradientAI API Key",
      type: "password",
      required: true,
    },
  ],
  [Providers.Triton]: [
    {
      key: "api_key",
      label: "API Key",
      type: "password",
      required: false,
    },
    {
      key: "api_base",
      label: "API Base",
      placeholder: "http://localhost:8000/generate",
      required: false,
    },
  ],
  [Providers.Hosted_Vllm]: [
    {
      key: "api_base",
      label: "API Base",
      placeholder: "https://...",
      required: true,
    },
    {
      key: "api_key",
      label: "vLLM API Key",
      type: "password",
      required: false,
    },
  ],
  [Providers.Voyage]: [
    {
      key: "api_key",
      label: "API Key",
      type: "password",
      required: true,
    },
  ],
  [Providers.JinaAI]: [
    {
      key: "api_key",
      label: "API Key",
      type: "password",
      required: true,
    },
  ],
  [Providers.VolcEngine]: [
    {
      key: "api_key",
      label: "API Key",
      type: "password",
      required: true,
    },
  ],
  [Providers.DeepInfra]: [
    {
      key: "api_key",
      label: "API Key",
      type: "password",
      required: true,
    },
  ],
  [Providers.Oracle]: [
    {
      key: "api_key",
      label: "API Key",
      type: "password",
      required: true,
    },
  ],
  [Providers.Snowflake]: [
    {
      key: "api_key",
      label: "Snowflake API Key / JWT Key for Authentication",
      type: "password",
      required: true,
    },
    {
      key: "api_base",
      label: "Snowflake API Endpoint",
      placeholder: "https://1234567890.snowflakecomputing.com/api/v2/cortex/inference:complete",
      tooltip:
        "Enter the full endpoint with path here. Example: https://1234567890.snowflakecomputing.com/api/v2/cortex/inference:complete",
      required: true,
    },
  ],
  [Providers.Infinity]: [
    {
      key: "api_base",
      label: "API Base",
      placeholder: "http://localhost:7997",
    },
  ],
  [Providers.FalAI]: [
    {
      key: "api_key",
      label: "API Key",
      type: "password",
      required: true,
    },
  ],
  [Providers.BurnCloud]: [
    {
      key: "api_base",
      label: "API Base",
      type: "text",
      tooltip: "Common endpoints: https://ai.burncloud.com/v1, https://b.burncloud.com/v1",
      placeholder: "https://ai.burncloud.com/v1",
      required: true,
    },
    {
      key: "api_key",
      label: "API Key",
      type: "password",
      required: true,
    },
  ],
};

=======
>>>>>>> dd02310b
const ProviderSpecificFields: React.FC<ProviderSpecificFieldsProps> = ({ selectedProvider, uploadProps }) => {
  const selectedProviderEnum = Providers[selectedProvider as keyof typeof Providers] as Providers;
  const form = Form.useFormInstance(); // Get form instance from context

  const [providerMetadata, setProviderMetadata] = React.useState<ProviderCreateInfo[] | null>(null);
  const [isLoading, setIsLoading] = React.useState<boolean>(false);
  const [loadError, setLoadError] = React.useState<string | null>(null);

  React.useEffect(() => {
    const hasCachedFields = Object.keys(providerFieldsByDisplayName).length > 0;
    if (hasCachedFields) {
      // We already have fields cached globally; no need to refetch.
      // This is important so we can reuse credential field definitions
      // across mounts and in non-React helpers.
      return;
    }

    let isMounted = true;

    const fetchProviderFields = async () => {
      setIsLoading(true);
      setLoadError(null);
      try {
        const metadata = await getProviderCreateMetadata();
        if (!isMounted) {
          return;
        }
        setProviderMetadata(metadata);

        // Populate cache keyed by provider display name and identifiers
        metadata.forEach((providerInfo) => {
          const displayName = providerInfo.provider_display_name;
          const mappedFields = providerInfo.credential_fields.map(mapFieldMetadataToUiField);

          // Primary key: human-readable display name
          providerFieldsByDisplayName[displayName] = mappedFields;

          // Also cache by backend identifiers so lookups by provider slug work
          if (providerInfo.provider) {
            providerFieldsByDisplayName[providerInfo.provider] = mappedFields;
          }
          if (providerInfo.litellm_provider) {
            providerFieldsByDisplayName[providerInfo.litellm_provider] = mappedFields;
          }
        });
      } catch (error) {
        console.error("Failed to load provider credential fields:", error);
        if (isMounted) {
          setLoadError("Failed to load provider credential fields");
        }
      } finally {
        if (isMounted) {
          setIsLoading(false);
        }
      }
    };

    fetchProviderFields();

    return () => {
      isMounted = false;
    };
  }, []);

  const allFields = React.useMemo(() => {
    // First try to resolve from the in-memory cache. We support both the
    // enum/display-name form and the raw provider slug (e.g. "petals").
    const cachedFields =
      providerFieldsByDisplayName[selectedProviderEnum] ?? providerFieldsByDisplayName[selectedProvider];
    if (cachedFields) {
      return cachedFields;
    }

    if (!providerMetadata) {
      return [];
    }

    const providerInfo = providerMetadata.find(
      (p) =>
        p.provider_display_name === selectedProviderEnum ||
        p.provider === selectedProvider ||
        p.litellm_provider === selectedProvider,
    );
    if (!providerInfo) {
      return [];
    }

    const mapped = providerInfo.credential_fields.map(mapFieldMetadataToUiField);
    providerFieldsByDisplayName[providerInfo.provider_display_name] = mapped;
    if (providerInfo.provider) {
      providerFieldsByDisplayName[providerInfo.provider] = mapped;
    }
    if (providerInfo.litellm_provider) {
      providerFieldsByDisplayName[providerInfo.litellm_provider] = mapped;
    }
    return mapped;
  }, [selectedProviderEnum, selectedProvider, providerMetadata]);

  const handleUpload = {
    name: "file",
    accept: ".json",
    beforeUpload: (file: any) => {
      if (file.type === "application/json") {
        const reader = new FileReader();
        reader.onload = (e) => {
          if (e.target) {
            const jsonStr = e.target.result as string;
            console.log(`Setting field value from JSON, length: ${jsonStr.length}`);
            form.setFieldsValue({ vertex_credentials: jsonStr });
            console.log("Form values after setting:", form.getFieldsValue());
          }
        };
        reader.readAsText(file);
      }
      // Prevent upload
      return false;
    },
    onChange(info: any) {
      console.log("Upload onChange triggered in ProviderSpecificFields");
      console.log("Current form values:", form.getFieldsValue());

      if (info.file.status !== "uploading") {
        console.log(info.file, info.fileList);
      }
    },
  };

  return (
    <>
      {isLoading && allFields.length === 0 && (
        <Row>
          <Col span={24}>
            <Text className="mb-2">Loading provider fields...</Text>
          </Col>
        </Row>
      )}
      {loadError && allFields.length === 0 && (
        <Row>
          <Col span={24}>
            <Text className="mb-2 text-red-500">{loadError}</Text>
          </Col>
        </Row>
      )}
      {allFields.map((field) => (
        <React.Fragment key={field.key}>
          <Form.Item
            label={field.label}
            name={field.key}
            rules={field.required ? [{ required: true, message: "Required" }] : undefined}
            tooltip={field.tooltip}
            className={field.key === "vertex_credentials" ? "mb-0" : undefined}
          >
            {field.type === "select" ? (
              <Select placeholder={field.placeholder} defaultValue={field.defaultValue}>
                {field.options?.map((option) => (
                  <Select.Option key={option} value={option}>
                    {option}
                  </Select.Option>
                ))}
              </Select>
            ) : field.type === "upload" ? (
              <Upload
                {...handleUpload}
                onChange={(info) => {
                  // First call the original onChange
                  if (uploadProps?.onChange) {
                    uploadProps.onChange(info);
                  }

                  // Check the field value after a short delay
                  setTimeout(() => {
                    const value = form.getFieldValue(field.key);
                    console.log(`${field.key} value after upload:`, JSON.stringify(value));
                  }, 500);
                }}
              >
                <Button2 icon={<UploadOutlined />}>Click to Upload</Button2>
              </Upload>
            ) : (
              <TextInput
                placeholder={field.placeholder}
                type={field.type === "password" ? "password" : "text"}
                defaultValue={field.defaultValue}
              />
            )}
          </Form.Item>

          {/* Special case for Vertex Credentials help text */}
          {field.key === "vertex_credentials" && (
            <Row>
              <Col>
                <Text className="mb-3 mt-1">Give a gcp service account(.json file)</Text>
              </Col>
            </Row>
          )}

          {/* Special case for Azure Base Model help text */}
          {field.key === "base_model" && (
            <Row>
              <Col span={10}></Col>
              <Col span={10}>
                <Text className="mb-2">
                  The actual model your azure deployment uses. Used for accurate cost tracking. Select name from{" "}
                  <Link
                    href="https://github.com/BerriAI/litellm/blob/main/model_prices_and_context_window.json"
                    target="_blank"
                  >
                    here
                  </Link>
                </Text>
              </Col>
            </Row>
          )}
        </React.Fragment>
      ))}
    </>
  );
};

export default ProviderSpecificFields;<|MERGE_RESOLUTION|>--- conflicted
+++ resolved
@@ -95,555 +95,6 @@
   return credential;
 };
 
-<<<<<<< HEAD
-const PROVIDER_CREDENTIAL_FIELDS: Record<Providers, ProviderCredentialField[]> = {
-  [Providers.OpenAI]: [
-    {
-      key: "api_base",
-      label: "API Base",
-      type: "text",
-      placeholder: "https://api.openai.com/v1",
-      tooltip: "Common endpoints: https://api.openai.com/v1, https://eu.api.openai.com, https://us.api.openai.com",
-      defaultValue: "https://api.openai.com/v1",
-    },
-    {
-      key: "organization",
-      label: "OpenAI Organization ID",
-      placeholder: "[OPTIONAL] my-unique-org",
-    },
-    {
-      key: "api_key",
-      label: "OpenAI API Key",
-      type: "password",
-      required: true,
-    },
-  ],
-  [Providers.OpenAI_Text]: [
-    {
-      key: "api_base",
-      label: "API Base",
-      type: "text",
-      placeholder: "https://api.openai.com/v1",
-      tooltip: "Common endpoints: https://api.openai.com/v1, https://eu.api.openai.com, https://us.api.openai.com",
-      defaultValue: "https://api.openai.com/v1",
-    },
-    {
-      key: "organization",
-      label: "OpenAI Organization ID",
-      placeholder: "[OPTIONAL] my-unique-org",
-    },
-    {
-      key: "api_key",
-      label: "OpenAI API Key",
-      type: "password",
-      required: true,
-    },
-  ],
-  [Providers.Vertex_AI]: [
-    {
-      key: "vertex_project",
-      label: "Vertex Project",
-      placeholder: "adroit-cadet-1234..",
-      required: true,
-    },
-    {
-      key: "vertex_location",
-      label: "Vertex Location",
-      placeholder: "us-east-1",
-      required: true,
-    },
-    {
-      key: "vertex_credentials",
-      label: "Vertex Credentials",
-      required: true,
-      type: "upload",
-    },
-  ],
-  [Providers.AssemblyAI]: [
-    {
-      key: "api_base",
-      label: "API Base",
-      type: "select",
-      required: true,
-      options: ["https://api.assemblyai.com", "https://api.eu.assemblyai.com"],
-    },
-    {
-      key: "api_key",
-      label: "AssemblyAI API Key",
-      type: "password",
-      required: true,
-    },
-  ],
-  [Providers.Azure]: [
-    {
-      key: "api_base",
-      label: "API Base",
-      placeholder: "https://...",
-      required: true,
-    },
-    {
-      key: "api_version",
-      label: "API Version",
-      placeholder: "2023-07-01-preview",
-      tooltip:
-        "By default litellm will use the latest version. If you want to use a different version, you can specify it here",
-    },
-    {
-      key: "base_model",
-      label: "Base Model",
-      placeholder: "azure/gpt-3.5-turbo",
-    },
-    {
-      key: "api_key",
-      label: "Azure API Key",
-      type: "password",
-      placeholder: "Enter your Azure API Key",
-      required: false,
-    },
-    {
-      key: "azure_ad_token",
-      label: "Azure AD Token",
-      type: "password",
-      placeholder: "Enter your Azure AD Token",
-      required: false,
-    },
-  ],
-  [Providers.Azure_AI_Studio]: [
-    {
-      key: "api_base",
-      label: "API Base",
-      placeholder: "https://<test>.openai.azure.com/openai/deployments/gpt-4o/chat/completions?api-version=2024-10-21",
-      tooltip:
-        "Enter your full Target URI from Azure Foundry here. Example:  https://litellm8397336933.openai.azure.com/openai/deployments/gpt-4o/chat/completions?api-version=2024-10-21",
-      required: true,
-    },
-    {
-      key: "api_key",
-      label: "Azure API Key",
-      type: "password",
-      required: true,
-    },
-  ],
-  [Providers.OpenAI_Compatible]: [
-    {
-      key: "api_base",
-      label: "API Base",
-      placeholder: "https://...",
-      required: true,
-    },
-    {
-      key: "api_key",
-      label: "OpenAI API Key",
-      type: "password",
-      required: true,
-    },
-  ],
-  [Providers.Dashscope]: [
-    {
-      key: "api_key",
-      label: "Dashscope API Key",
-      type: "password",
-      required: true,
-    },
-    {
-      key: "api_base",
-      label: "API Base",
-      placeholder: "https://dashscope-intl.aliyuncs.com/compatible-mode/v1",
-      defaultValue: "https://dashscope-intl.aliyuncs.com/compatible-mode/v1",
-      required: true,
-      tooltip:
-        "The base URL for your Dashscope server. Defaults to https://dashscope-intl.aliyuncs.com/compatible-mode/v1 if not specified.",
-    },
-  ],
-  [Providers.OpenAI_Text_Compatible]: [
-    {
-      key: "api_base",
-      label: "API Base",
-      placeholder: "https://...",
-      required: true,
-    },
-    {
-      key: "api_key",
-      label: "OpenAI API Key",
-      type: "password",
-      required: true,
-    },
-  ],
-  [Providers.Bedrock]: [
-    {
-      key: "aws_access_key_id",
-      label: "AWS Access Key ID",
-      type: "password",
-      required: false,
-      tooltip: "You can provide the raw key or the environment variable (e.g. `os.environ/MY_SECRET_KEY`).",
-    },
-    {
-      key: "aws_secret_access_key",
-      label: "AWS Secret Access Key",
-      type: "password",
-      required: false,
-      tooltip: "You can provide the raw key or the environment variable (e.g. `os.environ/MY_SECRET_KEY`).",
-    },
-    {
-      key: "aws_session_token",
-      label: "AWS Session Token",
-      type: "password",
-      required: false,
-      tooltip:
-        "Temporary credentials session token. You can provide the raw token or the environment variable (e.g. `os.environ/MY_SESSION_TOKEN`).",
-    },
-    {
-      key: "aws_region_name",
-      label: "AWS Region Name",
-      placeholder: "us-east-1",
-      required: false,
-      tooltip: "You can provide the raw key or the environment variable (e.g. `os.environ/MY_SECRET_KEY`).",
-    },
-    {
-      key: "aws_session_name",
-      label: "AWS Session Name",
-      placeholder: "my-session",
-      required: false,
-      tooltip:
-        "Name for the AWS session. You can provide the raw value or the environment variable (e.g. `os.environ/MY_SESSION_NAME`).",
-    },
-    {
-      key: "aws_profile_name",
-      label: "AWS Profile Name",
-      placeholder: "default",
-      required: false,
-      tooltip:
-        "AWS profile name to use for authentication. You can provide the raw value or the environment variable (e.g. `os.environ/MY_PROFILE_NAME`).",
-    },
-    {
-      key: "aws_role_name",
-      label: "AWS Role Name",
-      placeholder: "MyRole",
-      required: false,
-      tooltip:
-        "AWS IAM role name to assume. You can provide the raw value or the environment variable (e.g. `os.environ/MY_ROLE_NAME`).",
-    },
-    {
-      key: "aws_web_identity_token",
-      label: "AWS Web Identity Token",
-      type: "password",
-      required: false,
-      tooltip:
-        "Web identity token for OIDC authentication. You can provide the raw token or the environment variable (e.g. `os.environ/MY_WEB_IDENTITY_TOKEN`).",
-    },
-    {
-      key: "aws_bedrock_runtime_endpoint",
-      label: "AWS Bedrock Runtime Endpoint",
-      placeholder: "https://bedrock-runtime.us-east-1.amazonaws.com",
-      required: false,
-      tooltip:
-        "Custom Bedrock runtime endpoint URL. You can provide the raw value or the environment variable (e.g. `os.environ/MY_BEDROCK_ENDPOINT`).",
-    },
-  ],
-  [Providers.SageMaker]: [
-    {
-      key: "aws_access_key_id",
-      label: "AWS Access Key ID",
-      type: "password",
-      required: false,
-      tooltip: "You can provide the raw key or the environment variable (e.g. `os.environ/MY_SECRET_KEY`).",
-    },
-    {
-      key: "aws_secret_access_key",
-      label: "AWS Secret Access Key",
-      type: "password",
-      required: false,
-      tooltip: "You can provide the raw key or the environment variable (e.g. `os.environ/MY_SECRET_KEY`).",
-    },
-    {
-      key: "aws_region_name",
-      label: "AWS Region Name",
-      placeholder: "us-east-1",
-      required: false,
-      tooltip: "You can provide the raw key or the environment variable (e.g. `os.environ/MY_SECRET_KEY`).",
-    },
-  ],
-  [Providers.Ollama]: [
-    {
-      key: "api_base",
-      label: "API Base",
-      placeholder: "http://localhost:11434",
-      defaultValue: "http://localhost:11434",
-      required: false,
-      tooltip: "The base URL for your Ollama server. Defaults to http://localhost:11434 if not specified.",
-    },
-  ],
-  [Providers.Anthropic]: [
-    {
-      key: "api_key",
-      label: "API Key",
-      placeholder: "sk-",
-      type: "password",
-      required: true,
-    },
-  ],
-  [Providers.Deepgram]: [
-    {
-      key: "api_key",
-      label: "API Key",
-      type: "password",
-      required: true,
-    },
-  ],
-  [Providers.ElevenLabs]: [
-    {
-      key: "api_key",
-      label: "API Key",
-      type: "password",
-      required: true,
-    },
-  ],
-  [Providers.Google_AI_Studio]: [
-    {
-      key: "api_key",
-      label: "API Key",
-      placeholder: "aig-",
-      type: "password",
-      required: true,
-    },
-  ],
-  [Providers.Groq]: [
-    {
-      key: "api_key",
-      label: "API Key",
-      type: "password",
-      required: true,
-    },
-  ],
-  [Providers.MistralAI]: [
-    {
-      key: "api_key",
-      label: "API Key",
-      type: "password",
-      required: true,
-    },
-  ],
-  [Providers.Deepseek]: [
-    {
-      key: "api_key",
-      label: "API Key",
-      type: "password",
-      required: true,
-    },
-  ],
-  [Providers.Cohere]: [
-    {
-      key: "api_key",
-      label: "API Key",
-      type: "password",
-      required: true,
-    },
-  ],
-  [Providers.Databricks]: [
-    {
-      key: "api_key",
-      label: "API Key",
-      type: "password",
-      required: true,
-    },
-  ],
-  [Providers.xAI]: [
-    {
-      key: "api_key",
-      label: "API Key",
-      type: "password",
-      required: true,
-    },
-  ],
-  [Providers.AIML]: [
-    {
-      key: "api_key",
-      label: "API Key",
-      type: "password",
-      required: true,
-    },
-  ],
-  [Providers.Cerebras]: [
-    {
-      key: "api_key",
-      label: "API Key",
-      type: "password",
-      required: true,
-    },
-  ],
-  [Providers.Sambanova]: [
-    {
-      key: "api_key",
-      label: "API Key",
-      type: "password",
-      required: true,
-    },
-  ],
-  [Providers.Perplexity]: [
-    {
-      key: "api_key",
-      label: "API Key",
-      type: "password",
-      required: true,
-    },
-  ],
-  [Providers.TogetherAI]: [
-    {
-      key: "api_key",
-      label: "API Key",
-      type: "password",
-      required: true,
-    },
-  ],
-  [Providers.Openrouter]: [
-    {
-      key: "api_key",
-      label: "API Key",
-      type: "password",
-      required: true,
-    },
-  ],
-  [Providers.FireworksAI]: [
-    {
-      key: "api_key",
-      label: "API Key",
-      type: "password",
-      required: true,
-    },
-  ],
-  [Providers.GradientAI]: [
-    {
-      key: "api_base",
-      label: "GradientAI Endpoint",
-      placeholder: "https://...",
-      required: false,
-    },
-    {
-      key: "api_key",
-      label: "GradientAI API Key",
-      type: "password",
-      required: true,
-    },
-  ],
-  [Providers.Triton]: [
-    {
-      key: "api_key",
-      label: "API Key",
-      type: "password",
-      required: false,
-    },
-    {
-      key: "api_base",
-      label: "API Base",
-      placeholder: "http://localhost:8000/generate",
-      required: false,
-    },
-  ],
-  [Providers.Hosted_Vllm]: [
-    {
-      key: "api_base",
-      label: "API Base",
-      placeholder: "https://...",
-      required: true,
-    },
-    {
-      key: "api_key",
-      label: "vLLM API Key",
-      type: "password",
-      required: false,
-    },
-  ],
-  [Providers.Voyage]: [
-    {
-      key: "api_key",
-      label: "API Key",
-      type: "password",
-      required: true,
-    },
-  ],
-  [Providers.JinaAI]: [
-    {
-      key: "api_key",
-      label: "API Key",
-      type: "password",
-      required: true,
-    },
-  ],
-  [Providers.VolcEngine]: [
-    {
-      key: "api_key",
-      label: "API Key",
-      type: "password",
-      required: true,
-    },
-  ],
-  [Providers.DeepInfra]: [
-    {
-      key: "api_key",
-      label: "API Key",
-      type: "password",
-      required: true,
-    },
-  ],
-  [Providers.Oracle]: [
-    {
-      key: "api_key",
-      label: "API Key",
-      type: "password",
-      required: true,
-    },
-  ],
-  [Providers.Snowflake]: [
-    {
-      key: "api_key",
-      label: "Snowflake API Key / JWT Key for Authentication",
-      type: "password",
-      required: true,
-    },
-    {
-      key: "api_base",
-      label: "Snowflake API Endpoint",
-      placeholder: "https://1234567890.snowflakecomputing.com/api/v2/cortex/inference:complete",
-      tooltip:
-        "Enter the full endpoint with path here. Example: https://1234567890.snowflakecomputing.com/api/v2/cortex/inference:complete",
-      required: true,
-    },
-  ],
-  [Providers.Infinity]: [
-    {
-      key: "api_base",
-      label: "API Base",
-      placeholder: "http://localhost:7997",
-    },
-  ],
-  [Providers.FalAI]: [
-    {
-      key: "api_key",
-      label: "API Key",
-      type: "password",
-      required: true,
-    },
-  ],
-  [Providers.BurnCloud]: [
-    {
-      key: "api_base",
-      label: "API Base",
-      type: "text",
-      tooltip: "Common endpoints: https://ai.burncloud.com/v1, https://b.burncloud.com/v1",
-      placeholder: "https://ai.burncloud.com/v1",
-      required: true,
-    },
-    {
-      key: "api_key",
-      label: "API Key",
-      type: "password",
-      required: true,
-    },
-  ],
-};
-
-=======
->>>>>>> dd02310b
 const ProviderSpecificFields: React.FC<ProviderSpecificFieldsProps> = ({ selectedProvider, uploadProps }) => {
   const selectedProviderEnum = Providers[selectedProvider as keyof typeof Providers] as Providers;
   const form = Form.useFormInstance(); // Get form instance from context
