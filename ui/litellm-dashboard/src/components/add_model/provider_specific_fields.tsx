import React from "react";
import { Form, Select } from "antd";
import { TextInput, Text } from "@tremor/react";
import { Row, Col, Typography, Button as Button2, Upload, UploadProps } from "antd";
import { UploadOutlined } from "@ant-design/icons";
import { provider_map, Providers } from "../provider_info_helpers";
import { CredentialItem } from "../networking";
const { Link } = Typography;

interface ProviderSpecificFieldsProps {
  selectedProvider: Providers;
  uploadProps?: UploadProps;
}

interface ProviderCredentialField {
  key: string;
  label: string;
  placeholder?: string;
  tooltip?: string;
  required?: boolean;
  type?: "text" | "password" | "select" | "upload";
  options?: string[];
  defaultValue?: string;
}

export interface CredentialValues {
  key: string;
  value: string;
}

export const createCredentialFromModel = (provider: string, modelData: any): CredentialItem => {
  console.log("provider", provider);
  console.log("modelData", modelData);
  const enumKey = Object.keys(provider_map).find((key) => provider_map[key].toLowerCase() === provider.toLowerCase());
  if (!enumKey) {
    throw new Error(`Provider ${provider} not found in provider_map`);
  }
  const providerEnum = Providers[enumKey as keyof typeof Providers];
  const providerFields = PROVIDER_CREDENTIAL_FIELDS[providerEnum] || [];
  const credentialValues: object = {};

  console.log("providerFields", providerFields);

  // Go through each field defined for this provider
  providerFields.forEach((field) => {
    const value = modelData.litellm_params[field.key];
    console.log("field", field);
    console.log("value", value);
    if (value !== undefined) {
      (credentialValues as Record<string, string>)[field.key] = value.toString();
    }
  });

  const credential: CredentialItem = {
    credential_name: `${provider}-credential-${Math.floor(Math.random() * 1000000)}`,
    credential_values: credentialValues,
    credential_info: {
      custom_llm_provider: provider,
      description: `Credential for ${provider}. Created from model ${modelData.model_name}`,
    },
  };

  return credential;
};

const PROVIDER_CREDENTIAL_FIELDS: Record<Providers, ProviderCredentialField[]> = {
  [Providers.OpenAI]: [
    {
      key: "api_base",
      label: "API Base",
      type: "select",
      options: ["https://api.openai.com/v1", "https://eu.api.openai.com"],
      defaultValue: "https://api.openai.com/v1",
    },
    {
      key: "organization",
      label: "OpenAI Organization ID",
      placeholder: "[OPTIONAL] my-unique-org",
    },
    {
      key: "api_key",
      label: "OpenAI API Key",
      type: "password",
      required: true,
    },
  ],
  [Providers.OpenAI_Text]: [
    {
      key: "api_base",
      label: "API Base",
      type: "select",
      options: ["https://api.openai.com/v1", "https://eu.api.openai.com"],
      defaultValue: "https://api.openai.com/v1",
    },
    {
      key: "organization",
      label: "OpenAI Organization ID",
      placeholder: "[OPTIONAL] my-unique-org",
    },
    {
      key: "api_key",
      label: "OpenAI API Key",
      type: "password",
      required: true,
    },
  ],
  [Providers.Vertex_AI]: [
    {
      key: "vertex_project",
      label: "Vertex Project",
      placeholder: "adroit-cadet-1234..",
      required: true,
    },
    {
      key: "vertex_location",
      label: "Vertex Location",
      placeholder: "us-east-1",
      required: true,
    },
    {
      key: "vertex_credentials",
      label: "Vertex Credentials",
      required: true,
      type: "upload",
    },
  ],
  [Providers.AssemblyAI]: [
    {
      key: "api_base",
      label: "API Base",
      type: "select",
      required: true,
      options: ["https://api.assemblyai.com", "https://api.eu.assemblyai.com"],
    },
    {
      key: "api_key",
      label: "AssemblyAI API Key",
      type: "password",
      required: true,
    },
  ],
  [Providers.Azure]: [
    {
      key: "api_base",
      label: "API Base",
      placeholder: "https://...",
      required: true,
    },
    {
      key: "api_version",
      label: "API Version",
      placeholder: "2023-07-01-preview",
      tooltip:
        "By default litellm will use the latest version. If you want to use a different version, you can specify it here",
    },
    {
      key: "base_model",
      label: "Base Model",
      placeholder: "azure/gpt-3.5-turbo",
    },
    {
      key: "api_key",
      label: "Azure API Key",
      type: "password",
      required: true,
    },
  ],
  [Providers.Azure_AI_Studio]: [
    {
      key: "api_base",
      label: "API Base",
      placeholder: "https://<test>.openai.azure.com/openai/deployments/gpt-4o/chat/completions?api-version=2024-10-21",
      tooltip:
        "Enter your full Target URI from Azure Foundry here. Example:  https://litellm8397336933.openai.azure.com/openai/deployments/gpt-4o/chat/completions?api-version=2024-10-21",
      required: true,
    },
    {
      key: "api_key",
      label: "Azure API Key",
      type: "password",
      required: true,
    },
  ],
  [Providers.OpenAI_Compatible]: [
    {
      key: "api_base",
      label: "API Base",
      placeholder: "https://...",
      required: true,
    },
    {
      key: "api_key",
      label: "OpenAI API Key",
      type: "password",
      required: true,
    },
  ],
  [Providers.Dashscope]: [
    {
      key: "api_key",
      label: "Dashscope API Key",
      type: "password",
      required: true,
    },
    {
      key: "api_base",
      label: "API Base",
      placeholder: "https://dashscope-intl.aliyuncs.com/compatible-mode/v1",
      defaultValue: "https://dashscope-intl.aliyuncs.com/compatible-mode/v1",
      required: true,
      tooltip:
        "The base URL for your Dashscope server. Defaults to https://dashscope-intl.aliyuncs.com/compatible-mode/v1 if not specified.",
    },
  ],
  [Providers.OpenAI_Text_Compatible]: [
    {
      key: "api_base",
      label: "API Base",
      placeholder: "https://...",
      required: true,
    },
    {
      key: "api_key",
      label: "OpenAI API Key",
      type: "password",
      required: true,
    },
  ],
  [Providers.Bedrock]: [
    {
      key: "aws_access_key_id",
      label: "AWS Access Key ID",
      type: "password",
      required: false,
      tooltip: "You can provide the raw key or the environment variable (e.g. `os.environ/MY_SECRET_KEY`).",
    },
    {
      key: "aws_secret_access_key",
      label: "AWS Secret Access Key",
      type: "password",
      required: false,
      tooltip: "You can provide the raw key or the environment variable (e.g. `os.environ/MY_SECRET_KEY`).",
    },
    {
      key: "aws_session_token",
      label: "AWS Session Token",
      type: "password",
      required: false,
      tooltip:
        "Temporary credentials session token. You can provide the raw token or the environment variable (e.g. `os.environ/MY_SESSION_TOKEN`).",
    },
    {
      key: "aws_region_name",
      label: "AWS Region Name",
      placeholder: "us-east-1",
      required: false,
      tooltip: "You can provide the raw key or the environment variable (e.g. `os.environ/MY_SECRET_KEY`).",
    },
    {
      key: "aws_session_name",
      label: "AWS Session Name",
      placeholder: "my-session",
      required: false,
      tooltip:
        "Name for the AWS session. You can provide the raw value or the environment variable (e.g. `os.environ/MY_SESSION_NAME`).",
    },
    {
      key: "aws_profile_name",
      label: "AWS Profile Name",
      placeholder: "default",
      required: false,
      tooltip:
        "AWS profile name to use for authentication. You can provide the raw value or the environment variable (e.g. `os.environ/MY_PROFILE_NAME`).",
    },
    {
      key: "aws_role_name",
      label: "AWS Role Name",
      placeholder: "MyRole",
      required: false,
      tooltip:
        "AWS IAM role name to assume. You can provide the raw value or the environment variable (e.g. `os.environ/MY_ROLE_NAME`).",
    },
    {
      key: "aws_web_identity_token",
      label: "AWS Web Identity Token",
      type: "password",
      required: false,
      tooltip:
        "Web identity token for OIDC authentication. You can provide the raw token or the environment variable (e.g. `os.environ/MY_WEB_IDENTITY_TOKEN`).",
    },
    {
      key: "aws_bedrock_runtime_endpoint",
      label: "AWS Bedrock Runtime Endpoint",
      placeholder: "https://bedrock-runtime.us-east-1.amazonaws.com",
      required: false,
      tooltip:
        "Custom Bedrock runtime endpoint URL. You can provide the raw value or the environment variable (e.g. `os.environ/MY_BEDROCK_ENDPOINT`).",
    },
  ],
  [Providers.SageMaker]: [
    {
      key: "aws_access_key_id",
      label: "AWS Access Key ID",
      type: "password",
      required: false,
      tooltip: "You can provide the raw key or the environment variable (e.g. `os.environ/MY_SECRET_KEY`).",
    },
    {
      key: "aws_secret_access_key",
      label: "AWS Secret Access Key",
      type: "password",
      required: false,
      tooltip: "You can provide the raw key or the environment variable (e.g. `os.environ/MY_SECRET_KEY`).",
    },
    {
      key: "aws_region_name",
      label: "AWS Region Name",
      placeholder: "us-east-1",
      required: false,
      tooltip: "You can provide the raw key or the environment variable (e.g. `os.environ/MY_SECRET_KEY`).",
    },
  ],
  [Providers.Ollama]: [
    {
      key: "api_base",
      label: "API Base",
      placeholder: "http://localhost:11434",
      defaultValue: "http://localhost:11434",
      required: false,
      tooltip: "The base URL for your Ollama server. Defaults to http://localhost:11434 if not specified.",
    },
  ],
  [Providers.Anthropic]: [
    {
      key: "api_key",
      label: "API Key",
      placeholder: "sk-",
      type: "password",
      required: true,
    },
  ],
  [Providers.Deepgram]: [
    {
      key: "api_key",
      label: "API Key",
      type: "password",
      required: true,
    },
  ],
  [Providers.ElevenLabs]: [
    {
      key: "api_key",
      label: "API Key",
      type: "password",
      required: true,
    },
  ],
  [Providers.Google_AI_Studio]: [
    {
      key: "api_key",
      label: "API Key",
      placeholder: "aig-",
      type: "password",
      required: true,
    },
  ],
  [Providers.Groq]: [
    {
      key: "api_key",
      label: "API Key",
      type: "password",
      required: true,
    },
  ],
  [Providers.MistralAI]: [
    {
      key: "api_key",
      label: "API Key",
      type: "password",
      required: true,
    },
  ],
  [Providers.Deepseek]: [
    {
      key: "api_key",
      label: "API Key",
      type: "password",
      required: true,
    },
  ],
  [Providers.Cohere]: [
    {
      key: "api_key",
      label: "API Key",
      type: "password",
      required: true,
    },
  ],
  [Providers.Databricks]: [
    {
      key: "api_key",
      label: "API Key",
      type: "password",
      required: true,
    },
  ],
  [Providers.xAI]: [
    {
      key: "api_key",
      label: "API Key",
      type: "password",
      required: true,
    },
  ],
  [Providers.AIML]: [
    {
      key: "api_key",
      label: "API Key",
      type: "password",
      required: true,
    },
  ],
  [Providers.Cerebras]: [
    {
      key: "api_key",
      label: "API Key",
      type: "password",
      required: true,
    },
  ],
  [Providers.Sambanova]: [
    {
      key: "api_key",
      label: "API Key",
      type: "password",
      required: true,
    },
  ],
  [Providers.Perplexity]: [
    {
      key: "api_key",
      label: "API Key",
      type: "password",
      required: true,
    },
  ],
  [Providers.TogetherAI]: [
    {
      key: "api_key",
      label: "API Key",
      type: "password",
      required: true,
    },
  ],
  [Providers.Openrouter]: [
    {
      key: "api_key",
      label: "API Key",
      type: "password",
      required: true,
    },
  ],
  [Providers.FireworksAI]: [
    {
      key: "api_key",
      label: "API Key",
      type: "password",
      required: true,
    },
  ],
  [Providers.GradientAI]: [
    {
      key: "api_base",
      label: "GradientAI Endpoint",
      placeholder: "https://...",
      required: false,
    },
    {
      key: "api_key",
      label: "GradientAI API Key",
      type: "password",
      required: true,
    },
  ],
  [Providers.Triton]: [
    {
      key: "api_key",
      label: "API Key",
      type: "password",
      required: false,
    },
    {
      key: "api_base",
      label: "API Base",
      placeholder: "http://localhost:8000/generate",
      required: false,
    },
  ],
  [Providers.Hosted_Vllm]: [
    {
      key: "api_base",
      label: "API Base",
      placeholder: "https://...",
      required: true,
    },
    {
      key: "api_key",
      label: "OpenAI API Key",
      type: "password",
      required: true,
    },
  ],
  [Providers.Voyage]: [
    {
      key: "api_key",
      label: "API Key",
      type: "password",
      required: true,
    },
  ],
  [Providers.JinaAI]: [
    {
      key: "api_key",
      label: "API Key",
      type: "password",
      required: true,
    },
  ],
  [Providers.VolcEngine]: [
    {
      key: "api_key",
      label: "API Key",
      type: "password",
      required: true,
    },
  ],
  [Providers.DeepInfra]: [
    {
      key: "api_key",
      label: "API Key",
      type: "password",
      required: true,
    },
  ],
  [Providers.Oracle]: [
    {
      key: "api_key",
      label: "API Key",
      type: "password",
      required: true,
    },
  ],
  [Providers.Snowflake]: [
    {
      key: "api_key",
      label: "Snowflake API Key / JWT Key for Authentication",
      type: "password",
      required: true,
    },
    {
      key: "api_base",
      label: "Snowflake API Endpoint",
      placeholder: "https://1234567890.snowflakecomputing.com/api/v2/cortex/inference:complete",
      tooltip:
        "Enter the full endpoint with path here. Example: https://1234567890.snowflakecomputing.com/api/v2/cortex/inference:complete",
      required: true,
    },
  ],
<<<<<<< HEAD
  [Providers.IOIntelligence]: [
    {
      key: "api_base",
      label: "API Base",
      placeholder: "https://api.intelligence.io.solutions/api/v1",
      defaultValue: "https://api.intelligence.io.solutions/api/v1"
    },
    {
      key: "api_key",
      label: "IO Intelligence API Key",
      type: "password",
      required: true,
      tooltip: "Get your API key from IO.NET dashboard"
    }
=======
  [Providers.Infinity]: [
    {
      key: "api_base",
      label: "API Base",
      placeholder: "http://localhost:7997",
    },
>>>>>>> 13703f28
  ],
};

const ProviderSpecificFields: React.FC<ProviderSpecificFieldsProps> = ({ selectedProvider, uploadProps }) => {
  const selectedProviderEnum = Providers[selectedProvider as keyof typeof Providers] as Providers;
  const form = Form.useFormInstance(); // Get form instance from context

  // Simply use the fields as defined in PROVIDER_CREDENTIAL_FIELDS
  const allFields = React.useMemo(() => {
    return PROVIDER_CREDENTIAL_FIELDS[selectedProviderEnum] || [];
  }, [selectedProviderEnum]);

  const handleUpload = {
    name: "file",
    accept: ".json",
    beforeUpload: (file: any) => {
      if (file.type === "application/json") {
        const reader = new FileReader();
        reader.onload = (e) => {
          if (e.target) {
            const jsonStr = e.target.result as string;
            console.log(`Setting field value from JSON, length: ${jsonStr.length}`);
            form.setFieldsValue({ vertex_credentials: jsonStr });
            console.log("Form values after setting:", form.getFieldsValue());
          }
        };
        reader.readAsText(file);
      }
      // Prevent upload
      return false;
    },
    onChange(info: any) {
      console.log("Upload onChange triggered in ProviderSpecificFields");
      console.log("Current form values:", form.getFieldsValue());

      if (info.file.status !== "uploading") {
        console.log(info.file, info.fileList);
      }
    },
  };

  return (
    <>
      {allFields.map((field) => (
        <React.Fragment key={field.key}>
          <Form.Item
            label={field.label}
            name={field.key}
            rules={field.required ? [{ required: true, message: "Required" }] : undefined}
            tooltip={field.tooltip}
            className={field.key === "vertex_credentials" ? "mb-0" : undefined}
          >
            {field.type === "select" ? (
              <Select placeholder={field.placeholder} defaultValue={field.defaultValue}>
                {field.options?.map((option) => (
                  <Select.Option key={option} value={option}>
                    {option}
                  </Select.Option>
                ))}
              </Select>
            ) : field.type === "upload" ? (
              <Upload
                {...handleUpload}
                onChange={(info) => {
                  // First call the original onChange
                  if (uploadProps?.onChange) {
                    uploadProps.onChange(info);
                  }

                  // Check the field value after a short delay
                  setTimeout(() => {
                    const value = form.getFieldValue(field.key);
                    console.log(`${field.key} value after upload:`, JSON.stringify(value));
                  }, 500);
                }}
              >
                <Button2 icon={<UploadOutlined />}>Click to Upload</Button2>
              </Upload>
            ) : (
              <TextInput placeholder={field.placeholder} type={field.type === "password" ? "password" : "text"} />
            )}
          </Form.Item>

          {/* Special case for Vertex Credentials help text */}
          {field.key === "vertex_credentials" && (
            <Row>
              <Col>
                <Text className="mb-3 mt-1">Give a gcp service account(.json file)</Text>
              </Col>
            </Row>
          )}

          {/* Special case for Azure Base Model help text */}
          {field.key === "base_model" && (
            <Row>
              <Col span={10}></Col>
              <Col span={10}>
                <Text className="mb-2">
                  The actual model your azure deployment uses. Used for accurate cost tracking. Select name from{" "}
                  <Link
                    href="https://github.com/BerriAI/litellm/blob/main/model_prices_and_context_window.json"
                    target="_blank"
                  >
                    here
                  </Link>
                </Text>
              </Col>
            </Row>
          )}
        </React.Fragment>
      ))}
    </>
  );
};

export default ProviderSpecificFields;<|MERGE_RESOLUTION|>--- conflicted
+++ resolved
@@ -566,7 +566,6 @@
       required: true,
     },
   ],
-<<<<<<< HEAD
   [Providers.IOIntelligence]: [
     {
       key: "api_base",
@@ -581,14 +580,13 @@
       required: true,
       tooltip: "Get your API key from IO.NET dashboard"
     }
-=======
+    ],
   [Providers.Infinity]: [
     {
       key: "api_base",
       label: "API Base",
       placeholder: "http://localhost:7997",
     },
->>>>>>> 13703f28
   ],
 };
 
