import React from "react";
import { Form, Select } from "antd";
import { TextInput, Text } from "@tremor/react";
import { Row, Col, Typography, Button as Button2, Upload, UploadProps } from "antd";
import { UploadOutlined } from "@ant-design/icons";
import { provider_map, Providers } from "../provider_info_helpers";
import { CredentialItem } from "../networking";
const { Link } = Typography;


interface ProviderSpecificFieldsProps {
  selectedProvider: Providers;
  uploadProps?: UploadProps;
}

interface ProviderCredentialField {
  key: string;
  label: string;
  placeholder?: string;
  tooltip?: string;
  required?: boolean;
  type?: "text" | "password" | "select" | "upload";
  options?: string[];
  defaultValue?: string;
}

export interface CredentialValues {
  key: string;
  value: string;
}


export const createCredentialFromModel = (provider: string, modelData: any): CredentialItem => {
  console.log("provider", provider);
  console.log("modelData", modelData);
  const enumKey = Object.keys(provider_map).find(
    key => provider_map[key].toLowerCase() === provider.toLowerCase()
  );
  if (!enumKey) {
    throw new Error(`Provider ${provider} not found in provider_map`);
  }
  const providerEnum = Providers[enumKey as keyof typeof Providers];
  const providerFields = PROVIDER_CREDENTIAL_FIELDS[providerEnum] || [];
  const credentialValues: object = {};

  console.log("providerFields", providerFields);

  // Go through each field defined for this provider
  providerFields.forEach(field => {
    const value = modelData.litellm_params[field.key];
    console.log("field", field);
    console.log("value", value);
    if (value !== undefined) {
      (credentialValues as Record<string, string>)[field.key] = value.toString();
    }
  });

  const credential: CredentialItem = {
    credential_name: `${provider}-credential-${Math.floor(Math.random() * 1000000)}`,
    credential_values: credentialValues,
    credential_info: {
      custom_llm_provider: provider,
      description: `Credential for ${provider}. Created from model ${modelData.model_name}`,
    }
  }

  return credential;
};

const PROVIDER_CREDENTIAL_FIELDS: Record<Providers, ProviderCredentialField[]> = {
  [Providers.OpenAI]: [
    {
      key: "api_base",
      label: "API Base",
      type: "select",
      options: [
        "https://api.openai.com/v1",
        "https://eu.api.openai.com"
      ],
      defaultValue: "https://api.openai.com/v1"
    },
    {
      key: "organization",
      label: "OpenAI Organization ID",
      placeholder: "[OPTIONAL] my-unique-org"
    },
    {
      key: "api_key",
      label: "OpenAI API Key",
      type: "password",
      required: true
    }
  ],
  [Providers.OpenAI_Text]: [
    {
      key: "api_base",
      label: "API Base",
      type: "select",
      options: [
        "https://api.openai.com/v1",
        "https://eu.api.openai.com"
      ],
      defaultValue: "https://api.openai.com/v1"
    },
    {
      key: "organization",
      label: "OpenAI Organization ID",
      placeholder: "[OPTIONAL] my-unique-org"
    },
    {
      key: "api_key",
      label: "OpenAI API Key",
      type: "password",
      required: true
    }
  ],
  [Providers.Vertex_AI]: [
    {
      key: "vertex_project",
      label: "Vertex Project",
      placeholder: "adroit-cadet-1234..",
      required: true
    },
    {
      key: "vertex_location",
      label: "Vertex Location",
      placeholder: "us-east-1",
      required: true
    },
    {
      key: "vertex_credentials",
      label: "Vertex Credentials",
      required: true,
      type: "upload"
    }
  ],
  [Providers.AssemblyAI]: [
    {
      key: "api_base",
      label: "API Base",
      type: "select",
      required: true,
      options: [
        "https://api.assemblyai.com",
        "https://api.eu.assemblyai.com"
      ]
    },
    {
      key: "api_key",
      label: "AssemblyAI API Key",
      type: "password",
      required: true
    }
  ],
  [Providers.Azure]: [
    {
      key: "api_base",
      label: "API Base",
      placeholder: "https://...",
      required: true
    },
    {
      key: "api_version",
      label: "API Version",
      placeholder: "2023-07-01-preview",
      tooltip: "By default litellm will use the latest version. If you want to use a different version, you can specify it here"
    },
    {
      key: "base_model",
      label: "Base Model",
      placeholder: "azure/gpt-3.5-turbo"
    },
    {
      key: "api_key",
      label: "Azure API Key",
      type: "password",
      required: true
    }
  ],
  [Providers.Azure_AI_Studio]: [
    {
      key: "api_base",
      label: "API Base",
      placeholder: "https://<test>.openai.azure.com/openai/deployments/gpt-4o/chat/completions?api-version=2024-10-21",
      tooltip: "Enter your full Target URI from Azure Foundry here. Example:  https://litellm8397336933.openai.azure.com/openai/deployments/gpt-4o/chat/completions?api-version=2024-10-21",
      required: true
    },
    {
      key: "api_key",
      label: "Azure API Key",
      type: "password",
      required: true
    }
  ],
  [Providers.OpenAI_Compatible]: [
    {
      key: "api_base",
      label: "API Base",
      placeholder: "https://...",
      required: true
    },
    {
      key: "api_key",
      label: "OpenAI API Key",
      type: "password",
      required: true
    }
  ],
  [Providers.Dashscope]: [
    {
      key: "api_key",
      label: "Dashscope API Key",
      type: "password",
      required: true
    },
    {
      key: "api_base",
      label: "API Base",
      placeholder: "https://dashscope-intl.aliyuncs.com/compatible-mode/v1",
      defaultValue: "https://dashscope-intl.aliyuncs.com/compatible-mode/v1",
      required: true,
      tooltip: "The base URL for your Dashscope server. Defaults to https://dashscope-intl.aliyuncs.com/compatible-mode/v1 if not specified."
    }
  ],
  [Providers.OpenAI_Text_Compatible]: [
    {
      key: "api_base",
      label: "API Base",
      placeholder: "https://...",
      required: true
    },
    {
      key: "api_key",
      label: "OpenAI API Key",
      type: "password",
      required: true
    }
  ],
  [Providers.Bedrock]: [
    {
      key: "aws_access_key_id",
      label: "AWS Access Key ID",
      type: "password",
      required: false,
      tooltip: "You can provide the raw key or the environment variable (e.g. `os.environ/MY_SECRET_KEY`)."
    },
    {
      key: "aws_secret_access_key",
      label: "AWS Secret Access Key",
      type: "password",
      required: false,
      tooltip: "You can provide the raw key or the environment variable (e.g. `os.environ/MY_SECRET_KEY`)."
    },
    {
      key: "aws_session_token",
      label: "AWS Session Token",
      type: "password",
      required: false,
      tooltip: "Temporary credentials session token. You can provide the raw token or the environment variable (e.g. `os.environ/MY_SESSION_TOKEN`)."
    },
    {
      key: "aws_region_name",
      label: "AWS Region Name",
      placeholder: "us-east-1",
      required: false,
      tooltip: "You can provide the raw key or the environment variable (e.g. `os.environ/MY_SECRET_KEY`)."
    },
    {
      key: "aws_session_name",
      label: "AWS Session Name",
      placeholder: "my-session",
      required: false,
      tooltip: "Name for the AWS session. You can provide the raw value or the environment variable (e.g. `os.environ/MY_SESSION_NAME`)."
    },
    {
      key: "aws_profile_name",
      label: "AWS Profile Name",
      placeholder: "default",
      required: false,
      tooltip: "AWS profile name to use for authentication. You can provide the raw value or the environment variable (e.g. `os.environ/MY_PROFILE_NAME`)."
    },
    {
      key: "aws_role_name",
      label: "AWS Role Name",
      placeholder: "MyRole",
      required: false,
      tooltip: "AWS IAM role name to assume. You can provide the raw value or the environment variable (e.g. `os.environ/MY_ROLE_NAME`)."
    },
    {
      key: "aws_web_identity_token",
      label: "AWS Web Identity Token",
      type: "password",
      required: false,
      tooltip: "Web identity token for OIDC authentication. You can provide the raw token or the environment variable (e.g. `os.environ/MY_WEB_IDENTITY_TOKEN`)."
    },
    {
      key: "aws_bedrock_runtime_endpoint",
      label: "AWS Bedrock Runtime Endpoint",
      placeholder: "https://bedrock-runtime.us-east-1.amazonaws.com",
      required: false,
      tooltip: "Custom Bedrock runtime endpoint URL. You can provide the raw value or the environment variable (e.g. `os.environ/MY_BEDROCK_ENDPOINT`)."
    }
  ],
  [Providers.SageMaker]: [
    {
      key: "aws_access_key_id",
      label: "AWS Access Key ID",
      type: "password",
      required: false,
      tooltip: "You can provide the raw key or the environment variable (e.g. `os.environ/MY_SECRET_KEY`)."
    },
    {
      key: "aws_secret_access_key",
      label: "AWS Secret Access Key",
      type: "password",
      required: false,
      tooltip: "You can provide the raw key or the environment variable (e.g. `os.environ/MY_SECRET_KEY`)."
    },
    {
      key: "aws_region_name",
      label: "AWS Region Name",
      placeholder: "us-east-1",
      required: false,
      tooltip: "You can provide the raw key or the environment variable (e.g. `os.environ/MY_SECRET_KEY`)."
    }
  ],
  [Providers.Ollama]: [
    {
      key: "api_base",
      label: "API Base",
      placeholder: "http://localhost:11434",
      defaultValue: "http://localhost:11434",
      required: false,
      tooltip: "The base URL for your Ollama server. Defaults to http://localhost:11434 if not specified."
    }
  ],
  [Providers.Anthropic]: [{
    key: "api_key",
    label: "API Key",
    placeholder: "sk-",
    type: "password",
    required: true
  }],
  [Providers.Deepgram]: [{
    key: "api_key",
    label: "API Key",
    type: "password",
    required: true
  }],
  [Providers.ElevenLabs]: [{
    key: "api_key",
    label: "API Key",
    type: "password",
    required: true
  }],
  [Providers.Google_AI_Studio]: [{
    key: "api_key",
    label: "API Key",
    placeholder: "aig-",
    type: "password",
    required: true
  }],
  [Providers.Groq]: [{
    key: "api_key",
    label: "API Key",
    type: "password",
    required: true
  }],
  [Providers.MistralAI]: [{
    key: "api_key",
    label: "API Key",
    type: "password",
    required: true
  }],
  [Providers.Deepseek]: [{
    key: "api_key",
    label: "API Key",
    type: "password",
    required: true
  }],
  [Providers.Cohere]: [{
    key: "api_key",
    label: "API Key",
    type: "password",
    required: true
  }],
  [Providers.Databricks]: [{
    key: "api_key",
    label: "API Key",
    type: "password",
    required: true
  }],
  [Providers.xAI]: [{
    key: "api_key",
    label: "API Key",
    type: "password",
    required: true
  }],
  [Providers.AIML]: [{
    key: "api_key",
    label: "API Key",
    type: "password",
    required: true
  }],
  [Providers.Cerebras]: [{
    key: "api_key",
    label: "API Key",
    type: "password",
    required: true
  }],
  [Providers.Sambanova]: [{
    key: "api_key",
    label: "API Key",
    type: "password",
    required: true
  }],
  [Providers.Perplexity]: [{
    key: "api_key",
    label: "API Key",
    type: "password",
    required: true
  }],
  [Providers.TogetherAI]: [{
    key: "api_key",
    label: "API Key",
    type: "password",
    required: true
  }],
  [Providers.Openrouter]: [{
    key: "api_key",
    label: "API Key",
    type: "password",
    required: true
  }],
  [Providers.FireworksAI]: [{
    key: "api_key",
    label: "API Key",
    type: "password",
    required: true
  }],
  [Providers.GradientAI]: [
    {
      key: "api_base",
      label: "GradientAI Endpoint",
      placeholder: "https://...",
      required: false
    },
    {
      key: "api_key",
      label: "GradientAI API Key",
      type: "password",
      required: true
    }
  ],
  [Providers.Triton]: [{
    key: "api_key",
    label: "API Key",
    type: "password",
    required: false
  },
  {
    key: "api_base",
    label: "API Base",
    placeholder: "http://localhost:8000/generate",
    required: false
  }],
  [Providers.Hosted_Vllm]: [
    {
      key: "api_base",
      label: "API Base",
      placeholder: "https://...",
      required: true
    },
    {
      key: "api_key",
      label: "OpenAI API Key",
      type: "password",
      required: true
    }
  ],
  [Providers.Voyage]: [{
    key: "api_key",
    label: "API Key",
    type: "password",
    required: true
  }],
  [Providers.JinaAI]: [{
    key: "api_key",
    label: "API Key",
    type: "password",
    required: true
  }],
  [Providers.VolcEngine]: [{
    key: "api_key",
    label: "API Key",
    type: "password",
    required: true
  }],
  [Providers.DeepInfra]: [{
    key: "api_key",
    label: "API Key",
    type: "password",
    required: true
  }],
  [Providers.Oracle]: [{
    key: "api_key",
    label: "API Key",
    type: "password",
    required: true
  }],
<<<<<<< HEAD
  [Providers.IOIntelligence]: [
    {
      key: "api_base",
      label: "API Base",
      placeholder: "https://api.intelligence.io.solutions/api/v1",
      defaultValue: "https://api.intelligence.io.solutions/api/v1"
    },
    {
      key: "api_key",
      label: "IO Intelligence API Key",
      type: "password",
      required: true,
      tooltip: "Get your API key from IO.NET dashboard"
    }
  ]
=======
  [Providers.Snowflake]: [{
    key: "api_key",
    label: "Snowflake API Key / JWT Key for Authentication",
    type: "password",
    required: true
  },
  {
    key: "api_base",
    label: "Snowflake API Endpoint",
    placeholder: "https://1234567890.snowflakecomputing.com/api/v2/cortex/inference:complete",
    tooltip: "Enter the full endpoint with path here. Example: https://1234567890.snowflakecomputing.com/api/v2/cortex/inference:complete",
    required: true
  }]
>>>>>>> 7fd24a26
};

const ProviderSpecificFields: React.FC<ProviderSpecificFieldsProps> = ({
  selectedProvider,
  uploadProps
}) => {
  const selectedProviderEnum = Providers[selectedProvider as keyof typeof Providers] as Providers;
  const form = Form.useFormInstance(); // Get form instance from context

  // Simply use the fields as defined in PROVIDER_CREDENTIAL_FIELDS
  const allFields = React.useMemo(() => {
    return PROVIDER_CREDENTIAL_FIELDS[selectedProviderEnum] || [];
  }, [selectedProviderEnum]);

  const handleUpload = {
    name: "file",
    accept: ".json",
    beforeUpload: (file: any) => {
      if (file.type === "application/json") {
        const reader = new FileReader();
        reader.onload = (e) => {
          if (e.target) {
            const jsonStr = e.target.result as string;
            console.log(`Setting field value from JSON, length: ${jsonStr.length}`);
            form.setFieldsValue({ vertex_credentials: jsonStr });
            console.log("Form values after setting:", form.getFieldsValue());
          }
        };
        reader.readAsText(file);
      }
      // Prevent upload
      return false;
    },
    onChange(info: any) {
      console.log("Upload onChange triggered in ProviderSpecificFields");
      console.log("Current form values:", form.getFieldsValue());

      if (info.file.status !== "uploading") {
        console.log(info.file, info.fileList);
      }
    }
  };

  return (
    <>
      {allFields.map((field) => (
        <React.Fragment key={field.key}>
          <Form.Item
            label={field.label}
            name={field.key}
            rules={field.required ? [{ required: true, message: "Required" }] : undefined}
            tooltip={field.tooltip}
            className={field.key === "vertex_credentials" ? "mb-0" : undefined}
          >
            {field.type === "select" ? (
              <Select
                placeholder={field.placeholder}
                defaultValue={field.defaultValue}
              >
                {field.options?.map((option) => (
                  <Select.Option key={option} value={option}>
                    {option}
                  </Select.Option>
                ))}
              </Select>
            ) : field.type === "upload" ? (
              <Upload
                {...handleUpload}
                onChange={(info) => {
                  // First call the original onChange
                  if (uploadProps?.onChange) {
                    uploadProps.onChange(info);
                  }

                  // Check the field value after a short delay
                  setTimeout(() => {
                    const value = form.getFieldValue(field.key);
                    console.log(`${field.key} value after upload:`, JSON.stringify(value));
                  }, 500);
                }}
              >
                <Button2 icon={<UploadOutlined />}>Click to Upload</Button2>
              </Upload>
            ) : (
              <TextInput
                placeholder={field.placeholder}
                type={field.type === "password" ? "password" : "text"}
              />
            )}
          </Form.Item>

          {/* Special case for Vertex Credentials help text */}
          {field.key === "vertex_credentials" && (
            <Row>
              <Col>
                <Text className="mb-3 mt-1">
                  Give a gcp service account(.json file)
                </Text>
              </Col>
            </Row>
          )}

          {/* Special case for Azure Base Model help text */}
          {field.key === "base_model" && (
            <Row>
              <Col span={10}></Col>
              <Col span={10}>
                <Text className="mb-2">
                  The actual model your azure deployment uses. Used
                  for accurate cost tracking. Select name from{" "}
                  <Link
                    href="https://github.com/BerriAI/litellm/blob/main/model_prices_and_context_window.json"
                    target="_blank"
                  >
                    here
                  </Link>
                </Text>
              </Col>
            </Row>
          )}
        </React.Fragment>
      ))}
    </>
  );
};

export default ProviderSpecificFields;<|MERGE_RESOLUTION|>--- conflicted
+++ resolved
@@ -508,7 +508,6 @@
     type: "password",
     required: true
   }],
-<<<<<<< HEAD
   [Providers.IOIntelligence]: [
     {
       key: "api_base",
@@ -524,7 +523,6 @@
       tooltip: "Get your API key from IO.NET dashboard"
     }
   ]
-=======
   [Providers.Snowflake]: [{
     key: "api_key",
     label: "Snowflake API Key / JWT Key for Authentication",
@@ -538,7 +536,6 @@
     tooltip: "Enter the full endpoint with path here. Example: https://1234567890.snowflakecomputing.com/api/v2/cortex/inference:complete",
     required: true
   }]
->>>>>>> 7fd24a26
 };
 
 const ProviderSpecificFields: React.FC<ProviderSpecificFieldsProps> = ({
