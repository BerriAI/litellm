import moment from "moment";
import { useQuery } from "@tanstack/react-query";
import { useState, useRef, useEffect } from "react";
import { useQueryClient } from "@tanstack/react-query";

import { uiSpendLogsCall, keyInfoV1Call } from "../networking";
import { DataTable } from "./table";
import { columns, LogEntry } from "./columns";
import { Row } from "@tanstack/react-table";
import { prefetchLogDetails } from "./prefetch";
import { RequestResponsePanel } from "./columns";
import { ErrorViewer } from './ErrorViewer';
import { internalUserRoles } from "../../utils/roles";
import { ConfigInfoMessage } from './ConfigInfoMessage';
import { Tooltip } from "antd";
<<<<<<< HEAD

=======
import { KeyResponse, Team } from "../key_team_helpers/key_list";
import KeyInfoView from "../key_info_view";
>>>>>>> 3ca34a18
interface SpendLogsTableProps {
  accessToken: string | null;
  token: string | null;
  userRole: string | null;
  userID: string | null;
  allTeams: Team[];
}

interface PaginatedResponse {
  data: LogEntry[];
  total: number;
  page: number;
  page_size: number;
  total_pages: number;
}

interface PrefetchedLog {
  messages: any[];
  response: any;
}

export default function SpendLogsTable({
  accessToken,
  token,
  userRole,
  userID,
  allTeams,
}: SpendLogsTableProps) {
  const [searchTerm, setSearchTerm] = useState("");
  const [showFilters, setShowFilters] = useState(false);
  const [showColumnDropdown, setShowColumnDropdown] = useState(false);
  const [currentPage, setCurrentPage] = useState(1);
  const [pageSize] = useState(50);
  const dropdownRef = useRef<HTMLDivElement>(null);
  const filtersRef = useRef<HTMLDivElement>(null);
  const quickSelectRef = useRef<HTMLDivElement>(null);

  // New state variables for Start and End Time
  const [startTime, setStartTime] = useState<string>(
    moment().subtract(24, "hours").format("YYYY-MM-DDTHH:mm")
  );
  const [endTime, setEndTime] = useState<string>(
    moment().format("YYYY-MM-DDTHH:mm")
  );

  // Add these new state variables at the top with other useState declarations
  const [isCustomDate, setIsCustomDate] = useState(false);
  const [quickSelectOpen, setQuickSelectOpen] = useState(false);
  const [tempTeamId, setTempTeamId] = useState("");
  const [tempKeyHash, setTempKeyHash] = useState("");
  const [selectedTeamId, setSelectedTeamId] = useState("");
  const [selectedKeyHash, setSelectedKeyHash] = useState("");
  const [selectedKeyInfo, setSelectedKeyInfo] = useState<KeyResponse | null>(null);
  const [selectedKeyIdInfoView, setSelectedKeyIdInfoView] = useState<string | null>(null);
  const [selectedFilter, setSelectedFilter] = useState("Team ID");
  const [filterByCurrentUser, setFilterByCurrentUser] = useState(
    userRole && internalUserRoles.includes(userRole)
  );

  const [expandedRequestId, setExpandedRequestId] = useState<string | null>(null);

  const queryClient = useQueryClient();

  useEffect(() => {
    const fetchKeyInfo = async () => {
      if (selectedKeyIdInfoView && accessToken) {
        const keyData = await keyInfoV1Call(accessToken, selectedKeyIdInfoView);
        console.log("keyData", keyData);

        const keyResponse: KeyResponse = {
          ...keyData["info"],
          "token": selectedKeyIdInfoView,
          "api_key": selectedKeyIdInfoView,
        };
        setSelectedKeyInfo(keyResponse);
      }
    };
    fetchKeyInfo();
  }, [selectedKeyIdInfoView, accessToken]);

  // Close dropdown when clicking outside
  useEffect(() => {
    function handleClickOutside(event: MouseEvent) {
      if (
        dropdownRef.current &&
        !dropdownRef.current.contains(event.target as Node)
      ) {
        setShowColumnDropdown(false);
      }
      if (
        filtersRef.current &&
        !filtersRef.current.contains(event.target as Node)
      ) {
        setShowFilters(false);
      }
      if (
        quickSelectRef.current &&
        !quickSelectRef.current.contains(event.target as Node)
      ) {
        setQuickSelectOpen(false);
      }
    }

    document.addEventListener("mousedown", handleClickOutside);
    return () =>
      document.removeEventListener("mousedown", handleClickOutside);
  }, []);


  useEffect(() => {
    if (userRole && internalUserRoles.includes(userRole)) {
      setFilterByCurrentUser(true);
    }
  }, [userRole]);

  const logs = useQuery<PaginatedResponse>({
    queryKey: [
      "logs",
      "table",
      currentPage,
      pageSize,
      startTime,
      endTime,
      selectedTeamId,
      selectedKeyHash,
      filterByCurrentUser ? userID : null,
    ],
    queryFn: async () => {
      if (!accessToken || !token || !userRole || !userID) {
        console.log("Missing required auth parameters");
        return {
          data: [],
          total: 0,
          page: 1,
          page_size: pageSize,
          total_pages: 0,
        };
      }

      const formattedStartTime = moment(startTime).utc().format("YYYY-MM-DD HH:mm:ss");
      const formattedEndTime = isCustomDate 
        ? moment(endTime).utc().format("YYYY-MM-DD HH:mm:ss")
        : moment().utc().format("YYYY-MM-DD HH:mm:ss");

      // Get base response from API
      const response = await uiSpendLogsCall(
        accessToken,
        selectedKeyHash || undefined,
        selectedTeamId || undefined,
        undefined,
        formattedStartTime,
        formattedEndTime,
        currentPage,
        pageSize,
        filterByCurrentUser ? userID : undefined
      );

      // Trigger prefetch for all logs
      await prefetchLogDetails(
        response.data,
        formattedStartTime,
        accessToken,
        queryClient
      );

      // Update logs with prefetched data if available
      response.data = response.data.map((log: LogEntry) => {
        const prefetchedData = queryClient.getQueryData<PrefetchedLog>(
          ["logDetails", log.request_id, formattedStartTime]
        );

        if (prefetchedData?.messages && prefetchedData?.response) {
          log.messages = prefetchedData.messages;
          log.response = prefetchedData.response;
          return log;
        }
        return log;
      });

      return response;
    },
    enabled: !!accessToken && !!token && !!userRole && !!userID,
    refetchInterval: 5000,
    refetchIntervalInBackground: true,
  });

  // Add this effect to preserve expanded state when data refreshes
  useEffect(() => {
    if (logs.data?.data && expandedRequestId) {
      // Check if the expanded request ID still exists in the new data
      const stillExists = logs.data.data.some(log => log.request_id === expandedRequestId);
      if (!stillExists) {
        // If the request ID no longer exists in the data, clear the expanded state
        setExpandedRequestId(null);
      }
    }
  }, [logs.data?.data, expandedRequestId]);

  if (!accessToken || !token || !userRole || !userID) {
    console.log(
      "got None values for one of accessToken, token, userRole, userID",
    );
    return null;
  }

  const filteredData =
    logs.data?.data?.filter((log) => {
      const matchesSearch =
        !searchTerm ||
        log.request_id.includes(searchTerm) ||
        log.model.includes(searchTerm) ||
        (log.user && log.user.includes(searchTerm));
      
      // No need for additional filtering since we're now handling this in the API call
      return matchesSearch;
      
    }).map(log => ({
      ...log,
      onKeyHashClick: (keyHash: string) => setSelectedKeyIdInfoView(keyHash)
    })) || [];

  // Add this function to handle manual refresh
  const handleRefresh = () => {
    logs.refetch();
  };

  // Add this function to format the time range display
  const getTimeRangeDisplay = () => {
    if (isCustomDate) {
      return `${moment(startTime).format('MMM D, h:mm A')} - ${moment(endTime).format('MMM D, h:mm A')}`;
    }
    
    const now = moment();
    const start = moment(startTime);
    const diffMinutes = now.diff(start, 'minutes');
    
    if (diffMinutes <= 15) return 'Last 15 Minutes';
    if (diffMinutes <= 60) return 'Last Hour';
    
    const diffHours = now.diff(start, 'hours');
    if (diffHours <= 4) return 'Last 4 Hours';
    if (diffHours <= 24) return 'Last 24 Hours';
    if (diffHours <= 168) return 'Last 7 Days';
    return `${start.format('MMM D')} - ${now.format('MMM D')}`;
  };

  const handleRowExpand = (requestId: string | null) => {
    setExpandedRequestId(requestId);
  };

  return (
    <div className="w-full p-6">
      <div className="flex items-center justify-between mb-4">
        <h1 className="text-xl font-semibold">Request Logs</h1>
      </div>
      {selectedKeyInfo && selectedKeyIdInfoView && selectedKeyInfo.api_key === selectedKeyIdInfoView ? (
        <KeyInfoView keyId={selectedKeyIdInfoView} keyData={selectedKeyInfo} accessToken={accessToken} userID={userID} userRole={userRole} teams={allTeams} onClose={() => setSelectedKeyIdInfoView(null)} />
      ) : (
      <>
      <div className="bg-white rounded-lg shadow">
        <div className="border-b px-6 py-4">
          <div className="flex flex-col md:flex-row items-start md:items-center justify-between space-y-4 md:space-y-0">
            <div className="flex flex-wrap items-center gap-3">
              <div className="relative w-64">
                <input
                  type="text"
                  placeholder="Search by Request ID"
                  className="w-full px-3 py-2 pl-8 border rounded-md text-sm focus:outline-none focus:ring-2 focus:ring-blue-500 focus:border-blue-500"
                  value={searchTerm}
                  onChange={(e) => setSearchTerm(e.target.value)}
                />
                <svg
                  className="absolute left-2.5 top-2.5 h-4 w-4 text-gray-500"
                  fill="none"
                  stroke="currentColor"
                  viewBox="0 0 24 24"
                >
                  <path
                    strokeLinecap="round"
                    strokeLinejoin="round"
                    strokeWidth={2}
                    d="M21 21l-6-6m2-5a7 7 0 11-14 0 7 7 0 0114 0z"
                  />
                </svg>
              </div>
              <div className="relative" ref={filtersRef}>
                <button
                  className="px-3 py-2 text-sm border rounded-md hover:bg-gray-50 flex items-center gap-2"
                  onClick={() => setShowFilters(!showFilters)}
                >
                  <svg
                    className="w-4 h-4"
                    fill="none"
                    stroke="currentColor"
                    viewBox="0 0 24 24"
                  >
                    <path
                      strokeLinecap="round"
                      strokeLinejoin="round"
                      strokeWidth={2}
                      d="M3 4a1 1 0 011-1h16a1 1 0 011 1v2.586a1 1 0 01-.293.707l-6.414 6.414a1 1 0 00-.293.707V17l-4 4v-6.586a1 1 0 00-.293-.707L3.293 7.293A1 1 0 013 6.586V4z"
                    />
                  </svg>
                  Filter
                </button>

                {showFilters && (
                  <div className="absolute left-0 mt-2 w-[500px] bg-white rounded-lg shadow-lg border p-4 z-50">
                    <div className="flex flex-col gap-4">
                      <div className="flex items-center gap-2">
                        <span className="text-sm font-medium">Where</span>
                        <div className="relative">
                          <button
                            onClick={() => setShowColumnDropdown(!showColumnDropdown)}
                            className="px-3 py-1.5 border rounded-md bg-white text-sm min-w-[160px] focus:outline-none focus:ring-2 focus:ring-blue-500 focus:border-blue-500 text-left flex justify-between items-center"
                          >
                            {selectedFilter}
                            <svg
                              className="h-4 w-4 text-gray-500"
                              fill="none"
                              stroke="currentColor"
                              viewBox="0 0 24 24"
                            >
                              <path
                                strokeLinecap="round"
                                strokeLinejoin="round"
                                strokeWidth={2}
                                d="M19 9l-7 7-7-7"
                              />
                            </svg>
                          </button>
                          {showColumnDropdown && (
                            <div className="absolute left-0 mt-1 w-[160px] bg-white border rounded-md shadow-lg z-50">
                              {["Team ID", "Key Hash"].map((option) => (
                                <button
                                  key={option}
                                  className={`w-full px-3 py-2 text-left text-sm hover:bg-gray-50 flex items-center gap-2 ${
                                    selectedFilter === option
                                      ? "bg-blue-50 text-blue-600"
                                      : ""
                                  }`}
                                  onClick={() => {
                                    setSelectedFilter(option);
                                    setShowColumnDropdown(false);
                                    if (option === "Team ID") {
                                      setTempKeyHash("");
                                    } else {
                                      setTempTeamId("");
                                    }
                                  }}
                                >
                                  {selectedFilter === option && (
                                    <svg
                                      className="h-4 w-4 text-blue-600"
                                      fill="none"
                                      viewBox="0 0 24 24"
                                      stroke="currentColor"
                                    >
                                      <path
                                        strokeLinecap="round"
                                        strokeLinejoin="round"
                                        strokeWidth={2}
                                        d="M5 13l4 4L19 7"
                                      />
                                    </svg>
                                  )}
                                  {option}
                                </button>
                              ))}
                            </div>
                          )}
                        </div>
                        <input
                          type="text"
                          placeholder="Enter value..."
                          className="px-3 py-1.5 border rounded-md text-sm flex-1 focus:outline-none focus:ring-2 focus:ring-blue-500 focus:border-blue-500"
                          value={selectedFilter === "Team ID" ? tempTeamId : tempKeyHash}
                          onChange={(e) => {
                            if (selectedFilter === "Team ID") {
                              setTempTeamId(e.target.value);
                            } else {
                              setTempKeyHash(e.target.value);
                            }
                          }}
                        />
                        <button
                          className="p-1 hover:bg-gray-100 rounded-md"
                          onClick={() => {
                            setTempTeamId("");
                            setTempKeyHash("");
                          }}
                        >
                          <span className="text-gray-500">×</span>
                        </button>
                      </div>
                      
                      <div className="flex justify-end gap-2">
                        <button
                          className="px-3 py-1.5 text-sm border rounded-md hover:bg-gray-50"
                          onClick={() => {
                            setTempTeamId("");
                            setTempKeyHash("");
                            setShowFilters(false);
                          }}
                        >
                          Cancel
                        </button>
                        <button
                          className="px-3 py-1.5 text-sm bg-blue-600 text-white rounded-md hover:bg-blue-700"
                          onClick={() => {
                            setSelectedTeamId(tempTeamId);
                            setSelectedKeyHash(tempKeyHash);
                            setCurrentPage(1); // Reset to first page when applying new filters
                            setShowFilters(false);
                          }}
                        >
                          Apply Filters
                        </button>
                      </div>
                    </div>
                  </div>
                )}
              </div>

              <div className="flex items-center gap-2">
                <div className="relative" ref={quickSelectRef}>
                  <button
                    onClick={() => setQuickSelectOpen(!quickSelectOpen)}
                    className="px-3 py-2 text-sm border rounded-md hover:bg-gray-50 flex items-center gap-2"
                  >
                    <svg
                      className="w-4 h-4"
                      fill="none"
                      stroke="currentColor"
                      viewBox="0 0 24 24"
                    >
                      <path
                        strokeLinecap="round"
                        strokeLinejoin="round"
                        strokeWidth={2}
                        d="M8 7V3m8 4V3m-9 8h10M5 21h14a2 2 0 002-2V7a2 2 0 00-2-2H5a2 2 0 00-2 2v12a2 2 0 002 2z"
                      />
                    </svg>
                    {getTimeRangeDisplay()}
                  </button>

                  {quickSelectOpen && (
                    <div className="absolute right-0 mt-2 w-64 bg-white rounded-lg shadow-lg border p-2 z-50">
                      <div className="space-y-1">
                        {[
                          { label: "Last 15 Minutes", value: 15, unit: "minutes" },
                          { label: "Last Hour", value: 1, unit: "hours" },
                          { label: "Last 4 Hours", value: 4, unit: "hours" },
                          { label: "Last 24 Hours", value: 24, unit: "hours" },
                          { label: "Last 7 Days", value: 7, unit: "days" },
                        ].map((option) => (
                          <button
                            key={option.label}
                            className={`w-full px-3 py-2 text-left text-sm hover:bg-gray-50 rounded-md ${
                              getTimeRangeDisplay() === option.label ? 'bg-blue-50 text-blue-600' : ''
                            }`}
                            onClick={() => {
                              setEndTime(moment().format("YYYY-MM-DDTHH:mm"));
                              setStartTime(
                                moment()
                                  .subtract(option.value, option.unit as any)
                                  .format("YYYY-MM-DDTHH:mm")
                              );
                              setQuickSelectOpen(false);
                              setIsCustomDate(false);
                            }}
                          >
                            {option.label}
                          </button>
                        ))}
                        <div className="border-t my-2" />
                        <button
                          className={`w-full px-3 py-2 text-left text-sm hover:bg-gray-50 rounded-md ${
                            isCustomDate ? 'bg-blue-50 text-blue-600' : ''
                          }`}
                          onClick={() => setIsCustomDate(!isCustomDate)}
                        >
                          Custom Range
                        </button>
                      </div>
                    </div>
                  )}
                </div>
                
                <button
                  onClick={handleRefresh}
                  className="px-3 py-2 text-sm border rounded-md hover:bg-gray-50 flex items-center gap-2"
                  title="Refresh data"
                >
                  <svg
                    className={`w-4 h-4 ${logs.isFetching ? 'animate-spin' : ''}`}
                    fill="none"
                    stroke="currentColor"
                    viewBox="0 0 24 24"
                  >
                    <path
                      strokeLinecap="round"
                      strokeLinejoin="round"
                      strokeWidth={2}
                      d="M4 4v5h.582m15.356 2A8.001 8.001 0 004.582 9m0 0H9m11 11v-5h-.581m0 0a8.003 8.003 0 01-15.357-2m15.357 2H15"
                    />
                  </svg>
                  <span>Refresh</span>
                </button>
              </div>

              {isCustomDate && (
                <div className="flex items-center gap-2">
                  <div>
                    <input
                      type="datetime-local"
                      value={startTime}
                      onChange={(e) => {
                        setStartTime(e.target.value);
                        setCurrentPage(1);
                      }}
                      className="px-3 py-2 border rounded-md text-sm focus:outline-none focus:ring-2 focus:ring-blue-500 focus:border-blue-500"
                    />
                  </div>
                  <span className="text-gray-500">to</span>
                  <div>
                    <input
                      type="datetime-local"
                      value={endTime}
                      onChange={(e) => {
                        setEndTime(e.target.value);
                        setCurrentPage(1);
                      }}
                      className="px-3 py-2 border rounded-md text-sm focus:outline-none focus:ring-2 focus:ring-blue-500 focus:border-blue-500"
                    />
                  </div>
                </div>
              )}
            </div>

            <div className="flex items-center space-x-4">
              <span className="text-sm text-gray-700">
                Showing{" "}
                {logs.isLoading
                  ? "..."
                  : logs.data
                  ? (currentPage - 1) * pageSize + 1
                  : 0}{" "}
                -{" "}
                {logs.isLoading
                  ? "..."
                  : logs.data
                  ? Math.min(currentPage * pageSize, logs.data.total)
                  : 0}{" "}
                of{" "}
                {logs.isLoading
                  ? "..."
                  : logs.data
                  ? logs.data.total
                  : 0}{" "}
                results
              </span>
              <div className="flex items-center space-x-2">
                <span className="text-sm text-gray-700">
                  Page {logs.isLoading ? "..." : currentPage} of{" "}
                  {logs.isLoading
                    ? "..."
                    : logs.data
                    ? logs.data.total_pages
                    : 1}
                </span>
                <button
                  onClick={() =>
                    setCurrentPage((p) => Math.max(1, p - 1))
                  }
                  disabled={logs.isLoading || currentPage === 1}
                  className="px-3 py-1 text-sm border rounded-md hover:bg-gray-50 disabled:opacity-50 disabled:cursor-not-allowed"
                >
                  Previous
                </button>
                <button
                  onClick={() =>
                    setCurrentPage((p) =>
                      Math.min(
                        logs.data?.total_pages || 1,
                        p + 1,
                      ),
                    )
                  }
                  disabled={
                    logs.isLoading ||
                    currentPage === (logs.data?.total_pages || 1)
                  }
                  className="px-3 py-1 text-sm border rounded-md hover:bg-gray-50 disabled:opacity-50 disabled:cursor-not-allowed"
                >
                  Next
                </button>
              </div>
            </div>
          </div>
        </div>
        <DataTable
          columns={columns}
          data={filteredData}
          renderSubComponent={RequestViewer}
          getRowCanExpand={() => true}
          onRowExpand={handleRowExpand}
          expandedRequestId={expandedRequestId}
        />
      </div>
      </>
      )} 
    </div>
  );
}

function RequestViewer({ row }: { row: Row<LogEntry> }) {
  // Helper function to clean metadata by removing specific fields
  const getCleanedMetadata = (metadata: any) => {
    const cleanedMetadata = {...metadata};
    if ('proxy_server_request' in cleanedMetadata) {
      delete cleanedMetadata.proxy_server_request;
    }
    return cleanedMetadata;
  };

  const formatData = (input: any) => {
    if (typeof input === "string") {
      try {
        return JSON.parse(input);
      } catch {
        return input;
      }
    }
    return input;
  };

  // New helper function to get raw request
  const getRawRequest = () => {
    // First check if proxy_server_request exists in metadata
    if (row.original.metadata?.proxy_server_request) {
      return formatData(row.original.metadata.proxy_server_request);
    }
    // Fall back to messages if proxy_server_request is empty
    return formatData(row.original.messages);
  };

  // Extract error information from metadata if available
  const hasError = row.original.metadata?.status === "failure";
  const errorInfo = hasError ? row.original.metadata?.error_information : null;
  
  // Check if request/response data is missing
  const hasMessages = row.original.messages && 
    (Array.isArray(row.original.messages) ? row.original.messages.length > 0 : Object.keys(row.original.messages).length > 0);
  const hasResponse = row.original.response && Object.keys(formatData(row.original.response)).length > 0;
  const missingData = !hasMessages && !hasResponse;
  
  // Format the response with error details if present
  const formattedResponse = () => {
    if (hasError && errorInfo) {
      return {
        error: {
          message: errorInfo.error_message || "An error occurred",
          type: errorInfo.error_class || "error",
          code: errorInfo.error_code  || "unknown",
          param: null
        }
      };
    }
    return formatData(row.original.response);
  };

  return (
    <div className="p-6 bg-gray-50 space-y-6">
      {/* Combined Info Card */}
      <div className="bg-white rounded-lg shadow">
        <div className="p-4 border-b">
          <h3 className="text-lg font-medium">Request Details</h3>
        </div>
        <div className="grid grid-cols-2 gap-4 p-4">
          <div className="space-y-2">
            <div className="flex">
              <span className="font-medium w-1/3">Request ID:</span>
              <span className="font-mono text-sm">{row.original.request_id}</span>
            </div>
            <div className="flex">
              <span className="font-medium w-1/3">Model:</span>
              <span>{row.original.model}</span>
            </div>
            <div className="flex">
              <span className="font-medium w-1/3">Model ID:</span>
              <span>{row.original.model_id}</span>
            </div>
            <div className="flex">
              <span className="font-medium w-1/3">Provider:</span>
              <span>{row.original.custom_llm_provider || "-"}</span>
            </div>
            <div className="flex">
              <span className="font-medium w-1/3">API Base:</span>
              <Tooltip title={row.original.api_base || "-"}>
                <span className="max-w-[15ch] truncate block">{row.original.api_base || "-"}</span>
              </Tooltip>
            </div>
            <div className="flex">
              <span className="font-medium w-1/3">Start Time:</span>
              <span>{row.original.startTime}</span>
            </div>

          </div>
          <div className="space-y-2">
            <div className="flex">
              <span className="font-medium w-1/3">Tokens:</span>
              <span>{row.original.total_tokens} ({row.original.prompt_tokens}+{row.original.completion_tokens})</span>
            </div>
            <div className="flex">
              <span className="font-medium w-1/3">Cost:</span>
              <span>${Number(row.original.spend || 0).toFixed(6)}</span>
            </div>
            <div className="flex">
              <span className="font-medium w-1/3">Cache Hit:</span>
              <span>{row.original.cache_hit}</span>
            </div>
            {row?.original?.requester_ip_address && (
              <div className="flex">
                <span className="font-medium w-1/3">IP Address:</span>
                <span>{row?.original?.requester_ip_address}</span>
              </div>
            )}
            <div className="flex">
              <span className="font-medium w-1/3">Status:</span>
              <span className={`px-2 py-1 rounded-md text-xs font-medium inline-block text-center w-16 ${
                (row.original.metadata?.status || "Success").toLowerCase() !== "failure"
                  ? 'bg-green-100 text-green-800' 
                  : 'bg-red-100 text-red-800'
              }`}>
                {(row.original.metadata?.status || "Success").toLowerCase() !== "failure" ? "Success" : "Failure"}
              </span>
              
            </div>
            <div className="flex">
              <span className="font-medium w-1/3">End Time:</span>
              <span>{row.original.endTime}</span>
            </div>
          </div>
        </div>
      </div>

      {/* Configuration Info Message - Show when data is missing */}
      <ConfigInfoMessage show={missingData} />

      {/* Request/Response Panel */}
      <div className="grid grid-cols-2 gap-4">
        {/* Request Side */}
        <div className="bg-white rounded-lg shadow">
          <div className="flex justify-between items-center p-4 border-b">
            <h3 className="text-lg font-medium">Request</h3>
            <button 
              onClick={() => navigator.clipboard.writeText(JSON.stringify(getRawRequest(), null, 2))}
              className="p-1 hover:bg-gray-200 rounded"
              title="Copy request"
              disabled={!hasMessages}
            >
              <svg xmlns="http://www.w3.org/2000/svg" width="16" height="16" viewBox="0 0 24 24" fill="none" stroke="currentColor" strokeWidth="2" strokeLinecap="round" strokeLinejoin="round">
                <rect x="9" y="9" width="13" height="13" rx="2" ry="2"></rect>
                <path d="M5 15H4a2 2 0 0 1-2-2V4a2 2 0 0 1 2-2h9a2 2 0 0 1 2 2v1"></path>
              </svg>
            </button>
          </div>
          <div className="p-4 overflow-auto max-h-96">
            <pre className="text-xs font-mono whitespace-pre-wrap break-all">{JSON.stringify(getRawRequest(), null, 2)}</pre>
          </div>
        </div>

        {/* Response Side */}
        <div className="bg-white rounded-lg shadow">
          <div className="flex justify-between items-center p-4 border-b">
            <h3 className="text-lg font-medium">
              Response
              {hasError && (
                <span className="ml-2 text-sm text-red-600">
                  • HTTP code {errorInfo?.error_code || 400}
                </span>
              )}
            </h3>
            <button 
              onClick={() => navigator.clipboard.writeText(JSON.stringify(formattedResponse(), null, 2))}
              className="p-1 hover:bg-gray-200 rounded"
              title="Copy response"
              disabled={!hasResponse}
            >
              <svg xmlns="http://www.w3.org/2000/svg" width="16" height="16" viewBox="0 0 24 24" fill="none" stroke="currentColor" strokeWidth="2" strokeLinecap="round" strokeLinejoin="round">
                <rect x="9" y="9" width="13" height="13" rx="2" ry="2"></rect>
                <path d="M5 15H4a2 2 0 0 1-2-2V4a2 2 0 0 1 2-2h9a2 2 0 0 1 2 2v1"></path>
              </svg>
            </button>
          </div>
          <div className="p-4 overflow-auto max-h-96 bg-gray-50">
            {hasResponse ? (
              <pre className="text-xs font-mono whitespace-pre-wrap break-all">{JSON.stringify(formattedResponse(), null, 2)}</pre>
            ) : (
              <div className="text-gray-500 text-sm italic text-center py-4">Response data not available</div>
            )}
          </div>
        </div>
      </div>

      {/* Error Card - Only show for failures */}
      {hasError && errorInfo && <ErrorViewer errorInfo={errorInfo} />}

      {/* Tags Card - Only show if there are tags */}
      {row.original.request_tags && Object.keys(row.original.request_tags).length > 0 && (
        <div className="bg-white rounded-lg shadow">
          <div className="flex justify-between items-center p-4 border-b">
            <h3 className="text-lg font-medium">Request Tags</h3>
          </div>
          <div className="p-4">
            <div className="flex flex-wrap gap-2">
              {Object.entries(row.original.request_tags).map(([key, value]) => (
                <span key={key} className="px-2 py-1 bg-gray-100 rounded-full text-xs">
                  {key}: {String(value)}
                </span>
              ))}
            </div>
          </div>
        </div>
      )}

      {/* Metadata Card - Only show if there's metadata */}
      {row.original.metadata && Object.keys(row.original.metadata).length > 0 && (
        <div className="bg-white rounded-lg shadow">
          <div className="flex justify-between items-center p-4 border-b">
            <h3 className="text-lg font-medium">Metadata</h3>
            <button 
              onClick={() => {
                const cleanedMetadata = getCleanedMetadata(row.original.metadata);
                navigator.clipboard.writeText(JSON.stringify(cleanedMetadata, null, 2));
              }}
              className="p-1 hover:bg-gray-200 rounded"
              title="Copy metadata"
            >
              <svg xmlns="http://www.w3.org/2000/svg" width="16" height="16" viewBox="0 0 24 24" fill="none" stroke="currentColor" strokeWidth="2" strokeLinecap="round" strokeLinejoin="round">
                <rect x="9" y="9" width="13" height="13" rx="2" ry="2"></rect>
                <path d="M5 15H4a2 2 0 0 1-2-2V4a2 2 0 0 1 2-2h9a2 2 0 0 1 2 2v1"></path>
              </svg>
            </button>
          </div>
          <div className="p-4 overflow-auto max-h-64">
            <pre className="text-xs font-mono whitespace-pre-wrap break-all">
              {JSON.stringify(getCleanedMetadata(row.original.metadata), null, 2)}
            </pre>
          </div>
        </div>
      )}
    </div>
  );
}<|MERGE_RESOLUTION|>--- conflicted
+++ resolved
@@ -13,12 +13,8 @@
 import { internalUserRoles } from "../../utils/roles";
 import { ConfigInfoMessage } from './ConfigInfoMessage';
 import { Tooltip } from "antd";
-<<<<<<< HEAD
-
-=======
 import { KeyResponse, Team } from "../key_team_helpers/key_list";
 import KeyInfoView from "../key_info_view";
->>>>>>> 3ca34a18
 interface SpendLogsTableProps {
   accessToken: string | null;
   token: string | null;
