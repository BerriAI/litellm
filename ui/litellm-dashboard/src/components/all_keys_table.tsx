--- conflicted
+++ resolved
@@ -8,14 +8,10 @@
 import { Tooltip } from "antd";
 import { Team, KeyResponse } from "./key_team_helpers/key_list";
 import FilterComponent from "./common_components/filter";
-<<<<<<< HEAD
+import { FilterOption } from "./common_components/filter";
 import { Organization, userListCall } from "./networking";
-=======
-import { FilterOption } from "./common_components/filter";
-import { Organization } from "./networking";
 import { createTeamSearchFunction } from "./key_team_helpers/team_search_fn";
 import { createOrgSearchFunction } from "./key_team_helpers/organization_search_fn";
->>>>>>> 740bd7e9
 interface AllKeysTableProps {
   keys: KeyResponse[];
   isLoading?: boolean;
@@ -208,26 +204,17 @@
     {
       header: "Team ID",
       accessorKey: "team_id",
-<<<<<<< HEAD
-      cell: (info) => info.getValue() ? info.renderValue() : "-",
-=======
-      cell: (info) => <Tooltip title={info.getValue() as string}>{info.getValue() ? `${(info.getValue() as string).slice(0, 7)}...` : "Not Set"}</Tooltip>
->>>>>>> 740bd7e9
+      cell: (info) => <Tooltip title={info.getValue() as string}>{info.getValue() ? `${(info.getValue() as string).slice(0, 7)}...` : "-"}</Tooltip>
     },
 
     {
       header: "Key Alias",
       accessorKey: "key_alias",
-<<<<<<< HEAD
-      cell: (info) => info.getValue() ? info.renderValue() : "-",
-=======
-      cell: (info) => <Tooltip title={info.getValue() as string}>{info.getValue() ? `${(info.getValue() as string).slice(0, 7)}...` : "Not Set"}</Tooltip>
->>>>>>> 740bd7e9
+      cell: (info) => <Tooltip title={info.getValue() as string}>{info.getValue() ? `${(info.getValue() as string).slice(0, 7)}...` : "-"}</Tooltip>
     },
     {
       header: "Organization ID",
       accessorKey: "organization_id",
-<<<<<<< HEAD
       cell: (info) => info.getValue() ? info.renderValue() : "-",
     },
     {
@@ -238,22 +225,7 @@
         const user = userList.find(u => u.user_id === userId);
         return user?.user_email ? user.user_email : "-";
       },
-=======
-      cell: (info) => <Tooltip title={info.getValue() as string}>{info.getValue() ? `${(info.getValue() as string).slice(0, 7)}...` : "Not Set"}</Tooltip>
->>>>>>> 740bd7e9
-    },
-    // {
-    //   header: "User Email",
-    //   accessorKey: "user_id",
-    //   cell: (info) => {
-    //     const userId = info.getValue() as string;
-    //     return userId ? (
-    //       <Tooltip title={userId}>
-    //         <span>{userId.slice(0, 5)}...</span>
-    //       </Tooltip>
-    //     ) : "Not Set";
-    //   },
-    // },
+    },
     {
       header: "User ID",
       accessorKey: "user_id",
