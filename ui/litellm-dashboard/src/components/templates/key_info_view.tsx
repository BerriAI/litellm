import useTeams from "@/app/(dashboard)/hooks/useTeams";
import { formatNumberWithCommas, copyToClipboard as utilCopyToClipboard } from "@/utils/dataUtils";
import { mapEmptyStringToNull } from "@/utils/keyUpdateUtils";
import { ArrowLeftIcon, RefreshIcon, TrashIcon } from "@heroicons/react/outline";
import { Badge, Button, Card, Grid, Tab, TabGroup, TabList, TabPanel, TabPanels, Text, Title } from "@tremor/react";
import { Button as AntdButton, Form, Tooltip } from "antd";
import { CheckIcon, CopyIcon } from "lucide-react";
import { useEffect, useState } from "react";
import { isProxyAdminRole, isUserTeamAdminForSingleTeam, rolesWithWriteAccess } from "../../utils/roles";
import { mapDisplayToInternalNames, mapInternalToDisplayNames } from "../callback_info_helpers";
import AutoRotationView from "../common_components/AutoRotationView";
import DeleteResourceModal from "../common_components/DeleteResourceModal";
import { extractLoggingSettings, formatMetadataForDisplay, stripTagsFromMetadata } from "../key_info_utils";
import { KeyResponse } from "../key_team_helpers/key_list";
import LoggingSettingsView from "../logging_settings_view";
import NotificationManager from "../molecules/notifications_manager";
import { keyDeleteCall, keyUpdateCall } from "../networking";
import ObjectPermissionsView from "../object_permissions_view";
import { RegenerateKeyModal } from "../organisms/regenerate_key_modal";
import { parseErrorMessage } from "../shared/errorUtils";
import { KeyEditView } from "./key_edit_view";

interface KeyInfoViewProps {
  keyId: string;
  onClose: () => void;
  keyData: KeyResponse | undefined;
  onKeyDataUpdate?: (data: Partial<KeyResponse>) => void;
  onDelete?: () => void;
  accessToken: string | null;
  userID: string | null;
  userRole: string | null;
  teams: any[] | null;
  premiumUser: boolean;
  setAccessToken?: (token: string) => void;
  backButtonText?: string;
}

/**
 * ─────────────────────────────────────────────────────────────────────────
 * @deprecated
 * This component is being DEPRECATED in favor of src/app/(dashboard)/virtual-keys/components/KeyInfoView.tsx
 * Please contribute to the new refactor.
 * ─────────────────────────────────────────────────────────────────────────
 */
export default function KeyInfoView({
  keyId,
  onClose,
  keyData,
  accessToken,
  userID,
  userRole,
  teams,
  onKeyDataUpdate,
  onDelete,
  premiumUser,
  setAccessToken,
  backButtonText = "Back to Keys",
}: KeyInfoViewProps) {
  const { teams: teamsData } = useTeams();
  const [isEditing, setIsEditing] = useState(false);
  const [form] = Form.useForm();
  const [isDeleteModalOpen, setIsDeleteModalOpen] = useState(false);
  const [deleteLoading, setDeleteLoading] = useState(false);
  const [deleteConfirmInput, setDeleteConfirmInput] = useState("");
  const [isRegenerateModalOpen, setIsRegenerateModalOpen] = useState(false);
  const [copiedStates, setCopiedStates] = useState<Record<string, boolean>>({});

  // Add local state to maintain key data and track regeneration
  const [currentKeyData, setCurrentKeyData] = useState<KeyResponse | undefined>(keyData);
  const [lastRegeneratedAt, setLastRegeneratedAt] = useState<Date | null>(null);
  const [isRecentlyRegenerated, setIsRecentlyRegenerated] = useState(false);

  // Update local state when keyData prop changes (but don't reset to undefined)
  useEffect(() => {
    if (keyData) {
      setCurrentKeyData(keyData);
    }
  }, [keyData]);

  // Reset recent regeneration indicator after 5 seconds
  useEffect(() => {
    if (isRecentlyRegenerated) {
      const timer = setTimeout(() => {
        setIsRecentlyRegenerated(false);
      }, 5000);
      return () => clearTimeout(timer);
    }
  }, [isRecentlyRegenerated]);

  // Use currentKeyData instead of keyData throughout the component
  if (!currentKeyData) {
    return (
      <div className="p-4">
        <Button icon={ArrowLeftIcon} variant="light" onClick={onClose} className="mb-4">
          {backButtonText}
        </Button>
        <Text>Key not found</Text>
      </div>
    );
  }

  const handleKeyUpdate = async (formValues: Record<string, any>) => {
    try {
      if (!accessToken) return;

      const currentKey = formValues.token;
      formValues.key = currentKey;

      // Guard premium features
      if (!premiumUser) {
        delete formValues.guardrails;
        delete formValues.prompts;
      }

      // Handle max budget empty string
      formValues.max_budget = mapEmptyStringToNull(formValues.max_budget);

      // Handle object_permission updates
      if (formValues.vector_stores !== undefined) {
        formValues.object_permission = {
          ...currentKeyData.object_permission,
          vector_stores: formValues.vector_stores || [],
        };
        // Remove vector_stores from the top level as it should be in object_permission
        delete formValues.vector_stores;
      }

      if (formValues.mcp_servers_and_groups !== undefined) {
        const { servers, accessGroups } = formValues.mcp_servers_and_groups || { servers: [], accessGroups: [] };
        formValues.object_permission = {
          ...currentKeyData.object_permission,
          mcp_servers: servers || [],
          mcp_access_groups: accessGroups || [],
        };
        // Remove mcp_servers_and_groups from the top level as it should be in object_permission
        delete formValues.mcp_servers_and_groups;
      }

      // Handle MCP tool permissions
      if (formValues.mcp_tool_permissions !== undefined) {
        const mcpToolPermissions = formValues.mcp_tool_permissions || {};
        if (Object.keys(mcpToolPermissions).length > 0) {
          formValues.object_permission = {
            ...formValues.object_permission,
            mcp_tool_permissions: mcpToolPermissions,
          };
        }
        delete formValues.mcp_tool_permissions;
      }

      // Handle agent permissions
      if (formValues.agents_and_groups !== undefined) {
        const { agents, accessGroups } = formValues.agents_and_groups || { agents: [], accessGroups: [] };
        formValues.object_permission = {
          ...formValues.object_permission,
          agents: agents || [],
          agent_access_groups: accessGroups || [],
        };
        delete formValues.agents_and_groups;
      }

      formValues.max_budget = mapEmptyStringToNull(formValues.max_budget);
      formValues.tpm_limit = mapEmptyStringToNull(formValues.tpm_limit);
      formValues.rpm_limit = mapEmptyStringToNull(formValues.rpm_limit);
      formValues.max_parallel_requests = mapEmptyStringToNull(formValues.max_parallel_requests);

      // Convert metadata back to an object if it exists and is a string
      if (formValues.metadata && typeof formValues.metadata === "string") {
        try {
          const parsedMetadata = JSON.parse(formValues.metadata);
          // Ensure tags are controlled via dedicated field, not in metadata textarea
          if ("tags" in parsedMetadata) {
            delete parsedMetadata["tags"];
          }
          formValues.metadata = {
            ...parsedMetadata,
            ...(Array.isArray(formValues.tags) && formValues.tags.length > 0 ? { tags: formValues.tags } : {}),
            ...(formValues.guardrails?.length > 0 ? { guardrails: formValues.guardrails } : {}),
            ...(formValues.logging_settings ? { logging: formValues.logging_settings } : {}),
            ...(formValues.disabled_callbacks?.length > 0
              ? {
                  litellm_disabled_callbacks: mapDisplayToInternalNames(formValues.disabled_callbacks),
                }
              : {}),
          };
        } catch (error) {
          console.error("Error parsing metadata JSON:", error);
          NotificationManager.error("Invalid metadata JSON");
          return;
        }
      } else {
        const baseMetadata = formValues.metadata || {};
        const { tags: _omitTags, ...rest } = baseMetadata;
        formValues.metadata = {
          ...rest,
          ...(Array.isArray(formValues.tags) && formValues.tags.length > 0 ? { tags: formValues.tags } : {}),
          ...(formValues.guardrails?.length > 0 ? { guardrails: formValues.guardrails } : {}),
          ...(formValues.logging_settings ? { logging: formValues.logging_settings } : {}),
          ...(formValues.disabled_callbacks?.length > 0
            ? {
                litellm_disabled_callbacks: mapDisplayToInternalNames(formValues.disabled_callbacks),
              }
            : {}),
        };
      }

      // tags are merged into metadata; do not send as top-level field
      if ("tags" in formValues) {
        delete formValues.tags;
      }
      delete formValues.logging_settings;

      // Convert budget_duration to API format
      if (formValues.budget_duration) {
        const durationMap: Record<string, string> = {
          daily: "24h",
          weekly: "7d",
          monthly: "30d",
        };
        formValues.budget_duration = durationMap[formValues.budget_duration];
      }

      const newKeyValues = await keyUpdateCall(accessToken, formValues);

      // Update local state
      setCurrentKeyData((prevData) => (prevData ? { ...prevData, ...newKeyValues } : undefined));

      if (onKeyDataUpdate) {
        onKeyDataUpdate(newKeyValues);
      }
      NotificationManager.success("Key updated successfully");
      setIsEditing(false);
      // Refresh key data here if needed
    } catch (error) {
      NotificationManager.fromBackend(parseErrorMessage(error));
      console.error("Error updating key:", error);
    }
  };

  const handleDelete = async () => {
    try {
      setDeleteLoading(true);
      if (!accessToken) return;
      await keyDeleteCall(accessToken as string, currentKeyData.token || currentKeyData.token_id);
      NotificationManager.success("Key deleted successfully");
      if (onDelete) {
        onDelete();
      }
      onClose();
    } catch (error) {
      console.error("Error deleting the key:", error);
      NotificationManager.fromBackend(error);
    } finally {
      setDeleteLoading(false);
      setIsDeleteModalOpen(false);
      setDeleteConfirmInput("");
    }
  };

  const copyToClipboard = async (text: string, key: string) => {
    const success = await utilCopyToClipboard(text);
    if (success) {
      setCopiedStates((prev) => ({ ...prev, [key]: true }));
      setTimeout(() => {
        setCopiedStates((prev) => ({ ...prev, [key]: false }));
      }, 2000);
    }
  };

  const handleRegenerateKeyUpdate = (updatedKeyData: Partial<KeyResponse>) => {
    // Update local state immediately with ALL the new data
    setCurrentKeyData((prevData) => {
      if (!prevData) return undefined;
      const newData = {
        ...prevData,
        ...updatedKeyData, // This should include the new token (key-id)
        // Update the created_at to show when it was regenerated
        created_at: new Date().toLocaleString(),
      };
      return newData;
    });

    // Track regeneration timestamp
    setLastRegeneratedAt(new Date());
    setIsRecentlyRegenerated(true);

    if (onKeyDataUpdate) {
      onKeyDataUpdate({
        ...updatedKeyData,
        created_at: new Date().toLocaleString(),
      });
    }
  };

  // Update the formatTimestamp function to use the desired date format
  const formatTimestamp = (timestamp: string | Date) => {
    const date = new Date(timestamp);
    const dateStr = date.toLocaleDateString("en-US", {
      year: "numeric",
      month: "short",
      day: "numeric",
    });
    const timeStr = date.toLocaleTimeString("en-US", {
      hour: "numeric",
      minute: "2-digit",
      hour12: true,
    });
    return `${dateStr} at ${timeStr}`;
  };
  console.log("userRole", userRole);

  const canModifyKey =
    isProxyAdminRole(userRole || "") ||
    (teamsData &&
      isUserTeamAdminForSingleTeam(
        teamsData?.filter((team) => team.team_id === currentKeyData.team_id)[0],
        userID || "",
      )) ||
    (userID === currentKeyData.user_id && userRole !== "Internal Viewer");

  return (
    <div className="w-full h-screen p-4">
      <div className="flex justify-between items-center mb-6">
        <div>
          <Button icon={ArrowLeftIcon} variant="light" onClick={onClose} className="mb-4">
            {backButtonText}
          </Button>
          <Title>{currentKeyData.key_alias || "Virtual Key"}</Title>

          <div className="flex items-center cursor-pointer mb-2 space-y-6">
            <div>
              <Text className="text-xs text-gray-400 uppercase tracking-wide mt-2">Key ID</Text>
              <Text className="text-gray-500 font-mono text-sm">{currentKeyData.token_id || currentKeyData.token}</Text>
            </div>
            <AntdButton
              type="text"
              size="small"
              icon={copiedStates["key-id"] ? <CheckIcon size={12} /> : <CopyIcon size={12} />}
              onClick={() => copyToClipboard(currentKeyData.token_id || currentKeyData.token, "key-id")}
              className={`ml-2 transition-all duration-200${
                copiedStates["key-id"]
                  ? "text-green-600 bg-green-50 border-green-200"
                  : "text-gray-500 hover:text-gray-700 hover:bg-gray-100"
              }`}
            />
          </div>

          {/* Add timestamp and regeneration indicator */}
          <div className="flex items-center gap-2 flex-wrap">
            <Text className="text-sm text-gray-500">
              {currentKeyData.updated_at && currentKeyData.updated_at !== currentKeyData.created_at
                ? `Updated: ${formatTimestamp(currentKeyData.updated_at)}`
                : `Created: ${formatTimestamp(currentKeyData.created_at)}`}
            </Text>

            {isRecentlyRegenerated && (
              <Badge color="green" size="xs" className="animate-pulse">
                Recently Regenerated
              </Badge>
            )}

            {lastRegeneratedAt && (
              <Badge color="blue" size="xs">
                Regenerated
              </Badge>
            )}
          </div>
        </div>
        {canModifyKey && (
          <div className="flex gap-2">
            <Tooltip
              title={!premiumUser ? "This is a LiteLLM Enterprise feature, and requires a valid key to use." : ""}
            >
              <span className="inline-block">
                <Button
                  icon={RefreshIcon}
                  variant="secondary"
                  onClick={() => setIsRegenerateModalOpen(true)}
                  className="flex items-center"
                  disabled={!premiumUser}
                >
                  Regenerate Key
                </Button>
              </span>
            </Tooltip>
            <Button
              icon={TrashIcon}
              variant="secondary"
              onClick={() => setIsDeleteModalOpen(true)}
              className="flex items-center text-red-500 border-red-500 hover:text-red-700"
            >
              Delete Key
            </Button>
          </div>
        )}
      </div>

      {/* Add RegenerateKeyModal */}
      <RegenerateKeyModal
        selectedToken={currentKeyData}
        visible={isRegenerateModalOpen}
        onClose={() => setIsRegenerateModalOpen(false)}
        accessToken={accessToken}
        premiumUser={premiumUser}
        setAccessToken={setAccessToken}
        onKeyUpdate={handleRegenerateKeyUpdate}
      />

      {/* Delete Confirmation Modal */}
<<<<<<< HEAD
      {isDeleteModalOpen &&
        (() => {
          const keyName = currentKeyData?.key_alias || currentKeyData?.token_id || "Virtual Key";
          const isValid = deleteConfirmInput === keyName;
          return (
            <div className="fixed inset-0 bg-black bg-opacity-50 flex items-center justify-center z-50">
              <div className="bg-white dark:bg-zinc-900 rounded-lg shadow-xl w-full max-w-2xl min-h-[380px] py-6 overflow-hidden transform transition-all flex flex-col justify-between">
                <div>
                  <div className="flex items-center justify-between px-6 py-4 border-b border-gray-200 dark:border-zinc-700">
                    <h3 className="text-lg font-semibold text-gray-900 dark:text-gray-100">Delete Key</h3>
                    <button
                      onClick={() => {
                        setIsDeleteModalOpen(false);
                        setDeleteConfirmInput("");
                      }}
                      className="text-gray-400 hover:text-gray-500 dark:text-gray-500 dark:hover:text-gray-400 focus:outline-none"
                    >
                      <svg className="w-5 h-5" fill="none" stroke="currentColor" viewBox="0 0 24 24">
                        <path strokeLinecap="round" strokeLinejoin="round" strokeWidth={2} d="M6 18L18 6M6 6l12 12" />
                      </svg>
                    </button>
                  </div>
                  <div className="px-6 py-4">
                    <div className="flex items-start gap-3 p-4 bg-red-50 dark:bg-red-900/20 border border-red-100 dark:border-red-800 rounded-md mb-5">
                      <div className="text-red-500 dark:text-red-400 mt-0.5">
                        <svg className="w-5 h-5" fill="none" stroke="currentColor" viewBox="0 0 24 24">
                          <path
                            strokeLinecap="round"
                            strokeLinejoin="round"
                            strokeWidth={2}
                            d="M12 9v2m0 4h.01m-6.938 4h13.856c1.54 0 2.502-1.667 1.732-2.5L13.732 4c-.77-.833-1.964-.833-2.732 0L3.082 16.5c-.77.833.192 2.5 1.732 2.5z"
                          />
                        </svg>
                      </div>
                      <div>
                        <p className="text-base font-medium text-red-600 dark:text-red-400">
                          Warning: You are about to delete this Virtual Key.
                        </p>
                        <p className="text-base text-red-600 dark:text-red-400 mt-2">
                          This action is irreversible and will immediately revoke access for any applications using this
                          key.
                        </p>
                      </div>
                    </div>
                    <p className="text-base text-gray-600 dark:text-gray-400 mb-5">Are you sure you want to delete this Virtual Key?</p>
                    <div className="mb-5">
                      <label className="block text-base font-medium text-gray-700 dark:text-gray-300 mb-2">
                        {`Type `}
                        <span className="underline">{keyName}</span>
                        {` to confirm deletion:`}
                      </label>
                      <input
                        type="text"
                        value={deleteConfirmInput}
                        onChange={(e) => setDeleteConfirmInput(e.target.value)}
                        placeholder="Enter key name exactly"
                        className="w-full px-4 py-3 border border-gray-300 dark:border-zinc-600 rounded-md focus:outline-none focus:ring-2 focus:ring-blue-500 focus:border-blue-500 text-base bg-white dark:bg-zinc-800 text-gray-900 dark:text-gray-100 placeholder-gray-400 dark:placeholder-gray-500"
                        autoFocus
                      />
                    </div>
                  </div>
                </div>
                <div className="px-6 py-4 bg-gray-50 dark:bg-zinc-800 flex justify-end gap-4">
                  <button
                    onClick={() => {
                      setIsDeleteModalOpen(false);
                      setDeleteConfirmInput("");
                    }}
                    className="px-5 py-3 bg-white dark:bg-zinc-700 border border-gray-300 dark:border-zinc-600 rounded-md text-base font-medium text-gray-700 dark:text-gray-300 hover:bg-gray-50 dark:hover:bg-zinc-600 focus:outline-none focus:ring-2 focus:ring-offset-2 focus:ring-blue-500"
                  >
                    Cancel
                  </button>
                  <button
                    onClick={handleDelete}
                    disabled={!isValid}
                    className={`px-5 py-3 rounded-md text-base font-medium text-white focus:outline-none focus:ring-2 focus:ring-offset-2 focus:ring-red-500 ${isValid ? "bg-red-600 hover:bg-red-700" : "bg-red-300 dark:bg-red-800 cursor-not-allowed"}`}
                  >
                    Delete Key
                  </button>
                </div>
              </div>
            </div>
          );
        })()}
=======
      <DeleteResourceModal
        isOpen={isDeleteModalOpen}
        title="Delete Key"
        alertMessage="This action is irreversible and will immediately revoke access for any applications using this key."
        message="Are you sure you want to delete this Virtual Key?"
        resourceInformationTitle="Key Information"
        resourceInformation={[
          {
            label: "Key Alias",
            value: currentKeyData?.key_alias || "-",
          },
          {
            label: "Key ID",
            value: currentKeyData?.token_id || currentKeyData?.token || "-",
            code: true,
          },
          {
            label: "Team ID",
            value: currentKeyData?.team_id || "-",
            code: true,
          },
          {
            label: "Spend",
            value: currentKeyData?.spend ? `$${formatNumberWithCommas(currentKeyData.spend, 4)}` : "$0.0000",
          },
        ]}
        onCancel={() => {
          setIsDeleteModalOpen(false);
          setDeleteConfirmInput("");
        }}
        onOk={handleDelete}
        confirmLoading={deleteLoading}
        requiredConfirmation={currentKeyData?.key_alias}
      />
>>>>>>> 1f3a5756

      <TabGroup>
        <TabList className="mb-4">
          <Tab>Overview</Tab>
          <Tab>Settings</Tab>
        </TabList>

        <TabPanels>
          {/* Overview Panel */}
          <TabPanel>
            <Grid numItems={1} numItemsSm={2} numItemsLg={3} className="gap-6">
              <Card>
                <Text>Spend</Text>
                <div className="mt-2">
                  <Title>${formatNumberWithCommas(currentKeyData.spend, 4)}</Title>
                  <Text>
                    of{" "}
                    {currentKeyData.max_budget !== null
                      ? `$${formatNumberWithCommas(currentKeyData.max_budget)}`
                      : "Unlimited"}
                  </Text>
                </div>
              </Card>

              <Card>
                <Text>Rate Limits</Text>
                <div className="mt-2">
                  <Text>TPM: {currentKeyData.tpm_limit !== null ? currentKeyData.tpm_limit : "Unlimited"}</Text>
                  <Text>RPM: {currentKeyData.rpm_limit !== null ? currentKeyData.rpm_limit : "Unlimited"}</Text>
                </div>
              </Card>

              <Card>
                <Text>Models</Text>
                <div className="mt-2 flex flex-wrap gap-2">
                  {currentKeyData.models && currentKeyData.models.length > 0 ? (
                    currentKeyData.models.map((model, index) => (
                      <Badge key={index} color="red">
                        {model}
                      </Badge>
                    ))
                  ) : (
                    <Text>No models specified</Text>
                  )}
                </div>
              </Card>

              <Card>
                <ObjectPermissionsView
                  objectPermission={currentKeyData.object_permission}
                  variant="inline"
                  accessToken={accessToken}
                />
              </Card>

              <LoggingSettingsView
                loggingConfigs={extractLoggingSettings(currentKeyData.metadata)}
                disabledCallbacks={
                  Array.isArray(currentKeyData.metadata?.litellm_disabled_callbacks)
                    ? mapInternalToDisplayNames(currentKeyData.metadata.litellm_disabled_callbacks)
                    : []
                }
                variant="card"
              />

              <AutoRotationView
                autoRotate={currentKeyData.auto_rotate}
                rotationInterval={currentKeyData.rotation_interval}
                lastRotationAt={currentKeyData.last_rotation_at}
                keyRotationAt={currentKeyData.key_rotation_at}
                nextRotationAt={currentKeyData.next_rotation_at}
                variant="card"
              />
            </Grid>
          </TabPanel>

          {/* Settings Panel */}
          <TabPanel>
            <Card className="overflow-y-auto max-h-[65vh]">
              <div className="flex justify-between items-center mb-4">
                <Title>Key Settings</Title>
                {!isEditing && userRole && rolesWithWriteAccess.includes(userRole) && (
                  <Button onClick={() => setIsEditing(true)}>Edit Settings</Button>
                )}
              </div>

              {isEditing ? (
                <KeyEditView
                  keyData={currentKeyData}
                  onCancel={() => setIsEditing(false)}
                  onSubmit={handleKeyUpdate}
                  teams={teams}
                  accessToken={accessToken}
                  userID={userID}
                  userRole={userRole}
                  premiumUser={premiumUser}
                />
              ) : (
                <div className="space-y-4">
                  <div>
                    <Text className="font-medium">Key ID</Text>
                    <Text className="font-mono">{currentKeyData.token_id || currentKeyData.token}</Text>
                  </div>

                  <div>
                    <Text className="font-medium">Key Alias</Text>
                    <Text>{currentKeyData.key_alias || "Not Set"}</Text>
                  </div>

                  <div>
                    <Text className="font-medium">Secret Key</Text>
                    <Text className="font-mono">{currentKeyData.key_name}</Text>
                  </div>

                  <div>
                    <Text className="font-medium">Team ID</Text>
                    <Text>{currentKeyData.team_id || "Not Set"}</Text>
                  </div>

                  <div>
                    <Text className="font-medium">Organization</Text>
                    <Text>{currentKeyData.organization_id || "Not Set"}</Text>
                  </div>

                  <div>
                    <Text className="font-medium">Created</Text>
                    <Text>{formatTimestamp(currentKeyData.created_at)}</Text>
                  </div>

                  {lastRegeneratedAt && (
                    <div>
                      <Text className="font-medium">Last Regenerated</Text>
                      <div className="flex items-center gap-2">
                        <Text>{formatTimestamp(lastRegeneratedAt)}</Text>
                        <Badge color="green" size="xs">
                          Recent
                        </Badge>
                      </div>
                    </div>
                  )}

                  <div>
                    <Text className="font-medium">Expires</Text>
                    <Text>{currentKeyData.expires ? formatTimestamp(currentKeyData.expires) : "Never"}</Text>
                  </div>

                  <AutoRotationView
                    autoRotate={currentKeyData.auto_rotate}
                    rotationInterval={currentKeyData.rotation_interval}
                    lastRotationAt={currentKeyData.last_rotation_at}
                    keyRotationAt={currentKeyData.key_rotation_at}
                    nextRotationAt={currentKeyData.next_rotation_at}
                    variant="inline"
                    className="pt-4 border-t border-gray-200"
                  />

                  <div>
                    <Text className="font-medium">Spend</Text>
                    <Text>${formatNumberWithCommas(currentKeyData.spend, 4)} USD</Text>
                  </div>

                  <div>
                    <Text className="font-medium">Budget</Text>
                    <Text>
                      {currentKeyData.max_budget !== null
                        ? `$${formatNumberWithCommas(currentKeyData.max_budget, 2)}`
                        : "Unlimited"}
                    </Text>
                  </div>

                  <div>
                    <Text className="font-medium">Tags</Text>
                    <div className="flex flex-wrap gap-2 mt-1">
                      {Array.isArray(currentKeyData.metadata?.tags) && currentKeyData.metadata.tags.length > 0
                        ? currentKeyData.metadata.tags.map((tag, index) => (
                            <span key={index} className="px-2 mr-2 py-1 bg-blue-100 rounded text-xs">
                              {tag}
                            </span>
                          ))
                        : "No tags specified"}
                    </div>
                  </div>

                  <div>
                    <Text className="font-medium">Prompts</Text>
                    <Text>
                      {Array.isArray(currentKeyData.metadata?.prompts) && currentKeyData.metadata.prompts.length > 0
                        ? currentKeyData.metadata.prompts.map((prompt, index) => (
                            <span key={index} className="px-2 mr-2 py-1 bg-blue-100 rounded text-xs">
                              {prompt}
                            </span>
                          ))
                        : "No prompts specified"}
                    </Text>
                  </div>

                  <div>
                    <Text className="font-medium">Allowed Pass Through Routes</Text>
                    <Text>
                      {Array.isArray(currentKeyData.metadata?.allowed_passthrough_routes) &&
                      currentKeyData.metadata.allowed_passthrough_routes.length > 0
                        ? currentKeyData.metadata.allowed_passthrough_routes.map((route, index) => (
                            <span key={index} className="px-2 mr-2 py-1 bg-blue-100 rounded text-xs">
                              {route}
                            </span>
                          ))
                        : "No pass through routes specified"}
                    </Text>
                  </div>

                  <div>
                    <Text className="font-medium">Disable Global Guardrails</Text>
                    <Text>
                      {currentKeyData.metadata?.disable_global_guardrails === true ? (
                        <Badge color="yellow">Enabled - Global guardrails bypassed</Badge>
                      ) : (
                        <Badge color="green">Disabled - Global guardrails active</Badge>
                      )}
                    </Text>
                  </div>

                  <div>
                    <Text className="font-medium">Models</Text>
                    <div className="flex flex-wrap gap-2 mt-1">
                      {currentKeyData.models && currentKeyData.models.length > 0 ? (
                        currentKeyData.models.map((model, index) => (
                          <span key={index} className="px-2 py-1 bg-blue-100 rounded text-xs">
                            {model}
                          </span>
                        ))
                      ) : (
                        <Text>No models specified</Text>
                      )}
                    </div>
                  </div>

                  <div>
                    <Text className="font-medium">Rate Limits</Text>
                    <Text>TPM: {currentKeyData.tpm_limit !== null ? currentKeyData.tpm_limit : "Unlimited"}</Text>
                    <Text>RPM: {currentKeyData.rpm_limit !== null ? currentKeyData.rpm_limit : "Unlimited"}</Text>
                    <Text>
                      Max Parallel Requests:{" "}
                      {currentKeyData.max_parallel_requests !== null
                        ? currentKeyData.max_parallel_requests
                        : "Unlimited"}
                    </Text>
                    <Text>
                      Model TPM Limits:{" "}
                      {currentKeyData.metadata?.model_tpm_limit
                        ? JSON.stringify(currentKeyData.metadata.model_tpm_limit)
                        : "Unlimited"}
                    </Text>
                    <Text>
                      Model RPM Limits:{" "}
                      {currentKeyData.metadata?.model_rpm_limit
                        ? JSON.stringify(currentKeyData.metadata.model_rpm_limit)
                        : "Unlimited"}
                    </Text>
                  </div>

                  <div>
                    <Text className="font-medium">Metadata</Text>
                    <pre className="bg-gray-100 dark:bg-zinc-800 p-2 rounded text-xs overflow-auto mt-1 text-gray-900 dark:text-gray-100">
                      {formatMetadataForDisplay(stripTagsFromMetadata(currentKeyData.metadata))}
                    </pre>
                  </div>

                  <ObjectPermissionsView
                    objectPermission={currentKeyData.object_permission}
                    variant="inline"
                    className="pt-4 border-t border-gray-200"
                    accessToken={accessToken}
                  />

                  <LoggingSettingsView
                    loggingConfigs={extractLoggingSettings(currentKeyData.metadata)}
                    disabledCallbacks={
                      Array.isArray(currentKeyData.metadata?.litellm_disabled_callbacks)
                        ? mapInternalToDisplayNames(currentKeyData.metadata.litellm_disabled_callbacks)
                        : []
                    }
                    variant="inline"
                    className="pt-4 border-t border-gray-200"
                  />
                </div>
              )}
            </Card>
          </TabPanel>
        </TabPanels>
      </TabGroup>
    </div>
  );
}<|MERGE_RESOLUTION|>--- conflicted
+++ resolved
@@ -407,92 +407,6 @@
       />
 
       {/* Delete Confirmation Modal */}
-<<<<<<< HEAD
-      {isDeleteModalOpen &&
-        (() => {
-          const keyName = currentKeyData?.key_alias || currentKeyData?.token_id || "Virtual Key";
-          const isValid = deleteConfirmInput === keyName;
-          return (
-            <div className="fixed inset-0 bg-black bg-opacity-50 flex items-center justify-center z-50">
-              <div className="bg-white dark:bg-zinc-900 rounded-lg shadow-xl w-full max-w-2xl min-h-[380px] py-6 overflow-hidden transform transition-all flex flex-col justify-between">
-                <div>
-                  <div className="flex items-center justify-between px-6 py-4 border-b border-gray-200 dark:border-zinc-700">
-                    <h3 className="text-lg font-semibold text-gray-900 dark:text-gray-100">Delete Key</h3>
-                    <button
-                      onClick={() => {
-                        setIsDeleteModalOpen(false);
-                        setDeleteConfirmInput("");
-                      }}
-                      className="text-gray-400 hover:text-gray-500 dark:text-gray-500 dark:hover:text-gray-400 focus:outline-none"
-                    >
-                      <svg className="w-5 h-5" fill="none" stroke="currentColor" viewBox="0 0 24 24">
-                        <path strokeLinecap="round" strokeLinejoin="round" strokeWidth={2} d="M6 18L18 6M6 6l12 12" />
-                      </svg>
-                    </button>
-                  </div>
-                  <div className="px-6 py-4">
-                    <div className="flex items-start gap-3 p-4 bg-red-50 dark:bg-red-900/20 border border-red-100 dark:border-red-800 rounded-md mb-5">
-                      <div className="text-red-500 dark:text-red-400 mt-0.5">
-                        <svg className="w-5 h-5" fill="none" stroke="currentColor" viewBox="0 0 24 24">
-                          <path
-                            strokeLinecap="round"
-                            strokeLinejoin="round"
-                            strokeWidth={2}
-                            d="M12 9v2m0 4h.01m-6.938 4h13.856c1.54 0 2.502-1.667 1.732-2.5L13.732 4c-.77-.833-1.964-.833-2.732 0L3.082 16.5c-.77.833.192 2.5 1.732 2.5z"
-                          />
-                        </svg>
-                      </div>
-                      <div>
-                        <p className="text-base font-medium text-red-600 dark:text-red-400">
-                          Warning: You are about to delete this Virtual Key.
-                        </p>
-                        <p className="text-base text-red-600 dark:text-red-400 mt-2">
-                          This action is irreversible and will immediately revoke access for any applications using this
-                          key.
-                        </p>
-                      </div>
-                    </div>
-                    <p className="text-base text-gray-600 dark:text-gray-400 mb-5">Are you sure you want to delete this Virtual Key?</p>
-                    <div className="mb-5">
-                      <label className="block text-base font-medium text-gray-700 dark:text-gray-300 mb-2">
-                        {`Type `}
-                        <span className="underline">{keyName}</span>
-                        {` to confirm deletion:`}
-                      </label>
-                      <input
-                        type="text"
-                        value={deleteConfirmInput}
-                        onChange={(e) => setDeleteConfirmInput(e.target.value)}
-                        placeholder="Enter key name exactly"
-                        className="w-full px-4 py-3 border border-gray-300 dark:border-zinc-600 rounded-md focus:outline-none focus:ring-2 focus:ring-blue-500 focus:border-blue-500 text-base bg-white dark:bg-zinc-800 text-gray-900 dark:text-gray-100 placeholder-gray-400 dark:placeholder-gray-500"
-                        autoFocus
-                      />
-                    </div>
-                  </div>
-                </div>
-                <div className="px-6 py-4 bg-gray-50 dark:bg-zinc-800 flex justify-end gap-4">
-                  <button
-                    onClick={() => {
-                      setIsDeleteModalOpen(false);
-                      setDeleteConfirmInput("");
-                    }}
-                    className="px-5 py-3 bg-white dark:bg-zinc-700 border border-gray-300 dark:border-zinc-600 rounded-md text-base font-medium text-gray-700 dark:text-gray-300 hover:bg-gray-50 dark:hover:bg-zinc-600 focus:outline-none focus:ring-2 focus:ring-offset-2 focus:ring-blue-500"
-                  >
-                    Cancel
-                  </button>
-                  <button
-                    onClick={handleDelete}
-                    disabled={!isValid}
-                    className={`px-5 py-3 rounded-md text-base font-medium text-white focus:outline-none focus:ring-2 focus:ring-offset-2 focus:ring-red-500 ${isValid ? "bg-red-600 hover:bg-red-700" : "bg-red-300 dark:bg-red-800 cursor-not-allowed"}`}
-                  >
-                    Delete Key
-                  </button>
-                </div>
-              </div>
-            </div>
-          );
-        })()}
-=======
       <DeleteResourceModal
         isOpen={isDeleteModalOpen}
         title="Delete Key"
@@ -527,7 +441,6 @@
         confirmLoading={deleteLoading}
         requiredConfirmation={currentKeyData?.key_alias}
       />
->>>>>>> 1f3a5756
 
       <TabGroup>
         <TabList className="mb-4">
