import React, { useState, useEffect } from "react";
import {
  Card,
  Table,
  TableHead,
  TableRow,
  TableHeaderCell,
  TableCell,
  TableBody,
  Text,
  Grid,
  Button,
  TextInput,
  Switch,
  TabPanel,
  TabPanels,
  TabGroup,
  TabList,
  Tab,
  SelectItem,
  Icon,
} from "@tremor/react";

import { PencilAltIcon, TrashIcon } from "@heroicons/react/outline";

import { Modal, Typography, Form, Input, Select, Button as Button2 } from "antd";
import NotificationsManager from "./molecules/notifications_manager";
import EmailSettings from "./email_settings";

const { Title, Paragraph } = Typography;

import { getCallbacksCall, setCallbacksCall, serviceHealthCheck, deleteCallback } from "./networking";
import AlertingSettings from "./alerting/alerting_settings";
import FormItem from "antd/es/form/FormItem";
<<<<<<< HEAD
import {
  CALLBACK_CONFIGS,
  getCallbackById,
} from "./callback_info_helpers";
=======
import { callback_map, callbackInfo, Callbacks } from "./callback_info_helpers";
>>>>>>> 455dc8a3
import { parseErrorMessage } from "./shared/errorUtils";
interface SettingsPageProps {
  accessToken: string | null;
  userRole: string | null;
  userID: string | null;
  premiumUser: boolean;
}

interface genericCallbackParams {
  litellm_callback_name: string; // what to send in request
  ui_callback_name: string; // what to show on UI
  litellm_callback_params: string[] | null; // known required params for this callback
}

interface AlertingVariables {
  SLACK_WEBHOOK_URL: string | null;
  LANGFUSE_PUBLIC_KEY: string | null;
  LANGFUSE_SECRET_KEY: string | null;
  LANGFUSE_HOST: string | null;
  OPENMETER_API_KEY: string | null;
}

interface AlertingObject {
  name: string;
  variables: AlertingVariables;
}

const Settings: React.FC<SettingsPageProps> = ({ accessToken, userRole, userID, premiumUser }) => {
  const [callbacks, setCallbacks] = useState<AlertingObject[]>([]);
  const [alerts, setAlerts] = useState<any[]>([]);
  const [isModalVisible, setIsModalVisible] = useState(false);
  const [addForm] = Form.useForm();
  const [editForm] = Form.useForm();
  const [selectedCallback, setSelectedCallback] = useState<string | null>(null);
  const [catchAllWebhookURL, setCatchAllWebhookURL] = useState<string>("");
  const [alertToWebhooks, setAlertToWebhooks] = useState<Record<string, string>>({});
  const [activeAlerts, setActiveAlerts] = useState<string[]>([]);

  const [showAddCallbacksModal, setShowAddCallbacksModal] = useState(false);
  const [allCallbacks, setAllCallbacks] = useState<genericCallbackParams[]>([]);

  const [selectedCallbackParams, setSelectedCallbackParams] = useState<string[]>([]);

  const [showEditCallback, setShowEditCallback] = useState(false);
  const [selectedEditCallback, setSelectedEditCallback] = useState<any | null>(null);
  const [showDeleteConfirmModal, setShowDeleteConfirmModal] = useState(false);
  const [callbackToDelete, setCallbackToDelete] = useState<string | null>(null);

  useEffect(() => {
    if (showEditCallback && selectedEditCallback) {
      const normalized = Object.fromEntries(
        Object.entries(selectedEditCallback.variables || {}).map(([k, v]) => [k, v ?? ""]),
      );
      editForm.setFieldsValue(normalized);
    }
  }, [showEditCallback, selectedEditCallback, editForm]);

  const handleSwitchChange = (alertName: string) => {
    if (activeAlerts.includes(alertName)) {
      setActiveAlerts(activeAlerts.filter((alert) => alert !== alertName));
    } else {
      setActiveAlerts([...activeAlerts, alertName]);
    }
  };
  const alerts_to_UI_NAME: Record<string, string> = {
    llm_exceptions: "LLM Exceptions",
    llm_too_slow: "LLM Responses Too Slow",
    llm_requests_hanging: "LLM Requests Hanging",
    budget_alerts: "Budget Alerts (API Keys, Users)",
    db_exceptions: "Database Exceptions (Read/Write)",
    daily_reports: "Weekly/Monthly Spend Reports",
    outage_alerts: "Outage Alerts",
    region_outage_alerts: "Region Outage Alerts",
  };

  useEffect(() => {
    if (!accessToken || !userRole || !userID) {
      return;
    }
    getCallbacksCall(accessToken, userID, userRole).then((data) => {
      setCallbacks(data.callbacks);
      setAllCallbacks(data.available_callbacks);
      // setCallbacks(callbacks_data);

      let alerts_data = data.alerts;
      if (alerts_data) {
        if (alerts_data.length > 0) {
          let _alert_info = alerts_data[0];
          let catch_all_webhook = _alert_info.variables.SLACK_WEBHOOK_URL;

          let active_alerts = _alert_info.active_alerts;
          setActiveAlerts(active_alerts);
          setCatchAllWebhookURL(catch_all_webhook);
          setAlertToWebhooks(_alert_info.alerts_to_webhook);
        }
      }

      setAlerts(alerts_data);
    });
  }, [accessToken, userRole, userID]);

  const isAlertOn = (alertName: string) => {
    return activeAlerts && activeAlerts.includes(alertName);
  };

  const updateCallbackCall = async (formValues: Record<string, any>) => {
    if (!accessToken || !selectedEditCallback) {
      return;
    }

    let env_vars: Record<string, string> = {};
    // add all other variables
    Object.entries(formValues).forEach(([key, value]) => {
      if (key !== "callback") {
        env_vars[key] = value;
      }
    });
    let payload = {
      environment_variables: formValues,
      litellm_settings: {
        success_callback: [selectedEditCallback.name],
      },
    };

    try {
      await setCallbacksCall(accessToken, payload);
      NotificationsManager.success("Callback updated successfully");
      setShowEditCallback(false);
      editForm.resetFields();
      setSelectedEditCallback(null);

      // Refresh the callbacks list
      if (userID && userRole) {
        const updatedData = await getCallbacksCall(accessToken, userID, userRole);
        setCallbacks(updatedData.callbacks);
      }
    } catch (error) {
      NotificationsManager.fromBackend(error);
    }
  };

  const addNewCallbackCall = async (formValues: Record<string, any>) => {
    if (!accessToken) {
      return;
    }
    let new_callback = formValues?.callback;

    let env_vars: Record<string, string> = {};
    // add all other variables
    Object.entries(formValues).forEach(([key, value]) => {
      if (key !== "callback") {
        env_vars[key] = value;
      }
    });

    let payload = {
      environment_variables: formValues,
      litellm_settings: {
        success_callback: [new_callback],
      },
    };

    try {
      await setCallbacksCall(accessToken, payload);
      NotificationsManager.success(`Callback ${new_callback} added successfully`);
      setShowAddCallbacksModal(false);
      addForm.resetFields();
      setSelectedCallback(null);
      setSelectedCallbackParams([]);

      // Refresh the callbacks list
      const updatedData = await getCallbacksCall(accessToken, userID || "", userRole || "");
      setCallbacks(updatedData.callbacks);
    } catch (error) {
      NotificationsManager.fromBackend(error);
    }
  };

<<<<<<< HEAD
  const handleSelectedCallbackChange = (callbackName: string) => {
    setSelectedCallback(callbackName);
    
    // Get the callback configuration using the new clean structure
    const callbackConfig = getCallbackById(callbackName);
    
    // Get the parameters from the callback configuration
    if (callbackConfig?.dynamic_params) {
      const params = Object.keys(callbackConfig.dynamic_params);
      setSelectedCallbackParams(params);
=======
  const handleSelectedCallbackChange = (callbackObject: genericCallbackParams) => {
    setSelectedCallback(callbackObject.litellm_callback_name);

    if (callbackObject && callbackObject.litellm_callback_params) {
      setSelectedCallbackParams(callbackObject.litellm_callback_params);
>>>>>>> 455dc8a3
    } else {
      setSelectedCallbackParams([]);
    }
  };
  
  const handleSaveAlerts = async () => {
    if (!accessToken) {
      return;
    }

    const updatedAlertToWebhooks: Record<string, string> = {};
    Object.entries(alerts_to_UI_NAME).forEach(([key, value]) => {
      const webhookInput = document.querySelector(`input[name="${key}"]`) as HTMLInputElement;
      const newWebhookValue = webhookInput?.value || "";
      updatedAlertToWebhooks[key] = newWebhookValue;
    });

    const payload = {
      general_settings: {
        alert_to_webhook_url: updatedAlertToWebhooks,
        alert_types: activeAlerts,
      },
    };

    try {
      await setCallbacksCall(accessToken, payload);
    } catch (error) {
      NotificationsManager.fromBackend(error);
    }
    NotificationsManager.success("Alerts updated successfully");
  };
  const handleSaveChanges = (callback: any) => {
    if (!accessToken) {
      return;
    }

    const updatedVariables = Object.fromEntries(
      Object.entries(callback.variables).map(([key, value]) => [
        key,
        (document.querySelector(`input[name="${key}"]`) as HTMLInputElement)?.value || value,
      ]),
    );

    const payload = {
      environment_variables: updatedVariables,
      litellm_settings: {
        success_callback: [callback.name],
      },
    };

    try {
      setCallbacksCall(accessToken, payload);
    } catch (error) {
      NotificationsManager.fromBackend(error);
    }
    NotificationsManager.success("Callback updated successfully");
  };

  const handleOk = () => {
    if (!accessToken) {
      return;
    }
    // Handle form submission
    addForm.validateFields().then((values) => {
      // Call API to add the callback
      let payload;
      if (values.callback === "langfuse" || values.callback === "langfuse_otel") {
        payload = {
          environment_variables: {
            LANGFUSE_PUBLIC_KEY: values.langfusePublicKey,
            LANGFUSE_SECRET_KEY: values.langfusePrivateKey,
          },
          litellm_settings: {
            success_callback: [values.callback],
          },
        };
        setCallbacksCall(accessToken, payload);
        let newCallback: AlertingObject = {
          name: values.callback,
          variables: {
            SLACK_WEBHOOK_URL: null,
            LANGFUSE_HOST: null,
            LANGFUSE_PUBLIC_KEY: values.langfusePublicKey,
            LANGFUSE_SECRET_KEY: values.langfusePrivateKey,
            OPENMETER_API_KEY: null,
          },
        };
        // add langfuse to callbacks
        setCallbacks(callbacks ? [...callbacks, newCallback] : [newCallback]);
      } else if (values.callback === "slack") {
        payload = {
          general_settings: {
            alerting: ["slack"],
            alerting_threshold: 300,
          },
          environment_variables: {
            SLACK_WEBHOOK_URL: values.slackWebhookUrl,
          },
        };
        setCallbacksCall(accessToken, payload);

        let newCallback: AlertingObject = {
          name: values.callback,
          variables: {
            SLACK_WEBHOOK_URL: values.slackWebhookUrl,
            LANGFUSE_HOST: null,
            LANGFUSE_PUBLIC_KEY: null,
            LANGFUSE_SECRET_KEY: null,
            OPENMETER_API_KEY: null,
          },
        };
        setCallbacks(callbacks ? [...callbacks, newCallback] : [newCallback]);
      } else if (values.callback == "openmeter") {
        payload = {
          environment_variables: {
            OPENMETER_API_KEY: values.openMeterApiKey,
          },
          litellm_settings: {
            success_callback: [values.callback],
          },
        };
        setCallbacksCall(accessToken, payload);
        let newCallback: AlertingObject = {
          name: values.callback,
          variables: {
            SLACK_WEBHOOK_URL: null,
            LANGFUSE_HOST: null,
            LANGFUSE_PUBLIC_KEY: null,
            LANGFUSE_SECRET_KEY: null,
            OPENMETER_API_KEY: values.openMeterAPIKey,
          },
        };
        // add langfuse to callbacks
        setCallbacks(callbacks ? [...callbacks, newCallback] : [newCallback]);
      } else {
        payload = {
          error: "Invalid callback value",
        };
      }
      setIsModalVisible(false);
      addForm.resetFields();
      setSelectedCallback(null);
    });
  };

  const handleDeleteCallback = (callbackName: string) => {
    setCallbackToDelete(callbackName);
    setShowDeleteConfirmModal(true);
  };

  const confirmDeleteCallback = async () => {
    if (!callbackToDelete || !accessToken) {
      return;
    }

    try {
      await deleteCallback(accessToken, callbackToDelete);
      NotificationsManager.success(`Callback ${callbackToDelete} deleted successfully`);

      // Refresh the callbacks list
      if (userID && userRole) {
        const data = await getCallbacksCall(accessToken, userID, userRole);
        setCallbacks(data.callbacks);
      }

      setShowDeleteConfirmModal(false);
      setCallbackToDelete(null);
    } catch (error) {
      console.error("Failed to delete callback:", error);
      NotificationsManager.fromBackend(error);
    }
  };

  if (!accessToken) {
    return null;
  }

  return (
    <div className="w-full mx-4">
      <Grid numItems={1} className="gap-2 p-8 w-full mt-2">
        <TabGroup>
          <TabList variant="line" defaultValue="1">
            <Tab value="1">Logging Callbacks</Tab>
            <Tab value="2">Alerting Types</Tab>
            <Tab value="3">Alerting Settings</Tab>
            <Tab value="4">Email Alerts</Tab>
          </TabList>
          <TabPanels>
            <TabPanel>
              <Title level={4}>Active Logging Callbacks</Title>

              <Grid numItems={2}>
                <Card className="max-h-[50vh]">
                  <Table>
                    <TableHead>
                      <TableRow>
                        <TableHeaderCell>Callback Name</TableHeaderCell>
                        {/* <TableHeaderCell>Callback Env Vars</TableHeaderCell> */}
                      </TableRow>
                    </TableHead>
                    <TableBody>
                      {callbacks.map((callback, index) => (
                        <TableRow key={index} className="flex justify-between">
                          <TableCell>
                            <Text>{callback.name}</Text>
                          </TableCell>
                          <TableCell>
                            <Grid numItems={2} className="flex justify-between">
                              <Icon
                                icon={PencilAltIcon}
                                size="sm"
                                onClick={() => {
                                  setSelectedEditCallback(callback);
                                  setShowEditCallback(true);
                                }}
                              />
                              <Icon
                                icon={TrashIcon}
                                size="sm"
                                onClick={() => handleDeleteCallback(callback.name)}
                                className="text-red-500 hover:text-red-700 cursor-pointer"
                              />
                              <Button
                                onClick={async () => {
                                  try {
                                    await serviceHealthCheck(accessToken, callback.name);
                                    NotificationsManager.success("Health check triggered");
                                  } catch (error) {
                                    NotificationsManager.fromBackend(parseErrorMessage(error));
                                  }
                                }}
                                className="ml-2"
                                variant="secondary"
                              >
                                Test Callback
                              </Button>
                            </Grid>
                          </TableCell>
                        </TableRow>
                      ))}
                    </TableBody>
                  </Table>
                </Card>
              </Grid>
              <Button className="mt-2" onClick={() => setShowAddCallbacksModal(true)}>
                Add Callback
              </Button>
            </TabPanel>
            <TabPanel>
              <Card>
                <Text className="my-2">
                  Alerts are only supported for Slack Webhook URLs. Get your webhook urls from{" "}
                  <a href="https://api.slack.com/messaging/webhooks" target="_blank" style={{ color: "blue" }}>
                    here
                  </a>
                </Text>
                <Table>
                  <TableHead>
                    <TableRow>
                      <TableHeaderCell></TableHeaderCell>
                      <TableHeaderCell></TableHeaderCell>
                      <TableHeaderCell>Slack Webhook URL</TableHeaderCell>
                    </TableRow>
                  </TableHead>

                  <TableBody>
                    {Object.entries(alerts_to_UI_NAME).map(([key, value], index) => (
                      <TableRow key={index}>
                        <TableCell>
                          {key == "region_outage_alerts" ? (
                            premiumUser ? (
                              <Switch
                                id="switch"
                                name="switch"
                                checked={isAlertOn(key)}
                                onChange={() => handleSwitchChange(key)}
                              />
                            ) : (
                              <Button className="flex items-center justify-center">
                                <a href="https://forms.gle/W3U4PZpJGFHWtHyA9" target="_blank">
                                  ✨ Enterprise Feature
                                </a>
                              </Button>
                            )
                          ) : (
                            <Switch
                              id="switch"
                              name="switch"
                              checked={isAlertOn(key)}
                              onChange={() => handleSwitchChange(key)}
                            />
                          )}
                        </TableCell>
                        <TableCell>
                          <Text>{value}</Text>
                        </TableCell>
                        <TableCell>
                          <TextInput
                            name={key}
                            type="password"
                            defaultValue={
                              alertToWebhooks && alertToWebhooks[key]
                                ? alertToWebhooks[key]
                                : (catchAllWebhookURL as string)
                            }
                          ></TextInput>
                        </TableCell>
                      </TableRow>
                    ))}
                  </TableBody>
                </Table>
                <Button size="xs" className="mt-2" onClick={handleSaveAlerts}>
                  Save Changes
                </Button>

                <Button
                  onClick={async () => {
                    try {
                      await serviceHealthCheck(accessToken, "slack");
                      NotificationsManager.success(
                        "Alert test triggered. Test request to slack made - check logs/alerts on slack to verify",
                      );
                    } catch (error) {
                      NotificationsManager.fromBackend(parseErrorMessage(error));
                    }
                  }}
                  className="mx-2"
                >
                  Test Alerts
                </Button>
              </Card>
            </TabPanel>
            <TabPanel>
              <AlertingSettings accessToken={accessToken} premiumUser={premiumUser} />
            </TabPanel>
            <TabPanel>
              <EmailSettings accessToken={accessToken} premiumUser={premiumUser} alerts={alerts} />
            </TabPanel>
          </TabPanels>
        </TabGroup>
      </Grid>

      <Modal
        title="Add Logging Callback"
        visible={showAddCallbacksModal}
        width={800}
        onCancel={() => {
          setShowAddCallbacksModal(false);
          setSelectedCallback(null);
          setSelectedCallbackParams([]);
        }}
        footer={null}
      >
        <a
          href="https://docs.litellm.ai/docs/proxy/logging"
          className="mb-8 mt-4"
          target="_blank"
          style={{ color: "blue" }}
        >
          {" "}
          LiteLLM Docs: Logging
        </a>

        <Form
          form={addForm}
          onFinish={addNewCallbackCall}
          labelCol={{ span: 8 }}
          wrapperCol={{ span: 16 }}
          labelAlign="left"
        >
            <FormItem
              label="Callback"
              name="callback"
              rules={[{ required: true, message: "Please select a callback" }]}
            >
              <Select
                placeholder="Choose a logging callback..."
                size="large"
                className="w-full"
                showSearch
                filterOption={(input, option) =>
                  (option?.children?.toString() ?? "")
                    .toLowerCase()
                    .includes(input.toLowerCase())
                }
                onChange={(value) => {
                  handleSelectedCallbackChange(value);
                }}
              >
<<<<<<< HEAD
                                {CALLBACK_CONFIGS.map((callbackConfig) => (
                  <SelectItem
                    key={callbackConfig.id}
                    value={callbackConfig.id}
                  >
                    <div className="flex items-center space-x-3 py-1">
                      <div className="w-6 h-6 flex items-center justify-center">
                        {/* eslint-disable-next-line @next/next/no-img-element */}
                        <img
                          src={callbackConfig.logo}
                          alt={`${callbackConfig.displayName} logo`}
                          className="w-6 h-6 rounded object-contain"
                          onError={(e) => {
                            e.currentTarget.style.display = 'none';
                          }}
                        />
                      </div>
                      <span className="font-medium text-gray-900">
                        {callbackConfig.displayName}
                      </span>
=======
                {Object.entries(Callbacks).map(([callbackEnum, callbackDisplayName]) => (
                  <SelectItem key={callbackDisplayName} value={callback_map[callbackEnum]}>
                    <div className="flex items-center space-x-2">
                      {callbackInfo[callbackDisplayName]?.logo ? (
                        <div className="w-5 h-5 flex items-center justify-center">
                          <img
                            src={callbackInfo[callbackDisplayName].logo}
                            alt={`${callbackEnum} logo`}
                            className="w-5 h-5"
                            onError={(e) => {
                              e.currentTarget.style.display = "none";
                            }}
                          />
                        </div>
                      ) : (
                        <div className="w-5 h-5 rounded-full bg-gray-200 flex items-center justify-center text-xs">
                          {(callbackDisplayName as string).charAt(0).toUpperCase()}
                        </div>
                      )}
                      <span>{callbackDisplayName}</span>
>>>>>>> 455dc8a3
                    </div>
                  </SelectItem>
                ))}
              </Select>
            </FormItem>

            {selectedCallbackParams && selectedCallbackParams.length > 0 && (
              <div className="space-y-4 mt-6 p-4 bg-gray-50 rounded-lg border">
                {selectedCallbackParams.map((param) => {
                  // Get the callback configuration to look up parameter types
                  const callbackConfig = getCallbackById(selectedCallback || '');
                  const paramType = callbackConfig?.dynamic_params[param] || "text";
                  
                  const fieldLabel = param.replace(/_/g, " ").replace(/\b\w/g, l => l.toUpperCase());
                  
                  return (
                    <FormItem
                      label={
                        <span className="text-sm font-medium text-gray-700">
                          {fieldLabel}
                          <span className="text-red-500 ml-1">*</span>
                        </span>
                      }
                      name={param}
                      key={param}
                      className="mb-4"
                      rules={[
                        {
                          required: true,
                          message: `Please enter the ${fieldLabel.toLowerCase()}`,
                        },
                      ]}
                    >
                      {paramType === "password" ? (
                        <Input.Password 
                          size="large"
                          placeholder={`Enter your ${fieldLabel.toLowerCase()}`}
                          className="w-full rounded-md border-gray-300 shadow-sm focus:border-blue-500 focus:ring-blue-500"
                        />
                      ) : paramType === "number" ? (
                        <Input 
                          type="number" 
                          size="large"
                          placeholder={`Enter ${fieldLabel.toLowerCase()}`}
                          className="w-full rounded-md border-gray-300 shadow-sm focus:border-blue-500 focus:ring-blue-500"
                          min={0}
                          max={1}
                          step={0.1}
                        />
                      ) : (
                        <Input 
                          size="large"
                          placeholder={`Enter your ${fieldLabel.toLowerCase()}`}
                          className="w-full rounded-md border-gray-300 shadow-sm focus:border-blue-500 focus:ring-blue-500"
                        />
                      )}
                    </FormItem>
                  );
                })}
              </div>
            )}

            <div className="flex justify-end space-x-3 pt-6 mt-6 border-t border-gray-200">
              <Button
                onClick={() => {
                  setShowAddCallbacksModal(false);
                  setSelectedCallback(null);
                  setSelectedCallbackParams([]);
                  addForm.resetFields();
                }}
              >
                Cancel
              </Button>
              <Button2
                htmlType="submit"
              >
                Add Callback
              </Button2>
            </div>
        </Form>
      </Modal>

      <Modal
        visible={showEditCallback}
        width={800}
        title={`Edit ${selectedEditCallback?.name} Settings`}
        onCancel={() => {
          setShowEditCallback(false);
          setSelectedEditCallback(null);
        }}
        footer={null}
      >
        <Form
          form={editForm}
          onFinish={updateCallbackCall}
          labelCol={{ span: 8 }}
          wrapperCol={{ span: 16 }}
          labelAlign="left"
        >
          <>
            {selectedEditCallback &&
              selectedEditCallback.variables &&
              Object.entries(selectedEditCallback.variables).map(([param]) => (
                <FormItem
                  label={param}
                  name={param}
                  key={param}
                  rules={[
                    {
                      required: true,
                      message: `Please enter the value for ${param}`,
                    },
                  ]}
                >
                  <Input.Password />
                </FormItem>
              ))}
          </>

          <div style={{ textAlign: "right", marginTop: "10px" }}>
            <Button2 htmlType="submit">Save</Button2>
          </div>
        </Form>
      </Modal>

      <Modal
        title="Confirm Delete"
        visible={showDeleteConfirmModal}
        onOk={confirmDeleteCallback}
        onCancel={() => {
          setShowDeleteConfirmModal(false);
          setCallbackToDelete(null);
        }}
        okText="Delete"
        cancelText="Cancel"
        okButtonProps={{ danger: true }}
      >
        <p>Are you sure you want to delete the callback - {callbackToDelete}? This action cannot be undone.</p>
      </Modal>
    </div>
  );
};

export default Settings;<|MERGE_RESOLUTION|>--- conflicted
+++ resolved
@@ -32,14 +32,10 @@
 import { getCallbacksCall, setCallbacksCall, serviceHealthCheck, deleteCallback } from "./networking";
 import AlertingSettings from "./alerting/alerting_settings";
 import FormItem from "antd/es/form/FormItem";
-<<<<<<< HEAD
 import {
   CALLBACK_CONFIGS,
   getCallbackById,
 } from "./callback_info_helpers";
-=======
-import { callback_map, callbackInfo, Callbacks } from "./callback_info_helpers";
->>>>>>> 455dc8a3
 import { parseErrorMessage } from "./shared/errorUtils";
 interface SettingsPageProps {
   accessToken: string | null;
@@ -218,7 +214,6 @@
     }
   };
 
-<<<<<<< HEAD
   const handleSelectedCallbackChange = (callbackName: string) => {
     setSelectedCallback(callbackName);
     
@@ -229,13 +224,6 @@
     if (callbackConfig?.dynamic_params) {
       const params = Object.keys(callbackConfig.dynamic_params);
       setSelectedCallbackParams(params);
-=======
-  const handleSelectedCallbackChange = (callbackObject: genericCallbackParams) => {
-    setSelectedCallback(callbackObject.litellm_callback_name);
-
-    if (callbackObject && callbackObject.litellm_callback_params) {
-      setSelectedCallbackParams(callbackObject.litellm_callback_params);
->>>>>>> 455dc8a3
     } else {
       setSelectedCallbackParams([]);
     }
@@ -625,7 +613,6 @@
                   handleSelectedCallbackChange(value);
                 }}
               >
-<<<<<<< HEAD
                                 {CALLBACK_CONFIGS.map((callbackConfig) => (
                   <SelectItem
                     key={callbackConfig.id}
@@ -646,28 +633,6 @@
                       <span className="font-medium text-gray-900">
                         {callbackConfig.displayName}
                       </span>
-=======
-                {Object.entries(Callbacks).map(([callbackEnum, callbackDisplayName]) => (
-                  <SelectItem key={callbackDisplayName} value={callback_map[callbackEnum]}>
-                    <div className="flex items-center space-x-2">
-                      {callbackInfo[callbackDisplayName]?.logo ? (
-                        <div className="w-5 h-5 flex items-center justify-center">
-                          <img
-                            src={callbackInfo[callbackDisplayName].logo}
-                            alt={`${callbackEnum} logo`}
-                            className="w-5 h-5"
-                            onError={(e) => {
-                              e.currentTarget.style.display = "none";
-                            }}
-                          />
-                        </div>
-                      ) : (
-                        <div className="w-5 h-5 rounded-full bg-gray-200 flex items-center justify-center text-xs">
-                          {(callbackDisplayName as string).charAt(0).toUpperCase()}
-                        </div>
-                      )}
-                      <span>{callbackDisplayName}</span>
->>>>>>> 455dc8a3
                     </div>
                   </SelectItem>
                 ))}
