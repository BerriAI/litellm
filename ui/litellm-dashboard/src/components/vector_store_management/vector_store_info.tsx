import React, { useState, useEffect } from "react";
import {
  Card,
  Text,
  Title,
  Button,
  Badge,
  TabGroup,
  TabList,
  Tab,
  TabPanels,
  TabPanel,
} from "@tremor/react";
import {
  Form,
  Input,
  Select as Select2,
  message,
  Tooltip,
  Button as AntButton,
} from "antd";
import { InfoCircleOutlined } from '@ant-design/icons';
import { ArrowLeftIcon } from "@heroicons/react/outline";
import { vectorStoreInfoCall, vectorStoreUpdateCall, credentialListCall, CredentialItem } from "../networking";
import { VectorStore } from "./types";
import { Providers, providerLogoMap, provider_map } from "../provider_info_helpers";
import VectorStoreTester from "./VectorStoreTester";

interface VectorStoreInfoViewProps {
  vectorStoreId: string;
  onClose: () => void;
  accessToken: string | null;
  is_admin: boolean;
  editVectorStore: boolean;
}

const VectorStoreInfoView: React.FC<VectorStoreInfoViewProps> = ({
  vectorStoreId,
  onClose,
  accessToken,
  is_admin,
  editVectorStore,
}) => {
  const [form] = Form.useForm();
  const [vectorStoreDetails, setVectorStoreDetails] = useState<VectorStore | null>(null);
  const [isEditing, setIsEditing] = useState<boolean>(editVectorStore);
  const [metadataString, setMetadataString] = useState<string>("{}");
  const [credentials, setCredentials] = useState<CredentialItem[]>([]);
  const [activeTab, setActiveTab] = useState<string>(editVectorStore ? "details" : "details");

  const fetchVectorStoreDetails = async () => {
    if (!accessToken) return;
    try {
      const response = await vectorStoreInfoCall(accessToken, vectorStoreId);
      if (response && response.vector_store) {
        setVectorStoreDetails(response.vector_store);
        
        // If metadata exists and is an object, stringify it for display/editing
        if (response.vector_store.vector_store_metadata) {
          const metadata = typeof response.vector_store.vector_store_metadata === 'string'
            ? JSON.parse(response.vector_store.vector_store_metadata)
            : response.vector_store.vector_store_metadata;
          setMetadataString(JSON.stringify(metadata, null, 2));
        }
        
        if (editVectorStore) {
          form.setFieldsValue({
            vector_store_id: response.vector_store.vector_store_id,
            custom_llm_provider: response.vector_store.custom_llm_provider,
            vector_store_name: response.vector_store.vector_store_name,
            vector_store_description: response.vector_store.vector_store_description,
          });
        }
      }
    } catch (error) {
      console.error("Error fetching vector store details:", error);
      message.error("Error fetching vector store details: " + error);
    }
  };

  const fetchCredentials = async () => {
    if (!accessToken) return;
    try {
      const response = await credentialListCall(accessToken);
      console.log("List credentials response:", response);
      setCredentials(response.credentials || []);
    } catch (error) {
      console.error("Error fetching credentials:", error);
    }
  };

  useEffect(() => {
    fetchVectorStoreDetails();
    fetchCredentials();
  }, [vectorStoreId, accessToken]);

  const handleSave = async (values: any) => {
    if (!accessToken) return;
    try {
      // Parse the metadata JSON string
      let metadata = {};
      try {
        metadata = metadataString ? JSON.parse(metadataString) : {};
      } catch (e) {
        message.error("Invalid JSON in metadata field");
        return;
      }
      
      const updateData = {
        vector_store_id: values.vector_store_id,
        custom_llm_provider: values.custom_llm_provider,
        vector_store_name: values.vector_store_name,
        vector_store_description: values.vector_store_description,
        vector_store_metadata: metadata,
      };

      await vectorStoreUpdateCall(accessToken, updateData);
      message.success("Vector store updated successfully");
      setIsEditing(false);
      fetchVectorStoreDetails();
    } catch (error) {
      console.error("Error updating vector store:", error);
      message.error("Error updating vector store: " + error);
    }
  };

  if (!vectorStoreDetails) {
    return <div>Loading...</div>;
  }

  return (
    <div className="p-4 max-w-full">
<<<<<<< HEAD
      <div className="mb-6">
        <Button icon={ArrowLeftIcon} variant="light" className="mb-4" onClick={onClose}>
          Back to Vector Stores
        </Button>
        <Title>Vector Store ID: {vectorStoreDetails.vector_store_id}</Title>
        <Text className="text-gray-500">{vectorStoreDetails.vector_store_description || "No description"}</Text>
=======
      <div className="flex justify-between items-center mb-6">
        <div>
          <Button icon={ArrowLeftIcon} variant="light" className="mb-4" onClick={onClose}>
            Back to Vector Stores
          </Button>
          <Title>Vector Store ID: {vectorStoreDetails.vector_store_id}</Title>
          <Text className="text-gray-500">{vectorStoreDetails.vector_store_description || "No description"}</Text>
        </div>
        {is_admin && !isEditing && (
          <Button onClick={() => setIsEditing(true)}>Edit Vector Store</Button>
        )}
>>>>>>> 99e2ea08
      </div>

      <TabGroup>
        <TabList className="mb-6">
          <Tab>Details</Tab>
          <Tab>Test Vector Store</Tab>
        </TabList>
        
        <TabPanels>
          {/* Details Tab */}
          <TabPanel>
            {isEditing ? (
              <div>
                <div className="flex justify-between items-center mb-4">
                  <Title>Edit Vector Store</Title>
                </div>
                <Card>
                  <Form
                    form={form}
                    onFinish={handleSave}
                    layout="vertical"
                    initialValues={vectorStoreDetails}
                  >
                    <Form.Item
                      label="Vector Store ID"
                      name="vector_store_id"
                      rules={[{ required: true, message: "Please input a vector store ID" }]}
                    >
                      <Input disabled />
                    </Form.Item>

                    <Form.Item
                      label="Vector Store Name"
                      name="vector_store_name"
                    >
                      <Input />
                    </Form.Item>

                    <Form.Item
                      label="Description"
                      name="vector_store_description"
                    >
                      <Input.TextArea rows={4} />
                    </Form.Item>

                    <Form.Item
                      label={
                        <span>
                          Provider{' '}
                          <Tooltip title="Select the provider for this vector store">
                            <InfoCircleOutlined style={{ marginLeft: '4px' }} />
                          </Tooltip>
                        </span>
                      }
                      name="custom_llm_provider"
                      rules={[{ required: true, message: "Please select a provider" }]}
                    >
                      <Select2>
                        {Object.entries(Providers).map(([providerEnum, providerDisplayName]) => {
                          // Currently only showing Bedrock since it's the only supported provider
                          if (providerEnum === 'Bedrock') {
                            return (
                              <Select2.Option key={providerEnum} value={provider_map[providerEnum]}>
                                <div className="flex items-center space-x-2">
                                  <img
                                    src={providerLogoMap[providerDisplayName]}
                                    alt={`${providerEnum} logo`}
                                    className="w-5 h-5"
                                    onError={(e) => {
                                      // Create a div with provider initial as fallback
                                      const target = e.target as HTMLImageElement;
                                      const parent = target.parentElement;
                                      if (parent) {
                                        const fallbackDiv = document.createElement('div');
                                        fallbackDiv.className = 'w-5 h-5 rounded-full bg-gray-200 flex items-center justify-center text-xs';
                                        fallbackDiv.textContent = providerDisplayName.charAt(0);
                                        parent.replaceChild(fallbackDiv, target);
                                      }
                                    }}
                                  />
                                  <span>{providerDisplayName}</span>
                                </div>
                              </Select2.Option>
                            );
                          }
                          return null;
                        })}
                      </Select2>
                    </Form.Item>

                    {/* Credentials */}
                    <div className="mb-4">
                      <Text className="text-sm text-gray-500 mb-2">
                        Either select existing credentials OR enter provider credentials below
                      </Text>
                    </div>

                    <Form.Item
                      label="Existing Credentials"
                      name="litellm_credential_name"
                    >
                      <Select2
                        showSearch
                        placeholder="Select or search for existing credentials"
                        optionFilterProp="children"
                        filterOption={(input, option) =>
                          (option?.label ?? '').toLowerCase().includes(input.toLowerCase())
                        }
                        options={[
                          { value: null, label: 'None' },
                          ...credentials.map((credential) => ({
                            value: credential.credential_name,
                            label: credential.credential_name
                          }))
                        ]}
                        allowClear
                      />
                    </Form.Item>

                    <div className="flex items-center my-4">
                      <div className="flex-grow border-t border-gray-200"></div>
                      <span className="px-4 text-gray-500 text-sm">OR</span>
                      <div className="flex-grow border-t border-gray-200"></div>
                    </div>

                    <Form.Item
                      label={
                        <span>
                          Metadata{' '}
                          <Tooltip title="JSON metadata for the vector store">
                            <InfoCircleOutlined style={{ marginLeft: '4px' }} />
                          </Tooltip>
                        </span>
                      }
                    >
                      <Input.TextArea 
                        rows={4} 
                        value={metadataString}
                        onChange={(e) => setMetadataString(e.target.value)}
                        placeholder='{"key": "value"}'
                      />
                    </Form.Item>

                    <div className="flex justify-end space-x-2">
                      <AntButton onClick={() => setIsEditing(false)}>Cancel</AntButton>
                      <AntButton type="primary" htmlType="submit">Save Changes</AntButton>
                    </div>
                  </Form>
                </Card>
              </div>
            ) : (
              <div>
                <div className="flex justify-between items-center mb-4">
                  <Title>Vector Store Details</Title>
                  {is_admin && (
                    <Button onClick={() => setIsEditing(true)}>Edit Vector Store</Button>
                  )}
                </div>
                <Card>
                  <div className="space-y-4">
                    <div>
                      <Text className="font-medium">ID</Text>
                      <Text>{vectorStoreDetails.vector_store_id}</Text>
                    </div>
                    <div>
                      <Text className="font-medium">Name</Text>
                      <Text>{vectorStoreDetails.vector_store_name || "-"}</Text>
                    </div>
                    <div>
                      <Text className="font-medium">Description</Text>
                      <Text>{vectorStoreDetails.vector_store_description || "-"}</Text>
                    </div>
                    <div>
                      <Text className="font-medium">Provider</Text>
                      <div className="flex items-center space-x-2 mt-1">
                        {(() => {
                          const provider = vectorStoreDetails.custom_llm_provider || "bedrock";
                          const { displayName, logo } = (() => {
                            // Find the enum key by matching provider_map values
                            const enumKey = Object.keys(provider_map).find(
                              key => provider_map[key].toLowerCase() === provider.toLowerCase()
                            );
                            
                            if (!enumKey) {
                              return { displayName: provider, logo: "" };
                            }
                            
                            // Get the display name from Providers enum and logo from map
                            const displayName = Providers[enumKey as keyof typeof Providers];
                            const logo = providerLogoMap[displayName];
                            
                            return { displayName, logo };
                          })();
                          
                          return (
                            <>
                              {logo && (
                                <img 
                                  src={logo} 
                                  alt={`${displayName} logo`} 
                                  className="w-5 h-5"
                                  onError={(e) => {
                                    const target = e.target as HTMLImageElement;
                                    const parent = target.parentElement;
                                    if (parent) {
                                      const fallbackDiv = document.createElement('div');
                                      fallbackDiv.className = 'w-5 h-5 rounded-full bg-gray-200 flex items-center justify-center text-xs';
                                      fallbackDiv.textContent = displayName.charAt(0);
                                      parent.replaceChild(fallbackDiv, target);
                                    }
                                  }}
                                />
                              )}
                              <Badge color="blue">{displayName}</Badge>
                            </>
                          );
                        })()}
                      </div>
                    </div>
                    <div>
                      <Text className="font-medium">Metadata</Text>
                      <div className="bg-gray-50 p-3 rounded mt-2 font-mono text-xs overflow-auto max-h-48">
                        <pre>{metadataString}</pre>
                      </div>
                    </div>
                    <div>
                      <Text className="font-medium">Created</Text>
                      <Text>{vectorStoreDetails.created_at ? new Date(vectorStoreDetails.created_at).toLocaleString() : "-"}</Text>
                    </div>
                    <div>
                      <Text className="font-medium">Last Updated</Text>
                      <Text>{vectorStoreDetails.updated_at ? new Date(vectorStoreDetails.updated_at).toLocaleString() : "-"}</Text>
                    </div>
                  </div>
                </Card>
              </div>
            )}
          </TabPanel>
          
          {/* Test Tab */}
          <TabPanel>
            <VectorStoreTester
              vectorStoreId={vectorStoreDetails.vector_store_id}
              accessToken={accessToken || ""}
            />
          </TabPanel>
        </TabPanels>
      </TabGroup>
    </div>
  );
};

export default VectorStoreInfoView; <|MERGE_RESOLUTION|>--- conflicted
+++ resolved
@@ -130,14 +130,6 @@
 
   return (
     <div className="p-4 max-w-full">
-<<<<<<< HEAD
-      <div className="mb-6">
-        <Button icon={ArrowLeftIcon} variant="light" className="mb-4" onClick={onClose}>
-          Back to Vector Stores
-        </Button>
-        <Title>Vector Store ID: {vectorStoreDetails.vector_store_id}</Title>
-        <Text className="text-gray-500">{vectorStoreDetails.vector_store_description || "No description"}</Text>
-=======
       <div className="flex justify-between items-center mb-6">
         <div>
           <Button icon={ArrowLeftIcon} variant="light" className="mb-4" onClick={onClose}>
@@ -149,7 +141,7 @@
         {is_admin && !isEditing && (
           <Button onClick={() => setIsEditing(true)}>Edit Vector Store</Button>
         )}
->>>>>>> 99e2ea08
+
       </div>
 
       <TabGroup>
