--- conflicted
+++ resolved
@@ -1,12 +1,7 @@
 import AvailableTeamsPanel from "@/components/team/available_teams";
 import TeamInfoView from "@/components/team/team_info";
 import TeamSSOSettings from "@/components/TeamSSOSettings";
-<<<<<<< HEAD
 import { isProxyAdminRole } from "@/utils/roles";
-=======
-import { updateExistingKeys } from "@/utils/dataUtils";
-import { isAdminRole } from "@/utils/roles";
->>>>>>> 90850bf6
 import { InfoCircleOutlined } from "@ant-design/icons";
 import { ChevronDownIcon, ChevronRightIcon, PencilAltIcon, RefreshIcon, TrashIcon } from "@heroicons/react/outline";
 import {
@@ -35,17 +30,10 @@
   Text,
   TextInput,
 } from "@tremor/react";
-<<<<<<< HEAD
 import { Button as Button2, Form, Input, Modal, Select as Select2, Tooltip, Typography } from "antd";
 import { AlertTriangleIcon, XIcon } from "lucide-react";
 import React, { useEffect, useState } from "react";
 import { formatNumberWithCommas } from "../utils/dataUtils";
-=======
-import { Button as Button2, Form, Input, Modal, Select as Select2, Switch, Tooltip, Typography } from "antd";
-import React, { useEffect, useState } from "react";
-import { formatNumberWithCommas } from "../utils/dataUtils";
-import DeleteResourceModal from "./common_components/DeleteResourceModal";
->>>>>>> 90850bf6
 import { fetchTeams } from "./common_components/fetch_teams";
 import ModelAliasManager from "./common_components/ModelAliasManager";
 import PremiumLoggingSettings from "./common_components/PremiumLoggingSettings";
@@ -58,19 +46,7 @@
 import MCPServerSelector from "./mcp_server_management/MCPServerSelector";
 import MCPToolPermissions from "./mcp_server_management/MCPToolPermissions";
 import NotificationsManager from "./molecules/notifications_manager";
-<<<<<<< HEAD
 import { Organization, fetchMCPAccessGroups, getGuardrailsList, teamDeleteCall } from "./networking";
-=======
-import {
-  Member,
-  Organization,
-  fetchMCPAccessGroups,
-  getGuardrailsList,
-  teamCreateCall,
-  teamDeleteCall,
-  v2TeamListCall,
-} from "./networking";
->>>>>>> 90850bf6
 import NumericalInput from "./shared/numerical_input";
 import VectorStoreSelector from "./vector_store_management/VectorStoreSelector";
 
@@ -100,12 +76,9 @@
   onSubmit: (data: FormData) => void; // Assuming FormData is the type of data to be submitted
 }
 
-<<<<<<< HEAD
 import { updateExistingKeys } from "@/utils/dataUtils";
 import { Member, teamCreateCall, v2TeamListCall } from "./networking";
 
-=======
->>>>>>> 90850bf6
 interface TeamInfo {
   members_with_roles: Member[];
 }
