--- conflicted
+++ resolved
@@ -4927,8 +4927,6 @@
   }
 };
 
-<<<<<<< HEAD
-=======
 
 export const getEmailEventSettings = async (accessToken: string): Promise<EmailEventSettingsResponse> => {
   try {
@@ -5015,6 +5013,5 @@
   }
 };
 
->>>>>>> b8b78f1f
 export { type UserInfo } from "./view_users/types"; // Re-export UserInfo
 export { type Team } from "./key_team_helpers/key_list"; // Re-export Team