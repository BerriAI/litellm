--- conflicted
+++ resolved
@@ -88,10 +88,9 @@
           <Form.Item className="mt-8" label="api_base" name="api_base">
             <TextInput />
           </Form.Item>
-<<<<<<< HEAD
           <Form.Item className="mt-8" label="model_api_key" name="model_api_key">
             <TextInput type="password" />
-=======
+          </Form.Item>
           <Form.Item className="mt-8" label="api_key" name="api_key">
             <TextInput />
           </Form.Item>
@@ -100,7 +99,6 @@
           </Form.Item>
           <Form.Item className="mt-8" label="model" name="model">
             <TextInput />
->>>>>>> 6a4013a0
           </Form.Item>
           <Form.Item
             label="organization"
