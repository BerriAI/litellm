import React, { useState, useEffect, useRef } from "react";
import { Title, Text, Button, Badge } from "@tremor/react";
import { Modal, message } from "antd";
import { Button as AntdButton } from "antd";
import { ModelDataTable } from "./table";
import { healthCheckColumns } from "./health_check_columns";
import { errorPatterns } from "@/utils/errorPatterns";
import {
  individualModelHealthCheckCall,
  latestHealthChecksCall,
} from "../networking";
import { Table as TableInstance } from '@tanstack/react-table';

interface HealthStatus {
  status: string;
  lastCheck: string;
  lastSuccess?: string;
  loading: boolean;
  error?: string;
  fullError?: string;
  successResponse?: any;
}

interface HealthCheckComponentProps {
  accessToken: string | null;
  modelData: any;
  all_models_on_proxy: string[];
  getDisplayModelName: (model: any) => string;
  setSelectedModelId?: (modelId: string) => void;
}

const HealthCheckComponent: React.FC<HealthCheckComponentProps> = ({
  accessToken,
  modelData,
  all_models_on_proxy,
  getDisplayModelName,
  setSelectedModelId,
}) => {
  const [modelHealthStatuses, setModelHealthStatuses] = useState<{[key: string]: HealthStatus}>({});
  const [selectedModelsForHealth, setSelectedModelsForHealth] = useState<string[]>([]);
  const [allModelsSelected, setAllModelsSelected] = useState<boolean>(false);
  const [errorModalVisible, setErrorModalVisible] = useState(false);
  const [selectedErrorDetails, setSelectedErrorDetails] = useState<{
    modelName: string;
    cleanedError: string;
    fullError: string;
  } | null>(null);
  const [successModalVisible, setSuccessModalVisible] = useState(false);
  const [selectedSuccessDetails, setSelectedSuccessDetails] = useState<{
    modelName: string;
    response: any;
  } | null>(null);
  
  const healthTableRef = useRef<TableInstance<any>>(null);

  // Initialize health statuses on component mount
  useEffect(() => {
    if (!accessToken || !modelData?.data) return;

    const initializeHealthStatuses = async () => {
      const healthStatusMap: {[key: string]: HealthStatus} = {};
      
      // Initialize all models with default state using model names
      modelData.data.forEach((model: any) => {
        const modelName = model.model_name;
        healthStatusMap[modelName] = {
          status: 'none',
          lastCheck: 'None',
          lastSuccess: 'None',
          loading: false,
          error: undefined,
          fullError: undefined,
          successResponse: undefined,
        };
      });
      
      try {
        const latestHealthChecks = await latestHealthChecksCall(accessToken);
        
        // Override with actual database data if it exists
        if (latestHealthChecks && latestHealthChecks.latest_health_checks && typeof latestHealthChecks.latest_health_checks === 'object') {
          Object.entries(latestHealthChecks.latest_health_checks).forEach(([key, checkData]: [string, any]) => {
            if (!checkData) return;
            
            let targetModelName: string | null = null;
            
            // The key could be either model_id or model_name, try both approaches
            const directModelMatch = modelData.data.find((m: any) => m.model_name === key);
            if (directModelMatch) {
              targetModelName = directModelMatch.model_name;
            } else {
              // If not a direct match, treat as model_id and find the corresponding model
              const modelByIdMatch = modelData.data.find((m: any) => m.model_info && m.model_info.id === key);
              if (modelByIdMatch) {
                targetModelName = modelByIdMatch.model_name;
              } else {
                // Check if checkData contains model_name and use that
                if (checkData.model_name) {
                  const modelByNameInData = modelData.data.find((m: any) => m.model_name === checkData.model_name);
                  if (modelByNameInData) {
                    targetModelName = modelByNameInData.model_name;
                  }
                }
              }
            }
            
            if (targetModelName) {
              const fullError = checkData.error_message || undefined;
              
              healthStatusMap[targetModelName] = {
                status: checkData.status || 'unknown',
                lastCheck: checkData.checked_at ? new Date(checkData.checked_at).toLocaleString() : 'None',
                lastSuccess: checkData.status === 'healthy' ? (checkData.checked_at ? new Date(checkData.checked_at).toLocaleString() : 'None') : 'None',
                loading: false,
                error: fullError ? extractMeaningfulError(fullError) : undefined,
                fullError: fullError,
                successResponse: checkData.status === 'healthy' ? checkData : undefined,
              };
            }
          });
        }
      } catch (healthError) {
        console.warn("Failed to load health check history (using default states):", healthError);
      }
      
      setModelHealthStatuses(healthStatusMap);
    };

    initializeHealthStatuses();
  }, [accessToken, modelData]);

  // Helper function to extract meaningful error information
  const extractMeaningfulError = (error: any): string => {
    if (!error) return 'Health check failed';
    
    let errorStr = typeof error === 'string' ? error : JSON.stringify(error);
    
    // First, look for explicit "ErrorType: StatusCode" patterns
    const directPatternMatch = errorStr.match(/(\w+Error):\s*(\d{3})/i);
    if (directPatternMatch) {
      return `${directPatternMatch[1]}: ${directPatternMatch[2]}`;
    }
    
    // Look for error types and status codes separately, then combine them
    const errorTypeMatch = errorStr.match(/(AuthenticationError|RateLimitError|BadRequestError|InternalServerError|TimeoutError|NotFoundError|ForbiddenError|ServiceUnavailableError|BadGatewayError|ContentPolicyViolationError|\w+Error)/i);
    const statusCodeMatch = errorStr.match(/\b(400|401|403|404|408|429|500|502|503|504)\b/);
    
    if (errorTypeMatch && statusCodeMatch) {
      return `${errorTypeMatch[1]}: ${statusCodeMatch[1]}`;
    }
    
    // If we have a status code but no clear error type, map it
    if (statusCodeMatch) {
      const statusCode = statusCodeMatch[1];
      const statusToError: {[key: string]: string} = {
        '400': 'BadRequestError',
        '401': 'AuthenticationError',
        '403': 'ForbiddenError', 
        '404': 'NotFoundError',
        '408': 'TimeoutError',
        '429': 'RateLimitError',
        '500': 'InternalServerError',
        '502': 'BadGatewayError',
        '503': 'ServiceUnavailableError',
        '504': 'GatewayTimeoutError',
      };
      return `${statusToError[statusCode]}: ${statusCode}`;
    }
    
    // If we have an error type but no status code, map error type to expected status code
    if (errorTypeMatch) {
      const errorType = errorTypeMatch[1];
      const errorToStatus: {[key: string]: string} = {
        'AuthenticationError': '401',
        'RateLimitError': '429',
        'BadRequestError': '400',
        'InternalServerError': '500',
        'TimeoutError': '408',
        'NotFoundError': '404',
        'ForbiddenError': '403',
        'ServiceUnavailableError': '503',
        'BadGatewayError': '502',
        'GatewayTimeoutError': '504',
        'ContentPolicyViolationError': '400',
      };
      
      const mappedStatus = errorToStatus[errorType];
      if (mappedStatus) {
        return `${errorType}: ${mappedStatus}`;
      }
      return errorType;
    }
    
    // Check for specific error patterns from errorPatterns
    for (const { pattern, replacement } of errorPatterns) {
      if (pattern.test(errorStr)) {
        return replacement;
      }
    }
    
    // Look for common error keywords and provide meaningful names with status codes
    if (/missing.*api.*key|invalid.*key|unauthorized/i.test(errorStr)) {
      return 'AuthenticationError: 401';
    }
    if (/rate.*limit|too.*many.*requests/i.test(errorStr)) {
      return 'RateLimitError: 429';
    }
    if (/timeout|timed.*out/i.test(errorStr)) {
      return 'TimeoutError: 408';
    }
    if (/not.*found/i.test(errorStr)) {
      return 'NotFoundError: 404';
    }
    if (/forbidden|access.*denied/i.test(errorStr)) {
      return 'ForbiddenError: 403';
    }
    if (/internal.*server.*error/i.test(errorStr)) {
      return 'InternalServerError: 500';
    }
    
    // Fallback: clean up the error string and return first meaningful part
    const cleaned = errorStr
      .replace(/[\n\r]+/g, ' ')
      .replace(/\s+/g, ' ')
      .trim();
      
    // Try to get first meaningful sentence or phrase
    const sentences = cleaned.split(/[.!?]/);
    const firstSentence = sentences[0]?.trim();
    
    if (firstSentence && firstSentence.length > 0) {
      return firstSentence.length > 100 ? firstSentence.substring(0, 97) + '...' : firstSentence;
    }
    
    return cleaned.length > 100 ? cleaned.substring(0, 97) + '...' : cleaned;
  };

  const runIndividualHealthCheck = async (modelName: string) => {
    if (!accessToken) return;
    
    setModelHealthStatuses(prev => ({
      ...prev,
      [modelName]: {
        ...prev[modelName],
        loading: true,
        status: 'checking'
      }
    }));

    try {
      // Run the health check and process the response directly
      const response = await individualModelHealthCheckCall(accessToken, modelName);
      const currentTime = new Date().toLocaleString();
      
      // Check if there are any unhealthy endpoints (which means this specific model failed)
      if (response.unhealthy_count > 0 && response.unhealthy_endpoints && response.unhealthy_endpoints.length > 0) {
        const rawError = response.unhealthy_endpoints[0]?.error || 'Health check failed';
        const errorMessage = extractMeaningfulError(rawError);
        setModelHealthStatuses(prev => ({
          ...prev,
          [modelName]: {
            status: 'unhealthy',
            lastCheck: currentTime,
            loading: false,
            error: errorMessage,
            fullError: rawError
          }
        }));
      } else {
        setModelHealthStatuses(prev => ({
          ...prev,
          [modelName]: {
            status: 'healthy',
            lastCheck: currentTime,
            lastSuccess: currentTime,
            loading: false,
            successResponse: response
          }
        }));
      }
      
      // Refresh health status from database to get the saved check data including timestamp
      try {
        const latestHealthChecks = await latestHealthChecksCall(accessToken);
        
        // Find the model ID for this model name to look up database data
        const model = modelData.data.find((m: any) => m.model_name === modelName);
        if (model) {
          const modelId = model.model_info.id;
          const checkData = latestHealthChecks.latest_health_checks?.[modelId];
          
          if (checkData) {
            const fullError = checkData.error_message || undefined;
            setModelHealthStatuses(prev => ({
              ...prev,
              [modelName]: {
                status: checkData.status || prev[modelName]?.status || 'unknown',
                lastCheck: checkData.checked_at ? new Date(checkData.checked_at).toLocaleString() : prev[modelName]?.lastCheck || 'None',
                lastSuccess: checkData.status === 'healthy' ? (checkData.checked_at ? new Date(checkData.checked_at).toLocaleString() : prev[modelName]?.lastSuccess || 'None') : prev[modelName]?.lastSuccess || 'None',
                loading: false,
                error: fullError ? extractMeaningfulError(fullError) : prev[modelName]?.error,
                fullError: fullError || prev[modelName]?.fullError,
                successResponse: checkData.status === 'healthy' ? checkData : prev[modelName]?.successResponse,
              }
            }));
          }
        }
      } catch (dbError) {
        // Ignore database errors - we already have the health check result from the API call
        console.debug("Could not fetch updated status from database (non-critical):", dbError);
      }
      
    } catch (error) {
      const currentTime = new Date().toLocaleString();
      const rawError = error instanceof Error ? error.message : String(error);
      const errorMessage = extractMeaningfulError(rawError);
      setModelHealthStatuses(prev => ({
        ...prev,
        [modelName]: {
          status: 'unhealthy',
          lastCheck: currentTime,
          loading: false,
          error: errorMessage,
          fullError: rawError
        }
      }));
    }
  };

  const runAllHealthChecks = async () => {
    const modelsToCheck = selectedModelsForHealth.length > 0 ? selectedModelsForHealth : all_models_on_proxy;
    
    // Set all models to loading state
    const loadingStatuses = modelsToCheck.reduce((acc, modelName) => {
      acc[modelName] = {
        ...modelHealthStatuses[modelName],
        loading: true,
        status: 'checking'
      };
      return acc;
    }, {} as typeof modelHealthStatuses);
    
    setModelHealthStatuses(prev => ({ ...prev, ...loadingStatuses }));
    
    // Store results from individual health checks
    const healthCheckResults: {[key: string]: any} = {};
    
    // Run all health checks in parallel and collect results
    const healthCheckPromises = modelsToCheck.map(async (modelName) => {
      if (!accessToken) return;
      
      try {
        // Run the health check and store the result
        const response = await individualModelHealthCheckCall(accessToken, modelName);
        healthCheckResults[modelName] = response;
        
        // Update status immediately based on response
        const currentTime = new Date().toLocaleString();
        // Check if there are any unhealthy endpoints (which means this specific model failed)
        if (response.unhealthy_count > 0 && response.unhealthy_endpoints && response.unhealthy_endpoints.length > 0) {
          const rawError = response.unhealthy_endpoints[0]?.error || 'Health check failed';
          const errorMessage = extractMeaningfulError(rawError);
          setModelHealthStatuses(prev => ({
            ...prev,
            [modelName]: {
              status: 'unhealthy',
              lastCheck: currentTime,
              loading: false,
              error: errorMessage,
              fullError: rawError
            }
          }));
        } else {
          setModelHealthStatuses(prev => ({
            ...prev,
            [modelName]: {
              status: 'healthy',
              lastCheck: currentTime,
              lastSuccess: currentTime,
              loading: false,
              successResponse: response
            }
          }));
        }
      } catch (error) {
        console.error(`Health check failed for ${modelName}:`, error);
        // Set error status for failed health checks
        const currentTime = new Date().toLocaleString();
        const rawError = error instanceof Error ? error.message : String(error);
        const errorMessage = extractMeaningfulError(rawError);
        setModelHealthStatuses(prev => ({
          ...prev,
          [modelName]: {
            status: 'unhealthy',
            lastCheck: currentTime,
            loading: false,
            error: errorMessage,
            fullError: rawError
          }
        }));
      }
    });
    
    // Wait for all health checks to complete
    await Promise.allSettled(healthCheckPromises);
    
    // Refresh health statuses from database to get the saved check data including timestamps
    try {
      if (!accessToken) return;
      const latestHealthChecks = await latestHealthChecksCall(accessToken);
      
      if (latestHealthChecks.latest_health_checks) {
        // Update health statuses from database, which should have the most accurate saved data
        Object.entries(latestHealthChecks.latest_health_checks).forEach(([modelId, checkData]: [string, any]) => {
          // Find the model name for this model ID
          const model = modelData.data.find((m: any) => m.model_info.id === modelId);
          if (model && modelsToCheck.includes(model.model_name) && checkData) {
            const modelName = model.model_name;
            const fullError = checkData.error_message || undefined;
            setModelHealthStatuses(prev => {
              const currentStatus = prev[modelName];
              return {
                ...prev,
                [modelName]: {
                  status: checkData.status || currentStatus?.status || 'unknown',
                  lastCheck: checkData.checked_at ? new Date(checkData.checked_at).toLocaleString() : currentStatus?.lastCheck || 'None',
                  lastSuccess: checkData.status === 'healthy' ? (checkData.checked_at ? new Date(checkData.checked_at).toLocaleString() : currentStatus?.lastSuccess || 'None') : currentStatus?.lastSuccess || 'None',
                  loading: false,
                  error: fullError ? extractMeaningfulError(fullError) : currentStatus?.error,
                  fullError: fullError || currentStatus?.fullError,
                  successResponse: checkData.status === 'healthy' ? checkData : currentStatus?.successResponse,
                }
              };
            });
          }
        });
      }
    } catch (dbError) {
      console.warn("Failed to fetch updated health statuses from database (non-critical):", dbError);
      // This is non-critical - we already have the health check results from the API calls
    }
  };

  const handleModelSelection = (modelName: string, checked: boolean) => {
    if (checked) {
      setSelectedModelsForHealth(prev => [...prev, modelName]);
    } else {
      setSelectedModelsForHealth(prev => prev.filter(name => name !== modelName));
      setAllModelsSelected(false);
    }
  };

  const handleSelectAll = (checked: boolean) => {
    setAllModelsSelected(checked);
    if (checked) {
      setSelectedModelsForHealth(all_models_on_proxy);
    } else {
      setSelectedModelsForHealth([]);
    }
  };

  const getStatusBadge = (status: string) => {
    switch (status) {
      case 'healthy':
        return <Badge color="emerald">healthy</Badge>;
      case 'unhealthy':
        return <Badge color="red">unhealthy</Badge>;
      case 'checking':
        return <Badge color="blue">checking</Badge>;
      case 'none':
        return <Badge color="gray">none</Badge>;
      default:
        return <Badge color="gray">unknown</Badge>;
    }
  };

  const showErrorModal = (modelName: string, cleanedError: string, fullError: string) => {
    setSelectedErrorDetails({
      modelName,
      cleanedError,
      fullError
    });
    setErrorModalVisible(true);
  };

  const closeErrorModal = () => {
    setErrorModalVisible(false);
    setSelectedErrorDetails(null);
  };

  const showSuccessModal = (modelName: string, response: any) => {
    setSelectedSuccessDetails({
      modelName,
      response
    });
    setSuccessModalVisible(true);
  };

  const closeSuccessModal = () => {
    setSuccessModalVisible(false);
    setSelectedSuccessDetails(null);
  };

  return (
    <div>
      <div className="mb-6">
        <div className="flex justify-between items-center">
          <div>
            <Title>Model Health Status</Title>
            <Text className="text-gray-600 mt-1">
              Run health checks on individual models to verify they are working correctly
            </Text>
          </div>
          <div className="flex items-center gap-3">
            {selectedModelsForHealth.length > 0 && (
              <Button
                size="sm"
                variant="light"
                onClick={() => handleSelectAll(false)}
                className="px-3 py-1 text-sm"
              >
                Clear Selection
              </Button>
            )}
            <Button
              size="sm"
              variant="secondary"
              onClick={runAllHealthChecks}
              disabled={Object.values(modelHealthStatuses).some(status => status.loading)}
              className="px-3 py-1 text-sm"
            >
              {selectedModelsForHealth.length > 0 && selectedModelsForHealth.length < all_models_on_proxy.length 
                ? 'Run Selected Checks' 
                : 'Run All Checks'}
            </Button>
          </div>
        </div>
      </div>

      <div>
        <ModelDataTable
          columns={healthCheckColumns(
            modelHealthStatuses,
            selectedModelsForHealth,
            allModelsSelected,
            handleModelSelection,
            handleSelectAll,
            runIndividualHealthCheck,
            getStatusBadge,
            getDisplayModelName,
            showErrorModal,
<<<<<<< HEAD
            showSuccessModal,
=======
>>>>>>> 9ea91036
            setSelectedModelId,
          )}
          data={modelData.data.map((model: any) => {
            const modelName = model.model_name;
            const healthStatus = modelHealthStatuses[modelName] || { status: 'none', lastCheck: 'None', loading: false };
            return {
              model_name: model.model_name,
              model_info: model.model_info,
              provider: model.provider,
              litellm_model_name: model.litellm_model_name,
              health_status: healthStatus.status,
              last_check: healthStatus.lastCheck,
              health_loading: healthStatus.loading,
              health_error: healthStatus.error,
              health_full_error: healthStatus.fullError,
            };
          })}
          isLoading={false}
          table={healthTableRef}
        />
      </div>

      {/* Error Modal */}
      <Modal
        title={selectedErrorDetails ? `Health Check Error - ${selectedErrorDetails.modelName}` : 'Error Details'}
        open={errorModalVisible}
        onCancel={closeErrorModal}
        footer={[
          <AntdButton key="close" onClick={closeErrorModal}>
            Close
          </AntdButton>
        ]}
        width={800}
      >
        {selectedErrorDetails && (
          <div className="space-y-4">
            <div>
              <Text className="font-medium">Error:</Text>
              <div className="mt-2 p-3 bg-red-50 border border-red-200 rounded-md">
                <Text className="text-red-800">{selectedErrorDetails.cleanedError}</Text>
              </div>
            </div>
            
            <div>
              <Text className="font-medium">Full Error Details:</Text>
              <div className="mt-2 p-3 bg-gray-50 border border-gray-200 rounded-md max-h-96 overflow-y-auto">
                <pre className="text-sm text-gray-800 whitespace-pre-wrap">
                  {selectedErrorDetails.fullError}
                </pre>
              </div>
            </div>
          </div>
        )}
      </Modal>

      {/* Success Modal */}
      <Modal
        title={selectedSuccessDetails ? `Health Check Response - ${selectedSuccessDetails.modelName}` : 'Response Details'}
        open={successModalVisible}
        onCancel={closeSuccessModal}
        footer={[
          <AntdButton key="close" onClick={closeSuccessModal}>
            Close
          </AntdButton>
        ]}
        width={800}
      >
        {selectedSuccessDetails && (
          <div className="space-y-4">
            <div>
              <Text className="font-medium">Status:</Text>
              <div className="mt-2 p-3 bg-green-50 border border-green-200 rounded-md">
                <Text className="text-green-800">Health check passed successfully</Text>
              </div>
            </div>
            
            <div>
              <Text className="font-medium">Response Details:</Text>
              <div className="mt-2 p-3 bg-gray-50 border border-gray-200 rounded-md max-h-96 overflow-y-auto">
                <pre className="text-sm text-gray-800 whitespace-pre-wrap">
                  {JSON.stringify(selectedSuccessDetails.response, null, 2)}
                </pre>
              </div>
            </div>
          </div>
        )}
      </Modal>
    </div>
  );
};

export default HealthCheckComponent; <|MERGE_RESOLUTION|>--- conflicted
+++ resolved
@@ -549,10 +549,7 @@
             getStatusBadge,
             getDisplayModelName,
             showErrorModal,
-<<<<<<< HEAD
             showSuccessModal,
-=======
->>>>>>> 9ea91036
             setSelectedModelId,
           )}
           data={modelData.data.map((model: any) => {
