--- conflicted
+++ resolved
@@ -115,11 +115,8 @@
   const searchParams = useSearchParams()!;
   const [modelData, setModelData] = useState<any>({ data: [] });
   const [token, setToken] = useState<string | null>(null);
-<<<<<<< HEAD
   const [createClicked, setCreateClicked] = useState<boolean>(false);
-=======
   const [authLoading, setAuthLoading] = useState(true);
->>>>>>> c114da1c
   const [userID, setUserID] = useState<string | null>(null);
 
   const invitation_id = searchParams.get("invitation_id");
@@ -143,14 +140,11 @@
 
   const [accessToken, setAccessToken] = useState<string | null>(null);
 
-<<<<<<< HEAD
   const addKey = (data: any) => {
     setKeys((prevData) => (prevData ? [...prevData, data] : [data]))
     setCreateClicked(() => !createClicked);
   } 
-=======
   const redirectToLogin = authLoading === false && token === null && invitation_id === null;
->>>>>>> c114da1c
 
   useEffect(() => {
     const token = getCookie("token");
