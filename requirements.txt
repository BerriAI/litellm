# LITELLM PROXY DEPENDENCIES #
anyio==4.4.0 # openai + http req.
httpx==0.27.0 # Pin Httpx dependency
<<<<<<< HEAD
openai==1.66.2  # openai req. 
=======
openai==1.66.1  # openai req. 
>>>>>>> aa72f95a
fastapi==0.115.5 # server dep
backoff==2.2.1 # server dep
pyyaml==6.0.2 # server dep
uvicorn==0.29.0 # server dep
gunicorn==22.0.0 # server dep
uvloop==0.21.0 # uvicorn dep, gives us much better performance under load
boto3==1.34.34 # aws bedrock/sagemaker calls
redis==5.0.0 # caching
numpy==2.1.1 # semantic caching
prisma==0.11.0 # for db
mangum==0.17.0 # for aws lambda functions
pynacl==1.5.0 # for encrypting keys
google-cloud-aiplatform==1.47.0 # for vertex ai calls
anthropic[vertex]==0.21.3
google-generativeai==0.5.0 # for vertex ai calls
async_generator==1.10.0 # for async ollama calls
langfuse==2.45.0 # for langfuse self-hosted logging
prometheus_client==0.20.0 # for /metrics endpoint on proxy
ddtrace==2.19.0      # for advanced DD tracing / profiling
orjson==3.10.12 # fast /embedding responses
apscheduler==3.10.4 # for resetting budget in background 
fastapi-sso==0.16.0 # admin UI, SSO
pyjwt[crypto]==2.9.0
python-multipart==0.0.18 # admin UI
Pillow==11.0.0
azure-ai-contentsafety==1.0.0 # for azure content safety
azure-identity==1.16.1 # for azure content safety
azure-storage-file-datalake==12.15.0 # for azure buck storage logging
opentelemetry-api==1.25.0
opentelemetry-sdk==1.25.0
opentelemetry-exporter-otlp==1.25.0
sentry_sdk==2.21.0 # for sentry error handling
detect-secrets==1.5.0 # Enterprise - secret detection / masking in LLM requests
cryptography==43.0.1
tzdata==2025.1 # IANA time zone database

### LITELLM PACKAGE DEPENDENCIES
python-dotenv==1.0.0 # for env 
tiktoken==0.8.0 # for calculating usage
importlib-metadata==6.8.0 # for random utils
tokenizers==0.20.2 # for calculating usage
click==8.1.7 # for proxy cli 
jinja2==3.1.6 # for prompt templates
aiohttp==3.10.2 # for network calls
aioboto3==12.3.0 # for async sagemaker calls
tenacity==8.2.3  # for retrying requests, when litellm.num_retries set
pydantic==2.10.0 # proxy + openai req.
jsonschema==4.22.0 # validating json schema
websockets==10.4 # for realtime API
####<|MERGE_RESOLUTION|>--- conflicted
+++ resolved
@@ -1,11 +1,7 @@
 # LITELLM PROXY DEPENDENCIES #
 anyio==4.4.0 # openai + http req.
 httpx==0.27.0 # Pin Httpx dependency
-<<<<<<< HEAD
-openai==1.66.2  # openai req. 
-=======
 openai==1.66.1  # openai req. 
->>>>>>> aa72f95a
 fastapi==0.115.5 # server dep
 backoff==2.2.1 # server dep
 pyyaml==6.0.2 # server dep
