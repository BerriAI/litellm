# LITELLM PROXY DEPENDENCIES #
anyio==4.5.0 # openai + http req.
httpx==0.27.0 # Pin Httpx dependency
openai==1.81.0  # openai req. 
fastapi==0.115.5 # server dep
backoff==2.2.1 # server dep
pyyaml==6.0.2 # server dep
uvicorn==0.29.0 # server dep
gunicorn==23.0.0 # server dep
uvloop==0.21.0 # uvicorn dep, gives us much better performance under load
boto3==1.34.34 # aws bedrock/sagemaker calls
redis==5.2.1 # redis caching
prisma==0.15.0 # for db
mangum==0.17.0 # for aws lambda functions
pynacl==1.5.0 # for encrypting keys
google-cloud-aiplatform==1.47.0 # for vertex ai calls
anthropic[vertex]==0.21.3
mcp==1.5.0    # for MCP server
google-generativeai==0.8.5 # for vertex ai calls
async_generator==1.10.0 # for async ollama calls
langfuse==2.45.0 # for langfuse self-hosted logging
prometheus_client==0.20.0 # for /metrics endpoint on proxy
<<<<<<< HEAD
ddtrace==3.7.0      # for advanced DD tracing / profiling
=======
ddtrace==3.8.0      # for advanced DD tracing / profiling
>>>>>>> 18ea6521
orjson==3.10.12 # fast /embedding responses
apscheduler==3.10.4 # for resetting budget in background 
fastapi-sso==0.16.0 # admin UI, SSO
pyjwt[crypto]==2.9.0
python-multipart==0.0.18 # admin UI
Pillow==11.0.0
azure-ai-contentsafety==1.0.0 # for azure content safety
azure-identity==1.16.1 # for azure content safety
azure-storage-file-datalake==12.20.0 # for azure buck storage logging
opentelemetry-api==1.25.0
opentelemetry-sdk==1.25.0
opentelemetry-exporter-otlp==1.25.0
sentry_sdk==2.21.0 # for sentry error handling
detect-secrets==1.5.0 # Enterprise - secret detection / masking in LLM requests
cryptography==43.0.1
tzdata==2025.1 # IANA time zone database
litellm-proxy-extras==0.2.3 # for proxy extras - e.g. prisma migrations
### LITELLM PACKAGE DEPENDENCIES
python-dotenv==1.0.0 # for env 
tiktoken==0.8.0 # for calculating usage
importlib-metadata==6.8.0 # for random utils
tokenizers==0.20.2 # for calculating usage
click==8.1.7 # for proxy cli 
rich==13.7.1 # for litellm proxy cli 
jinja2==3.1.6 # for prompt templates
aiohttp==3.10.2 # for network calls
aioboto3==12.3.0 # for async sagemaker calls
tenacity==8.2.3  # for retrying requests, when litellm.num_retries set
pydantic==2.10.2 # proxy + openai req.
jsonschema==4.22.0 # validating json schema
websockets==13.1.0 # for realtime API

########################
# LITELLM ENTERPRISE DEPENDENCIES
########################
litellm-enterprise==0.1.7<|MERGE_RESOLUTION|>--- conflicted
+++ resolved
@@ -20,11 +20,7 @@
 async_generator==1.10.0 # for async ollama calls
 langfuse==2.45.0 # for langfuse self-hosted logging
 prometheus_client==0.20.0 # for /metrics endpoint on proxy
-<<<<<<< HEAD
-ddtrace==3.7.0      # for advanced DD tracing / profiling
-=======
 ddtrace==3.8.0      # for advanced DD tracing / profiling
->>>>>>> 18ea6521
 orjson==3.10.12 # fast /embedding responses
 apscheduler==3.10.4 # for resetting budget in background 
 fastapi-sso==0.16.0 # admin UI, SSO
