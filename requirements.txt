# LITELLM PROXY DEPENDENCIES #
anyio==4.5.0 # openai + http req.
httpx==0.27.0 # Pin Httpx dependency
openai==1.81.0  # openai req. 
fastapi==0.115.5 # server dep
backoff==2.2.1 # server dep
pyyaml==6.0.2 # server dep
uvicorn==0.29.0 # server dep
gunicorn==23.0.0 # server dep
uvloop==0.21.0 # uvicorn dep, gives us much better performance under load
boto3==1.34.34 # aws bedrock/sagemaker calls
redis==5.2.1 # redis caching
prisma==0.15.0 # for db
mangum==0.17.0 # for aws lambda functions
pynacl==1.5.0 # for encrypting keys
google-cloud-aiplatform==1.96.0 # for vertex ai calls
anthropic[vertex]==0.21.3
<<<<<<< HEAD
mcp==1.5.0    # for MCP server
google-generativeai==0.8.5 # for vertex ai calls
=======
mcp==1.9.3    # for MCP server
google-generativeai==0.5.0 # for vertex ai calls
>>>>>>> eb0d0c2f
async_generator==1.10.0 # for async ollama calls
langfuse==2.45.0 # for langfuse self-hosted logging
prometheus_client==0.20.0 # for /metrics endpoint on proxy
ddtrace==3.9.0      # for advanced DD tracing / profiling
orjson==3.10.12 # fast /embedding responses
apscheduler==3.10.4 # for resetting budget in background 
fastapi-sso==0.16.0 # admin UI, SSO
pyjwt[crypto]==2.9.0
python-multipart==0.0.18 # admin UI
Pillow==11.0.0
azure-ai-contentsafety==1.0.0 # for azure content safety
azure-identity==1.16.1 # for azure content safety
azure-storage-file-datalake==12.20.0 # for azure buck storage logging
opentelemetry-api==1.25.0
opentelemetry-sdk==1.25.0
opentelemetry-exporter-otlp==1.25.0
sentry_sdk==2.21.0 # for sentry error handling
detect-secrets==1.5.0 # Enterprise - secret detection / masking in LLM requests
cryptography==43.0.1
tzdata==2025.1 # IANA time zone database
litellm-proxy-extras==0.2.3 # for proxy extras - e.g. prisma migrations
### LITELLM PACKAGE DEPENDENCIES
python-dotenv==1.0.0 # for env 
tiktoken==0.8.0 # for calculating usage
importlib-metadata==6.8.0 # for random utils
tokenizers==0.20.2 # for calculating usage
click==8.1.7 # for proxy cli 
rich==13.7.1 # for litellm proxy cli 
jinja2==3.1.6 # for prompt templates
aiohttp==3.10.2 # for network calls
aioboto3==12.3.0 # for async sagemaker calls
tenacity==8.2.3  # for retrying requests, when litellm.num_retries set
pydantic==2.10.2 # proxy + openai req.
jsonschema==4.22.0 # validating json schema
websockets==13.1.0 # for realtime API

########################
# LITELLM ENTERPRISE DEPENDENCIES
########################
litellm-enterprise==0.1.7<|MERGE_RESOLUTION|>--- conflicted
+++ resolved
@@ -15,13 +15,8 @@
 pynacl==1.5.0 # for encrypting keys
 google-cloud-aiplatform==1.96.0 # for vertex ai calls
 anthropic[vertex]==0.21.3
-<<<<<<< HEAD
-mcp==1.5.0    # for MCP server
-google-generativeai==0.8.5 # for vertex ai calls
-=======
 mcp==1.9.3    # for MCP server
 google-generativeai==0.5.0 # for vertex ai calls
->>>>>>> eb0d0c2f
 async_generator==1.10.0 # for async ollama calls
 langfuse==2.45.0 # for langfuse self-hosted logging
 prometheus_client==0.20.0 # for /metrics endpoint on proxy
