# LITELLM PROXY DEPENDENCIES #
anyio==4.8.0 # openai + http req.
httpx==0.28.1
openai==1.81.0  # openai req.
fastapi==0.115.5 # server dep
backoff==2.2.1 # server dep
pyyaml==6.0.2 # server dep
uvicorn==0.29.0 # server dep
gunicorn==23.0.0 # server dep
uvloop==0.21.0 # uvicorn dep, gives us much better performance under load
boto3==1.34.34 # aws bedrock/sagemaker calls
redis==5.2.1 # redis caching
prisma==0.15.0 # for db
mangum==0.17.0 # for aws lambda functions
pynacl==1.5.0 # for encrypting keys
<<<<<<< HEAD
google-cloud-aiplatform==1.96.0 # for vertex ai calls
=======
google-cloud-aiplatform==1.47.0 # for vertex ai calls
google-genai==1.22.0
>>>>>>> 327405ff
anthropic[vertex]==0.54.0
mcp==1.9.3    # for MCP server
google-generativeai==0.5.0 # for vertex ai calls
async_generator==1.10.0 # for async ollama calls
langfuse==2.45.0 # for langfuse self-hosted logging
prometheus_client==0.20.0 # for /metrics endpoint on proxy
ddtrace==3.9.0      # for advanced DD tracing / profiling
orjson==3.10.12 # fast /embedding responses
apscheduler==3.10.4 # for resetting budget in background
fastapi-sso==0.16.0 # admin UI, SSO
pyjwt[crypto]==2.9.0
python-multipart==0.0.18 # admin UI
Pillow==11.0.0
azure-ai-contentsafety==1.0.0 # for azure content safety
azure-identity==1.16.1 # for azure content safety
azure-storage-file-datalake==12.20.0 # for azure buck storage logging
opentelemetry-api==1.25.0
opentelemetry-sdk==1.25.0
opentelemetry-exporter-otlp==1.25.0
sentry_sdk==2.21.0 # for sentry error handling
detect-secrets==1.5.0 # Enterprise - secret detection / masking in LLM requests
cryptography==43.0.1
tzdata==2025.1 # IANA time zone database
litellm-proxy-extras==0.2.6 # for proxy extras - e.g. prisma migrations
### LITELLM PACKAGE DEPENDENCIES
python-dotenv==1.0.0 # for env
tiktoken==0.8.0 # for calculating usage
importlib-metadata==6.8.0 # for random utils
tokenizers==0.20.2 # for calculating usage
click==8.1.7 # for proxy cli
rich==13.7.1 # for litellm proxy cli
jinja2==3.1.6 # for prompt templates
aiohttp==3.10.2 # for network calls
aioboto3==12.3.0 # for async sagemaker calls
tenacity==8.2.3  # for retrying requests, when litellm.num_retries set
pydantic==2.10.2 # proxy + openai req.
jsonschema==4.22.0 # validating json schema
websockets==13.1.0 # for realtime API

########################
# LITELLM ENTERPRISE DEPENDENCIES
########################
litellm-enterprise==0.1.9<|MERGE_RESOLUTION|>--- conflicted
+++ resolved
@@ -13,12 +13,8 @@
 prisma==0.15.0 # for db
 mangum==0.17.0 # for aws lambda functions
 pynacl==1.5.0 # for encrypting keys
-<<<<<<< HEAD
 google-cloud-aiplatform==1.96.0 # for vertex ai calls
-=======
-google-cloud-aiplatform==1.47.0 # for vertex ai calls
 google-genai==1.22.0
->>>>>>> 327405ff
 anthropic[vertex]==0.54.0
 mcp==1.9.3    # for MCP server
 google-generativeai==0.5.0 # for vertex ai calls
