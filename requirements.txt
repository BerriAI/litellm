--- conflicted
+++ resolved
@@ -34,9 +34,5 @@
 certifi>=2023.7.22 # [TODO] clean up 
 aiohttp==3.9.0 # for network calls
 aioboto3==12.3.0 # for async sagemaker calls
-<<<<<<< HEAD
-argon2-cffi==23.1.0 # for checking secrets
 zhipuai==2.0.1 # zhipuai req.
-=======
->>>>>>> 82e44e49
 ####